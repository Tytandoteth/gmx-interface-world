import { describe, it, expect, vi, beforeEach, beforeAll } from "vitest";

import { ARBITRUM } from "configs/chains";
import { MarketInfo, MarketsInfoData } from "types/markets";
import { TokenData, TokensData } from "types/tokens";
import { getByKey } from "utils/objects";
import * as swapPath from "utils/swap/swapPath";
import { arbitrumSdk } from "utils/testUtil";
import * as tradeAmounts from "utils/trade/amounts";

describe("increaseOrderHelper", () => {
  let marketsInfoData: MarketsInfoData;
  let tokensData: TokensData;
  let mockParams;
  let createIncreaseOrderSpy;
  let market: MarketInfo;
  let payToken: TokenData;
  let collateralToken: TokenData;

  beforeAll(async () => {
    const result = await arbitrumSdk.markets.getMarketsInfo();

    if (!result.marketsInfoData || !result.tokensData) {
      throw new Error("Markets info data or tokens data is not available");
    }

    marketsInfoData = result.marketsInfoData;
    tokensData = result.tokensData;

    market = getByKey(marketsInfoData, "0x70d95587d40A2caf56bd97485aB3Eec10Bee6336")!;

    if (!market) {
      throw new Error("Market is not available");
    }

    payToken = market.indexToken;
    collateralToken = market.shortToken;

    mockParams = {
      payAmount: 1000n,
      marketAddress: "0x70d95587d40A2caf56bd97485aB3Eec10Bee6336",
      payTokenAddress: market.indexToken.address,
      collateralTokenAddress: market.shortToken.address,
      allowedSlippageBps: 125,
      leverage: 50000n,
      marketsInfoData,
      tokensData,
    };
  });

<<<<<<< HEAD
  describe("validation", () => {
    it("should throw an error if wrong collateral token selected", async () => {
      const e = await arbitrumSdk.orders
        .long({
          ...mockParams,
          collateralTokenAddress: "0x47904963fc8b2340414262125aF798B9655E58Cd",
        })
        .catch((error) => {
          return error.message;
        });

      await expect(e).toBe("Invalid collateral token. Only long WETH and short USDC tokens are available.");
    });
  });

  describe("parameters", () => {
    beforeEach(() => {
      vi.clearAllMocks();

      createIncreaseOrderSpy = vi.spyOn(arbitrumSdk.orders, "createIncreaseOrder").mockResolvedValue();
    });

    it("should call createIncreaseOrder with correct parameters for a market order with payAmount", async () => {
      const findSwapPathSpy = vi.spyOn(swapPath, "createFindSwapPath");
      const getIncreasePositionAmountsSpy = vi.spyOn(tradeAmounts, "getIncreasePositionAmounts");

      await arbitrumSdk.orders.long(mockParams);

      expect(findSwapPathSpy).toHaveBeenCalledWith(
        expect.objectContaining({
          chainId: ARBITRUM,
          fromTokenAddress: payToken.address,
          toTokenAddress: collateralToken.address,
          marketsInfoData: expect.any(Object),
          estimator: expect.any(Function),
          allPaths: expect.any(Array),
        })
      );

      expect(getIncreasePositionAmountsSpy).toHaveBeenCalledWith(
        expect.objectContaining({
          isLong: true,
=======
  it("should call createIncreaseOrder with correct parameters for a market order with payAmount", async () => {
    const findSwapPathSpy = vi.spyOn(swapPath, "createFindSwapPath");
    const getIncreasePositionAmountsSpy = vi.spyOn(tradeAmounts, "getIncreasePositionAmounts");

    await arbitrumSdk.orders.long(mockParams);

    expect(findSwapPathSpy).toHaveBeenCalledWith(
      expect.objectContaining({
        chainId: ARBITRUM,
        fromTokenAddress: payToken.address,
        toTokenAddress: collateralToken.address,
        marketsInfoData: expect.any(Object),
        gasEstimationParams: expect.objectContaining({
          gasPrice: expect.any(BigInt),
          gasLimits: expect.any(Object),
          tokensData: expect.any(Object),
        }),
      } satisfies Parameters<typeof swapPath.createFindSwapPath>[0])
    );

    expect(getIncreasePositionAmountsSpy).toHaveBeenCalledWith(
      expect.objectContaining({
        isLong: true,
        initialCollateralAmount: 1000n,
        leverage: 50000n,
        strategy: "leverageByCollateral",
        marketInfo: market,
      })
    );

    expect(createIncreaseOrderSpy).toHaveBeenCalledWith(
      expect.objectContaining({
        marketsInfoData: expect.any(Object),
        tokensData: expect.any(Object),
        marketInfo: market,
        indexToken: market.indexToken,
        isLimit: false,
        marketAddress: market.marketTokenAddress,
        allowedSlippage: 125,
        collateralTokenAddress: collateralToken.address,
        collateralToken,
        isLong: true,
        receiveTokenAddress: collateralToken.address,
        increaseAmounts: expect.objectContaining({
>>>>>>> 489cd210
          initialCollateralAmount: 1000n,
          leverage: 50000n,
          strategy: "leverageByCollateral",
          marketInfo: market,
        })
      );

      expect(createIncreaseOrderSpy).toHaveBeenCalledWith(
        expect.objectContaining({
          marketsInfoData: expect.any(Object),
          tokensData: expect.any(Object),
          marketInfo: market,
          indexToken: market.indexToken,
          isLimit: false,
          marketAddress: market.marketTokenAddress,
          allowedSlippage: 125,
          collateralTokenAddress: collateralToken.address,
          collateralToken,
          isLong: true,
          receiveTokenAddress: collateralToken.address,
          increaseAmounts: expect.objectContaining({
            initialCollateralAmount: 1000n,
            estimatedLeverage: 50000n,
            triggerPrice: undefined,
            acceptablePrice: 0n,
            acceptablePriceDeltaBps: 0n,
            positionFeeUsd: 0n,
            uiFeeUsd: 0n,
            swapUiFeeUsd: 0n,
            feeDiscountUsd: 0n,
            borrowingFeeUsd: 0n,
            fundingFeeUsd: 0n,
            positionPriceImpactDeltaUsd: 0n,
            limitOrderType: undefined,
            triggerThresholdType: undefined,
            externalSwapQuote: undefined,
          }),
        })
      );
    });
  });
});<|MERGE_RESOLUTION|>--- conflicted
+++ resolved
@@ -48,7 +48,6 @@
     };
   });
 
-<<<<<<< HEAD
   describe("validation", () => {
     it("should throw an error if wrong collateral token selected", async () => {
       const e = await arbitrumSdk.orders
@@ -83,60 +82,12 @@
           fromTokenAddress: payToken.address,
           toTokenAddress: collateralToken.address,
           marketsInfoData: expect.any(Object),
-          estimator: expect.any(Function),
-          allPaths: expect.any(Array),
         })
       );
 
       expect(getIncreasePositionAmountsSpy).toHaveBeenCalledWith(
         expect.objectContaining({
           isLong: true,
-=======
-  it("should call createIncreaseOrder with correct parameters for a market order with payAmount", async () => {
-    const findSwapPathSpy = vi.spyOn(swapPath, "createFindSwapPath");
-    const getIncreasePositionAmountsSpy = vi.spyOn(tradeAmounts, "getIncreasePositionAmounts");
-
-    await arbitrumSdk.orders.long(mockParams);
-
-    expect(findSwapPathSpy).toHaveBeenCalledWith(
-      expect.objectContaining({
-        chainId: ARBITRUM,
-        fromTokenAddress: payToken.address,
-        toTokenAddress: collateralToken.address,
-        marketsInfoData: expect.any(Object),
-        gasEstimationParams: expect.objectContaining({
-          gasPrice: expect.any(BigInt),
-          gasLimits: expect.any(Object),
-          tokensData: expect.any(Object),
-        }),
-      } satisfies Parameters<typeof swapPath.createFindSwapPath>[0])
-    );
-
-    expect(getIncreasePositionAmountsSpy).toHaveBeenCalledWith(
-      expect.objectContaining({
-        isLong: true,
-        initialCollateralAmount: 1000n,
-        leverage: 50000n,
-        strategy: "leverageByCollateral",
-        marketInfo: market,
-      })
-    );
-
-    expect(createIncreaseOrderSpy).toHaveBeenCalledWith(
-      expect.objectContaining({
-        marketsInfoData: expect.any(Object),
-        tokensData: expect.any(Object),
-        marketInfo: market,
-        indexToken: market.indexToken,
-        isLimit: false,
-        marketAddress: market.marketTokenAddress,
-        allowedSlippage: 125,
-        collateralTokenAddress: collateralToken.address,
-        collateralToken,
-        isLong: true,
-        receiveTokenAddress: collateralToken.address,
-        increaseAmounts: expect.objectContaining({
->>>>>>> 489cd210
           initialCollateralAmount: 1000n,
           leverage: 50000n,
           strategy: "leverageByCollateral",

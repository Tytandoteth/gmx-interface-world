import { getContract } from "configs/contracts";
import { accountOrderListKey } from "configs/dataStore";
import { getWrappedToken } from "configs/tokens";
import type { GmxSdk } from "../../index";
import { MarketFilterLongShortDirection, MarketFilterLongShortItemData } from "modules/trades/trades";

import { GasLimitsConfig } from "types/fees";
import { MarketsInfoData } from "types/markets";
import { DecreasePositionSwapType, Order, OrderType } from "types/orders";
import { SidecarLimitOrderEntry, SidecarSlTpOrderEntry } from "types/sidecarOrders";
import { TokensData } from "types/tokens";

import { estimateOrderOraclePriceCount } from "utils/fees/estimateOraclePriceCount";
import { estimateExecuteDecreaseOrderGasLimit, getExecutionFee } from "utils/fees/executionFee";
import type { MulticallResult, MulticallRequestConfig } from "utils/multicall";
import { isIncreaseOrderType, isLimitOrderType, isSwapOrderType, isTriggerDecreaseOrderType } from "utils/orders";
<<<<<<< HEAD
import { getSwapPathOutputAddresses } from "swap/swapStats";
=======
import { getSwapPathOutputAddresses } from "utils/swap";
>>>>>>> f55186ae
import { Address, isAddressEqual } from "viem";

export const getOrderExecutionFee = (
  sdk: GmxSdk,
  swapsCount: number,
  decreasePositionSwapType: DecreasePositionSwapType | undefined,
  gasLimits: GasLimitsConfig | undefined,
  tokensData: TokensData | undefined,
  gasPrice: bigint | undefined
) => {
  if (!gasLimits || !tokensData || gasPrice === undefined) return;

  const estimatedGas = estimateExecuteDecreaseOrderGasLimit(gasLimits, {
    decreaseSwapType: decreasePositionSwapType,
    swapsCount: swapsCount ?? 0,
  });

  const oraclePriceCount = estimateOrderOraclePriceCount(swapsCount);

  return getExecutionFee(sdk.chainId, gasLimits, tokensData, estimatedGas, gasPrice, oraclePriceCount);
};

export const getExecutionFeeAmountForEntry = (
  sdk: GmxSdk,
  entry: SidecarSlTpOrderEntry | SidecarLimitOrderEntry,
  gasLimits: GasLimitsConfig,
  tokensData: TokensData,
  gasPrice: bigint | undefined
) => {
  if (!entry.txnType || entry.txnType === "cancel") return undefined;
  const securedExecutionFee = entry.order?.executionFee ?? 0n;

  let swapsCount = 0;

  const executionFee = getOrderExecutionFee(
    sdk,
    swapsCount,
    entry.decreaseAmounts?.decreaseSwapType,
    gasLimits,
    tokensData,
    gasPrice
  );

  if (!executionFee || securedExecutionFee >= executionFee.feeTokenAmount) return undefined;

  return executionFee.feeTokenAmount - securedExecutionFee;
};

export function matchByMarket({
  order,
  nonSwapRelevantDefinedFiltersLowercased,
  hasNonSwapRelevantDefinedMarkets,
  pureDirectionFilters,
  hasPureDirectionFilters,
  swapRelevantDefinedMarketsLowercased,
  hasSwapRelevantDefinedMarkets,
  marketsInfoData,
  chainId,
}: {
  order: ReturnType<typeof parseGetOrdersResponse>["orders"][number];
  nonSwapRelevantDefinedFiltersLowercased: MarketFilterLongShortItemData[];
  hasNonSwapRelevantDefinedMarkets: boolean;
  pureDirectionFilters: MarketFilterLongShortDirection[];
  hasPureDirectionFilters: boolean;
  swapRelevantDefinedMarketsLowercased: Address[];
  hasSwapRelevantDefinedMarkets: boolean;
  marketsInfoData?: MarketsInfoData;
  chainId: number;
}) {
  if (!hasNonSwapRelevantDefinedMarkets && !hasSwapRelevantDefinedMarkets && !hasPureDirectionFilters) {
    return true;
  }

  const isSwapOrder = isSwapOrderType(order.orderType);

  const matchesPureDirectionFilter =
    hasPureDirectionFilters &&
    (isSwapOrder
      ? pureDirectionFilters.includes("swap")
      : pureDirectionFilters.includes(order.isLong ? "long" : "short"));

  if (hasPureDirectionFilters && !matchesPureDirectionFilter) {
    return false;
  }

  if (!hasNonSwapRelevantDefinedMarkets && !hasSwapRelevantDefinedMarkets) {
    return true;
  }

  if (isSwapOrder) {
    const sourceMarketInSwapPath = swapRelevantDefinedMarketsLowercased.includes(
      order.swapPath.at(0)!.toLowerCase() as Address
    );

    const destinationMarketInSwapPath = swapRelevantDefinedMarketsLowercased.includes(
      order.swapPath.at(-1)!.toLowerCase() as Address
    );

    return sourceMarketInSwapPath || destinationMarketInSwapPath;
  } else if (!isSwapOrder) {
    return nonSwapRelevantDefinedFiltersLowercased.some((filter) => {
      const marketMatch = filter.marketAddress === "any" || filter.marketAddress === order.marketAddress.toLowerCase();
      const directionMath = filter.direction === "any" || filter.direction === (order.isLong ? "long" : "short");
      const initialCollateralAddress = order.initialCollateralTokenAddress.toLowerCase();

      let collateralMatch = true;
      if (!filter.collateralAddress) {
        collateralMatch = true;
      } else if (isLimitOrderType(order.orderType)) {
        const wrappedToken = getWrappedToken(chainId);

        if (!marketsInfoData) {
          collateralMatch = true;
        } else {
          const { outTokenAddress } = getSwapPathOutputAddresses({
            marketsInfoData,
            initialCollateralAddress,
            isIncrease: isIncreaseOrderType(order.orderType),
            shouldUnwrapNativeToken: order.shouldUnwrapNativeToken,
            swapPath: order.swapPath,
            wrappedNativeTokenAddress: wrappedToken.address,
          });

          collateralMatch =
            outTokenAddress !== undefined && isAddressEqual(outTokenAddress as Address, filter.collateralAddress);
        }
      } else if (isTriggerDecreaseOrderType(order.orderType)) {
        collateralMatch = isAddressEqual(order.initialCollateralTokenAddress as Address, filter.collateralAddress);
      }

      return marketMatch && directionMath && collateralMatch;
    });
  }

  return false;
}

export const DEFAULT_COUNT = 1000;

export function buildGetOrdersMulticall(chainId: number, account: string) {
  return {
    dataStore: {
      contractAddress: getContract(chainId, "DataStore"),
      abiId: "DataStore",
      calls: {
        count: {
          methodName: "getBytes32Count",
          params: [accountOrderListKey(account!)],
        },
        keys: {
          methodName: "getBytes32ValuesAt",
          params: [accountOrderListKey(account!), 0, DEFAULT_COUNT],
        },
      },
    },
    reader: {
      contractAddress: getContract(chainId, "SyntheticsReader"),
      abiId: "SyntheticsReader",
      calls: {
        orders: {
          methodName: "getAccountOrders",
          params: [getContract(chainId, "DataStore"), account, 0, DEFAULT_COUNT],
        },
      },
    },
  } satisfies MulticallRequestConfig<any>;
}

export function parseGetOrdersResponse(res: MulticallResult<ReturnType<typeof buildGetOrdersMulticall>>) {
  const count = Number(res.data.dataStore.count.returnValues[0]);
  const orderKeys = res.data.dataStore.keys.returnValues;
  const orders = res.data.reader.orders.returnValues as any[];

  return {
    count,
    orders: orders.map((order, i) => {
      const key = orderKeys[i];
      const { data } = order;

      const orderData: Order = {
        key,
        account: order.addresses.account as Address,
        receiver: order.addresses.receiver as Address,
        callbackContract: order.addresses.callbackContract as Address,
        marketAddress: order.addresses.market as Address,
        initialCollateralTokenAddress: order.addresses.initialCollateralToken as Address,
        swapPath: order.addresses.swapPath as Address[],
        sizeDeltaUsd: BigInt(order.numbers.sizeDeltaUsd),
        initialCollateralDeltaAmount: BigInt(order.numbers.initialCollateralDeltaAmount),
        contractTriggerPrice: BigInt(order.numbers.triggerPrice),
        contractAcceptablePrice: BigInt(order.numbers.acceptablePrice),
        executionFee: BigInt(order.numbers.executionFee),
        callbackGasLimit: BigInt(order.numbers.callbackGasLimit),
        minOutputAmount: BigInt(order.numbers.minOutputAmount),
        updatedAtTime: BigInt(order.numbers.updatedAtTime),
        isLong: order.flags.isLong as boolean,
        shouldUnwrapNativeToken: order.flags.shouldUnwrapNativeToken as boolean,
        isFrozen: order.flags.isFrozen as boolean,
        orderType: order.numbers.orderType as OrderType,
        decreasePositionSwapType: order.numbers.decreasePositionSwapType as DecreasePositionSwapType,
        autoCancel: order.flags.autoCancel as boolean,
        data,
      };

      return orderData;
    }),
  };
}<|MERGE_RESOLUTION|>--- conflicted
+++ resolved
@@ -1,8 +1,10 @@
+import { Address, isAddressEqual } from "viem";
+
 import { getContract } from "configs/contracts";
 import { accountOrderListKey } from "configs/dataStore";
 import { getWrappedToken } from "configs/tokens";
+import { MarketFilterLongShortDirection, MarketFilterLongShortItemData } from "modules/trades/trades";
 import type { GmxSdk } from "../../index";
-import { MarketFilterLongShortDirection, MarketFilterLongShortItemData } from "modules/trades/trades";
 
 import { GasLimitsConfig } from "types/fees";
 import { MarketsInfoData } from "types/markets";
@@ -12,14 +14,9 @@
 
 import { estimateOrderOraclePriceCount } from "utils/fees/estimateOraclePriceCount";
 import { estimateExecuteDecreaseOrderGasLimit, getExecutionFee } from "utils/fees/executionFee";
-import type { MulticallResult, MulticallRequestConfig } from "utils/multicall";
+import type { MulticallRequestConfig, MulticallResult } from "utils/multicall";
 import { isIncreaseOrderType, isLimitOrderType, isSwapOrderType, isTriggerDecreaseOrderType } from "utils/orders";
-<<<<<<< HEAD
-import { getSwapPathOutputAddresses } from "swap/swapStats";
-=======
-import { getSwapPathOutputAddresses } from "utils/swap";
->>>>>>> f55186ae
-import { Address, isAddressEqual } from "viem";
+import { getSwapPathOutputAddresses } from "utils/swap/swapStats";
 
 export const getOrderExecutionFee = (
   sdk: GmxSdk,

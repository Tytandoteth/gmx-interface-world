--- conflicted
+++ resolved
@@ -171,8 +171,12 @@
   const adjustedDecimalsRatio = adjustForDecimals(_ratio, fromToken.decimals, toToken.decimals);
   const amount = (p.fromTokenAmount * adjustedDecimalsRatio) / PRECISION;
 
-<<<<<<< HEAD
-  return (p.fromTokenAmount * adjustedDecimalsRatio) / PRECISION;
+  const swapSlippageAmount =
+    allowedSwapSlippageBps !== undefined
+      ? bigMath.mulDiv(amount, allowedSwapSlippageBps, BASIS_POINTS_DIVISOR_BIGINT)
+      : 0n;
+
+  return amount - swapSlippageAmount;
 }
 
 export function getIsWrap(token1: Token, token2: Token) {
@@ -197,12 +201,4 @@
   const ratio = (largestPrice * PRECISION) / smallestPrice;
 
   return { ratio, largestToken, smallestToken };
-=======
-  const swapSlippageAmount =
-    allowedSwapSlippageBps !== undefined
-      ? bigMath.mulDiv(amount, allowedSwapSlippageBps, BASIS_POINTS_DIVISOR_BIGINT)
-      : 0n;
-
-  return amount - swapSlippageAmount;
->>>>>>> 7229d276
 }
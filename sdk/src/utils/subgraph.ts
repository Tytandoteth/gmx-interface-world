export type GraphQlFilters =
  | {
      OR: GraphQlFilters[];
    }
  | {
      AND: GraphQlFilters[];
    }
  | {
      /**
       * `or` must be a single key-value pair in the object.
       */
      OR?: never;
      /**
       * `and` must be a single key-value pair in the object.
       */
      AND?: never;
      /**
       * Key must not start with an `_`. If you want to use nested filtering add `_` to the parent key itself if possible.
       * Otherwise, if for some reason the field name itself starts with an `_`, change these types.
       */
      [key: `_${string}`]: never;
      [key: string]:
        | string
        | number
        | boolean
        | undefined
        | GraphQlFilters
        | string[]
        | number[]
        | GraphQlFilters[]
        | null;
    };

<<<<<<< HEAD
export function buildFiltersBody(filters: GraphQlFilters): string {
  const res: Record<string, string | null> = {};
=======
export function buildFiltersBody(filters: GraphQlFilters, options?: { enums?: Record<string, string> }): string {
  const res = {};
>>>>>>> 6aaf249c

  let hadOr = false;
  let hadAnd = false;

  for (const [key, value] of Object.entries(filters)) {
    if (value === undefined) {
      continue;
    }

    if (typeof value === "string") {
      if (options?.enums?.[value]) {
        res[key] = value;
      } else {
        res[key] = `"${value}"`;
      }
    } else if (typeof value === "number") {
      res[key] = `${value}`;
    } else if (typeof value === "boolean") {
      res[key] = `${value}`;
    } else if (Array.isArray(value)) {
      const valueStr =
        "[" +
        value
          .map((el: string | number | GraphQlFilters) => {
            if (typeof el === "string") {
              if (options?.enums?.[el]) {
                return el;
              } else {
                return `"${el}"`;
              }
            } else if (typeof el === "number") {
              return `${el}`;
            } else {
              const elemStr = buildFiltersBody(el, options);

              if (elemStr === "{}") {
                return "";
              } else {
                return elemStr;
              }
            }
          })
          .filter((el) => el !== "")
          .join(",") +
        "]";

      if (valueStr !== "[]") {
        res[key] = valueStr;
      }
    } else if (value === null) {
      res[key] = null;
    } else {
      const valueStr = buildFiltersBody(value, options);
      if (valueStr !== "{}") {
        res[key + "_"] = buildFiltersBody(value, options);
      }
    }

    if (hadOr) {
      throw new Error("Or must be a single key-value pair in the object.");
    }

    if (key === "or" && res[key] !== undefined) {
      hadOr = true;
    }

    if (hadAnd) {
      throw new Error("And must be a single key-value pair in the object.");
    }

    if (key === "and" && res[key] !== undefined) {
      hadAnd = true;
    }
  }

  const str = Object.entries(res).reduce((previous, [key, value], index) => {
    const maybeComma = index === 0 ? "" : ",";
    return `${previous}${maybeComma}${key}:${value}`;
  }, "");

  return `{${str}}`;
}<|MERGE_RESOLUTION|>--- conflicted
+++ resolved
@@ -31,13 +31,8 @@
         | null;
     };
 
-<<<<<<< HEAD
-export function buildFiltersBody(filters: GraphQlFilters): string {
+export function buildFiltersBody(filters: GraphQlFilters, options?: { enums?: Record<string, string> }): string {
   const res: Record<string, string | null> = {};
-=======
-export function buildFiltersBody(filters: GraphQlFilters, options?: { enums?: Record<string, string> }): string {
-  const res = {};
->>>>>>> 6aaf249c
 
   let hadOr = false;
   let hadAnd = false;

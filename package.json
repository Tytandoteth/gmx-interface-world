--- conflicted
+++ resolved
@@ -28,11 +28,8 @@
     "react-icons": "^4.2.0",
     "react-router-dom": "^5.2.0",
     "react-scripts": "4.0.3",
-<<<<<<< HEAD
     "react-tabs": "^3.2.3",
-=======
     "react-select": "^5.2.1",
->>>>>>> 6c496609
     "react-toastify": "6.0.9",
     "react-use": "^17.2.4",
     "recharts": "^2.0.9",

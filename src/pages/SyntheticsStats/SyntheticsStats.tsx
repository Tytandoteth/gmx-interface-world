--- conflicted
+++ resolved
@@ -409,23 +409,12 @@
                       )
                     }
                     renderContent={() => (
-<<<<<<< HEAD
                       <>
                         <StatsTooltipRow
                           label={`Max ${market.longToken.symbol} Out`}
                           value={formatAmount(longCollateralLiquidityUsd, 30)}
                         />
-                        <StatsTooltipRow
-                          label={`Max ${market.longToken.symbol} Out`}
-                          value={formatAmount(shortCollateralLiquidityUsd, 30)}
-                        />
                       </>
-=======
-                      <StatsTooltipRow
-                        label={`Max ${market.longToken.symbol} Out xx`}
-                        value={formatAmountHuman(longCollateralLiquidityUsd, 30)}
-                      />
->>>>>>> 30acd422
                     )}
                   />
                 </td>

import { Plural, Trans, t } from "@lingui/macro";
import cx from "classnames";
import Checkbox from "components/Checkbox/Checkbox";
import Footer from "components/Footer/Footer";
import { Claims } from "components/Synthetics/Claims/Claims";
import { OrderList } from "components/Synthetics/OrderList/OrderList";
import { PositionEditor } from "components/Synthetics/PositionEditor/PositionEditor";
import { PositionList } from "components/Synthetics/PositionList/PositionList";
import { PositionSeller } from "components/Synthetics/PositionSeller/PositionSeller";
import { TVChart } from "components/Synthetics/TVChart/TVChart";
import { TradeBox } from "components/Synthetics/TradeBox/TradeBox";
import { TradeHistory } from "components/Synthetics/TradeHistory/TradeHistory";
import Tab from "components/Tab/Tab";
import { DEFAULT_HIGHER_SLIPPAGE_AMOUNT } from "config/factors";
import { getSyntheticsListSectionKey } from "config/localStorage";
import { getToken } from "config/tokens";
import { cancelOrdersTxn } from "domain/synthetics/orders/cancelOrdersTxn";
import { PositionInfo } from "domain/synthetics/positions";
import { useChainId } from "lib/chains";
import { getPageTitle } from "lib/legacy";
import { useLocalStorageSerializeKey } from "lib/localStorage";
import { formatUsd } from "lib/numbers";
import { getByKey } from "lib/objects";
import { useCallback, useEffect, useMemo, useState } from "react";

import Helmet from "react-helmet";

import {
  useIsLastSubaccountAction,
  useSubaccount,
  useSubaccountCancelOrdersDetailsMessage,
} from "context/SubaccountContext/SubaccountContext";
import {
  useIsOrdersLoading,
  useIsPositionsLoading,
  useMarketsInfoData,
  useOrdersInfoData,
  usePositionsInfoData,
  useSavedIsPnlInLeverage,
  useTokensData,
} from "context/SyntheticsStateContext/hooks/globalsHooks";
import {
  useTradeboxAvailableTokensOptions,
  useTradeboxFromTokenAddress,
  useTradeboxSetActivePosition,
  useTradeboxToTokenAddress,
  useTradeboxTradeFlags,
} from "context/SyntheticsStateContext/hooks/tradeboxHooks";
import { getMarketIndexName, getMarketPoolName, getTotalClaimableFundingUsd } from "domain/synthetics/markets";
import { TradeMode } from "domain/synthetics/trade";
import { getMidPrice } from "domain/tokens";
import { helperToast } from "lib/helperToast";
import useWallet from "lib/wallets/useWallet";
import { useRebatesInfo } from "domain/synthetics/fees/useRebatesInfo";
import { calcTotalRebateUsd } from "components/Synthetics/Claims/utils";

export type Props = {
  shouldDisableValidation: boolean;
  savedShouldShowPositionLines: boolean;
  showPnlAfterFees: boolean;
  savedSlippageAmount: number;
  setSavedShouldShowPositionLines: (value: boolean) => void;
  setPendingTxns: (txns: any) => void;
  tradePageVersion: number;
  setTradePageVersion: (version: number) => void;
  openSettings: () => void;
};

enum ListSection {
  Positions = "Positions",
  Orders = "Orders",
  Trades = "Trades",
  Claims = "Claims",
}

export function SyntheticsPage(p: Props) {
  const {
    shouldDisableValidation,
    savedShouldShowPositionLines,
    showPnlAfterFees,
    tradePageVersion,
    setSavedShouldShowPositionLines,
    setPendingTxns,
    setTradePageVersion,
    savedSlippageAmount,
    openSettings,
  } = p;
  const { chainId } = useChainId();
  const { signer, account } = useWallet();
  const savedIsPnlInLeverage = useSavedIsPnlInLeverage();
  const marketsInfoData = useMarketsInfoData();
  const tokensData = useTokensData();
  const positionsInfoData = usePositionsInfoData();
  const isPositionsLoading = useIsPositionsLoading();
  const ordersInfoData = useOrdersInfoData();
  const isOrdersLoading = useIsOrdersLoading();

  const { accruedPositionPriceImpactFees, claimablePositionPriceImpactFees } = useRebatesInfo(chainId);

  const [isSettling, setIsSettling] = useState(false);
  const [listSection, setListSection] = useLocalStorageSerializeKey(
    getSyntheticsListSectionKey(chainId),
    ListSection.Positions
  );

  const { isSwap } = useTradeboxTradeFlags();
  const fromTokenAddress = useTradeboxFromTokenAddress();
  const toTokenAddress = useTradeboxToTokenAddress();
  const availableTokensOptions = useTradeboxAvailableTokensOptions();
  const setActivePosition = useTradeboxSetActivePosition();
  const { indexTokens, sortedIndexTokensWithPoolValue, swapTokens, sortedLongAndShortTokens } = availableTokensOptions;

  const { chartToken, availableChartTokens } = useMemo(() => {
    if (!fromTokenAddress || !toTokenAddress) {
      return {};
    }

    try {
      const fromToken = getToken(chainId, fromTokenAddress);
      const toToken = getToken(chainId, toTokenAddress);

      const chartToken = isSwap && toToken?.isStable && !fromToken?.isStable ? fromToken : toToken;
      const availableChartTokens = isSwap ? swapTokens : indexTokens;
      const sortedAvailableChartTokens = availableChartTokens.sort((a, b) => {
        if (sortedIndexTokensWithPoolValue || sortedLongAndShortTokens) {
          const currentSortReferenceList = isSwap ? sortedLongAndShortTokens : sortedIndexTokensWithPoolValue;
          return currentSortReferenceList.indexOf(a.address) - currentSortReferenceList.indexOf(b.address);
        }
        return 0;
      });

      return {
        chartToken,
        availableChartTokens: sortedAvailableChartTokens,
      };
    } catch (e) {
      return {};
    }
  }, [
    fromTokenAddress,
    toTokenAddress,
    chainId,
    isSwap,
    swapTokens,
    indexTokens,
    sortedIndexTokensWithPoolValue,
    sortedLongAndShortTokens,
  ]);

  const [closingPositionKey, setClosingPositionKey] = useState<string>();
  const closingPosition = getByKey(positionsInfoData, closingPositionKey);

  const [selectedPositionOrderKey, setSelectedPositionOrderKey] = useState<string>();

  const [editingPositionKey, setEditingPositionKey] = useState<string>();
  const editingPosition = getByKey(positionsInfoData, editingPositionKey);

  const [gettingPendingFeePositionKeys, setGettingPendingFeePositionKeys] = useState<string[]>([]);

  const [selectedOrdersKeys, setSelectedOrdersKeys] = useState<{ [key: string]: boolean }>({});
  const selectedOrdersKeysArr = Object.keys(selectedOrdersKeys).filter((key) => selectedOrdersKeys[key]);
  const [isCancelOrdersProcessig, setIsCancelOrdersProcessig] = useState(false);

  const { positionsCount, ordersCount, ordersErrorsCount, ordersWarningsCount } = useMemo(() => {
    const positions = Object.values(positionsInfoData || {});
    const orders = Object.values(ordersInfoData || {});

    return {
      positionsCount: positions.length,
      ordersCount: orders.length,
      ordersErrorsCount: orders.filter((order) => order.errorLevel === "error").length,
      ordersWarningsCount: orders.filter((order) => order.errorLevel === "warning").length,
    };
  }, [ordersInfoData, positionsInfoData]);
  const hasClaimableFees = useMemo(() => {
    const markets = Object.values(marketsInfoData ?? {});
    const totalClaimableFundingUsd = getTotalClaimableFundingUsd(markets);
    return totalClaimableFundingUsd.gt(0);
  }, [marketsInfoData]);

  const hasClaimableRebates = useMemo(
    () => calcTotalRebateUsd(claimablePositionPriceImpactFees, tokensData, false).gt(0),
    [claimablePositionPriceImpactFees, tokensData]
  );

  let totalClaimables = 0;

  if (hasClaimableFees) totalClaimables += 1;
  if (hasClaimableRebates) totalClaimables += 1;

  const subaccount = useSubaccount(null, selectedOrdersKeysArr.length);
  const cancelOrdersDetailsMessage = useSubaccountCancelOrdersDetailsMessage(undefined, selectedOrdersKeysArr.length);
  const isLastSubaccountAction = useIsLastSubaccountAction();

  const [isHigherSlippageAllowed, setIsHigherSlippageAllowed] = useState(false);
  let allowedSlippage = savedSlippageAmount!;
  if (isHigherSlippageAllowed) {
    allowedSlippage = DEFAULT_HIGHER_SLIPPAGE_AMOUNT;
  }

  const onPositionSellerClose = useCallback(() => {
    setClosingPositionKey(undefined);
  }, []);

  const onPositionEditorClose = useCallback(() => {
    setEditingPositionKey(undefined);
  }, []);

  function onCancelOrdersClick() {
    if (!signer) return;
    setIsCancelOrdersProcessig(true);
    cancelOrdersTxn(chainId, signer, subaccount, {
      orderKeys: selectedOrdersKeysArr,
      setPendingTxns: setPendingTxns,
      isLastSubaccountAction,
      detailsMsg: cancelOrdersDetailsMessage,
    })
      .then(async (tx) => {
        const receipt = await tx.wait();
        if (receipt.status === 1) {
          setSelectedOrdersKeys({});
        }
      })
      .finally(() => {
        setIsCancelOrdersProcessig(false);
      });
  }

  function handleOrderClick(key?: string) {
    setListSection(ListSection.Orders);
    setSelectedPositionOrderKey(key);
    if (key) {
      setSelectedOrdersKeys((prev) => ({ ...prev, [key]: true }));
    }
  }

  useEffect(() => {
    const chartTokenData = getByKey(tokensData, chartToken?.address);
    if (!chartTokenData) return;

    const averagePrice = getMidPrice(chartTokenData.prices);
    const currentTokenPriceStr =
      formatUsd(averagePrice, {
        displayDecimals: chartTokenData.priceDecimals,
      }) || "...";

    const title = getPageTitle(currentTokenPriceStr + ` | ${chartToken?.symbol}${chartToken?.isStable ? "" : "USD"}`);
    document.title = title;
  }, [chartToken?.address, chartToken?.isStable, chartToken?.symbol, tokensData]);

  function onSelectPositionClick(key: string, tradeMode?: TradeMode) {
    const position = getByKey(positionsInfoData, key);

    if (!position) return;

    const indexName = position?.marketInfo && getMarketIndexName(position?.marketInfo);
    const poolName = position?.marketInfo && getMarketPoolName(position?.marketInfo);
    setActivePosition(getByKey(positionsInfoData, key), tradeMode);
    const message = (
      <Trans>
        {position?.isLong ? "Long" : "Short"}{" "}
        <div className="inline-flex">
          <span>{indexName}</span>
          <span className="subtext gm-toast">[{poolName}]</span>
        </div>{" "}
        <span>market selected</span>.
      </Trans>
    );
    helperToast.success(message);
  }

  function handleSettlePositionFeesClick(positionKey: PositionInfo["key"]) {
    setGettingPendingFeePositionKeys((keys) => keys.concat(positionKey).filter((x, i, self) => self.indexOf(x) === i));
    setIsSettling(true);
  }

  const renderOrdersTabTitle = useCallback(() => {
    if (!ordersCount) {
      return (
        <div>
          <Trans>Orders</Trans>
        </div>
      );
    }

    return (
      <div>
        <Trans>Orders</Trans>{" "}
        <span
          className={cx({ negative: ordersErrorsCount > 0, warning: !ordersErrorsCount && ordersWarningsCount > 0 })}
        >
          ({ordersCount})
        </span>
      </div>
    );
  }, [ordersCount, ordersErrorsCount, ordersWarningsCount]);

  const tabLabels = useMemo(
    () => ({
      [ListSection.Positions]: t`Positions${positionsCount ? ` (${positionsCount})` : ""}`,
      [ListSection.Orders]: renderOrdersTabTitle(),
      [ListSection.Trades]: t`Trades`,
      [ListSection.Claims]: totalClaimables > 0 ? t`Claims (${totalClaimables})` : t`Claims`,
    }),
    [positionsCount, renderOrdersTabTitle, totalClaimables]
  );
  const tabOptions = useMemo(() => Object.keys(ListSection), []);

  function renderClaims() {
    return (
      <Claims
        positionsInfoData={positionsInfoData}
        shouldShowPaginationButtons
        setIsSettling={setIsSettling}
        isSettling={isSettling}
        gettingPendingFeePositionKeys={gettingPendingFeePositionKeys}
        setGettingPendingFeePositionKeys={setGettingPendingFeePositionKeys}
        setPendingTxns={setPendingTxns}
        allowedSlippage={allowedSlippage}
        accruedPositionPriceImpactFees={accruedPositionPriceImpactFees}
        claimablePositionPriceImpactFees={claimablePositionPriceImpactFees}
      />
    );
  }

  return (
    <div className="Exchange page-layout">
      <Helmet>
        <style type="text/css">
          {`
            :root {
              --main-bg-color: #08091b;                   
             {
         `}
        </style>
      </Helmet>
      <div className="Exchange-content">
        <div className="Exchange-left">
          <TVChart
            tokensData={tokensData}
            savedShouldShowPositionLines={savedShouldShowPositionLines}
            ordersInfo={ordersInfoData}
            positionsInfo={positionsInfoData}
            chartTokenAddress={chartToken?.address}
            availableTokens={availableChartTokens}
            tradePageVersion={tradePageVersion}
            setTradePageVersion={setTradePageVersion}
            avaialbleTokenOptions={availableTokensOptions}
            marketsInfoData={marketsInfoData}
          />

          <div className="Exchange-lists large">
            <div className="Exchange-list-tab-container">
              <Tab
                options={Object.keys(ListSection)}
                optionLabels={tabLabels}
                option={listSection}
                onChange={(section) => setListSection(section)}
                type="inline"
                className="Exchange-list-tabs"
              />
              <div className="align-right Exchange-should-show-position-lines">
                {listSection === ListSection.Orders && selectedOrdersKeysArr.length > 0 && (
                  <button
                    className="muted font-base cancel-order-btn"
                    disabled={isCancelOrdersProcessig}
                    type="button"
                    onClick={onCancelOrdersClick}
                  >
                    <Plural value={selectedOrdersKeysArr.length} one="Cancel order" other="Cancel # orders" />
                  </button>
                )}
                <Checkbox
                  isChecked={savedShouldShowPositionLines}
                  setIsChecked={setSavedShouldShowPositionLines}
                  className={cx("muted chart-positions", { active: savedShouldShowPositionLines })}
                >
                  <span>
                    <Trans>Chart positions</Trans>
                  </span>
                </Checkbox>
              </div>
            </div>

            {listSection === ListSection.Positions && (
              <PositionList
                isLoading={isPositionsLoading}
<<<<<<< HEAD
                savedIsPnlInLeverage={savedIsPnlInLeverage}
                onOrdersClick={handleOrderClick}
=======
                onOrdersClick={() => setListSection(ListSection.Orders)}
>>>>>>> ce7f3b60
                onSettlePositionFeesClick={handleSettlePositionFeesClick}
                onSelectPositionClick={onSelectPositionClick}
                onClosePositionClick={setClosingPositionKey}
                onEditCollateralClick={setEditingPositionKey}
                showPnlAfterFees={showPnlAfterFees}
                openSettings={openSettings}
              />
            )}
            {listSection === ListSection.Orders && (
              <OrderList
                selectedOrdersKeys={selectedOrdersKeys}
                setSelectedOrdersKeys={setSelectedOrdersKeys}
                isLoading={isOrdersLoading}
                setPendingTxns={setPendingTxns}
                selectedPositionOrderKey={selectedPositionOrderKey}
                setSelectedPositionOrderKey={setSelectedPositionOrderKey}
              />
            )}
            {listSection === ListSection.Trades && <TradeHistory account={account} shouldShowPaginationButtons />}
            {listSection === ListSection.Claims && renderClaims()}
          </div>
        </div>

        <div className="Exchange-right">
          <div className="Exchange-swap-box">
            <TradeBox
              avaialbleTokenOptions={availableTokensOptions}
              shouldDisableValidation={shouldDisableValidation}
              allowedSlippage={allowedSlippage!}
              isHigherSlippageAllowed={isHigherSlippageAllowed}
              setIsHigherSlippageAllowed={setIsHigherSlippageAllowed}
              setPendingTxns={setPendingTxns}
            />
          </div>
        </div>

        <div className="Exchange-lists small">
          <div className="Exchange-list-tab-container">
            <Tab
              options={tabOptions}
              optionLabels={tabLabels}
              option={listSection}
              onChange={(section) => setListSection(section)}
              type="inline"
              className="Exchange-list-tabs"
            />
          </div>
          {listSection === ListSection.Positions && (
            <PositionList
              isLoading={isPositionsLoading}
              onOrdersClick={handleOrderClick}
              onSelectPositionClick={onSelectPositionClick}
              onClosePositionClick={setClosingPositionKey}
              onEditCollateralClick={setEditingPositionKey}
              onSettlePositionFeesClick={handleSettlePositionFeesClick}
              showPnlAfterFees={showPnlAfterFees}
              openSettings={openSettings}
            />
          )}
          {listSection === ListSection.Orders && (
            <OrderList
              isLoading={isOrdersLoading}
              selectedOrdersKeys={selectedOrdersKeys}
              setSelectedOrdersKeys={setSelectedOrdersKeys}
              setPendingTxns={setPendingTxns}
              selectedPositionOrderKey={selectedPositionOrderKey}
              setSelectedPositionOrderKey={setSelectedPositionOrderKey}
            />
          )}
          {listSection === ListSection.Trades && <TradeHistory account={account} shouldShowPaginationButtons />}
          {listSection === ListSection.Claims && renderClaims()}
        </div>
      </div>

      <PositionSeller
        position={closingPosition!}
        tokensData={tokensData}
        showPnlInLeverage={savedIsPnlInLeverage}
        onClose={onPositionSellerClose}
        setPendingTxns={setPendingTxns}
        availableTokensOptions={availableTokensOptions}
        isHigherSlippageAllowed={isHigherSlippageAllowed}
        setIsHigherSlippageAllowed={setIsHigherSlippageAllowed}
        shouldDisableValidation={shouldDisableValidation}
      />

      <PositionEditor
        tokensData={tokensData}
        showPnlInLeverage={savedIsPnlInLeverage}
        position={editingPosition}
        allowedSlippage={allowedSlippage}
        onClose={onPositionEditorClose}
        setPendingTxns={setPendingTxns}
        shouldDisableValidation={shouldDisableValidation}
      />

      <Footer />
    </div>
  );
}<|MERGE_RESOLUTION|>--- conflicted
+++ resolved
@@ -385,12 +385,7 @@
             {listSection === ListSection.Positions && (
               <PositionList
                 isLoading={isPositionsLoading}
-<<<<<<< HEAD
-                savedIsPnlInLeverage={savedIsPnlInLeverage}
                 onOrdersClick={handleOrderClick}
-=======
-                onOrdersClick={() => setListSection(ListSection.Orders)}
->>>>>>> ce7f3b60
                 onSettlePositionFeesClick={handleSettlePositionFeesClick}
                 onSelectPositionClick={onSelectPositionClick}
                 onClosePositionClick={setClosingPositionKey}

import { Plural, Trans, t } from "@lingui/macro";
import cx from "classnames";
import Checkbox from "components/Checkbox/Checkbox";
import Footer from "components/Footer/Footer";
import { Claims } from "components/Synthetics/Claims/Claims";
import { OrderList } from "components/Synthetics/OrderList/OrderList";
import { PositionEditor } from "components/Synthetics/PositionEditor/PositionEditor";
import { PositionList } from "components/Synthetics/PositionList/PositionList";
import { PositionSeller } from "components/Synthetics/PositionSeller/PositionSeller";
import { TVChart } from "components/Synthetics/TVChart/TVChart";
import { TradeBox } from "components/Synthetics/TradeBox/TradeBox";
import { TradeHistory } from "components/Synthetics/TradeHistory/TradeHistory";
import Tab from "components/Tab/Tab";
import { DEFAULT_HIGHER_SLIPPAGE_AMOUNT } from "config/factors";
import { getSyntheticsListSectionKey } from "config/localStorage";
import { getToken } from "config/tokens";
import { cancelOrdersTxn } from "domain/synthetics/orders/cancelOrdersTxn";
import { PositionInfo } from "domain/synthetics/positions";
import { useChainId } from "lib/chains";
import { getPageTitle } from "lib/legacy";
import { useLocalStorageSerializeKey } from "lib/localStorage";
import { formatUsd } from "lib/numbers";
import { getByKey } from "lib/objects";
import { useCallback, useEffect, useMemo, useState } from "react";

import Helmet from "react-helmet";

import {
  useIsLastSubaccountAction,
  useSubaccount,
  useSubaccountCancelOrdersDetailsMessage,
} from "context/SubaccountContext/SubaccountContext";
import {
  useIsOrdersLoading,
  useIsPositionsLoading,
  useMarketsInfoData,
  useOrdersInfoData,
  usePositionsInfoData,
  useSavedIsPnlInLeverage,
  useTokensData,
} from "context/SyntheticsStateContext/hooks/globalsHooks";
import {
  useTradeboxAvailableTokensOptions,
  useTradeboxFromTokenAddress,
  useTradeboxSetActivePosition,
  useTradeboxToTokenAddress,
  useTradeboxTradeFlags,
} from "context/SyntheticsStateContext/hooks/tradeboxHooks";
import { getMarketIndexName, getMarketPoolName, getTotalClaimableFundingUsd } from "domain/synthetics/markets";
import { TradeMode } from "domain/synthetics/trade";
import { getMidPrice } from "domain/tokens";
import { helperToast } from "lib/helperToast";
import useWallet from "lib/wallets/useWallet";
import { useRebatesInfo } from "domain/synthetics/fees/useRebatesInfo";
import { calcTotalRebateUsd } from "components/Synthetics/Claims/utils";

export type Props = {
  shouldDisableValidation: boolean;
  savedShouldShowPositionLines: boolean;
  showPnlAfterFees: boolean;
  savedSlippageAmount: number;
  setSavedShouldShowPositionLines: (value: boolean) => void;
  setPendingTxns: (txns: any) => void;
  tradePageVersion: number;
  setTradePageVersion: (version: number) => void;
  openSettings: () => void;
};

enum ListSection {
  Positions = "Positions",
  Orders = "Orders",
  Trades = "Trades",
  Claims = "Claims",
}

export function SyntheticsPage(p: Props) {
  const {
    shouldDisableValidation,
    savedShouldShowPositionLines,
    showPnlAfterFees,
    tradePageVersion,
    setSavedShouldShowPositionLines,
    setPendingTxns,
    setTradePageVersion,
    savedSlippageAmount,
    openSettings,
  } = p;
  const { chainId } = useChainId();
  const { signer, account } = useWallet();
<<<<<<< HEAD
  const savedIsPnlInLeverage = useSavedIsPnlInLeverage();
  const marketsInfoData = useMarketsInfoData();
  const tokensData = useTokensData();
  const positionsInfoData = usePositionsInfoData();
  const isPositionsLoading = useIsPositionsLoading();
  const ordersInfoData = useOrdersInfoData();
  const isOrdersLoading = useIsOrdersLoading();
=======
  const { marketsInfoData, tokensData, pricesUpdatedAt } = useMarketsInfo(chainId);

  const { positionsInfoData, isLoading: isPositionsLoading } = usePositionsInfo(chainId, {
    marketsInfoData,
    tokensData,
    pricesUpdatedAt,
    showPnlInLeverage: savedIsPnlInLeverage,
    account,
  });

  const { ordersInfoData, isLoading: isOrdersLoading } = useOrdersInfo(chainId, {
    account,
    marketsInfoData,
    positionsInfoData,
    tokensData,
  });

  const { accruedPositionPriceImpactFees, claimablePositionPriceImpactFees } = useRebatesInfo(chainId);

  const [isSettling, setIsSettling] = useState(false);

  const {
    tradeType,
    tradeMode,
    tradeFlags,
    isWrapOrUnwrap,
    fromTokenAddress,
    fromToken,
    toTokenAddress,
    toToken,
    marketAddress,
    marketInfo,
    collateralAddress,
    collateralToken,
    availableTokensOptions,
    avaialbleTradeModes,
    setTradeType,
    setTradeMode,
    setFromTokenAddress,
    setToTokenAddress,
    setMarketAddress,
    setCollateralAddress,
    setActivePosition,
    switchTokenAddresses,
  } = useSelectedTradeOption(chainId, { marketsInfoData, tokensData });
>>>>>>> 307e0d24

  const [isSettling, setIsSettling] = useState(false);
  const [listSection, setListSection] = useLocalStorageSerializeKey(
    getSyntheticsListSectionKey(chainId),
    ListSection.Positions
  );

  const { isSwap } = useTradeboxTradeFlags();
  const fromTokenAddress = useTradeboxFromTokenAddress();
  const toTokenAddress = useTradeboxToTokenAddress();
  const availableTokensOptions = useTradeboxAvailableTokensOptions();
  const setActivePosition = useTradeboxSetActivePosition();
  const { indexTokens, sortedIndexTokensWithPoolValue, swapTokens, sortedLongAndShortTokens } = availableTokensOptions;

  const { chartToken, availableChartTokens } = useMemo(() => {
    if (!fromTokenAddress || !toTokenAddress) {
      return {};
    }

    try {
      const fromToken = getToken(chainId, fromTokenAddress);
      const toToken = getToken(chainId, toTokenAddress);

      const chartToken = isSwap && toToken?.isStable && !fromToken?.isStable ? fromToken : toToken;
      const availableChartTokens = isSwap ? swapTokens : indexTokens;
      const sortedAvailableChartTokens = availableChartTokens.sort((a, b) => {
        if (sortedIndexTokensWithPoolValue || sortedLongAndShortTokens) {
          const currentSortReferenceList = isSwap ? sortedLongAndShortTokens : sortedIndexTokensWithPoolValue;
          return currentSortReferenceList.indexOf(a.address) - currentSortReferenceList.indexOf(b.address);
        }
        return 0;
      });

      return {
        chartToken,
        availableChartTokens: sortedAvailableChartTokens,
      };
    } catch (e) {
      return {};
    }
  }, [
    fromTokenAddress,
    toTokenAddress,
    chainId,
    isSwap,
    swapTokens,
    indexTokens,
    sortedIndexTokensWithPoolValue,
    sortedLongAndShortTokens,
  ]);

  const [closingPositionKey, setClosingPositionKey] = useState<string>();
  const closingPosition = getByKey(positionsInfoData, closingPositionKey);

  const [editingPositionKey, setEditingPositionKey] = useState<string>();
  const editingPosition = getByKey(positionsInfoData, editingPositionKey);

  const [gettingPendingFeePositionKeys, setGettingPendingFeePositionKeys] = useState<string[]>([]);

  const [selectedOrdersKeys, setSelectedOrdersKeys] = useState<{ [key: string]: boolean }>({});
  const selectedOrdersKeysArr = Object.keys(selectedOrdersKeys).filter((key) => selectedOrdersKeys[key]);
  const [isCancelOrdersProcessig, setIsCancelOrdersProcessig] = useState(false);

  const { positionsCount, ordersCount, ordersErrorsCount, ordersWarningsCount } = useMemo(() => {
    const positions = Object.values(positionsInfoData || {});
    const orders = Object.values(ordersInfoData || {});

    return {
      positionsCount: positions.length,
      ordersCount: orders.length,
      ordersErrorsCount: orders.filter((order) => order.errorLevel === "error").length,
      ordersWarningsCount: orders.filter((order) => order.errorLevel === "warning").length,
    };
  }, [ordersInfoData, positionsInfoData]);
  const hasClaimableFees = useMemo(() => {
    const markets = Object.values(marketsInfoData ?? {});
    const totalClaimableFundingUsd = getTotalClaimableFundingUsd(markets);
    return totalClaimableFundingUsd.gt(0);
  }, [marketsInfoData]);

  const hasClaimableRebates = useMemo(
    () => calcTotalRebateUsd(claimablePositionPriceImpactFees, tokensData, false).gt(0),
    [claimablePositionPriceImpactFees, tokensData]
  );

  let totalClaimables = 0;

  if (hasClaimableFees) totalClaimables += 1;
  if (hasClaimableRebates) totalClaimables += 1;

  const subaccount = useSubaccount(null, selectedOrdersKeysArr.length);
  const cancelOrdersDetailsMessage = useSubaccountCancelOrdersDetailsMessage(undefined, selectedOrdersKeysArr.length);
  const isLastSubaccountAction = useIsLastSubaccountAction();

  const [isHigherSlippageAllowed, setIsHigherSlippageAllowed] = useState(false);
  let allowedSlippage = savedSlippageAmount!;
  if (isHigherSlippageAllowed) {
    allowedSlippage = DEFAULT_HIGHER_SLIPPAGE_AMOUNT;
  }

  const onPositionSellerClose = useCallback(() => {
    setClosingPositionKey(undefined);
  }, []);

  const onPositionEditorClose = useCallback(() => {
    setEditingPositionKey(undefined);
  }, []);

  function onCancelOrdersClick() {
    if (!signer) return;
    setIsCancelOrdersProcessig(true);
    cancelOrdersTxn(chainId, signer, subaccount, {
      orderKeys: selectedOrdersKeysArr,
      setPendingTxns: setPendingTxns,
      isLastSubaccountAction,
      detailsMsg: cancelOrdersDetailsMessage,
    })
      .then(async (tx) => {
        const receipt = await tx.wait();
        if (receipt.status === 1) {
          setSelectedOrdersKeys({});
        }
      })
      .finally(() => {
        setIsCancelOrdersProcessig(false);
      });
  }

  useEffect(() => {
    const chartTokenData = getByKey(tokensData, chartToken?.address);
    if (!chartTokenData) return;

    const averagePrice = getMidPrice(chartTokenData.prices);
    const currentTokenPriceStr =
      formatUsd(averagePrice, {
        displayDecimals: chartTokenData.priceDecimals,
      }) || "...";

    const title = getPageTitle(currentTokenPriceStr + ` | ${chartToken?.symbol}${chartToken?.isStable ? "" : "USD"}`);
    document.title = title;
  }, [chartToken?.address, chartToken?.isStable, chartToken?.symbol, tokensData]);

  function onSelectPositionClick(key: string, tradeMode?: TradeMode) {
    const position = getByKey(positionsInfoData, key);

    if (!position) return;

    const indexName = position?.marketInfo && getMarketIndexName(position?.marketInfo);
    const poolName = position?.marketInfo && getMarketPoolName(position?.marketInfo);
    setActivePosition(getByKey(positionsInfoData, key), tradeMode);
    const message = (
      <Trans>
        {position?.isLong ? "Long" : "Short"}{" "}
        <div className="inline-flex">
          <span>{indexName}</span>
          <span className="subtext gm-toast">[{poolName}]</span>
        </div>{" "}
        <span>market selected</span>.
      </Trans>
    );
    helperToast.success(message);
  }

  function handleSettlePositionFeesClick(positionKey: PositionInfo["key"]) {
    setGettingPendingFeePositionKeys((keys) => keys.concat(positionKey).filter((x, i, self) => self.indexOf(x) === i));
    setIsSettling(true);
  }

  const renderOrdersTabTitle = useCallback(() => {
    if (!ordersCount) {
      return (
        <div>
          <Trans>Orders</Trans>
        </div>
      );
    }

    return (
      <div>
        <Trans>Orders</Trans>{" "}
        <span
          className={cx({ negative: ordersErrorsCount > 0, warning: !ordersErrorsCount && ordersWarningsCount > 0 })}
        >
          ({ordersCount})
        </span>
      </div>
    );
  }, [ordersCount, ordersErrorsCount, ordersWarningsCount]);

  const tabLabels = useMemo(
    () => ({
      [ListSection.Positions]: t`Positions${positionsCount ? ` (${positionsCount})` : ""}`,
      [ListSection.Orders]: renderOrdersTabTitle(),
      [ListSection.Trades]: t`Trades`,
      [ListSection.Claims]: hasClaimables ? t`Claims (1)` : t`Claims`,
    }),
    [hasClaimables, positionsCount, renderOrdersTabTitle]
  );
  const tabOptions = useMemo(() => Object.keys(ListSection), []);

  function renderClaims() {
    return (
      <Claims
        marketsInfoData={marketsInfoData}
        positionsInfoData={positionsInfoData}
        tokensData={tokensData}
        shouldShowPaginationButtons
        setIsSettling={setIsSettling}
        isSettling={isSettling}
        gettingPendingFeePositionKeys={gettingPendingFeePositionKeys}
        setGettingPendingFeePositionKeys={setGettingPendingFeePositionKeys}
        setPendingTxns={setPendingTxns}
        allowedSlippage={allowedSlippage}
        accruedPositionPriceImpactFees={accruedPositionPriceImpactFees}
        claimablePositionPriceImpactFees={claimablePositionPriceImpactFees}
      />
    );
  }

  return (
    <div className="Exchange page-layout">
      <Helmet>
        <style type="text/css">
          {`
            :root {
              --main-bg-color: #08091b;                   
             {
         `}
        </style>
      </Helmet>
      <div className="Exchange-content">
        <div className="Exchange-left">
          <TVChart
            tokensData={tokensData}
            savedShouldShowPositionLines={savedShouldShowPositionLines}
            ordersInfo={ordersInfoData}
            positionsInfo={positionsInfoData}
            chartTokenAddress={chartToken?.address}
            availableTokens={availableChartTokens}
            tradePageVersion={tradePageVersion}
            setTradePageVersion={setTradePageVersion}
            avaialbleTokenOptions={availableTokensOptions}
            marketsInfoData={marketsInfoData}
          />

          <div className="Exchange-lists large">
            <div className="Exchange-list-tab-container">
              <Tab
<<<<<<< HEAD
                options={tabOptions}
                optionLabels={tabLabels}
=======
                options={Object.keys(ListSection)}
                optionLabels={{
                  [ListSection.Positions]: t`Positions${positionsCount ? ` (${positionsCount})` : ""}`,
                  [ListSection.Orders]: renderOrdersTabTitle(),
                  [ListSection.Trades]: t`Trades`,
                  [ListSection.Claims]: totalClaimables > 0 ? t`Claims (${totalClaimables})` : t`Claims`,
                }}
>>>>>>> 307e0d24
                option={listSection}
                onChange={(section) => setListSection(section)}
                type="inline"
                className="Exchange-list-tabs"
              />
              <div className="align-right Exchange-should-show-position-lines">
                {selectedOrdersKeysArr.length > 0 && (
                  <button
                    className="muted font-base cancel-order-btn"
                    disabled={isCancelOrdersProcessig}
                    type="button"
                    onClick={onCancelOrdersClick}
                  >
                    <Plural value={selectedOrdersKeysArr.length} one="Cancel order" other="Cancel # orders" />
                  </button>
                )}
                <Checkbox
                  isChecked={savedShouldShowPositionLines}
                  setIsChecked={setSavedShouldShowPositionLines}
                  className={cx("muted chart-positions", { active: savedShouldShowPositionLines })}
                >
                  <span>
                    <Trans>Chart positions</Trans>
                  </span>
                </Checkbox>
              </div>
            </div>

            {listSection === ListSection.Positions && (
              <PositionList
                isLoading={isPositionsLoading}
                onOrdersClick={() => setListSection(ListSection.Orders)}
                onSettlePositionFeesClick={handleSettlePositionFeesClick}
                onSelectPositionClick={onSelectPositionClick}
                onClosePositionClick={setClosingPositionKey}
                onEditCollateralClick={setEditingPositionKey}
                showPnlAfterFees={showPnlAfterFees}
                openSettings={openSettings}
              />
            )}
            {listSection === ListSection.Orders && (
              <OrderList
                selectedOrdersKeys={selectedOrdersKeys}
                setSelectedOrdersKeys={setSelectedOrdersKeys}
                isLoading={isOrdersLoading}
                setPendingTxns={setPendingTxns}
              />
            )}
<<<<<<< HEAD
            {listSection === ListSection.Trades && <TradeHistory account={account} shouldShowPaginationButtons />}
            {listSection === ListSection.Claims && (
              <Claims shouldShowPaginationButtons setIsClaiming={setIsClaiming} setIsSettling={setIsSettling} />
            )}
=======
            {listSection === ListSection.Trades && (
              <TradeHistory
                account={account}
                marketsInfoData={marketsInfoData}
                tokensData={tokensData}
                shouldShowPaginationButtons
              />
            )}
            {listSection === ListSection.Claims && renderClaims()}
>>>>>>> 307e0d24
          </div>
        </div>

        <div className="Exchange-right">
          <div className="Exchange-swap-box">
            <TradeBox
              avaialbleTokenOptions={availableTokensOptions}
              shouldDisableValidation={shouldDisableValidation}
              allowedSlippage={allowedSlippage!}
              isHigherSlippageAllowed={isHigherSlippageAllowed}
              setIsHigherSlippageAllowed={setIsHigherSlippageAllowed}
              setPendingTxns={setPendingTxns}
            />
          </div>
        </div>

        <div className="Exchange-lists small">
          <div className="Exchange-list-tab-container">
            <Tab
<<<<<<< HEAD
              options={tabOptions}
              optionLabels={tabLabels}
=======
              options={Object.keys(ListSection)}
              optionLabels={{
                [ListSection.Positions]: t`Positions${positionsCount ? ` (${positionsCount})` : ""}`,
                [ListSection.Orders]: renderOrdersTabTitle(),
                [ListSection.Trades]: t`Trades`,
                [ListSection.Claims]: hasClaimableFees ? t`Claims (1)` : t`Claims`,
              }}
>>>>>>> 307e0d24
              option={listSection}
              onChange={(section) => setListSection(section)}
              type="inline"
              className="Exchange-list-tabs"
            />
          </div>
          {listSection === ListSection.Positions && (
            <PositionList
              isLoading={isPositionsLoading}
              onOrdersClick={() => setListSection(ListSection.Orders)}
              onSelectPositionClick={onSelectPositionClick}
              onClosePositionClick={setClosingPositionKey}
              onEditCollateralClick={setEditingPositionKey}
              onSettlePositionFeesClick={handleSettlePositionFeesClick}
              showPnlAfterFees={showPnlAfterFees}
              openSettings={openSettings}
            />
          )}
          {listSection === ListSection.Orders && (
            <OrderList
              isLoading={isOrdersLoading}
              selectedOrdersKeys={selectedOrdersKeys}
              setSelectedOrdersKeys={setSelectedOrdersKeys}
              setPendingTxns={setPendingTxns}
            />
          )}
<<<<<<< HEAD
          {listSection === ListSection.Trades && <TradeHistory account={account} shouldShowPaginationButtons />}
          {listSection === ListSection.Claims && (
            <Claims shouldShowPaginationButtons setIsClaiming={setIsClaiming} setIsSettling={setIsSettling} />
          )}
=======
          {listSection === ListSection.Trades && (
            <TradeHistory
              account={account}
              marketsInfoData={marketsInfoData}
              tokensData={tokensData}
              shouldShowPaginationButtons
            />
          )}
          {listSection === ListSection.Claims && renderClaims()}
>>>>>>> 307e0d24
        </div>
      </div>

      <PositionSeller
        position={closingPosition!}
        tokensData={tokensData}
        showPnlInLeverage={savedIsPnlInLeverage}
        onClose={onPositionSellerClose}
        setPendingTxns={setPendingTxns}
        availableTokensOptions={availableTokensOptions}
        isHigherSlippageAllowed={isHigherSlippageAllowed}
        setIsHigherSlippageAllowed={setIsHigherSlippageAllowed}
        shouldDisableValidation={shouldDisableValidation}
      />

      <PositionEditor
        tokensData={tokensData}
        showPnlInLeverage={savedIsPnlInLeverage}
        position={editingPosition}
        allowedSlippage={allowedSlippage}
        onClose={onPositionEditorClose}
        setPendingTxns={setPendingTxns}
        shouldDisableValidation={shouldDisableValidation}
      />

      <Footer />
    </div>
  );
}<|MERGE_RESOLUTION|>--- conflicted
+++ resolved
@@ -87,7 +87,6 @@
   } = p;
   const { chainId } = useChainId();
   const { signer, account } = useWallet();
-<<<<<<< HEAD
   const savedIsPnlInLeverage = useSavedIsPnlInLeverage();
   const marketsInfoData = useMarketsInfoData();
   const tokensData = useTokensData();
@@ -95,53 +94,8 @@
   const isPositionsLoading = useIsPositionsLoading();
   const ordersInfoData = useOrdersInfoData();
   const isOrdersLoading = useIsOrdersLoading();
-=======
-  const { marketsInfoData, tokensData, pricesUpdatedAt } = useMarketsInfo(chainId);
-
-  const { positionsInfoData, isLoading: isPositionsLoading } = usePositionsInfo(chainId, {
-    marketsInfoData,
-    tokensData,
-    pricesUpdatedAt,
-    showPnlInLeverage: savedIsPnlInLeverage,
-    account,
-  });
-
-  const { ordersInfoData, isLoading: isOrdersLoading } = useOrdersInfo(chainId, {
-    account,
-    marketsInfoData,
-    positionsInfoData,
-    tokensData,
-  });
 
   const { accruedPositionPriceImpactFees, claimablePositionPriceImpactFees } = useRebatesInfo(chainId);
-
-  const [isSettling, setIsSettling] = useState(false);
-
-  const {
-    tradeType,
-    tradeMode,
-    tradeFlags,
-    isWrapOrUnwrap,
-    fromTokenAddress,
-    fromToken,
-    toTokenAddress,
-    toToken,
-    marketAddress,
-    marketInfo,
-    collateralAddress,
-    collateralToken,
-    availableTokensOptions,
-    avaialbleTradeModes,
-    setTradeType,
-    setTradeMode,
-    setFromTokenAddress,
-    setToTokenAddress,
-    setMarketAddress,
-    setCollateralAddress,
-    setActivePosition,
-    switchTokenAddresses,
-  } = useSelectedTradeOption(chainId, { marketsInfoData, tokensData });
->>>>>>> 307e0d24
 
   const [isSettling, setIsSettling] = useState(false);
   const [listSection, setListSection] = useLocalStorageSerializeKey(
@@ -336,18 +290,16 @@
       [ListSection.Positions]: t`Positions${positionsCount ? ` (${positionsCount})` : ""}`,
       [ListSection.Orders]: renderOrdersTabTitle(),
       [ListSection.Trades]: t`Trades`,
-      [ListSection.Claims]: hasClaimables ? t`Claims (1)` : t`Claims`,
+      [ListSection.Claims]: totalClaimables > 0 ? t`Claims (${totalClaimables})` : t`Claims`,
     }),
-    [hasClaimables, positionsCount, renderOrdersTabTitle]
+    [positionsCount, renderOrdersTabTitle, totalClaimables]
   );
   const tabOptions = useMemo(() => Object.keys(ListSection), []);
 
   function renderClaims() {
     return (
       <Claims
-        marketsInfoData={marketsInfoData}
         positionsInfoData={positionsInfoData}
-        tokensData={tokensData}
         shouldShowPaginationButtons
         setIsSettling={setIsSettling}
         isSettling={isSettling}
@@ -390,18 +342,8 @@
           <div className="Exchange-lists large">
             <div className="Exchange-list-tab-container">
               <Tab
-<<<<<<< HEAD
-                options={tabOptions}
+                options={Object.keys(ListSection)}
                 optionLabels={tabLabels}
-=======
-                options={Object.keys(ListSection)}
-                optionLabels={{
-                  [ListSection.Positions]: t`Positions${positionsCount ? ` (${positionsCount})` : ""}`,
-                  [ListSection.Orders]: renderOrdersTabTitle(),
-                  [ListSection.Trades]: t`Trades`,
-                  [ListSection.Claims]: totalClaimables > 0 ? t`Claims (${totalClaimables})` : t`Claims`,
-                }}
->>>>>>> 307e0d24
                 option={listSection}
                 onChange={(section) => setListSection(section)}
                 type="inline"
@@ -450,22 +392,8 @@
                 setPendingTxns={setPendingTxns}
               />
             )}
-<<<<<<< HEAD
             {listSection === ListSection.Trades && <TradeHistory account={account} shouldShowPaginationButtons />}
-            {listSection === ListSection.Claims && (
-              <Claims shouldShowPaginationButtons setIsClaiming={setIsClaiming} setIsSettling={setIsSettling} />
-            )}
-=======
-            {listSection === ListSection.Trades && (
-              <TradeHistory
-                account={account}
-                marketsInfoData={marketsInfoData}
-                tokensData={tokensData}
-                shouldShowPaginationButtons
-              />
-            )}
             {listSection === ListSection.Claims && renderClaims()}
->>>>>>> 307e0d24
           </div>
         </div>
 
@@ -485,18 +413,8 @@
         <div className="Exchange-lists small">
           <div className="Exchange-list-tab-container">
             <Tab
-<<<<<<< HEAD
               options={tabOptions}
               optionLabels={tabLabels}
-=======
-              options={Object.keys(ListSection)}
-              optionLabels={{
-                [ListSection.Positions]: t`Positions${positionsCount ? ` (${positionsCount})` : ""}`,
-                [ListSection.Orders]: renderOrdersTabTitle(),
-                [ListSection.Trades]: t`Trades`,
-                [ListSection.Claims]: hasClaimableFees ? t`Claims (1)` : t`Claims`,
-              }}
->>>>>>> 307e0d24
               option={listSection}
               onChange={(section) => setListSection(section)}
               type="inline"
@@ -523,22 +441,8 @@
               setPendingTxns={setPendingTxns}
             />
           )}
-<<<<<<< HEAD
           {listSection === ListSection.Trades && <TradeHistory account={account} shouldShowPaginationButtons />}
-          {listSection === ListSection.Claims && (
-            <Claims shouldShowPaginationButtons setIsClaiming={setIsClaiming} setIsSettling={setIsSettling} />
-          )}
-=======
-          {listSection === ListSection.Trades && (
-            <TradeHistory
-              account={account}
-              marketsInfoData={marketsInfoData}
-              tokensData={tokensData}
-              shouldShowPaginationButtons
-            />
-          )}
           {listSection === ListSection.Claims && renderClaims()}
->>>>>>> 307e0d24
         </div>
       </div>
 

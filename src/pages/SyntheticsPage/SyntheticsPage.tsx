import { Plural, Trans, t } from "@lingui/macro";
import cx from "classnames";
import Checkbox from "components/Checkbox/Checkbox";
import Footer from "components/Footer/Footer";
import { Claims } from "components/Synthetics/Claims/Claims";
import { OrderList } from "components/Synthetics/OrderList/OrderList";
import { PositionEditor } from "components/Synthetics/PositionEditor/PositionEditor";
import { PositionList } from "components/Synthetics/PositionList/PositionList";
import { PositionSeller } from "components/Synthetics/PositionSeller/PositionSeller";
import { TVChart } from "components/Synthetics/TVChart/TVChart";
import { TradeBox } from "components/Synthetics/TradeBox/TradeBox";
import { TradeHistory } from "components/Synthetics/TradeHistory/TradeHistory";
import Tab from "components/Tab/Tab";
import { DEFAULT_HIGHER_SLIPPAGE_AMOUNT } from "config/factors";
import { getSyntheticsListSectionKey } from "config/localStorage";
import { getToken } from "config/tokens";
import { cancelOrdersTxn } from "domain/synthetics/orders/cancelOrdersTxn";
import { PositionInfo } from "domain/synthetics/positions";
import { useChainId } from "lib/chains";
import { getPageTitle } from "lib/legacy";
import { useLocalStorageSerializeKey } from "lib/localStorage";
import { formatUsd } from "lib/numbers";
import { getByKey } from "lib/objects";
import { useCallback, useEffect, useMemo, useState } from "react";

import Helmet from "react-helmet";

import {
  useIsLastSubaccountAction,
  useSubaccount,
  useSubaccountCancelOrdersDetailsMessage,
} from "context/SubaccountContext/SubaccountContext";
import {
  useClosingPositionKeyState,
  useIsOrdersLoading,
  useIsPositionsLoading,
  useMarketsInfoData,
  useOrdersInfoData,
  usePositionsInfoData,
  useTokensData,
} from "context/SyntheticsStateContext/hooks/globalsHooks";
import {
  useTradeboxAvailableTokensOptions,
  useTradeboxFromTokenAddress,
  useTradeboxSetActivePosition,
  useTradeboxToTokenAddress,
  useTradeboxTradeFlags,
} from "context/SyntheticsStateContext/hooks/tradeboxHooks";
import { getMarketIndexName, getMarketPoolName, getTotalClaimableFundingUsd } from "domain/synthetics/markets";
import { TradeMode } from "domain/synthetics/trade";
import { getMidPrice } from "domain/tokens";
import { helperToast } from "lib/helperToast";
import useWallet from "lib/wallets/useWallet";
import { useRebatesInfo } from "domain/synthetics/fees/useRebatesInfo";
import { calcTotalRebateUsd } from "components/Synthetics/Claims/utils";

export type Props = {
  shouldDisableValidation: boolean;
  savedShouldShowPositionLines: boolean;
  showPnlAfterFees: boolean;
  savedSlippageAmount: number;
  setSavedShouldShowPositionLines: (value: boolean) => void;
  setPendingTxns: (txns: any) => void;
  tradePageVersion: number;
  setTradePageVersion: (version: number) => void;
  openSettings: () => void;
};

enum ListSection {
  Positions = "Positions",
  Orders = "Orders",
  Trades = "Trades",
  Claims = "Claims",
}

export function SyntheticsPage(p: Props) {
  const {
    shouldDisableValidation,
    savedShouldShowPositionLines,
    showPnlAfterFees,
    tradePageVersion,
    setSavedShouldShowPositionLines,
    setPendingTxns,
    setTradePageVersion,
    savedSlippageAmount,
    openSettings,
  } = p;
  const { chainId } = useChainId();
  const { signer, account } = useWallet();
  const marketsInfoData = useMarketsInfoData();
  const tokensData = useTokensData();
  const positionsInfoData = usePositionsInfoData();
  const isPositionsLoading = useIsPositionsLoading();
  const ordersInfoData = useOrdersInfoData();
  const isOrdersLoading = useIsOrdersLoading();

  const { accruedPositionPriceImpactFees, claimablePositionPriceImpactFees } = useRebatesInfo(chainId);

  const [isSettling, setIsSettling] = useState(false);
  const [listSection, setListSection] = useLocalStorageSerializeKey(
    getSyntheticsListSectionKey(chainId),
    ListSection.Positions
  );

  const { isSwap } = useTradeboxTradeFlags();
  const fromTokenAddress = useTradeboxFromTokenAddress();
  const toTokenAddress = useTradeboxToTokenAddress();
  const availableTokensOptions = useTradeboxAvailableTokensOptions();
  const setActivePosition = useTradeboxSetActivePosition();
  const [, setClosingPositionKeyRaw] = useClosingPositionKeyState();
  const setClosingPositionKey = useCallback(
    (key: string | undefined) => requestAnimationFrame(() => setClosingPositionKeyRaw(key)),
    [setClosingPositionKeyRaw]
  );
  const { indexTokens, sortedIndexTokensWithPoolValue, swapTokens, sortedLongAndShortTokens } = availableTokensOptions;

  const { chartToken, availableChartTokens } = useMemo(() => {
    if (!fromTokenAddress || !toTokenAddress) {
      return {};
    }

    try {
      const fromToken = getToken(chainId, fromTokenAddress);
      const toToken = getToken(chainId, toTokenAddress);

      const chartToken = isSwap && toToken?.isStable && !fromToken?.isStable ? fromToken : toToken;
      const availableChartTokens = isSwap ? swapTokens : indexTokens;
      const sortedAvailableChartTokens = availableChartTokens.sort((a, b) => {
        if (sortedIndexTokensWithPoolValue || sortedLongAndShortTokens) {
          const currentSortReferenceList = isSwap ? sortedLongAndShortTokens : sortedIndexTokensWithPoolValue;
          return currentSortReferenceList.indexOf(a.address) - currentSortReferenceList.indexOf(b.address);
        }
        return 0;
      });

      return {
        chartToken,
        availableChartTokens: sortedAvailableChartTokens,
      };
    } catch (e) {
      return {};
    }
  }, [
    fromTokenAddress,
    toTokenAddress,
    chainId,
    isSwap,
    swapTokens,
    indexTokens,
    sortedIndexTokensWithPoolValue,
    sortedLongAndShortTokens,
  ]);

<<<<<<< HEAD
=======
  const [closingPositionKey, setClosingPositionKey] = useState<string>();
  const closingPosition = getByKey(positionsInfoData, closingPositionKey);

  const [selectedPositionOrderKey, setSelectedPositionOrderKey] = useState<string>();

>>>>>>> 4faa3bc8
  const [editingPositionKey, setEditingPositionKey] = useState<string>();
  const editingPosition = getByKey(positionsInfoData, editingPositionKey);

  const [gettingPendingFeePositionKeys, setGettingPendingFeePositionKeys] = useState<string[]>([]);

  const [selectedOrdersKeys, setSelectedOrdersKeys] = useState<{ [key: string]: boolean }>({});
  const selectedOrdersKeysArr = Object.keys(selectedOrdersKeys).filter((key) => selectedOrdersKeys[key]);
  const [isCancelOrdersProcessig, setIsCancelOrdersProcessig] = useState(false);

  const { positionsCount, ordersCount, ordersErrorsCount, ordersWarningsCount } = useMemo(() => {
    const positions = Object.values(positionsInfoData || {});
    const orders = Object.values(ordersInfoData || {});

    return {
      positionsCount: positions.length,
      ordersCount: orders.length,
      ordersErrorsCount: orders.filter((order) => order.errorLevel === "error").length,
      ordersWarningsCount: orders.filter((order) => order.errorLevel === "warning").length,
    };
  }, [ordersInfoData, positionsInfoData]);
  const hasClaimableFees = useMemo(() => {
    const markets = Object.values(marketsInfoData ?? {});
    const totalClaimableFundingUsd = getTotalClaimableFundingUsd(markets);
    return totalClaimableFundingUsd.gt(0);
  }, [marketsInfoData]);

  const hasClaimableRebates = useMemo(
    () => calcTotalRebateUsd(claimablePositionPriceImpactFees, tokensData, false).gt(0),
    [claimablePositionPriceImpactFees, tokensData]
  );

  let totalClaimables = 0;

  if (hasClaimableFees) totalClaimables += 1;
  if (hasClaimableRebates) totalClaimables += 1;

  const subaccount = useSubaccount(null, selectedOrdersKeysArr.length);
  const cancelOrdersDetailsMessage = useSubaccountCancelOrdersDetailsMessage(undefined, selectedOrdersKeysArr.length);
  const isLastSubaccountAction = useIsLastSubaccountAction();

  const [isHigherSlippageAllowed, setIsHigherSlippageAllowed] = useState(false);
  let allowedSlippage = savedSlippageAmount!;
  if (isHigherSlippageAllowed) {
    allowedSlippage = DEFAULT_HIGHER_SLIPPAGE_AMOUNT;
  }

  const onPositionEditorClose = useCallback(() => {
    setEditingPositionKey(undefined);
  }, []);

  function onCancelOrdersClick() {
    if (!signer) return;
    setIsCancelOrdersProcessig(true);
    cancelOrdersTxn(chainId, signer, subaccount, {
      orderKeys: selectedOrdersKeysArr,
      setPendingTxns: setPendingTxns,
      isLastSubaccountAction,
      detailsMsg: cancelOrdersDetailsMessage,
    })
      .then(async (tx) => {
        const receipt = await tx.wait();
        if (receipt.status === 1) {
          setSelectedOrdersKeys({});
        }
      })
      .finally(() => {
        setIsCancelOrdersProcessig(false);
      });
  }

  function handleOrderClick(key?: string) {
    setListSection(ListSection.Orders);
    setSelectedPositionOrderKey(key);
    if (key) {
      setSelectedOrdersKeys((prev) => ({ ...prev, [key]: true }));
    }
  }

  useEffect(() => {
    const chartTokenData = getByKey(tokensData, chartToken?.address);
    if (!chartTokenData) return;

    const averagePrice = getMidPrice(chartTokenData.prices);
    const currentTokenPriceStr =
      formatUsd(averagePrice, {
        displayDecimals: chartTokenData.priceDecimals,
      }) || "...";

    const title = getPageTitle(currentTokenPriceStr + ` | ${chartToken?.symbol}${chartToken?.isStable ? "" : "USD"}`);
    document.title = title;
  }, [chartToken?.address, chartToken?.isStable, chartToken?.symbol, tokensData]);

  function onSelectPositionClick(key: string, tradeMode?: TradeMode) {
    const position = getByKey(positionsInfoData, key);

    if (!position) return;

    const indexName = position?.marketInfo && getMarketIndexName(position?.marketInfo);
    const poolName = position?.marketInfo && getMarketPoolName(position?.marketInfo);
    setActivePosition(getByKey(positionsInfoData, key), tradeMode);
    const message = (
      <Trans>
        {position?.isLong ? "Long" : "Short"}{" "}
        <div className="inline-flex">
          <span>{indexName}</span>
          <span className="subtext gm-toast">[{poolName}]</span>
        </div>{" "}
        <span>market selected</span>.
      </Trans>
    );
    helperToast.success(message);
  }

  function handleSettlePositionFeesClick(positionKey: PositionInfo["key"]) {
    setGettingPendingFeePositionKeys((keys) => keys.concat(positionKey).filter((x, i, self) => self.indexOf(x) === i));
    setIsSettling(true);
  }

  const renderOrdersTabTitle = useCallback(() => {
    if (!ordersCount) {
      return (
        <div>
          <Trans>Orders</Trans>
        </div>
      );
    }

    return (
      <div>
        <Trans>Orders</Trans>{" "}
        <span
          className={cx({ negative: ordersErrorsCount > 0, warning: !ordersErrorsCount && ordersWarningsCount > 0 })}
        >
          ({ordersCount})
        </span>
      </div>
    );
  }, [ordersCount, ordersErrorsCount, ordersWarningsCount]);

  const tabLabels = useMemo(
    () => ({
      [ListSection.Positions]: t`Positions${positionsCount ? ` (${positionsCount})` : ""}`,
      [ListSection.Orders]: renderOrdersTabTitle(),
      [ListSection.Trades]: t`Trades`,
      [ListSection.Claims]: totalClaimables > 0 ? t`Claims (${totalClaimables})` : t`Claims`,
    }),
    [positionsCount, renderOrdersTabTitle, totalClaimables]
  );
  const tabOptions = useMemo(() => Object.keys(ListSection), []);

  function renderClaims() {
    return (
      <Claims
        positionsInfoData={positionsInfoData}
        shouldShowPaginationButtons
        setIsSettling={setIsSettling}
        isSettling={isSettling}
        gettingPendingFeePositionKeys={gettingPendingFeePositionKeys}
        setGettingPendingFeePositionKeys={setGettingPendingFeePositionKeys}
        setPendingTxns={setPendingTxns}
        allowedSlippage={allowedSlippage}
        accruedPositionPriceImpactFees={accruedPositionPriceImpactFees}
        claimablePositionPriceImpactFees={claimablePositionPriceImpactFees}
      />
    );
  }

  const handlePositionListOrdersClick = useCallback(() => setListSection(ListSection.Orders), [setListSection]);

  return (
    <div className="Exchange page-layout">
      <Helmet>
        <style type="text/css">
          {`
            :root {
              --main-bg-color: #08091b;                   
             {
         `}
        </style>
      </Helmet>
      <div className="Exchange-content">
        <div className="Exchange-left">
          <TVChart
            tokensData={tokensData}
            savedShouldShowPositionLines={savedShouldShowPositionLines}
            ordersInfo={ordersInfoData}
            positionsInfo={positionsInfoData}
            chartTokenAddress={chartToken?.address}
            availableTokens={availableChartTokens}
            tradePageVersion={tradePageVersion}
            setTradePageVersion={setTradePageVersion}
            avaialbleTokenOptions={availableTokensOptions}
            marketsInfoData={marketsInfoData}
          />

          <div className="Exchange-lists large">
            <div className="Exchange-list-tab-container">
              <Tab
                options={Object.keys(ListSection)}
                optionLabels={tabLabels}
                option={listSection}
                onChange={(section) => setListSection(section)}
                type="inline"
                className="Exchange-list-tabs"
              />
              <div className="align-right Exchange-should-show-position-lines">
                {listSection === ListSection.Orders && selectedOrdersKeysArr.length > 0 && (
                  <button
                    className="muted font-base cancel-order-btn"
                    disabled={isCancelOrdersProcessig}
                    type="button"
                    onClick={onCancelOrdersClick}
                  >
                    <Plural value={selectedOrdersKeysArr.length} one="Cancel order" other="Cancel # orders" />
                  </button>
                )}
                <Checkbox
                  isChecked={savedShouldShowPositionLines}
                  setIsChecked={setSavedShouldShowPositionLines}
                  className={cx("muted chart-positions", { active: savedShouldShowPositionLines })}
                >
                  <span>
                    <Trans>Chart positions</Trans>
                  </span>
                </Checkbox>
              </div>
            </div>

            {listSection === ListSection.Positions && (
              <PositionList
                isLoading={isPositionsLoading}
<<<<<<< HEAD
                onOrdersClick={handlePositionListOrdersClick}
=======
                onOrdersClick={handleOrderClick}
>>>>>>> 4faa3bc8
                onSettlePositionFeesClick={handleSettlePositionFeesClick}
                onSelectPositionClick={onSelectPositionClick}
                onClosePositionClick={setClosingPositionKey}
                onEditCollateralClick={setEditingPositionKey}
                showPnlAfterFees={showPnlAfterFees}
                openSettings={openSettings}
              />
            )}
            {listSection === ListSection.Orders && (
              <OrderList
                selectedOrdersKeys={selectedOrdersKeys}
                setSelectedOrdersKeys={setSelectedOrdersKeys}
                isLoading={isOrdersLoading}
                setPendingTxns={setPendingTxns}
                selectedPositionOrderKey={selectedPositionOrderKey}
                setSelectedPositionOrderKey={setSelectedPositionOrderKey}
                availableTokensOptions={availableTokensOptions}
              />
            )}
            {listSection === ListSection.Trades && <TradeHistory account={account} shouldShowPaginationButtons />}
            {listSection === ListSection.Claims && renderClaims()}
          </div>
        </div>

        <div className="Exchange-right">
          <div className="Exchange-swap-box">
            <TradeBox
              avaialbleTokenOptions={availableTokensOptions}
              shouldDisableValidation={shouldDisableValidation}
              allowedSlippage={allowedSlippage!}
              isHigherSlippageAllowed={isHigherSlippageAllowed}
              setIsHigherSlippageAllowed={setIsHigherSlippageAllowed}
              setPendingTxns={setPendingTxns}
            />
          </div>
        </div>

        <div className="Exchange-lists small">
          <div className="Exchange-list-tab-container">
            <Tab
              options={tabOptions}
              optionLabels={tabLabels}
              option={listSection}
              onChange={(section) => setListSection(section)}
              type="inline"
              className="Exchange-list-tabs"
            />
          </div>
          {listSection === ListSection.Positions && (
            <PositionList
              isLoading={isPositionsLoading}
              onOrdersClick={handleOrderClick}
              onSelectPositionClick={onSelectPositionClick}
              onClosePositionClick={setClosingPositionKey}
              onEditCollateralClick={setEditingPositionKey}
              onSettlePositionFeesClick={handleSettlePositionFeesClick}
              showPnlAfterFees={showPnlAfterFees}
              openSettings={openSettings}
            />
          )}
          {listSection === ListSection.Orders && (
            <OrderList
              isLoading={isOrdersLoading}
              selectedOrdersKeys={selectedOrdersKeys}
              setSelectedOrdersKeys={setSelectedOrdersKeys}
              setPendingTxns={setPendingTxns}
              selectedPositionOrderKey={selectedPositionOrderKey}
              setSelectedPositionOrderKey={setSelectedPositionOrderKey}
              availableTokensOptions={availableTokensOptions}
            />
          )}
          {listSection === ListSection.Trades && <TradeHistory account={account} shouldShowPaginationButtons />}
          {listSection === ListSection.Claims && renderClaims()}
        </div>
      </div>

      <PositionSeller
        setPendingTxns={setPendingTxns}
        isHigherSlippageAllowed={isHigherSlippageAllowed}
        setIsHigherSlippageAllowed={setIsHigherSlippageAllowed}
        shouldDisableValidation={shouldDisableValidation}
      />

      <PositionEditor
        position={editingPosition}
        allowedSlippage={allowedSlippage}
        onClose={onPositionEditorClose}
        setPendingTxns={setPendingTxns}
        shouldDisableValidation={shouldDisableValidation}
      />

      <Footer />
    </div>
  );
}<|MERGE_RESOLUTION|>--- conflicted
+++ resolved
@@ -151,14 +151,6 @@
     sortedLongAndShortTokens,
   ]);
 
-<<<<<<< HEAD
-=======
-  const [closingPositionKey, setClosingPositionKey] = useState<string>();
-  const closingPosition = getByKey(positionsInfoData, closingPositionKey);
-
-  const [selectedPositionOrderKey, setSelectedPositionOrderKey] = useState<string>();
-
->>>>>>> 4faa3bc8
   const [editingPositionKey, setEditingPositionKey] = useState<string>();
   const editingPosition = getByKey(positionsInfoData, editingPositionKey);
 
@@ -229,7 +221,9 @@
       });
   }
 
-  function handleOrderClick(key?: string) {
+  const [selectedPositionOrderKey, setSelectedPositionOrderKey] = useState<string>();
+
+  function handlePositionListOrdersClick(key?: string) {
     setListSection(ListSection.Orders);
     setSelectedPositionOrderKey(key);
     if (key) {
@@ -325,8 +319,6 @@
       />
     );
   }
-
-  const handlePositionListOrdersClick = useCallback(() => setListSection(ListSection.Orders), [setListSection]);
 
   return (
     <div className="Exchange page-layout">
@@ -390,11 +382,7 @@
             {listSection === ListSection.Positions && (
               <PositionList
                 isLoading={isPositionsLoading}
-<<<<<<< HEAD
                 onOrdersClick={handlePositionListOrdersClick}
-=======
-                onOrdersClick={handleOrderClick}
->>>>>>> 4faa3bc8
                 onSettlePositionFeesClick={handleSettlePositionFeesClick}
                 onSelectPositionClick={onSelectPositionClick}
                 onClosePositionClick={setClosingPositionKey}
@@ -446,7 +434,7 @@
           {listSection === ListSection.Positions && (
             <PositionList
               isLoading={isPositionsLoading}
-              onOrdersClick={handleOrderClick}
+              onOrdersClick={handlePositionListOrdersClick}
               onSelectPositionClick={onSelectPositionClick}
               onClosePositionClick={setClosingPositionKey}
               onEditCollateralClick={setEditingPositionKey}

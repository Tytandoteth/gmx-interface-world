import { Plural, Trans, t } from "@lingui/macro";
import cx from "classnames";
import Checkbox from "components/Checkbox/Checkbox";
import Footer from "components/Footer/Footer";
import { AcceptbablePriceImpactEditor } from "components/Synthetics/AcceptablePriceImpactEditor/AcceptablePriceImpactEditor";
import { ClaimHistory } from "components/Synthetics/ClaimHistory/ClaimHistory";
import { ClaimModal } from "components/Synthetics/ClaimModal/ClaimModal";
import { OrderList } from "components/Synthetics/OrderList/OrderList";
import { PositionEditor } from "components/Synthetics/PositionEditor/PositionEditor";
import { PositionList } from "components/Synthetics/PositionList/PositionList";
import { PositionSeller } from "components/Synthetics/PositionSeller/PositionSeller";
import { TVChart } from "components/Synthetics/TVChart/TVChart";
import { TradeBox } from "components/Synthetics/TradeBox/TradeBox";
import { TradeHistory } from "components/Synthetics/TradeHistory/TradeHistory";
import Tab from "components/Tab/Tab";
import { DEFAULT_ACCEPABLE_PRICE_IMPACT_BPS, DEFAULT_HIGHER_SLIPPAGE_AMOUNT } from "config/factors";
import { getAcceptablePriceImpactBpsKey, getSyntheticsListSectionKey } from "config/localStorage";
import { getToken, getValidTokenBySymbol } from "config/tokens";
import { isSwapOrderType } from "domain/synthetics/orders";
import { cancelOrdersTxn } from "domain/synthetics/orders/cancelOrdersTxn";
import { useOrdersInfo } from "domain/synthetics/orders/useOrdersInfo";
import { getPositionKey } from "domain/synthetics/positions";
import { usePositionsInfo } from "domain/synthetics/positions/usePositionsInfo";
import { BigNumber } from "ethers";
import { useChainId } from "lib/chains";
import { getPageTitle } from "lib/legacy";
import { useLocalStorageSerializeKey } from "lib/localStorage";
import { bigNumberify, formatUsd } from "lib/numbers";
import { getByKey, getMatchingValueFromObject } from "lib/objects";
import { useCallback, useEffect, useMemo, useState } from "react";
import Helmet from "react-helmet";

<<<<<<< HEAD
import { useMarkets, useMarketsInfo } from "domain/synthetics/markets";
=======
import { getMarketIndexName, getMarketPoolName, useMarketsInfo } from "domain/synthetics/markets";
import { TradeMode } from "domain/synthetics/trade";
>>>>>>> 4d826c7f
import { useSelectedTradeOption } from "domain/synthetics/trade/useSelectedTradeOption";
import { TradeMode, TradeType } from "domain/synthetics/trade";
import { helperToast } from "lib/helperToast";
<<<<<<< HEAD
import useRouteQuery from "lib/useRouteQuery";
import { useHistory, useParams } from "react-router-dom";
=======
import useWallet from "lib/wallets/useWallet";
>>>>>>> 4d826c7f

export type Props = {
  savedIsPnlInLeverage: boolean;
  shouldDisableValidation: boolean;
  savedShouldShowPositionLines: boolean;
  showPnlAfterFees: boolean;
  savedShowPnlAfterFees: boolean;
  savedSlippageAmount: number;
  setSavedShouldShowPositionLines: (value: boolean) => void;
  setPendingTxns: (txns: any) => void;
  tradePageVersion: number;
  setTradePageVersion: (version: number) => void;
  openSettings: () => void;
};

enum ListSection {
  Positions = "Positions",
  Orders = "Orders",
  Trades = "Trades",
  Claims = "Claims",
}

type TradeParams = {
  market?: string;
  tradeType?: string;
  tradeMode?: string;
};

export function SyntheticsPage(p: Props) {
  const {
    savedIsPnlInLeverage,
    shouldDisableValidation,
    savedShouldShowPositionLines,
    showPnlAfterFees,
    tradePageVersion,
    setSavedShouldShowPositionLines,
    setPendingTxns,
    setTradePageVersion,
    savedShowPnlAfterFees,
    savedSlippageAmount,
    openSettings,
  } = p;
  const { chainId } = useChainId();
<<<<<<< HEAD
  const { marketsData } = useMarkets(chainId);
  const { library, account } = useWeb3React();
=======
  const { signer, account } = useWallet();
>>>>>>> 4d826c7f
  const { marketsInfoData, tokensData, pricesUpdatedAt } = useMarketsInfo(chainId);
  const queryParams = useRouteQuery();
  const history = useHistory();
  const params = useParams<TradeParams>();

  const { positionsInfoData, isLoading: isPositionsLoading } = usePositionsInfo(chainId, {
    marketsInfoData,
    tokensData,
    pricesUpdatedAt,
    showPnlInLeverage: savedIsPnlInLeverage,
    account,
  });

  const { ordersInfoData, isLoading: isOrdersLoading } = useOrdersInfo(chainId, {
    account,
    marketsInfoData,
    tokensData,
  });

  const {
    tradeType,
    tradeMode,
    tradeFlags,
    isWrapOrUnwrap,
    fromTokenAddress,
    fromToken,
    toTokenAddress,
    toToken,
    marketAddress,
    marketInfo,
    collateralAddress,
    collateralToken,
    availableTokensOptions,
    avaialbleTradeModes,
    setTradeType,
    setTradeMode,
    setFromTokenAddress,
    setToTokenAddress,
    setMarketAddress,
    setCollateralAddress,
    setActivePosition,
    switchTokenAddresses,
    setTradeOptions,
  } = useSelectedTradeOption(chainId, { marketsInfoData, tokensData });

  const [listSection, setListSection] = useLocalStorageSerializeKey(
    getSyntheticsListSectionKey(chainId),
    ListSection.Positions
  );

  const { isSwap, isLong } = tradeFlags;
  const { indexTokens, sortedIndexTokensWithPoolValue } = availableTokensOptions;

  useEffect(() => {
    const { market, tradeType, tradeMode } = params;
    const queryPayToken = queryParams.get("pay");
    const queryPoolToken = queryParams.get("pool");
    const queryCollateralToken = queryParams.get("collateral");

    let options = {};

    if (market) {
      const marketTokenInfo = getValidTokenBySymbol(chainId, market, "v2");
      if (marketTokenInfo) {
        options = { ...options, toTokenAddress: marketTokenInfo.address };
      }
    }

    if (tradeType) {
      const validTradeType = getMatchingValueFromObject(TradeType, tradeType);
      if (validTradeType) {
        options = { ...options, tradeType: validTradeType };
      }
    }

    if (tradeMode) {
      const validTradeMode = getMatchingValueFromObject(TradeMode, tradeMode);
      if (validTradeMode) {
        options = { ...options, tradeMode: validTradeMode };
      }
    }

    if (queryPayToken) {
      const payTokenInfo = getValidTokenBySymbol(chainId, queryPayToken, "v2");
      if (payTokenInfo) {
        options = { ...options, fromTokenAddress: payTokenInfo.address };
      }
    }

    if (queryPoolToken && marketsData) {
      const marketPool = Object.values(marketsData).find((market) => market.poolName === queryPoolToken.toUpperCase());
      if (marketPool) {
        options = { ...options, marketAddress: marketPool.marketTokenAddress };
      }
    }

    if (queryCollateralToken) {
      const collateralTokenInfo = getValidTokenBySymbol(chainId, queryCollateralToken, "v2");
      if (collateralTokenInfo) {
        options = { ...options, collateralAddress: collateralTokenInfo.address };
      }
    }

    setTradeOptions(options);

    if (history.location.search) {
      // history.replace({ search: "" });
    }

    // eslint-disable-next-line react-hooks/exhaustive-deps
  }, [params, queryParams, marketsData, chainId, history]);

  const { chartToken, availableChartTokens } = useMemo(() => {
    if (!fromTokenAddress || !toTokenAddress) {
      return {};
    }

    try {
      const fromToken = getToken(chainId, fromTokenAddress);
      const toToken = getToken(chainId, toTokenAddress);

      const chartToken = isSwap && toToken?.isStable && !fromToken?.isStable ? fromToken : toToken;
      const availableChartTokens = isSwap ? [chartToken] : indexTokens;
      const sortedAvailableChartTokens = availableChartTokens.sort((a, b) => {
        if (sortedIndexTokensWithPoolValue) {
          return sortedIndexTokensWithPoolValue.indexOf(a.address) - sortedIndexTokensWithPoolValue.indexOf(b.address);
        }
        return 0;
      });

      return {
        chartToken,
        availableChartTokens: sortedAvailableChartTokens,
      };
    } catch (e) {
      return {};
    }
  }, [chainId, fromTokenAddress, indexTokens, isSwap, toTokenAddress, sortedIndexTokensWithPoolValue]);

  const [closingPositionKey, setClosingPositionKey] = useState<string>();
  const closingPosition = getByKey(positionsInfoData, closingPositionKey);

  const [editingPositionKey, setEditingPositionKey] = useState<string>();
  const editingPosition = getByKey(positionsInfoData, editingPositionKey);

  const selectedPositionKey = useMemo(() => {
    if (!account || !collateralAddress || !marketAddress || !tradeType) {
      return undefined;
    }

    return getPositionKey(account, marketAddress, collateralAddress, isLong);
  }, [account, collateralAddress, marketAddress, tradeType, isLong]);
  const selectedPosition = getByKey(positionsInfoData, selectedPositionKey);

  const [selectedOrdersKeys, setSelectedOrdersKeys] = useState<{ [key: string]: boolean }>({});
  const selectedOrdersKeysArr = Object.keys(selectedOrdersKeys).filter((key) => selectedOrdersKeys[key]);
  const [isCancelOrdersProcessig, setIsCancelOrdersProcessig] = useState(false);
  const existingOrder = useMemo(() => {
    if (!selectedPositionKey) {
      return undefined;
    }

    return Object.values(ordersInfoData || {})
      .filter((order) => !isSwapOrderType(order.orderType))
      .find((order) => {
        if (isSwapOrderType(order.orderType)) {
          return false;
        }

        return (
          getPositionKey(order.account, order.marketAddress, order.targetCollateralToken.address, order.isLong) ===
          selectedPositionKey
        );
      });
  }, [ordersInfoData, selectedPositionKey]);

  const { positionsCount, ordersCount } = useMemo(() => {
    return {
      positionsCount: Object.keys(positionsInfoData || {}).length,
      ordersCount: Object.keys(ordersInfoData || {}).length,
    };
  }, [ordersInfoData, positionsInfoData]);

  const [isClaiming, setIsClaiming] = useState(false);
  const [isAcceptablePriceImpactEditing, setIsAcceptablePriceImpactEditing] = useState(false);

  const [savedAcceptablePriceImpactBps, saveAcceptablePriceImpactBps] = useLocalStorageSerializeKey(
    getAcceptablePriceImpactBpsKey(chainId),
    DEFAULT_ACCEPABLE_PRICE_IMPACT_BPS
  );
  const acceptablePriceImpactBps =
    bigNumberify(savedAcceptablePriceImpactBps!) || BigNumber.from(DEFAULT_ACCEPABLE_PRICE_IMPACT_BPS);
  const onEditAcceptablePriceImpact = useCallback(() => {
    return setIsAcceptablePriceImpactEditing(true);
  }, []);

  const [isHigherSlippageAllowed, setIsHigherSlippageAllowed] = useState(false);
  let allowedSlippage = savedSlippageAmount!;
  if (isHigherSlippageAllowed) {
    allowedSlippage = DEFAULT_HIGHER_SLIPPAGE_AMOUNT;
  }

  const onPositionSellerClose = useCallback(() => {
    setClosingPositionKey(undefined);
  }, []);

  const onPositionEditorClose = useCallback(() => {
    setEditingPositionKey(undefined);
  }, []);

  function onCancelOrdersClick() {
    if (!signer) return;
    setIsCancelOrdersProcessig(true);
    cancelOrdersTxn(chainId, signer, {
      orderKeys: selectedOrdersKeysArr,
      setPendingTxns: setPendingTxns,
    })
      .then(async (tx) => {
        const receipt = await tx.wait();
        if (receipt.status === 1) {
          setSelectedOrdersKeys({});
        }
      })
      .finally(() => {
        setIsCancelOrdersProcessig(false);
      });
  }

  useEffect(() => {
    const chartTokenData = getByKey(tokensData, chartToken?.address);
    let currentTokenPriceStr =
      formatUsd(chartTokenData?.prices.maxPrice, {
        displayDecimals: chartTokenData?.priceDecimals,
      }) || "...";
    let title = getPageTitle(currentTokenPriceStr + ` | ${chartToken?.symbol}${chartToken?.isStable ? "" : "USD"}`);
    document.title = title;
  }, [chartToken?.address, chartToken?.isStable, chartToken?.symbol, tokensData]);

  function onSelectPositionClick(key: string, tradeMode?: TradeMode) {
    const position = getByKey(positionsInfoData, key);
    const indexName = position?.marketInfo && getMarketIndexName(position?.marketInfo);
    const poolName = position?.marketInfo && getMarketPoolName(position?.marketInfo);
    setActivePosition(getByKey(positionsInfoData, key), tradeMode);
    const message = (
      <Trans>
        {position?.isLong ? "Long" : "Short"}{" "}
        <div className="inline-flex">
          <span>{indexName}</span>
          <span className="subtext gm-toast">[{poolName}]</span>
        </div>{" "}
        <span>market selected</span>;
      </Trans>
    );
    helperToast.success(message);
  }

  return (
    <div className="Exchange page-layout">
      <Helmet>
        <style type="text/css">{`
            :root {
              --main-bg-color: #08091b;                   
             {
         `}</style>
      </Helmet>
      <div className="Exchange-content">
        <div className="Exchange-left">
          <TVChart
            tokensData={tokensData}
            savedShouldShowPositionLines={savedShouldShowPositionLines}
            ordersInfo={ordersInfoData}
            positionsInfo={positionsInfoData}
            chartTokenAddress={chartToken?.address}
            availableTokens={availableChartTokens}
            onSelectChartTokenAddress={setToTokenAddress}
            disableSelectToken={isSwap}
            tradePageVersion={tradePageVersion}
            setTradePageVersion={setTradePageVersion}
          />

          <div className="Exchange-lists large">
            <div className="Exchange-list-tab-container">
              <Tab
                options={Object.keys(ListSection)}
                optionLabels={{
                  [ListSection.Positions]: t`Positions${positionsCount ? ` (${positionsCount})` : ""}`,
                  [ListSection.Orders]: t`Orders${ordersCount ? ` (${ordersCount})` : ""}`,
                  [ListSection.Trades]: t`Trades`,
                  [ListSection.Claims]: t`Claims`,
                }}
                option={listSection}
                onChange={(section) => setListSection(section)}
                type="inline"
                className="Exchange-list-tabs"
              />
              <div className="align-right Exchange-should-show-position-lines">
                {selectedOrdersKeysArr.length > 0 && (
                  <button
                    className="muted font-base cancel-order-btn"
                    disabled={isCancelOrdersProcessig}
                    type="button"
                    onClick={onCancelOrdersClick}
                  >
                    <Plural value={selectedOrdersKeysArr.length} one="Cancel order" other="Cancel # orders" />
                  </button>
                )}
                <Checkbox
                  isChecked={savedShouldShowPositionLines}
                  setIsChecked={setSavedShouldShowPositionLines}
                  className={cx("muted chart-positions", { active: savedShouldShowPositionLines })}
                >
                  <span>
                    <Trans>Chart positions</Trans>
                  </span>
                </Checkbox>
              </div>
            </div>

            {listSection === ListSection.Positions && (
              <PositionList
                positionsData={positionsInfoData}
                ordersData={ordersInfoData}
                isLoading={isPositionsLoading}
                savedIsPnlInLeverage={savedIsPnlInLeverage}
                onOrdersClick={() => setListSection(ListSection.Orders)}
                onSelectPositionClick={onSelectPositionClick}
                onClosePositionClick={setClosingPositionKey}
                onEditCollateralClick={setEditingPositionKey}
                showPnlAfterFees={showPnlAfterFees}
                savedShowPnlAfterFees={savedShowPnlAfterFees}
                currentMarketAddress={marketAddress}
                currentCollateralAddress={collateralAddress}
                currentTradeType={tradeType}
                openSettings={openSettings}
              />
            )}
            {listSection === ListSection.Orders && (
              <OrderList
                marketsInfoData={marketsInfoData}
                tokensData={tokensData}
                positionsData={positionsInfoData}
                ordersData={ordersInfoData}
                selectedOrdersKeys={selectedOrdersKeys}
                setSelectedOrdersKeys={setSelectedOrdersKeys}
                isLoading={isOrdersLoading}
                setPendingTxns={setPendingTxns}
              />
            )}
            {listSection === ListSection.Trades && (
              <TradeHistory
                account={account}
                marketsInfoData={marketsInfoData}
                tokensData={tokensData}
                shouldShowPaginationButtons
              />
            )}
            {listSection === ListSection.Claims && (
              <ClaimHistory marketsInfoData={marketsInfoData} tokensData={tokensData} shouldShowPaginationButtons />
            )}
          </div>
        </div>

        <div className="Exchange-right">
          <div className="Exchange-swap-box">
            <TradeBox
              tradeMode={tradeMode}
              tradeType={tradeType}
              availableTradeModes={avaialbleTradeModes}
              tradeFlags={tradeFlags}
              isWrapOrUnwrap={isWrapOrUnwrap}
              fromTokenAddress={fromTokenAddress}
              fromToken={fromToken}
              toTokenAddress={toTokenAddress}
              toToken={toToken}
              marketAddress={marketAddress}
              marketInfo={marketInfo}
              collateralAddress={collateralAddress}
              collateralToken={collateralToken}
              avaialbleTokenOptions={availableTokensOptions}
              savedIsPnlInLeverage={savedIsPnlInLeverage}
              existingPosition={selectedPosition}
              existingOrder={existingOrder}
              shouldDisableValidation={shouldDisableValidation}
              acceptablePriceImpactBpsForLimitOrders={acceptablePriceImpactBps}
              allowedSlippage={allowedSlippage!}
              isHigherSlippageAllowed={isHigherSlippageAllowed}
              tokensData={tokensData}
              ordersInfo={ordersInfoData}
              positionsInfo={positionsInfoData}
              marketsInfoData={marketsInfoData}
              setIsHigherSlippageAllowed={setIsHigherSlippageAllowed}
              onSelectMarketAddress={setMarketAddress}
              onSelectCollateralAddress={setCollateralAddress}
              onSelectFromTokenAddress={setFromTokenAddress}
              onSelectToTokenAddress={setToTokenAddress}
              onSelectTradeMode={setTradeMode}
              onSelectTradeType={setTradeType}
              setIsEditingAcceptablePriceImpact={onEditAcceptablePriceImpact}
              setPendingTxns={setPendingTxns}
              setIsClaiming={setIsClaiming}
              switchTokenAddresses={switchTokenAddresses}
            />
          </div>
        </div>

        <div className="Exchange-lists small">
          <div className="Exchange-list-tab-container">
            <Tab
              options={Object.keys(ListSection)}
              optionLabels={{
                [ListSection.Positions]: t`Positions${positionsCount ? ` (${positionsCount})` : ""}`,
                [ListSection.Orders]: t`Orders${ordersCount ? ` (${ordersCount})` : ""}`,
                [ListSection.Trades]: t`Trades`,
                [ListSection.Claims]: t`Claims`,
              }}
              option={listSection}
              onChange={(section) => setListSection(section)}
              type="inline"
              className="Exchange-list-tabs"
            />
          </div>
          {listSection === ListSection.Positions && (
            <PositionList
              positionsData={positionsInfoData}
              ordersData={ordersInfoData}
              savedIsPnlInLeverage={savedIsPnlInLeverage}
              isLoading={isPositionsLoading}
              onOrdersClick={() => setListSection(ListSection.Orders)}
              onSelectPositionClick={onSelectPositionClick}
              onClosePositionClick={setClosingPositionKey}
              onEditCollateralClick={setEditingPositionKey}
              showPnlAfterFees={showPnlAfterFees}
              savedShowPnlAfterFees={savedShowPnlAfterFees}
              currentMarketAddress={marketAddress}
              currentCollateralAddress={collateralAddress}
              currentTradeType={tradeType}
              openSettings={openSettings}
            />
          )}
          {listSection === ListSection.Orders && (
            <OrderList
              marketsInfoData={marketsInfoData}
              tokensData={tokensData}
              positionsData={positionsInfoData}
              ordersData={ordersInfoData}
              isLoading={isOrdersLoading}
              selectedOrdersKeys={selectedOrdersKeys}
              setSelectedOrdersKeys={setSelectedOrdersKeys}
              setPendingTxns={setPendingTxns}
            />
          )}
          {listSection === ListSection.Trades && (
            <TradeHistory
              account={account}
              marketsInfoData={marketsInfoData}
              tokensData={tokensData}
              shouldShowPaginationButtons
            />
          )}
          {listSection === ListSection.Claims && (
            <ClaimHistory marketsInfoData={marketsInfoData} tokensData={tokensData} shouldShowPaginationButtons />
          )}
        </div>
      </div>

      <PositionSeller
        position={closingPosition!}
        marketsInfoData={marketsInfoData}
        tokensData={tokensData}
        showPnlInLeverage={savedIsPnlInLeverage}
        onClose={onPositionSellerClose}
        setPendingTxns={setPendingTxns}
        availableTokensOptions={availableTokensOptions}
        isHigherSlippageAllowed={isHigherSlippageAllowed}
        setIsHigherSlippageAllowed={setIsHigherSlippageAllowed}
        shouldDisableValidation={shouldDisableValidation}
        onSelectPositionClick={onSelectPositionClick}
      />

      <PositionEditor
        tokensData={tokensData}
        showPnlInLeverage={savedIsPnlInLeverage}
        position={editingPosition}
        allowedSlippage={allowedSlippage}
        onClose={onPositionEditorClose}
        setPendingTxns={setPendingTxns}
        shouldDisableValidation={shouldDisableValidation}
      />

      <AcceptbablePriceImpactEditor
        isVisible={isAcceptablePriceImpactEditing}
        savedAcceptablePriceImpactBps={savedAcceptablePriceImpactBps!}
        saveAcceptablePriceImpactBps={saveAcceptablePriceImpactBps}
        onClose={() => setIsAcceptablePriceImpactEditing(false)}
      />

      <ClaimModal
        marketsInfoData={marketsInfoData}
        isVisible={isClaiming}
        onClose={() => setIsClaiming(false)}
        setPendingTxns={setPendingTxns}
      />

      {/* {sharingPosition && (
        <PositionShare
          isPositionShareModalOpen={true}
          setIsPositionShareModalOpen={() => setSharingPositionKey(undefined)}
          positionToShare={sharingPosition}
          chainId={chainId}
          account={account}
        />
      )} */}
      <Footer />
    </div>
  );
}<|MERGE_RESOLUTION|>--- conflicted
+++ resolved
@@ -30,21 +30,13 @@
 import { useCallback, useEffect, useMemo, useState } from "react";
 import Helmet from "react-helmet";
 
-<<<<<<< HEAD
-import { useMarkets, useMarketsInfo } from "domain/synthetics/markets";
-=======
-import { getMarketIndexName, getMarketPoolName, useMarketsInfo } from "domain/synthetics/markets";
-import { TradeMode } from "domain/synthetics/trade";
->>>>>>> 4d826c7f
+import { getMarketIndexName, getMarketPoolName, useMarketsInfo, useMarkets } from "domain/synthetics/markets";
 import { useSelectedTradeOption } from "domain/synthetics/trade/useSelectedTradeOption";
 import { TradeMode, TradeType } from "domain/synthetics/trade";
 import { helperToast } from "lib/helperToast";
-<<<<<<< HEAD
 import useRouteQuery from "lib/useRouteQuery";
 import { useHistory, useParams } from "react-router-dom";
-=======
 import useWallet from "lib/wallets/useWallet";
->>>>>>> 4d826c7f
 
 export type Props = {
   savedIsPnlInLeverage: boolean;
@@ -88,12 +80,8 @@
     openSettings,
   } = p;
   const { chainId } = useChainId();
-<<<<<<< HEAD
   const { marketsData } = useMarkets(chainId);
-  const { library, account } = useWeb3React();
-=======
   const { signer, account } = useWallet();
->>>>>>> 4d826c7f
   const { marketsInfoData, tokensData, pricesUpdatedAt } = useMarketsInfo(chainId);
   const queryParams = useRouteQuery();
   const history = useHistory();

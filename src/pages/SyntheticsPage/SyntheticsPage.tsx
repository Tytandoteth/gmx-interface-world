--- conflicted
+++ resolved
@@ -253,20 +253,7 @@
       </Helmet>
       <div className="Exchange-content">
         <div className="Exchange-left">
-<<<<<<< HEAD
           <TVChart />
-=======
-          <TVChart
-            tokensData={tokensData}
-            savedShouldShowPositionLines={savedShouldShowPositionLines}
-            ordersInfo={ordersInfoData}
-            positionsInfo={positionsInfoData}
-            chartTokenAddress={chartToken?.address}
-            availableTokens={availableChartTokens}
-            tradePageVersion={tradePageVersion}
-            setTradePageVersion={setTradePageVersion}
-          />
->>>>>>> 676f84e1
 
           <div className="Exchange-lists large">
             <div className="Exchange-list-tab-container">

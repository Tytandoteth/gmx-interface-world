import { Trans } from "@lingui/macro";
import SEO from "components/Common/SEO";
import ExternalLink from "components/ExternalLink/ExternalLink";
import { GmSwapBox, Mode, Operation } from "components/Synthetics/GmSwap/GmSwapBox/GmSwapBox";
import { MarketStats } from "components/Synthetics/MarketStats/MarketStats";
import { SYNTHETICS_MARKET_DEPOSIT_MARKET_KEY } from "config/localStorage";
<<<<<<< HEAD
import { useMarketsInfo } from "domain/synthetics/markets";
=======
import { useMarketTokensData, useMarketsData } from "domain/synthetics/markets";
>>>>>>> 3de9d3f7
import { useChainId } from "lib/chains";
import { getPageTitle } from "lib/legacy";
import { useLocalStorageSerializeKey } from "lib/localStorage";
import { useEffect, useState } from "react";

import { getByKey } from "lib/objects";
import "./MarketPoolsPage.scss";
import { getTokenData } from "domain/synthetics/tokens";

type Props = {
  connectWallet: () => void;
  setPendingTxns: (txns: any) => void;
};

export function MarketPoolsPage(p: Props) {
  const { chainId } = useChainId();

<<<<<<< HEAD
  const { marketsInfoData } = useMarketsInfo(chainId);
  const markets = Object.values(marketsInfoData);
=======
  const { marketsData } = useMarketsData(chainId);
  const { marketTokensData: depositMarketTokensData } = useMarketTokensData(chainId, { isDeposit: true });
  const { marketTokensData: withdrawalMarketTokensData } = useMarketTokensData(chainId, { isDeposit: false });

  const markets = Object.values(marketsData);
>>>>>>> 3de9d3f7

  const [operation, setOperation] = useState<Operation>(Operation.Deposit);
  const [mode, setMode] = useState<Mode>(Mode.Single);

  const [selectedMarketKey, setSelectedMarketKey] = useLocalStorageSerializeKey<string | undefined>(
    [chainId, SYNTHETICS_MARKET_DEPOSIT_MARKET_KEY],
    undefined
  );
  const marketInfo = getByKey(marketsInfoData, selectedMarketKey);

  const marketToken = getTokenData(
    operation === Operation.Deposit ? depositMarketTokensData : withdrawalMarketTokensData,
    selectedMarketKey
  );

  useEffect(
    function updateMarket() {
      if (!markets.length) return;

      if (
        (markets.length > 0 && !selectedMarketKey) ||
        !markets.find((m) => m.marketTokenAddress === selectedMarketKey)
      ) {
        setSelectedMarketKey(markets[0].marketTokenAddress);
      }
    },
    [selectedMarketKey, markets, setSelectedMarketKey]
  );

  return (
    <SEO title={getPageTitle("Synthetics pools")}>
      <div className="default-container page-layout">
        <div className="section-title-block">
          <div className="section-title-content">
            <div className="Page-title">
              <Trans>Synthetics Pools</Trans>
            </div>
            <div className="Page-description">
              <Trans>
                Purchase <ExternalLink href="https://gmxio.gitbook.io/gmx/gd">GM tokens</ExternalLink>
              </Trans>
              <br />
            </div>
          </div>
        </div>

        <div className="MarketPoolsPage-content">
<<<<<<< HEAD
          <MarketStats marketInfo={marketInfo} />
=======
          <MarketStats marketKey={selectedMarketKey} marketToken={marketToken} />
>>>>>>> 3de9d3f7
          <div className="MarketPoolsPage-swap-box">
            <GmSwapBox
              onConnectWallet={p.connectWallet}
              selectedMarketAddress={selectedMarketKey}
              markets={markets}
              onSelectMarket={setSelectedMarketKey}
              setPendingTxns={p.setPendingTxns}
              operation={operation}
              mode={mode}
              setMode={setMode}
              setOperation={setOperation}
            />
          </div>
        </div>
      </div>
    </SEO>
  );
}<|MERGE_RESOLUTION|>--- conflicted
+++ resolved
@@ -4,19 +4,15 @@
 import { GmSwapBox, Mode, Operation } from "components/Synthetics/GmSwap/GmSwapBox/GmSwapBox";
 import { MarketStats } from "components/Synthetics/MarketStats/MarketStats";
 import { SYNTHETICS_MARKET_DEPOSIT_MARKET_KEY } from "config/localStorage";
-<<<<<<< HEAD
-import { useMarketsInfo } from "domain/synthetics/markets";
-=======
-import { useMarketTokensData, useMarketsData } from "domain/synthetics/markets";
->>>>>>> 3de9d3f7
+import { useMarketTokensData, useMarketsInfo } from "domain/synthetics/markets";
 import { useChainId } from "lib/chains";
 import { getPageTitle } from "lib/legacy";
 import { useLocalStorageSerializeKey } from "lib/localStorage";
 import { useEffect, useState } from "react";
 
+import { getTokenData } from "domain/synthetics/tokens";
 import { getByKey } from "lib/objects";
 import "./MarketPoolsPage.scss";
-import { getTokenData } from "domain/synthetics/tokens";
 
 type Props = {
   connectWallet: () => void;
@@ -26,16 +22,11 @@
 export function MarketPoolsPage(p: Props) {
   const { chainId } = useChainId();
 
-<<<<<<< HEAD
   const { marketsInfoData } = useMarketsInfo(chainId);
   const markets = Object.values(marketsInfoData);
-=======
-  const { marketsData } = useMarketsData(chainId);
+
   const { marketTokensData: depositMarketTokensData } = useMarketTokensData(chainId, { isDeposit: true });
   const { marketTokensData: withdrawalMarketTokensData } = useMarketTokensData(chainId, { isDeposit: false });
-
-  const markets = Object.values(marketsData);
->>>>>>> 3de9d3f7
 
   const [operation, setOperation] = useState<Operation>(Operation.Deposit);
   const [mode, setMode] = useState<Mode>(Mode.Single);
@@ -83,11 +74,8 @@
         </div>
 
         <div className="MarketPoolsPage-content">
-<<<<<<< HEAD
-          <MarketStats marketInfo={marketInfo} />
-=======
-          <MarketStats marketKey={selectedMarketKey} marketToken={marketToken} />
->>>>>>> 3de9d3f7
+          <MarketStats marketInfo={marketInfo} marketToken={marketToken} />
+
           <div className="MarketPoolsPage-swap-box">
             <GmSwapBox
               onConnectWallet={p.connectWallet}

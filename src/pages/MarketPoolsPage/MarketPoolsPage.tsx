import { Trans } from "@lingui/macro";
import SEO from "components/Common/SEO";
import ExternalLink from "components/ExternalLink/ExternalLink";
import Footer from "components/Footer/Footer";
import { GmSwapBox, Mode, Operation } from "components/Synthetics/GmSwap/GmSwapBox/GmSwapBox";
import { MarketStats } from "components/Synthetics/MarketStats/MarketStats";
import { getSyntheticsDepositMarketKey } from "config/localStorage";
import { useMarketTokensData, useMarketsInfo } from "domain/synthetics/markets";
import { useChainId } from "lib/chains";
import { getPageTitle } from "lib/legacy";
import { useLocalStorageSerializeKey } from "lib/localStorage";
import { useRef, useState } from "react";

import { getTokenData } from "domain/synthetics/tokens";
import { getByKey } from "lib/objects";
import "./MarketPoolsPage.scss";
import { GmList } from "components/Synthetics/GmList/GmList";
import { useMarketTokensAPR } from "domain/synthetics/markets/useMarketTokensAPR";
import PageTitle from "components/PageTitle/PageTitle";

type Props = {
  setPendingTxns: (txns: any) => void;
  shouldDisableValidation?: boolean;
};

export function MarketPoolsPage(p: Props) {
  const { chainId } = useChainId();
  const gmSwapBoxRef = useRef<HTMLDivElement>(null);

  function buySellActionHandler() {
    gmSwapBoxRef?.current?.scrollIntoView();
    window.scrollBy(0, -25); // add some offset
  }

  const { marketsInfoData = {}, tokensData } = useMarketsInfo(chainId);
  const markets = Object.values(marketsInfoData);

  const { marketTokensData: depositMarketTokensData } = useMarketTokensData(chainId, { isDeposit: true });
  const { marketTokensData: withdrawalMarketTokensData } = useMarketTokensData(chainId, { isDeposit: false });

  const { marketsTokensAPRData, marketsTokensIncentiveAprData } = useMarketTokensAPR(chainId);

  const [operation, setOperation] = useState<Operation>(Operation.Deposit);
  let [mode, setMode] = useState<Mode>(Mode.Single);
  if (operation === Operation.Withdrawal) {
    mode = Mode.Pair;
  }

  const [selectedMarketKey, setSelectedMarketKey] = useLocalStorageSerializeKey<string | undefined>(
    getSyntheticsDepositMarketKey(chainId),
    undefined
  );

  const marketInfo = getByKey(marketsInfoData, selectedMarketKey);

  const marketToken = getTokenData(
    operation === Operation.Deposit ? depositMarketTokensData : withdrawalMarketTokensData,
    selectedMarketKey
  );

  return (
    <SEO title={getPageTitle("V2 Pools")}>
      <div className="default-container page-layout">
        <PageTitle
          title="V2 Pools"
          isTop
          subtitle={
            <Trans>
              Purchase <ExternalLink href="https://docs.gmx.io/docs/providing-liquidity/v2">GM Tokens</ExternalLink> to
              earn fees from swaps and leverage trading.
            </Trans>
          }
        />

        <div className="MarketPoolsPage-content">
          <MarketStats
            marketsTokensAPRData={marketsTokensAPRData}
<<<<<<< HEAD
            marketsTokensIncentiveAprData={marketsTokensIncentiveAprData}
=======
            marketTokensData={depositMarketTokensData}
            marketsInfoData={marketsInfoData}
>>>>>>> 3c467904
            marketInfo={marketInfo}
            marketToken={marketToken}
          />

          <div className="MarketPoolsPage-swap-box" ref={gmSwapBoxRef}>
            <GmSwapBox
              selectedMarketAddress={selectedMarketKey}
              markets={markets}
              shouldDisableValidation={p.shouldDisableValidation}
              marketsInfoData={marketsInfoData}
              tokensData={tokensData}
              onSelectMarket={setSelectedMarketKey}
              setPendingTxns={p.setPendingTxns}
              operation={operation}
              mode={mode}
              setMode={setMode}
              setOperation={setOperation}
            />
          </div>
        </div>

        <div className="Tab-title-section">
          <div className="Page-title">
            <Trans>Select a Market</Trans>
          </div>
        </div>
        <GmList
          marketsTokensAPRData={marketsTokensAPRData}
          marketsTokensIncentiveAprData={marketsTokensIncentiveAprData}
          marketTokensData={depositMarketTokensData}
          marketsInfoData={marketsInfoData}
          tokensData={tokensData}
          buySellActionHandler={buySellActionHandler}
          shouldScrollToTop={true}
        />
      </div>
      <Footer />
    </SEO>
  );
}<|MERGE_RESOLUTION|>--- conflicted
+++ resolved
@@ -75,12 +75,9 @@
         <div className="MarketPoolsPage-content">
           <MarketStats
             marketsTokensAPRData={marketsTokensAPRData}
-<<<<<<< HEAD
             marketsTokensIncentiveAprData={marketsTokensIncentiveAprData}
-=======
             marketTokensData={depositMarketTokensData}
             marketsInfoData={marketsInfoData}
->>>>>>> 3c467904
             marketInfo={marketInfo}
             marketToken={marketToken}
           />

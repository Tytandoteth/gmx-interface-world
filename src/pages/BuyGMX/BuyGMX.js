--- conflicted
+++ resolved
@@ -15,15 +15,11 @@
 import ohmArbitrum from "img/ic_olympus_arbitrum.svg";
 
 import { Trans } from "@lingui/macro";
-<<<<<<< HEAD
-import Button from "../../components/Common/Button";
-import ExternalLink from "../../components/Common/ExternalLink";
-=======
 import Button from "components/Common/Button";
 import { ARBITRUM, AVALANCHE } from "config/chains";
 import { switchNetwork } from "lib/wallets";
 import { useChainId } from "lib/chains";
->>>>>>> 5f481259
+import ExternalLink from "components/Common/ExternalLink";
 
 export default function BuyGMX() {
   const { chainId } = useChainId();

--- conflicted
+++ resolved
@@ -11,19 +11,9 @@
 import { importImage } from "lib/legacy";
 import ExternalLink from "components/ExternalLink/ExternalLink";
 
-<<<<<<< HEAD
-import Banxa from "img/ic_banxa.svg";
-import Uniswap from "img/ic_uni_arbitrum.svg";
-import Traderjoe from "img/ic_traderjoe_avax.png";
-import Bungee from "img/ic_bungee.png";
-import O3 from "img/ic_o3.png";
-import Binance from "img/ic_binance.svg";
 import bondProtocolIcon from "img/ic_bondprotocol_arbitrum.svg";
-import { CENTRALISED_EXCHANGES, DECENTRALISED_AGGRIGATORS, EXTERNAL_LINKS, TRANSFER_EXCHANGES } from "./constants";
-=======
 import uniswapArbitrumIcon from "img/ic_uni_arbitrum.svg";
 import traderjoeIcon from "img/ic_traderjoe_avax.png";
-import ohmArbitrumIcon from "img/ic_olympus_arbitrum.svg";
 import {
   BUY_NATIVE_TOKENS,
   CENTRALISED_EXCHANGES,
@@ -33,7 +23,6 @@
   GMX_FROM_ANY_NETWORKS,
   TRANSFER_EXCHANGES,
 } from "./constants";
->>>>>>> c21e4981
 
 export default function BuyGMX() {
   const { chainId } = useChainId();
@@ -225,11 +214,7 @@
               <Trans>GMX bonds can be bought on Bond Protocol with a discount and a small vesting period:</Trans>
             </div>
             <div className="buttons-group col-1">
-<<<<<<< HEAD
               <Button imgSrc={bondProtocolIcon} href="https://app.bondprotocol.finance/#/issuers/GMX">
-=======
-              <Button imgSrc={ohmArbitrumIcon} href="https://app.bondprotocol.finance/#/issuers/GMX">
->>>>>>> c21e4981
                 Bond Protocol
               </Button>
             </div>

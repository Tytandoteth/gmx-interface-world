import React, { useState } from "react";
import { ethers } from "ethers";
import { useWeb3React } from "@web3-react/core";

import ERC721 from "abis/ERC721.json";

import "./NftWallet.css";
<<<<<<< HEAD
import { callContract } from "../../lib/contracts/callContract";
import { t, Trans } from "@lingui/macro";
=======
import { callContract } from "lib/contracts";
import { useChainId } from "lib/chains";
>>>>>>> 5f481259

export default function NftWallet() {
  const [nftAddress, setNftAddress] = useState("");
  const [nftId, setNftId] = useState("");
  const [receiver, setReceiver] = useState("");
  const [isSubmitting, setIsSubmitting] = useState("");

  const { active, account, library } = useWeb3React();
  const { chainId } = useChainId();

  function getTransferError() {
    if (!active) {
      return t`Wallet not connected`;
    }
    if (!receiver || receiver.length === 0) {
      return t`Enter Receiver Address`;
    }
    if (!ethers.utils.isAddress(receiver)) {
      return t`Invalid Receiver Address`;
    }
    if (!nftAddress || nftAddress.length === 0) {
      return t`Enter NFT Address`;
    }
    if (!ethers.utils.isAddress(nftAddress)) {
      return t`Invalid NFT Address`;
    }
    if (!nftId || nftId.toString().length === 0) {
      return t`Enter NFT ID`;
    }
  }

  function getPrimaryText() {
    const transferError = getTransferError();
    if (transferError) {
      return transferError;
    }
    if (isSubmitting) {
      return t`Tranferring...`;
    }
    return t`Transfer NFT`;
  }

  function isPrimaryEnabled() {
    return !getTransferError();
  }

  function transferNft() {
    setIsSubmitting(true);
    const contract = new ethers.Contract(nftAddress, ERC721.abi, library.getSigner());
    callContract(chainId, contract, "transferFrom", [account, receiver, nftId], {
      sentMsg: t`Transfer submitted!`,
      failMsg: t`Transfer failed.`,
    }).finally(() => {
      setIsSubmitting(false);
    });
  }

  return (
    <div className="NftWallet Page page-layout">
      <div className="Page-title-section">
        <div className="Page-title">
          <Trans>NFT Wallet</Trans>
        </div>
      </div>
      <div className="NftWallet-content">
        <div className="NftWallet-row">
          <label>
            <Trans>Receiver Address</Trans>
          </label>
          <div>
            <input type="text" value={receiver} onChange={(e) => setReceiver(e.target.value)} />
          </div>
        </div>
        <div className="NftWallet-row">
          <label>
            <Trans>NFT Address</Trans>
          </label>
          <div>
            <input type="text" value={nftAddress} onChange={(e) => setNftAddress(e.target.value)} />
          </div>
        </div>
        <div className="NftWallet-row">
          <label>
            <Trans>NFT ID</Trans>
          </label>
          <div>
            <input type="number" value={nftId} onChange={(e) => setNftId(e.target.value)} />
          </div>
        </div>
        <div className="NftWallet-row">
          <button className="App-cta Exchange-swap-button" disabled={!isPrimaryEnabled()} onClick={() => transferNft()}>
            {getPrimaryText()}
          </button>
        </div>
      </div>
    </div>
  );
}<|MERGE_RESOLUTION|>--- conflicted
+++ resolved
@@ -5,13 +5,9 @@
 import ERC721 from "abis/ERC721.json";
 
 import "./NftWallet.css";
-<<<<<<< HEAD
-import { callContract } from "../../lib/contracts/callContract";
 import { t, Trans } from "@lingui/macro";
-=======
 import { callContract } from "lib/contracts";
 import { useChainId } from "lib/chains";
->>>>>>> 5f481259
 
 export default function NftWallet() {
   const [nftAddress, setNftAddress] = useState("");

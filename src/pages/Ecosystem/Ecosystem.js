--- conflicted
+++ resolved
@@ -1,11 +1,6 @@
 import React from "react";
-<<<<<<< HEAD
-import { t, Trans } from "@lingui/macro";
-import SEO from "../../components/Common/SEO";
-=======
 import { Trans } from "@lingui/macro";
 import SEO from "components/Common/SEO";
->>>>>>> 5f481259
 
 import Footer from "components/Footer/Footer";
 import { getPageTitle } from "lib/legacy";
@@ -14,11 +9,9 @@
 import avalancheIcon from "img/ic_avalanche_16.svg";
 
 import "./Ecosystem.css";
-<<<<<<< HEAD
-import ExternalLink from "../../components/Common/ExternalLink";
-=======
+import ExternalLink from "components/Common/ExternalLink";
 import { ARBITRUM, AVALANCHE } from "config/chains";
->>>>>>> 5f481259
+import { t } from "@lingui/macro";
 
 const NETWORK_ICONS = {
   [ARBITRUM]: arbitrumIcon,
@@ -26,8 +19,8 @@
 };
 
 const NETWORK_ICON_ALTS = {
-  [ARBITRUM]: t`Arbitrum Icon`,
-  [AVALANCHE]: t`Avalanche Icon`,
+  [ARBITRUM]: "Arbitrum Icon",
+  [AVALANCHE]: "Avalanche Icon",
 };
 
 export default function Ecosystem() {

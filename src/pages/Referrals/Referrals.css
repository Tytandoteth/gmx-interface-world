--- conflicted
+++ resolved
@@ -115,12 +115,8 @@
   background: transparent;
   padding: 0.75rem 1.25rem;
   color: white;
-<<<<<<< HEAD
-  font-size: 1.4rem;
+  font-size: var(--font-sm);
   border: 1px solid var(--dark-blue-border);
-=======
-  font-size: var(--font-sm);
->>>>>>> fa0a8304
   border-radius: var(--border-radius-sm);
   cursor: pointer;
 }

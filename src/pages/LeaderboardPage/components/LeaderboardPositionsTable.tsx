import { Trans, t } from "@lingui/macro";
import cx from "classnames";
import { ReactNode, memo, useCallback, useEffect, useMemo, useState } from "react";

import { USD_DECIMALS } from "config/factors";
import type { SortDirection } from "context/SorterContext/types";
import { useTokenInfo } from "context/SyntheticsStateContext/hooks/globalsHooks";
import { useLeaderboardIsCompetition } from "context/SyntheticsStateContext/hooks/leaderboardHooks";
import { useMarketInfo } from "context/SyntheticsStateContext/hooks/marketHooks";
import {
  selectPositionConstants,
  selectUserReferralInfo,
} from "context/SyntheticsStateContext/selectors/globalSelectors";
import { makeSelectMarketPriceDecimals } from "context/SyntheticsStateContext/selectors/statsSelectors";
import { useSelector } from "context/SyntheticsStateContext/utils";
import { LeaderboardPosition, RemoteData } from "domain/synthetics/leaderboard";
import { MIN_COLLATERAL_USD_IN_LEADERBOARD } from "domain/synthetics/leaderboard/constants";
import { getMarketIndexName, getMarketPoolName } from "domain/synthetics/markets";
import { getLiquidationPrice } from "domain/synthetics/positions";
import { useLocalStorageSerializeKey } from "lib/localStorage";
import { formatAmount, formatUsd } from "lib/numbers";
import { useDebounce } from "lib/useDebounce";
<<<<<<< HEAD
import { getTokenVisualMultiplier } from "sdk/configs/tokens";
import { bigMath } from "sdk/utils/bigmath";
=======
>>>>>>> 66db9e88

import AddressView from "components/AddressView/AddressView";
import { AmountWithUsdBalance } from "components/AmountWithUsd/AmountWithUsd";
import { BottomTablePagination } from "components/Pagination/BottomTablePagination";
import SearchInput from "components/SearchInput/SearchInput";
import { TopPositionsSkeleton } from "components/Skeleton/Skeleton";
import { Sorter, useSorterHandlers } from "components/Sorter/Sorter";
import StatsTooltipRow from "components/StatsTooltip/StatsTooltipRow";
import { TableTd, TableTh, TableTheadTr, TableTr } from "components/Table/Table";
import { TableScrollFadeContainer } from "components/TableScrollFade/TableScrollFade";
import TokenIcon from "components/TokenIcon/TokenIcon";
import { TooltipPosition } from "components/Tooltip/Tooltip";
import TooltipWithPortal from "components/Tooltip/TooltipWithPortal";

function getWinnerRankClassname(rank: number | null) {
  if (rank === null) return undefined;
  if (rank <= 3) return `LeaderboardRank-${rank}`;

  return undefined;
}

type LeaderboardPositionField = keyof LeaderboardPosition;

const PER_PAGE = 20;

export function LeaderboardPositionsTable({ positions }: { positions: RemoteData<LeaderboardPosition> }) {
  const { isLoading, data } = positions;
  const [page, setPage] = useState(1);
  const { orderBy, direction, getSorterProps } = useSorterHandlers<LeaderboardPositionField>(
    "leaderboard-positions-table",
    {
      orderBy: "qualifyingPnl",
      direction: "desc",
    }
  );
  const [search, setSearch] = useState("");
  const handleKeyDown = useCallback(() => null, []);
  const term = useDebounce(search, 300);

  useEffect(() => {
    setPage(1);
  }, [term]);

  const sorted = useMemo(() => {
    return [...data].sort((a, b) => {
      let key = orderBy;
      if (key === "unspecified" || direction === "unspecified") {
        key = "qualifyingPnl";
      }

      const directionMultiplier = direction === "asc" ? -1 : 1;

      if (typeof a[key] === "bigint" && typeof b[key] === "bigint") {
        return directionMultiplier * ((a[key] as bigint) > (b[key] as bigint) ? -1 : 1);
      } else if (typeof a[key] === "number" && typeof b[key] === "number") {
        return directionMultiplier * (a[key] > b[key] ? -1 : 1);
      } else {
        return 1;
      }
    });
  }, [data, direction, orderBy]);

  const filteredStats = useMemo(() => {
    const q = term.toLowerCase().trim();
    return sorted.filter((a) => a.account.toLowerCase().indexOf(q) >= 0);
  }, [sorted, term]);

  const indexFrom = (page - 1) * PER_PAGE;
  const rowsData = useMemo(
    () =>
      filteredStats.slice(indexFrom, indexFrom + PER_PAGE).map((position, i) => ({
        position,
        index: i,
        rank: position.rank,
      })),
    [filteredStats, indexFrom]
  );

  const pageCount = Math.ceil(filteredStats.length / PER_PAGE);

  const content = isLoading ? (
    <TopPositionsSkeleton count={PER_PAGE} />
  ) : (
    <>
      {rowsData.length ? (
        rowsData.map(({ position: position, index, rank }) => {
          return <TableRow key={position.key} position={position} index={index} rank={rank} />;
        })
      ) : (
        <EmptyRow />
      )}
      {rowsData.length < PER_PAGE && <TopPositionsSkeleton invisible count={PER_PAGE - rowsData.length} />}
    </>
  );

  return (
    <div className="rounded-4 bg-slate-800">
      <div className="TableBox__head">
        <SearchInput
          placeholder={t`Search Address`}
          className="max-w-lg *:!text-14"
          value={search}
          setValue={setSearch}
          onKeyDown={handleKeyDown}
          size="s"
        />
      </div>
      <TableScrollFadeContainer>
        <table className="w-full min-w-[1100px] table-fixed">
          <thead>
            <TableTheadTr bordered className="text-body-medium">
              <TableHeaderCell
                title={t`Rank`}
                width={6}
                tooltip={t`Only positions with over ${formatUsd(MIN_COLLATERAL_USD_IN_LEADERBOARD, {
                  displayDecimals: 0,
                })} in "Capital Used" are ranked.`}
                tooltipPosition="bottom-start"
              />
              <TableHeaderCell title={t`Address`} width={14} tooltipPosition="bottom-end" />
              <TableHeaderCell
                {...getSorterProps("qualifyingPnl")}
                title={t`PnL ($)`}
                width={12}
                tooltip={t`The total realized and unrealized profit and loss for the period, considering price impact and fees but excluding swap fees.`}
                tooltipPosition="bottom-end"
              />
              <TableHeaderCell title={t`Position`} width={12} tooltipPosition="bottom-end" />
              <TableHeaderCell {...getSorterProps("entryPrice")} title={t`Entry Price`} width={10} />
              <TableHeaderCell {...getSorterProps("sizeInUsd")} title={t`Size`} width={12} />
              <TableHeaderCell {...getSorterProps("leverage")} title={t`Lev.`} width={4} />
              <TableHeaderCell title={t`Liq. Price`} width={10} />
            </TableTheadTr>
          </thead>
          <tbody>{content}</tbody>
        </table>
      </TableScrollFadeContainer>
      <BottomTablePagination page={page} pageCount={pageCount} onPageChange={setPage} />
    </div>
  );
}

const TableHeaderCell = memo(
  ({
    breakpoint,
    title,
    direction,
    onChange,
    tooltip,
    tooltipPosition,
    width,
  }: {
    title: string;
    tooltip?: ReactNode;
    tooltipPosition?: TooltipPosition;
    onChange?: (direction: SortDirection) => void;
    width?: number | ((breakpoint?: string) => number);
    breakpoint?: string;
    direction?: SortDirection;
  }) => {
    const style =
      width !== undefined
        ? {
            width: `${typeof width === "function" ? width(breakpoint) : width}%`,
          }
        : undefined;

    const stopPropagation = useCallback((e) => e.stopPropagation(), []);

    const isSortable = onChange !== undefined;

    if (isSortable) {
      return (
        <TableTh style={style}>
          <Sorter direction={direction!} onChange={onChange}>
            {tooltip ? (
              <TooltipWithPortal
                handle={<span className="whitespace-nowrap">{title}</span>}
                position={tooltipPosition || "bottom"}
                content={<div onClick={stopPropagation}>{tooltip}</div>}
              />
            ) : (
              <span className="whitespace-nowrap">{title}</span>
            )}
          </Sorter>
        </TableTh>
      );
    }

    return (
      <TableTh style={style}>
        {tooltip ? (
          <TooltipWithPortal
            handle={<span className="whitespace-nowrap">{title}</span>}
            position={tooltipPosition || "bottom"}
            content={<div onClick={stopPropagation}>{tooltip}</div>}
          />
        ) : (
          <span className="whitespace-nowrap">{title}</span>
        )}
      </TableTh>
    );
  }
);

const TableRow = memo(
  ({ position, rank, index }: { position: LeaderboardPosition; index: number; rank: number | null }) => {
    const renderPnlTooltipContent = useCallback(() => <LeaderboardPnlTooltipContent position={position} />, [position]);
    const { minCollateralUsd } = useSelector(selectPositionConstants);
    const userReferralInfo = useSelector(selectUserReferralInfo);

    const collateralToken = useTokenInfo(position.collateralToken);
    const marketInfo = useMarketInfo(position.market);
    const indexToken = marketInfo?.indexToken;

    const liquidationPrice = useMemo(() => {
      if (!collateralToken || !marketInfo || minCollateralUsd === undefined) return undefined;

      return getLiquidationPrice({
        marketInfo,
        collateralToken,
        sizeInUsd: position.sizeInUsd,
        sizeInTokens: position.sizeInTokens,
        collateralUsd: position.collateralUsd,
        collateralAmount: position.collateralAmount,
        minCollateralUsd,
        pendingBorrowingFeesUsd: position.unrealizedFees - position.closingFeeUsd,
        pendingFundingFeesUsd: 0n,
        isLong: position.isLong,
        userReferralInfo,
      });
    }, [
      collateralToken,
      marketInfo,
      minCollateralUsd,
      position.closingFeeUsd,
      position.collateralAmount,
      position.collateralUsd,
      position.isLong,
      position.sizeInTokens,
      position.sizeInUsd,
      position.unrealizedFees,
      userReferralInfo,
    ]);

    const marketDecimals = useSelector(makeSelectMarketPriceDecimals(marketInfo?.indexTokenAddress));

    const indexName = marketInfo ? getMarketIndexName(marketInfo) : "";
    const poolName = marketInfo ? getMarketPoolName(marketInfo) : "";

    const renderPositionTooltip = useCallback(() => {
      return (
        <>
          <div className="mr-5 inline-flex items-start leading-1">
            <span>{indexName}</span>
            <span className="subtext">[{poolName}]</span>
          </div>
          <span className={cx(position.isLong ? "positive" : "negative")}>{position.isLong ? t`Long` : t`Short`}</span>
        </>
      );
    }, [indexName, poolName, position.isLong]);

    const renderSizeTooltip = useCallback(() => {
      return (
        <>
          <StatsTooltipRow
            label={t`Collateral`}
            showDollar={false}
            value={
              <AmountWithUsdBalance
                amount={position.collateralAmount}
                decimals={collateralToken?.decimals ?? 0}
                symbol={collateralToken?.symbol}
                usd={position.collateralUsd}
              />
            }
          />
        </>
      );
    }, [collateralToken, position.collateralAmount, position.collateralUsd]);

    const renderNaLiquidationTooltip = useCallback(
      () =>
        t`There is no liquidation price, as the position's collateral value will increase to cover any negative PnL.`,
      []
    );

    const renderLiquidationTooltip = useCallback(() => {
      const markPrice = indexToken?.prices.maxPrice;
      const shouldRenderPriceChangeToLiq = markPrice !== undefined && liquidationPrice !== undefined;
      return (
        <>
          <StatsTooltipRow
            label={t`Mark Price`}
            value={formatUsd(markPrice, {
              displayDecimals: indexToken?.priceDecimals,
              visualMultiplier: marketInfo?.indexToken.visualMultiplier,
            })}
            showDollar={false}
          />
          {shouldRenderPriceChangeToLiq && (
            <StatsTooltipRow
              label={t`Price change to Liq.`}
              value={formatUsd(liquidationPrice - markPrice, {
                maxThreshold: "1000000",
                displayDecimals: indexToken?.priceDecimals,
                visualMultiplier: marketInfo?.indexToken.visualMultiplier,
              })}
              showDollar={false}
            />
          )}
        </>
      );
    }, [
      indexToken?.priceDecimals,
      indexToken?.prices.maxPrice,
      liquidationPrice,
      marketInfo?.indexToken.visualMultiplier,
    ]);

    return (
      <TableTr key={position.key} bordered={false}>
        <TableCell className="relative">
          <span className={getWinnerRankClassname(rank)}>
            <RankInfo rank={rank} hasSomeCapital />
          </span>
        </TableCell>
        <TableCell>
          <AddressView size={20} address={position.account} breakpoint="XL" />
        </TableCell>
        <TableCell>
          <TooltipWithPortal
            handle={
              <span className={getSignedValueClassName(position.qualifyingPnl)}>
                {formatDelta(position.qualifyingPnl, { signed: true, prefix: "$" })}
              </span>
            }
            position={index > 9 ? "top" : "bottom"}
            className="nowrap"
            renderContent={renderPnlTooltipContent}
          />
        </TableCell>
        <TableCell>
          <TooltipWithPortal
            handle={
              <span>
                {indexToken ? (
                  <TokenIcon
                    className="PositionList-token-icon"
                    symbol={indexToken.symbol}
                    displaySize={20}
                    importSize={24}
                  />
                ) : null}
                <span>
                  {marketInfo ? getMarketIndexName({ indexToken: marketInfo?.indexToken, isSpotOnly: false }) : null}
                </span>

                <span className={cx("TopPositionsDirection", position.isLong ? "positive" : "negative")}>
                  {position.isLong ? t`Long` : t`Short`}
                </span>
              </span>
            }
            position={index > 9 ? "top" : "bottom"}
            className="nowrap"
            renderContent={renderPositionTooltip}
          />
        </TableCell>
        <TableCell>
          {formatUsd(position.entryPrice, {
            displayDecimals: marketDecimals,
            visualMultiplier: marketInfo?.indexToken.visualMultiplier,
          })}
        </TableCell>
        <TableCell>
          <TooltipWithPortal
            handle={formatUsd(position.sizeInUsd)}
            position={index > 9 ? "top-end" : "bottom-end"}
            renderContent={renderSizeTooltip}
            tooltipClassName="Table-SizeTooltip"
          />
        </TableCell>
        <TableCell>{`${formatAmount(position.leverage, 4, 2)}x`}</TableCell>
        <TableCell className="text-right">
          {liquidationPrice ? (
            <TooltipWithPortal
              position={index > 9 ? "top-end" : "bottom-end"}
              renderContent={renderLiquidationTooltip}
              handle={formatUsd(liquidationPrice, {
                maxThreshold: "1000000",
                displayDecimals: marketDecimals,
                visualMultiplier: marketInfo?.indexToken.visualMultiplier,
              })}
            />
          ) : (
            <TooltipWithPortal
              position={index > 9 ? "top-end" : "bottom-end"}
              renderContent={renderNaLiquidationTooltip}
              handle={t`NA`}
            />
          )}
        </TableCell>
      </TableTr>
    );
  }
);

const TableCell = memo(({ children, className }: { children: ReactNode; className?: string }) => {
  return <TableTd className={className}>{children}</TableTd>;
});

const EmptyRow = memo(() => {
  return (
    <TableTr hoverable={false} bordered={false} className="h-47">
      <TableTd colSpan={7} className="align-top text-slate-100">
        <Trans>No results found</Trans>
      </TableTd>
    </TableTr>
  );
});

const RankInfo = memo(({ rank, hasSomeCapital }: { rank: number | null; hasSomeCapital: boolean }) => {
  const isCompetition = useLeaderboardIsCompetition();

  const message = useMemo(() => {
    if (rank !== null) return null;

    let msg = t`You have not traded during the selected period.`;
    if (hasSomeCapital)
      msg = t`You have yet to reach the minimum "Capital Used" of ${formatUsd(MIN_COLLATERAL_USD_IN_LEADERBOARD, {
        displayDecimals: 0,
      })} to qualify for the rankings.`;
    else if (isCompetition) msg = t`You do not have any eligible trade during the competition window.`;
    return msg;
  }, [hasSomeCapital, isCompetition, rank]);
  const tooltipContent = useCallback(() => message, [message]);

  if (rank === null)
    return <TooltipWithPortal handleClassName="text-red-500" handle={t`NA`} renderContent={tooltipContent} />;

  return <span>{rank}</span>;
});

const LeaderboardPnlTooltipContent = memo(({ position }: { position: LeaderboardPosition }) => {
  const [isPnlAfterFees] = useLocalStorageSerializeKey("leaderboardPnlAfterFees", true);
  const realizedFees = useMemo(() => position.realizedFees * -1n, [position.realizedFees]);
  const realizedPnl = useMemo(
    () => (isPnlAfterFees ? position.realizedPnl + realizedFees + position.realizedPriceImpact : position.realizedPnl),
    [position.realizedPnl, position.realizedPriceImpact, isPnlAfterFees, realizedFees]
  );

  const unrealizedFees = useMemo(() => position.unrealizedFees * -1n, [position.unrealizedFees]);
  const unrealizedPnl = useMemo(
    () => (isPnlAfterFees ? position.unrealizedPnl + unrealizedFees : position.unrealizedPnl),
    [position.unrealizedPnl, isPnlAfterFees, unrealizedFees]
  );

  return (
    <div>
      <StatsTooltipRow
        label={t`Realized PnL`}
        showDollar={false}
        value={
          <span className={getSignedValueClassName(realizedPnl)}>
            {formatDelta(realizedPnl, { signed: true, prefix: "$" })}
          </span>
        }
      />
      <StatsTooltipRow
        label={t`Unrealized PnL`}
        showDollar={false}
        value={
          <span className={getSignedValueClassName(unrealizedPnl)}>
            {formatDelta(unrealizedPnl, { signed: true, prefix: "$" })}
          </span>
        }
      />

      {!isPnlAfterFees && (
        <>
          <br />
          <StatsTooltipRow
            label={t`Realized Fees`}
            showDollar={false}
            value={
              <span className={getSignedValueClassName(realizedFees)}>
                {formatDelta(realizedFees, { signed: true, prefix: "$" })}
              </span>
            }
          />
          <StatsTooltipRow
            label={t`Unrealized Fees`}
            showDollar={false}
            value={
              <span className={getSignedValueClassName(unrealizedFees)}>
                {formatDelta(unrealizedFees, { signed: true, prefix: "$" })}
              </span>
            }
          />
          <br />
          <StatsTooltipRow
            label={t`Realized Price Impact`}
            showDollar={false}
            value={
              <span className={getSignedValueClassName(position.realizedPriceImpact)}>
                {formatDelta(position.realizedPriceImpact, { signed: true, prefix: "$" })}
              </span>
            }
          />
        </>
      )}
    </div>
  );
});

function formatDelta(
  delta: bigint,
  {
    decimals = USD_DECIMALS,
    displayDecimals = 2,
    useCommas = true,
    ...p
  }: {
    decimals?: number;
    displayDecimals?: number;
    useCommas?: boolean;
    prefixoid?: string;
    signed?: boolean;
    prefix?: string;
    postfix?: string;
  } = {}
) {
  return `${p.prefixoid ? `${p.prefixoid} ` : ""}${p.signed ? (delta === 0n ? "" : delta > 0 ? "+" : "-") : ""}${
    p.prefix || ""
  }${formatAmount(p.signed ? bigMath.abs(delta) : delta, decimals, displayDecimals, useCommas)}${p.postfix || ""}`;
}

function getSignedValueClassName(num: bigint) {
  return num === 0n ? "" : num < 0 ? "negative" : "positive";
}<|MERGE_RESOLUTION|>--- conflicted
+++ resolved
@@ -20,11 +20,7 @@
 import { useLocalStorageSerializeKey } from "lib/localStorage";
 import { formatAmount, formatUsd } from "lib/numbers";
 import { useDebounce } from "lib/useDebounce";
-<<<<<<< HEAD
-import { getTokenVisualMultiplier } from "sdk/configs/tokens";
 import { bigMath } from "sdk/utils/bigmath";
-=======
->>>>>>> 66db9e88
 
 import AddressView from "components/AddressView/AddressView";
 import { AmountWithUsdBalance } from "components/AmountWithUsd/AmountWithUsd";

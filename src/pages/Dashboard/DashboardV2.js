import { Trans, t } from "@lingui/macro";
import { useWeb3React } from "@web3-react/core";
import TooltipComponent from "components/Tooltip/Tooltip";
import { useState } from "react";
import { Link } from "react-router-dom";
import { Cell, Pie, PieChart, Tooltip } from "recharts";
import useSWR from "swr";

import { ethers } from "ethers";
import hexToRgba from "hex-to-rgba";

import { useGmxPrice, useTotalGmxInLiquidity, useTotalGmxStaked, useTotalGmxSupply } from "domain/legacy";
import {
  DEFAULT_MAX_USDG_AMOUNT,
  GLP_DECIMALS,
  GMX_DECIMALS,
  USD_DECIMALS,
  getPageTitle,
<<<<<<< HEAD
  arrayURLFetcher,
=======
  importImage,
>>>>>>> a6a30aaa
} from "lib/legacy";
import { BASIS_POINTS_DIVISOR } from "config/factors";

import { getContract } from "config/contracts";

import GlpManager from "abis/GlpManager.json";
import ReaderV2 from "abis/ReaderV2.json";
import VaultV2 from "abis/VaultV2.json";
import Footer from "components/Footer/Footer";

import "./DashboardV2.css";

import SEO from "components/Common/SEO";
import ExternalLink from "components/ExternalLink/ExternalLink";
import ChainsStatsTooltipRow from "components/StatsTooltip/ChainsStatsTooltipRow";
import StatsTooltipRow from "components/StatsTooltip/StatsTooltipRow";
import { MarketsList } from "components/Synthetics/MarketsList/MarketsList";
import { getServerUrl } from "config/backend";
import { ARBITRUM, AVALANCHE, getChainName } from "config/chains";
import { getIsSyntheticsSupported } from "config/features";
import { getIcons } from "config/icons";
import { GLP_POOL_COLORS, getTokenBySymbol, getWhitelistedV1Tokens } from "config/tokens";
import { useFeesSummary, useTotalVolume, useVolumeInfo } from "domain/stats";
import useUniqueUsers from "domain/stats/useUniqueUsers";
import { useInfoTokens } from "domain/tokens";
import { useChainId } from "lib/chains";
import { contractFetcher } from "lib/contracts";
import { formatDate } from "lib/dates";
<<<<<<< HEAD
import { getIcons } from "config/icons";
import useUniqueUsers from "domain/stats/useUniqueUsers";
import TokenIcon from "components/TokenIcon/TokenIcon";
=======
import { arrayURLFetcher } from "lib/fetcher";
import { bigNumberify, expandDecimals, formatAmount, formatKeyAmount, numberWithCommas } from "lib/numbers";
import AssetDropdown from "./AssetDropdown";
>>>>>>> a6a30aaa
const ACTIVE_CHAIN_IDS = [ARBITRUM, AVALANCHE];

const { AddressZero } = ethers.constants;

function getPositionStats(positionStats) {
  if (!positionStats || positionStats.length === 0) {
    return null;
  }
  return positionStats.reduce(
    (acc, cv, i) => {
      cv.openInterest = bigNumberify(cv.totalLongPositionSizes).add(cv.totalShortPositionSizes).toString();
      acc.totalLongPositionSizes = acc.totalLongPositionSizes.add(cv.totalLongPositionSizes);
      acc.totalShortPositionSizes = acc.totalShortPositionSizes.add(cv.totalShortPositionSizes);
      acc.totalOpenInterest = acc.totalOpenInterest.add(cv.openInterest);

      acc[ACTIVE_CHAIN_IDS[i]] = cv;
      return acc;
    },
    {
      totalLongPositionSizes: bigNumberify(0),
      totalShortPositionSizes: bigNumberify(0),
      totalOpenInterest: bigNumberify(0),
    }
  );
}

function getCurrentFeesUsd(tokenAddresses, fees, infoTokens) {
  if (!fees || !infoTokens) {
    return bigNumberify(0);
  }

  let currentFeesUsd = bigNumberify(0);
  for (let i = 0; i < tokenAddresses.length; i++) {
    const tokenAddress = tokenAddresses[i];
    const tokenInfo = infoTokens[tokenAddress];
    if (!tokenInfo || !tokenInfo.contractMinPrice) {
      continue;
    }

    const feeUsd = fees[i].mul(tokenInfo.contractMinPrice).div(expandDecimals(1, tokenInfo.decimals));
    currentFeesUsd = currentFeesUsd.add(feeUsd);
  }

  return currentFeesUsd;
}

export default function DashboardV2() {
  const { active, library } = useWeb3React();
  const { chainId } = useChainId();
  const totalVolume = useTotalVolume();

  const uniqueUsers = useUniqueUsers();
  const chainName = getChainName(chainId);
  const currentIcons = getIcons(chainId);
  const { data: positionStats } = useSWR(
    ACTIVE_CHAIN_IDS.map((chainId) => getServerUrl(chainId, "/position_stats")),
    {
      fetcher: arrayURLFetcher,
    }
  );

  let { total: totalGmxSupply } = useTotalGmxSupply();

  const currentVolumeInfo = useVolumeInfo();

  const positionStatsInfo = getPositionStats(positionStats);

  function getWhitelistedTokenAddresses(chainId) {
    const whitelistedTokens = getWhitelistedV1Tokens(chainId);
    return whitelistedTokens.map((token) => token.address);
  }

  const whitelistedTokens = getWhitelistedV1Tokens(chainId);
  const tokenList = whitelistedTokens.filter((t) => !t.isWrapped);
  const visibleTokens = tokenList.filter((t) => !t.isTempHidden);

  const readerAddress = getContract(chainId, "Reader");
  const vaultAddress = getContract(chainId, "Vault");
  const glpManagerAddress = getContract(chainId, "GlpManager");

  const gmxAddress = getContract(chainId, "GMX");
  const glpAddress = getContract(chainId, "GLP");
  const usdgAddress = getContract(chainId, "USDG");

  const tokensForSupplyQuery = [gmxAddress, glpAddress, usdgAddress];

  const { data: aums } = useSWR([`Dashboard:getAums:${active}`, chainId, glpManagerAddress, "getAums"], {
    fetcher: contractFetcher(library, GlpManager),
  });

  const { data: totalSupplies } = useSWR(
    [`Dashboard:totalSupplies:${active}`, chainId, readerAddress, "getTokenBalancesWithSupplies", AddressZero],
    {
      fetcher: contractFetcher(library, ReaderV2, [tokensForSupplyQuery]),
    }
  );

  const { data: totalTokenWeights } = useSWR(
    [`GlpSwap:totalTokenWeights:${active}`, chainId, vaultAddress, "totalTokenWeights"],
    {
      fetcher: contractFetcher(library, VaultV2),
    }
  );

  const { infoTokens } = useInfoTokens(library, chainId, active, undefined, undefined);
  const { infoTokens: infoTokensArbitrum } = useInfoTokens(null, ARBITRUM, active, undefined, undefined);
  const { infoTokens: infoTokensAvax } = useInfoTokens(null, AVALANCHE, active, undefined, undefined);

  const { data: currentFees } = useSWR(
    infoTokensArbitrum[AddressZero].contractMinPrice && infoTokensAvax[AddressZero].contractMinPrice
      ? "Dashboard:currentFees"
      : null,
    {
      fetcher: () => {
        return Promise.all(
          ACTIVE_CHAIN_IDS.map((chainId) =>
            contractFetcher(null, ReaderV2, [getWhitelistedTokenAddresses(chainId)])(
              `Dashboard:fees:${chainId}`,
              chainId,
              getContract(chainId, "Reader"),
              "getFees",
              getContract(chainId, "Vault")
            )
          )
        ).then((fees) => {
          return fees.reduce(
            (acc, cv, i) => {
              const feeUSD = getCurrentFeesUsd(
                getWhitelistedTokenAddresses(ACTIVE_CHAIN_IDS[i]),
                cv,
                ACTIVE_CHAIN_IDS[i] === ARBITRUM ? infoTokensArbitrum : infoTokensAvax
              );
              acc[ACTIVE_CHAIN_IDS[i]] = feeUSD;
              acc.total = acc.total.add(feeUSD);
              return acc;
            },
            { total: bigNumberify(0) }
          );
        });
      },
    }
  );

  const { data: feesSummaryByChain } = useFeesSummary();
  const feesSummary = feesSummaryByChain[chainId];

  const eth = infoTokens[getTokenBySymbol(chainId, "ETH").address];
  const shouldIncludeCurrrentFees =
    feesSummaryByChain[chainId]?.lastUpdatedAt &&
    parseInt(Date.now() / 1000) - feesSummaryByChain[chainId]?.lastUpdatedAt > 60 * 60;

  const totalFees = ACTIVE_CHAIN_IDS.map((chainId) => {
    if (shouldIncludeCurrrentFees && currentFees && currentFees[chainId]) {
      return currentFees[chainId].div(expandDecimals(1, USD_DECIMALS)).add(feesSummaryByChain[chainId]?.totalFees || 0);
    }

    return feesSummaryByChain[chainId].totalFees || 0;
  })
    .map((v) => Math.round(v))
    .reduce(
      (acc, cv, i) => {
        acc[ACTIVE_CHAIN_IDS[i]] = cv;
        acc.total = acc.total + cv;
        return acc;
      },
      { total: 0 }
    );

  const { gmxPrice, gmxPriceFromArbitrum, gmxPriceFromAvalanche } = useGmxPrice(
    chainId,
    { arbitrum: chainId === ARBITRUM ? library : undefined },
    active
  );

  let { total: totalGmxInLiquidity } = useTotalGmxInLiquidity(chainId, active);

  let { avax: avaxStakedGmx, arbitrum: arbitrumStakedGmx, total: totalStakedGmx } = useTotalGmxStaked();

  let gmxMarketCap;
  if (gmxPrice && totalGmxSupply) {
    gmxMarketCap = gmxPrice.mul(totalGmxSupply).div(expandDecimals(1, GMX_DECIMALS));
  }

  let stakedGmxSupplyUsd;
  if (gmxPrice && totalStakedGmx) {
    stakedGmxSupplyUsd = totalStakedGmx.mul(gmxPrice).div(expandDecimals(1, GMX_DECIMALS));
  }

  let aum;
  if (aums && aums.length > 0) {
    aum = aums[0].add(aums[1]).div(2);
  }

  let glpPrice;
  let glpSupply;
  let glpMarketCap;
  if (aum && totalSupplies && totalSupplies[3]) {
    glpSupply = totalSupplies[3];
    glpPrice =
      aum && aum.gt(0) && glpSupply.gt(0)
        ? aum.mul(expandDecimals(1, GLP_DECIMALS)).div(glpSupply)
        : expandDecimals(1, USD_DECIMALS);
    glpMarketCap = glpPrice.mul(glpSupply).div(expandDecimals(1, GLP_DECIMALS));
  }

  let tvl;
  if (glpMarketCap && gmxPrice && totalStakedGmx) {
    tvl = glpMarketCap.add(gmxPrice.mul(totalStakedGmx).div(expandDecimals(1, GMX_DECIMALS)));
  }

  const ethFloorPriceFund = expandDecimals(350 + 148 + 384, 18);
  const glpFloorPriceFund = expandDecimals(660001, 18);
  const usdcFloorPriceFund = expandDecimals(784598 + 200000, 30);

  let totalFloorPriceFundUsd;

  if (eth && eth.contractMinPrice && glpPrice) {
    const ethFloorPriceFundUsd = ethFloorPriceFund.mul(eth.contractMinPrice).div(expandDecimals(1, eth.decimals));
    const glpFloorPriceFundUsd = glpFloorPriceFund.mul(glpPrice).div(expandDecimals(1, 18));

    totalFloorPriceFundUsd = ethFloorPriceFundUsd.add(glpFloorPriceFundUsd).add(usdcFloorPriceFund);
  }

  let adjustedUsdgSupply = bigNumberify(0);

  for (let i = 0; i < tokenList.length; i++) {
    const token = tokenList[i];
    const tokenInfo = infoTokens[token.address];
    if (tokenInfo && tokenInfo.usdgAmount) {
      adjustedUsdgSupply = adjustedUsdgSupply.add(tokenInfo.usdgAmount);
    }
  }

  const getWeightText = (tokenInfo) => {
    if (
      !tokenInfo.weight ||
      !tokenInfo.usdgAmount ||
      !adjustedUsdgSupply ||
      adjustedUsdgSupply.eq(0) ||
      !totalTokenWeights
    ) {
      return "...";
    }

    const currentWeightBps = tokenInfo.usdgAmount.mul(BASIS_POINTS_DIVISOR).div(adjustedUsdgSupply);
    // use add(1).div(10).mul(10) to round numbers up
    const targetWeightBps = tokenInfo.weight.mul(BASIS_POINTS_DIVISOR).div(totalTokenWeights).add(1).div(10).mul(10);

    const weightText = `${formatAmount(currentWeightBps, 2, 2, false)}% / ${formatAmount(
      targetWeightBps,
      2,
      2,
      false
    )}%`;

    return (
      <TooltipComponent
        handle={weightText}
        position="right-bottom"
        renderContent={() => {
          return (
            <>
              <StatsTooltipRow
                label={t`Current Weight`}
                value={`${formatAmount(currentWeightBps, 2, 2, false)}%`}
                showDollar={false}
              />
              <StatsTooltipRow
                label={t`Target Weight`}
                value={`${formatAmount(targetWeightBps, 2, 2, false)}%`}
                showDollar={false}
              />
              <br />
              {currentWeightBps.lt(targetWeightBps) && (
                <div className="text-white">
                  <Trans>
                    {tokenInfo.symbol} is below its target weight.
                    <br />
                    <br />
                    Get lower fees to{" "}
                    <Link to="/buy_glp" target="_blank" rel="noopener noreferrer">
                      buy GLP
                    </Link>{" "}
                    with {tokenInfo.symbol}, and to{" "}
                    <Link to="/trade" target="_blank" rel="noopener noreferrer">
                      swap
                    </Link>{" "}
                    {tokenInfo.symbol} for other tokens.
                  </Trans>
                </div>
              )}
              {currentWeightBps.gt(targetWeightBps) && (
                <div className="text-white">
                  <Trans>
                    {tokenInfo.symbol} is above its target weight.
                    <br />
                    <br />
                    Get lower fees to{" "}
                    <Link to="/trade" target="_blank" rel="noopener noreferrer">
                      swap
                    </Link>{" "}
                    tokens for {tokenInfo.symbol}.
                  </Trans>
                </div>
              )}
              <br />
              <div>
                <ExternalLink href="https://docs.gmx.io/docs/providing-liquidity/v1">
                  <Trans>More Info</Trans>
                </ExternalLink>
              </div>
            </>
          );
        }}
      />
    );
  };

  let stakedPercent = 0;

  if (totalGmxSupply && !totalGmxSupply.isZero() && !totalStakedGmx.isZero()) {
    stakedPercent = totalStakedGmx.mul(100).div(totalGmxSupply).toNumber();
  }

  let liquidityPercent = 0;

  if (totalGmxSupply && !totalGmxSupply.isZero() && totalGmxInLiquidity) {
    liquidityPercent = totalGmxInLiquidity.mul(100).div(totalGmxSupply).toNumber();
  }

  let notStakedPercent = 100 - stakedPercent - liquidityPercent;

  let gmxDistributionData = [
    {
      name: t`staked`,
      value: stakedPercent,
      color: "#4353fa",
    },
    {
      name: t`in liquidity`,
      value: liquidityPercent,
      color: "#0598fa",
    },
    {
      name: t`not staked`,
      value: notStakedPercent,
      color: "#5c0af5",
    },
  ];

  const totalStatsStartDate = chainId === AVALANCHE ? t`06 Jan 2022` : t`01 Sep 2021`;

  let stableGlp = 0;
  let totalGlp = 0;

  let glpPool = tokenList.map((token) => {
    const tokenInfo = infoTokens[token.address];
    if (tokenInfo.usdgAmount && adjustedUsdgSupply && adjustedUsdgSupply.gt(0)) {
      const currentWeightBps = tokenInfo.usdgAmount.mul(BASIS_POINTS_DIVISOR).div(adjustedUsdgSupply);
      if (tokenInfo.isStable) {
        stableGlp += parseFloat(`${formatAmount(currentWeightBps, 2, 2, false)}`);
      }
      totalGlp += parseFloat(`${formatAmount(currentWeightBps, 2, 2, false)}`);
      return {
        fullname: token.name,
        name: token.symbol,
        value: parseFloat(`${formatAmount(currentWeightBps, 2, 2, false)}`),
      };
    }
    return null;
  });

  let stablePercentage = totalGlp > 0 ? ((stableGlp * 100) / totalGlp).toFixed(2) : "0.0";

  glpPool = glpPool.filter(function (element) {
    return element !== null;
  });

  glpPool = glpPool.sort(function (a, b) {
    if (a.value < b.value) return 1;
    else return -1;
  });

  gmxDistributionData = gmxDistributionData.sort(function (a, b) {
    if (a.value < b.value) return 1;
    else return -1;
  });

  const [gmxActiveIndex, setGMXActiveIndex] = useState(null);

  const onGMXDistributionChartEnter = (_, index) => {
    setGMXActiveIndex(index);
  };

  const onGMXDistributionChartLeave = (_, index) => {
    setGMXActiveIndex(null);
  };

  const [glpActiveIndex, setGLPActiveIndex] = useState(null);

  const onGLPPoolChartEnter = (_, index) => {
    setGLPActiveIndex(index);
  };

  const onGLPPoolChartLeave = (_, index) => {
    setGLPActiveIndex(null);
  };

  const CustomTooltip = ({ active, payload }) => {
    if (active && payload && payload.length) {
      return (
        <div className="stats-label">
          <div className="stats-label-color" style={{ backgroundColor: payload[0].color }}></div>
          {payload[0].value}% {payload[0].name}
        </div>
      );
    }

    return null;
  };

  return (
    <SEO title={getPageTitle(t`Dashboard`)}>
      <div className="default-container DashboardV2 page-layout">
        <div className="section-title-block">
          <div className="section-title-icon"></div>
          <div className="section-title-content">
            <div className="Page-title">
              <Trans>Stats</Trans>
              <img className="ml-xs Page-title-icon" src={currentIcons.network} alt="Network Icon" />
            </div>
            <div className="Page-description">
              <Trans>
                {chainName} Total Stats start from {totalStatsStartDate}.<br /> For detailed stats:
              </Trans>{" "}
              {chainId === ARBITRUM && <ExternalLink href="https://stats.gmx.io">https://stats.gmx.io</ExternalLink>}
              {chainId === AVALANCHE && (
                <ExternalLink href="https://stats.gmx.io/avalanche">https://stats.gmx.io/avalanche</ExternalLink>
              )}
              .
            </div>
          </div>
        </div>
        <div className="DashboardV2-content">
          <div className="DashboardV2-cards">
            <div className="App-card">
              <div className="App-card-title">
                <Trans>Overview</Trans>
              </div>
              <div className="App-card-divider"></div>
              <div className="App-card-content">
                <div className="App-card-row">
                  <div className="label">
                    <Trans>AUM</Trans>
                  </div>
                  <div>
                    <TooltipComponent
                      handle={`$${formatAmount(tvl, USD_DECIMALS, 0, true)}`}
                      position="right-bottom"
                      renderContent={() => (
                        <span>{t`Assets Under Management: GMX staked (All chains) + GLP pool (${chainName}).`}</span>
                      )}
                    />
                  </div>
                </div>
                <div className="App-card-row">
                  <div className="label">
                    <Trans>GLP Pool</Trans>
                  </div>
                  <div>
                    <TooltipComponent
                      handle={`$${formatAmount(aum, USD_DECIMALS, 0, true)}`}
                      position="right-bottom"
                      renderContent={() => (
                        <Trans>
                          <p>Total value of tokens in GLP pool ({chainName}).</p>
                          <p>
                            This value may be higher on other websites due to the collateral of positions being included
                            in the calculation.
                          </p>
                        </Trans>
                      )}
                    />
                  </div>
                </div>
                <div className="App-card-row">
                  <div className="label">
                    <Trans>24h Volume</Trans>
                  </div>
                  <div>
                    <TooltipComponent
                      position="right-bottom"
                      className="nowrap"
                      handle={`$${formatAmount(currentVolumeInfo?.[chainId], USD_DECIMALS, 0, true)}`}
                      renderContent={() => (
                        <ChainsStatsTooltipRow
                          title={t`Volume`}
                          arbitrumValue={currentVolumeInfo?.[ARBITRUM]}
                          avaxValue={currentVolumeInfo?.[AVALANCHE]}
                          total={currentVolumeInfo?.total}
                        />
                      )}
                    />
                  </div>
                </div>
                <div className="App-card-row">
                  <div className="label">
                    <Trans>Open Interest</Trans>
                  </div>
                  <div>
                    <TooltipComponent
                      position="right-bottom"
                      className="nowrap"
                      handle={`$${formatAmount(positionStatsInfo?.[chainId]?.openInterest, USD_DECIMALS, 0, true)}`}
                      renderContent={() => (
                        <ChainsStatsTooltipRow
                          title={t`Open Interest`}
                          arbitrumValue={positionStatsInfo?.[ARBITRUM].openInterest}
                          avaxValue={positionStatsInfo?.[AVALANCHE].openInterest}
                          total={positionStatsInfo?.totalOpenInterest}
                        />
                      )}
                    />
                  </div>
                </div>
                <div className="App-card-row">
                  <div className="label">
                    <Trans>Long Positions</Trans>
                  </div>
                  <div>
                    <TooltipComponent
                      position="right-bottom"
                      className="nowrap"
                      handle={`$${formatAmount(
                        positionStatsInfo?.[chainId]?.totalLongPositionSizes,
                        USD_DECIMALS,
                        0,
                        true
                      )}`}
                      renderContent={() => (
                        <ChainsStatsTooltipRow
                          title={t`Long Positions`}
                          arbitrumValue={positionStatsInfo?.[ARBITRUM].totalLongPositionSizes}
                          avaxValue={positionStatsInfo?.[AVALANCHE].totalLongPositionSizes}
                          total={positionStatsInfo?.totalLongPositionSizes}
                        />
                      )}
                    />
                  </div>
                </div>
                <div className="App-card-row">
                  <div className="label">
                    <Trans>Short Positions</Trans>
                  </div>
                  <div>
                    <TooltipComponent
                      position="right-bottom"
                      className="nowrap"
                      handle={`$${formatAmount(
                        positionStatsInfo?.[chainId]?.totalShortPositionSizes,
                        USD_DECIMALS,
                        0,
                        true
                      )}`}
                      renderContent={() => (
                        <ChainsStatsTooltipRow
                          title={t`Short Positions`}
                          arbitrumValue={positionStatsInfo?.[ARBITRUM].totalShortPositionSizes}
                          avaxValue={positionStatsInfo?.[AVALANCHE].totalShortPositionSizes}
                          total={positionStatsInfo?.totalShortPositionSizes}
                        />
                      )}
                    />
                  </div>
                </div>
                {feesSummary?.lastUpdatedAt ? (
                  <div className="App-card-row">
                    <div className="label">
                      <Trans>Fees since</Trans> {formatDate(feesSummary.lastUpdatedAt)}
                    </div>
                    <div>
                      <TooltipComponent
                        position="right-bottom"
                        className="nowrap"
                        handle={`$${formatAmount(currentFees?.[chainId], USD_DECIMALS, 2, true)}`}
                        renderContent={() => (
                          <ChainsStatsTooltipRow
                            title={t`Fees`}
                            arbitrumValue={currentFees?.[ARBITRUM]}
                            avaxValue={currentFees?.[AVALANCHE]}
                            total={currentFees?.total}
                          />
                        )}
                      />
                    </div>
                  </div>
                ) : null}
              </div>
            </div>
            <div className="App-card">
              <div className="App-card-title">
                <Trans>Total Stats</Trans>
              </div>
              <div className="App-card-divider"></div>
              <div className="App-card-content">
                <div className="App-card-row">
                  <div className="label">
                    <Trans>Total Fees</Trans>
                  </div>
                  <div>
                    <TooltipComponent
                      position="right-bottom"
                      className="nowrap"
                      handle={`$${numberWithCommas(totalFees?.[chainId])}`}
                      renderContent={() => (
                        <ChainsStatsTooltipRow
                          title={t`Total Fees`}
                          arbitrumValue={totalFees?.[ARBITRUM]}
                          avaxValue={totalFees?.[AVALANCHE]}
                          total={totalFees?.total}
                          decimalsForConversion={0}
                        />
                      )}
                    />
                  </div>
                </div>
                <div className="App-card-row">
                  <div className="label">
                    <Trans>Total Volume</Trans>
                  </div>
                  <div>
                    <TooltipComponent
                      position="right-bottom"
                      className="nowrap"
                      handle={`$${formatAmount(totalVolume?.[chainId], USD_DECIMALS, 0, true)}`}
                      renderContent={() => (
                        <ChainsStatsTooltipRow
                          title={t`Total Volume`}
                          arbitrumValue={totalVolume?.[ARBITRUM]}
                          avaxValue={totalVolume?.[AVALANCHE]}
                          total={totalVolume?.total}
                        />
                      )}
                    />
                  </div>
                </div>
                <div className="App-card-row">
                  <div className="label">
                    <Trans>Total Users</Trans>
                  </div>
                  <div>
                    <TooltipComponent
                      position="right-bottom"
                      className="nowrap"
                      handle={formatAmount(uniqueUsers?.[chainId], 0, 0, true)}
                      renderContent={() => (
                        <ChainsStatsTooltipRow
                          title={t`Total Users`}
                          arbitrumValue={uniqueUsers?.[ARBITRUM]}
                          avaxValue={uniqueUsers?.[AVALANCHE]}
                          total={uniqueUsers?.total}
                          showDollar={false}
                          shouldFormat={false}
                        />
                      )}
                    />
                  </div>
                </div>
                <div className="App-card-row">
                  <div className="label">
                    <Trans>Floor Price Fund</Trans>
                  </div>
                  <div>${formatAmount(totalFloorPriceFundUsd, 30, 0, true)}</div>
                </div>
              </div>
            </div>
          </div>
          <div className="Tab-title-section">
            <div className="Page-title">
              <Trans>Tokens</Trans>
              <img className="ml-xs Page-title-icon" src={currentIcons.network} alt="Network Icon" />
            </div>
            <div className="Page-description">
              <Trans>Platform, GLP and GM tokens.</Trans>
            </div>
          </div>
          <div className="DashboardV2-token-cards">
            <div className="stats-wrapper stats-wrapper--gmx">
              <div className="App-card">
                <div className="stats-block">
                  <div className="App-card-title">
                    <div className="App-card-title-mark">
                      <div className="App-card-title-mark-icon">
                        <img src={currentIcons.gmx} width="40" alt="GMX Token Icon" />
                      </div>
                      <div className="App-card-title-mark-info">
                        <div className="App-card-title-mark-title">GMX</div>
                        <div className="App-card-title-mark-subtitle">GMX</div>
                      </div>
                      <div>
                        <AssetDropdown assetSymbol="GMX" />
                      </div>
                    </div>
                  </div>
                  <div className="App-card-divider"></div>
                  <div className="App-card-content">
                    <div className="App-card-row">
                      <div className="label">
                        <Trans>Price</Trans>
                      </div>
                      <div>
                        {!gmxPrice && "..."}
                        {gmxPrice && (
                          <TooltipComponent
                            position="right-bottom"
                            className="nowrap"
                            handle={"$" + formatAmount(gmxPrice, USD_DECIMALS, 2, true)}
                            renderContent={() => (
                              <>
                                <StatsTooltipRow
                                  label={t`Price on Arbitrum`}
                                  value={formatAmount(gmxPriceFromArbitrum, USD_DECIMALS, 2, true)}
                                  showDollar={true}
                                />
                                <StatsTooltipRow
                                  label={t`Price on Avalanche`}
                                  value={formatAmount(gmxPriceFromAvalanche, USD_DECIMALS, 2, true)}
                                  showDollar={true}
                                />
                              </>
                            )}
                          />
                        )}
                      </div>
                    </div>
                    <div className="App-card-row">
                      <div className="label">
                        <Trans>Supply</Trans>
                      </div>
                      <div>{formatAmount(totalGmxSupply, GMX_DECIMALS, 0, true)} GMX</div>
                    </div>
                    <div className="App-card-row">
                      <div className="label">
                        <Trans>Total Staked</Trans>
                      </div>
                      <div>
                        <TooltipComponent
                          position="right-bottom"
                          className="nowrap"
                          handle={`$${formatAmount(stakedGmxSupplyUsd, USD_DECIMALS, 0, true)}`}
                          renderContent={() => (
                            <ChainsStatsTooltipRow
                              title={t`Staked`}
                              arbitrumValue={arbitrumStakedGmx}
                              avaxValue={avaxStakedGmx}
                              total={totalStakedGmx}
                              decimalsForConversion={GMX_DECIMALS}
                              showDollar={false}
                            />
                          )}
                        />
                      </div>
                    </div>
                    <div className="App-card-row">
                      <div className="label">
                        <Trans>Market Cap</Trans>
                      </div>
                      <div>${formatAmount(gmxMarketCap, USD_DECIMALS, 0, true)}</div>
                    </div>
                  </div>
                </div>
                <div className="stats-piechart" onMouseLeave={onGMXDistributionChartLeave}>
                  {gmxDistributionData.length > 0 && (
                    <PieChart width={210} height={210}>
                      <Pie
                        data={gmxDistributionData}
                        cx={100}
                        cy={100}
                        innerRadius={73}
                        outerRadius={80}
                        fill="#8884d8"
                        dataKey="value"
                        startAngle={90}
                        endAngle={-270}
                        paddingAngle={2}
                        onMouseEnter={onGMXDistributionChartEnter}
                        onMouseOut={onGMXDistributionChartLeave}
                        onMouseLeave={onGMXDistributionChartLeave}
                      >
                        {gmxDistributionData.map((entry, index) => (
                          <Cell
                            key={`cell-${index}`}
                            fill={entry.color}
                            style={{
                              filter:
                                gmxActiveIndex === index
                                  ? `drop-shadow(0px 0px 6px ${hexToRgba(entry.color, 0.7)})`
                                  : "none",
                              cursor: "pointer",
                            }}
                            stroke={entry.color}
                            strokeWidth={gmxActiveIndex === index ? 1 : 1}
                          />
                        ))}
                      </Pie>
                      <text x={"50%"} y={"50%"} fill="white" textAnchor="middle" dominantBaseline="middle">
                        <Trans>Distribution</Trans>
                      </text>
                      <Tooltip content={<CustomTooltip />} />
                    </PieChart>
                  )}
                </div>
              </div>
              <div className="App-card">
                <div className="stats-block">
                  <div className="App-card-title">
                    <div className="App-card-title-mark">
                      <div className="App-card-title-mark-icon">
                        <img src={currentIcons.glp} width="40" alt="GLP Icon" />
                      </div>
                      <div className="App-card-title-mark-info">
                        <div className="App-card-title-mark-title">GLP</div>
                        <div className="App-card-title-mark-subtitle">GLP</div>
                      </div>
                      <div>
                        <AssetDropdown assetSymbol="GLP" />
                      </div>
                    </div>
                  </div>
                  <div className="App-card-divider"></div>
                  <div className="App-card-content">
                    <div className="App-card-row">
                      <div className="label">
                        <Trans>Price</Trans>
                      </div>
                      <div>${formatAmount(glpPrice, USD_DECIMALS, 3, true)}</div>
                    </div>
                    <div className="App-card-row">
                      <div className="label">
                        <Trans>Supply</Trans>
                      </div>
                      <div>{formatAmount(glpSupply, GLP_DECIMALS, 0, true)} GLP</div>
                    </div>
                    <div className="App-card-row">
                      <div className="label">
                        <Trans>Total Staked</Trans>
                      </div>
                      <div>${formatAmount(glpMarketCap, USD_DECIMALS, 0, true)}</div>
                    </div>
                    <div className="App-card-row">
                      <div className="label">
                        <Trans>Market Cap</Trans>
                      </div>
                      <div>${formatAmount(glpMarketCap, USD_DECIMALS, 0, true)}</div>
                    </div>
                    <div className="App-card-row">
                      <div className="label">
                        <Trans>Stablecoin Percentage</Trans>
                      </div>
                      <div>{stablePercentage}%</div>
                    </div>
                  </div>
                </div>
                <div className="stats-piechart" onMouseOut={onGLPPoolChartLeave}>
                  {glpPool.length > 0 && (
                    <PieChart width={210} height={210}>
                      <Pie
                        data={glpPool}
                        cx={100}
                        cy={100}
                        innerRadius={73}
                        outerRadius={80}
                        fill="#8884d8"
                        dataKey="value"
                        startAngle={90}
                        endAngle={-270}
                        onMouseEnter={onGLPPoolChartEnter}
                        onMouseOut={onGLPPoolChartLeave}
                        onMouseLeave={onGLPPoolChartLeave}
                        paddingAngle={2}
                      >
                        {glpPool.map((entry, index) => (
                          <Cell
                            key={`cell-${index}`}
                            fill={GLP_POOL_COLORS[entry.name]}
                            style={{
                              filter:
                                glpActiveIndex === index
                                  ? `drop-shadow(0px 0px 6px ${hexToRgba(GLP_POOL_COLORS[entry.name], 0.7)})`
                                  : "none",
                              cursor: "pointer",
                            }}
                            stroke={GLP_POOL_COLORS[entry.name]}
                            strokeWidth={glpActiveIndex === index ? 1 : 1}
                          />
                        ))}
                      </Pie>
                      <text x={"50%"} y={"50%"} fill="white" textAnchor="middle" dominantBaseline="middle">
                        GLP Pool
                      </text>
                      <Tooltip content={<CustomTooltip />} />
                    </PieChart>
                  )}
                </div>
              </div>
            </div>
            {visibleTokens.length > 0 && (
              <>
                <div className="token-table-wrapper App-card">
                  <div className="App-card-title">
                    <Trans>GLP Index Composition</Trans>{" "}
                    <img src={currentIcons.network} width="16" alt="Network Icon" />
                  </div>
                  <div className="App-card-divider"></div>
                  <table className="token-table">
                    <thead>
                      <tr>
                        <th>
                          <Trans>TOKEN</Trans>
                        </th>
                        <th>
                          <Trans>PRICE</Trans>
                        </th>
                        <th>
                          <Trans>POOL</Trans>
                        </th>
                        <th>
                          <Trans>WEIGHT</Trans>
                        </th>
                        <th>
                          <Trans>UTILIZATION</Trans>
                        </th>
                      </tr>
                    </thead>
                    <tbody>
                      {visibleTokens.map((token) => {
                        const tokenInfo = infoTokens[token.address];
                        let utilization = bigNumberify(0);
                        if (
                          tokenInfo &&
                          tokenInfo.reservedAmount &&
                          tokenInfo.poolAmount &&
                          tokenInfo.poolAmount.gt(0)
                        ) {
                          utilization = tokenInfo.reservedAmount.mul(BASIS_POINTS_DIVISOR).div(tokenInfo.poolAmount);
                        }
                        let maxUsdgAmount = DEFAULT_MAX_USDG_AMOUNT;
                        if (tokenInfo.maxUsdgAmount && tokenInfo.maxUsdgAmount.gt(0)) {
                          maxUsdgAmount = tokenInfo.maxUsdgAmount;
                        }
                        const tokenImage = importImage("ic_" + token.symbol.toLowerCase() + "_40.svg");

                        return (
                          <tr key={token.address}>
                            <td>
                              <div className="token-symbol-wrapper">
                                <div className="App-card-title-info">
                                  <div className="App-card-title-info-icon">
                                    <img src={tokenImage} alt={token.symbol} width="40" />
                                  </div>
                                  <div className="App-card-title-info-text">
                                    <div className="App-card-info-title">{token.name}</div>
                                    <div className="App-card-info-subtitle">{token.symbol}</div>
                                  </div>
                                  <div>
                                    <AssetDropdown assetSymbol={token.symbol} />
                                  </div>
                                </div>
                              </div>
                            </td>
                            <td>${formatKeyAmount(tokenInfo, "minPrice", USD_DECIMALS, 2, true)}</td>
                            <td>
                              <TooltipComponent
                                handle={`$${formatKeyAmount(tokenInfo, "managedUsd", USD_DECIMALS, 0, true)}`}
                                position="right-bottom"
                                className="nowrap"
                                renderContent={() => {
                                  return (
                                    <>
                                      <StatsTooltipRow
                                        label={t`Pool Amount`}
                                        value={`${formatKeyAmount(
                                          tokenInfo,
                                          "managedAmount",
                                          token.decimals,
                                          0,
                                          true
                                        )} ${token.symbol}`}
                                        showDollar={false}
                                      />
                                      <StatsTooltipRow
                                        label={t`Target Min Amount`}
                                        value={`${formatKeyAmount(
                                          tokenInfo,
                                          "bufferAmount",
                                          token.decimals,
                                          0,
                                          true
                                        )} ${token.symbol}`}
                                        showDollar={false}
                                      />
                                      <StatsTooltipRow
                                        label={t`Max ${tokenInfo.symbol} Capacity`}
                                        value={formatAmount(maxUsdgAmount, 18, 0, true)}
                                        showDollar={true}
                                      />
                                    </>
                                  );
                                }}
                              />
                            </td>
                            <td>{getWeightText(tokenInfo)}</td>
                            <td>{formatAmount(utilization, 2, 2, false)}%</td>
                          </tr>
                        );
                      })}
                    </tbody>
                  </table>
                </div>

                <div className="Page-title Tab-title-section glp-composition-small">
                  <Trans>GLP Index Composition</Trans>{" "}
                  <img className="title-icon" src={currentIcons.network} width="24" alt="Network Icon" />
                </div>

                <div className="token-grid">
                  {visibleTokens.map((token) => {
                    const tokenInfo = infoTokens[token.address];
                    let utilization = bigNumberify(0);
                    if (tokenInfo && tokenInfo.reservedAmount && tokenInfo.poolAmount && tokenInfo.poolAmount.gt(0)) {
                      utilization = tokenInfo.reservedAmount.mul(BASIS_POINTS_DIVISOR).div(tokenInfo.poolAmount);
                    }
                    let maxUsdgAmount = DEFAULT_MAX_USDG_AMOUNT;
                    if (tokenInfo.maxUsdgAmount && tokenInfo.maxUsdgAmount.gt(0)) {
                      maxUsdgAmount = tokenInfo.maxUsdgAmount;
                    }

                    const tokenImage = importImage("ic_" + token.symbol.toLowerCase() + "_24.svg");
                    return (
<<<<<<< HEAD
                      <tr key={token.symbol}>
                        <td>
                          <div className="token-symbol-wrapper">
                            <div className="App-card-title-info">
                              <div className="App-card-title-info-icon">
                                <TokenIcon symbol={token.symbol} displaySize={40} importSize={40} />
                              </div>
                              <div className="App-card-title-info-text">
                                <div className="App-card-info-title">{token.name}</div>
                                <div className="App-card-info-subtitle">{token.symbol}</div>
                              </div>
                              <div>
                                <AssetDropdown assetSymbol={token.symbol} assetInfo={token} />
                              </div>
                            </div>
                          </div>
                        </td>
                        <td>${formatKeyAmount(tokenInfo, "minPrice", USD_DECIMALS, 2, true)}</td>
                        <td>
                          <TooltipComponent
                            handle={`$${formatKeyAmount(tokenInfo, "managedUsd", USD_DECIMALS, 0, true)}`}
                            position="right-bottom"
                            className="nowrap"
                            renderContent={() => {
                              return (
                                <>
                                  <StatsTooltipRow
                                    label={t`Pool Amount`}
                                    value={`${formatKeyAmount(tokenInfo, "managedAmount", token.decimals, 0, true)} ${
                                      token.symbol
                                    }`}
                                    showDollar={false}
                                  />
                                  <StatsTooltipRow
                                    label={t`Target Min Amount`}
                                    value={`${formatKeyAmount(tokenInfo, "bufferAmount", token.decimals, 0, true)} ${
                                      token.symbol
                                    }`}
                                    showDollar={false}
                                  />
                                  <StatsTooltipRow
                                    label={t`Max ${tokenInfo.symbol} Capacity`}
                                    value={formatAmount(maxUsdgAmount, 18, 0, true)}
                                    showDollar={true}
                                  />
                                </>
                              );
                            }}
                          />
                        </td>
                        <td>{getWeightText(tokenInfo)}</td>
                        <td>{formatAmount(utilization, 2, 2, false)}%</td>
                      </tr>
                    );
                  })}
                </tbody>
              </table>
            </div>
            <div className="Page-title Tab-title-section glp-composition-small">
              <Trans>GLP Index Composition</Trans>
              <img className="ml-xs Page-title-icon" src={currentIcons.network} width="24" alt="Network Icon" />
            </div>
            <div className="token-grid">
              {visibleTokens.map((token) => {
                const tokenInfo = infoTokens[token.address];
                let utilization = bigNumberify(0);
                if (tokenInfo && tokenInfo.reservedAmount && tokenInfo.poolAmount && tokenInfo.poolAmount.gt(0)) {
                  utilization = tokenInfo.reservedAmount.mul(BASIS_POINTS_DIVISOR).div(tokenInfo.poolAmount);
                }
                let maxUsdgAmount = DEFAULT_MAX_USDG_AMOUNT;
                if (tokenInfo.maxUsdgAmount && tokenInfo.maxUsdgAmount.gt(0)) {
                  maxUsdgAmount = tokenInfo.maxUsdgAmount;
                }

                return (
                  <div className="App-card" key={token.symbol}>
                    <div className="App-card-title">
                      <div className="mobile-token-card">
                        <TokenIcon symbol={token.symbol} importSize={24} displaySize={24} />
                        <div className="token-symbol-text">{token.symbol}</div>
                        <div>
                          <AssetDropdown assetSymbol={token.symbol} assetInfo={token} />
                        </div>
                      </div>
                    </div>
                    <div className="App-card-divider"></div>
                    <div className="App-card-content">
                      <div className="App-card-row">
                        <div className="label">
                          <Trans>Price</Trans>
=======
                      <div className="App-card" key={token.symbol}>
                        <div className="App-card-title">
                          <div className="mobile-token-card">
                            <img src={tokenImage} alt={token.symbol} width="20px" />
                            <div className="token-symbol-text">{token.symbol}</div>
                            <div>
                              <AssetDropdown assetSymbol={token.symbol} />
                            </div>
                          </div>
>>>>>>> a6a30aaa
                        </div>
                        <div className="App-card-divider"></div>
                        <div className="App-card-content">
                          <div className="App-card-row">
                            <div className="label">
                              <Trans>Price</Trans>
                            </div>
                            <div>${formatKeyAmount(tokenInfo, "minPrice", USD_DECIMALS, 2, true)}</div>
                          </div>
                          <div className="App-card-row">
                            <div className="label">
                              <Trans>Pool</Trans>
                            </div>
                            <div>
                              <TooltipComponent
                                handle={`$${formatKeyAmount(tokenInfo, "managedUsd", USD_DECIMALS, 0, true)}`}
                                position="right-bottom"
                                renderContent={() => {
                                  return (
                                    <>
                                      <StatsTooltipRow
                                        label={t`Pool Amount`}
                                        value={`${formatKeyAmount(
                                          tokenInfo,
                                          "managedAmount",
                                          token.decimals,
                                          0,
                                          true
                                        )} ${token.symbol}`}
                                        showDollar={false}
                                      />
                                      <StatsTooltipRow
                                        label={t`Target Min Amount`}
                                        value={`${formatKeyAmount(
                                          tokenInfo,
                                          "bufferAmount",
                                          token.decimals,
                                          0,
                                          true
                                        )} ${token.symbol}`}
                                        showDollar={false}
                                      />
                                      <StatsTooltipRow
                                        label={t`Max ${tokenInfo.symbol} Capacity`}
                                        value={formatAmount(maxUsdgAmount, 18, 0, true)}
                                      />
                                    </>
                                  );
                                }}
                              />
                            </div>
                          </div>
                          <div className="App-card-row">
                            <div className="label">
                              <Trans>Weight</Trans>
                            </div>
                            <div>{getWeightText(tokenInfo)}</div>
                          </div>
                          <div className="App-card-row">
                            <div className="label">
                              <Trans>Utilization</Trans>
                            </div>
                            <div>{formatAmount(utilization, 2, 2, false)}%</div>
                          </div>
                        </div>
                      </div>
                    );
                  })}
                </div>
              </>
            )}

            {getIsSyntheticsSupported(chainId) && <MarketsList />}
          </div>
        </div>
        <Footer />
      </div>
    </SEO>
  );
}<|MERGE_RESOLUTION|>--- conflicted
+++ resolved
@@ -10,18 +10,7 @@
 import hexToRgba from "hex-to-rgba";
 
 import { useGmxPrice, useTotalGmxInLiquidity, useTotalGmxStaked, useTotalGmxSupply } from "domain/legacy";
-import {
-  DEFAULT_MAX_USDG_AMOUNT,
-  GLP_DECIMALS,
-  GMX_DECIMALS,
-  USD_DECIMALS,
-  getPageTitle,
-<<<<<<< HEAD
-  arrayURLFetcher,
-=======
-  importImage,
->>>>>>> a6a30aaa
-} from "lib/legacy";
+import { DEFAULT_MAX_USDG_AMOUNT, GLP_DECIMALS, GMX_DECIMALS, USD_DECIMALS, getPageTitle } from "lib/legacy";
 import { BASIS_POINTS_DIVISOR } from "config/factors";
 
 import { getContract } from "config/contracts";
@@ -49,15 +38,10 @@
 import { useChainId } from "lib/chains";
 import { contractFetcher } from "lib/contracts";
 import { formatDate } from "lib/dates";
-<<<<<<< HEAD
-import { getIcons } from "config/icons";
-import useUniqueUsers from "domain/stats/useUniqueUsers";
-import TokenIcon from "components/TokenIcon/TokenIcon";
-=======
 import { arrayURLFetcher } from "lib/fetcher";
 import { bigNumberify, expandDecimals, formatAmount, formatKeyAmount, numberWithCommas } from "lib/numbers";
 import AssetDropdown from "./AssetDropdown";
->>>>>>> a6a30aaa
+import TokenIcon from "components/TokenIcon/TokenIcon";
 const ACTIVE_CHAIN_IDS = [ARBITRUM, AVALANCHE];
 
 const { AddressZero } = ethers.constants;
@@ -1008,7 +992,6 @@
                         if (tokenInfo.maxUsdgAmount && tokenInfo.maxUsdgAmount.gt(0)) {
                           maxUsdgAmount = tokenInfo.maxUsdgAmount;
                         }
-                        const tokenImage = importImage("ic_" + token.symbol.toLowerCase() + "_40.svg");
 
                         return (
                           <tr key={token.address}>
@@ -1016,7 +999,7 @@
                               <div className="token-symbol-wrapper">
                                 <div className="App-card-title-info">
                                   <div className="App-card-title-info-icon">
-                                    <img src={tokenImage} alt={token.symbol} width="40" />
+                                    <TokenIcon symbol={token.symbol} displaySize={40} importSize={40} />
                                   </div>
                                   <div className="App-card-title-info-text">
                                     <div className="App-card-info-title">{token.name}</div>
@@ -1079,8 +1062,8 @@
                 </div>
 
                 <div className="Page-title Tab-title-section glp-composition-small">
-                  <Trans>GLP Index Composition</Trans>{" "}
-                  <img className="title-icon" src={currentIcons.network} width="24" alt="Network Icon" />
+                  <Trans>GLP Index Composition</Trans>
+                  <img className="ml-xs Page-title-icon" src={currentIcons.network} width="24" alt="Network Icon" />
                 </div>
 
                 <div className="token-grid">
@@ -1095,110 +1078,16 @@
                       maxUsdgAmount = tokenInfo.maxUsdgAmount;
                     }
 
-                    const tokenImage = importImage("ic_" + token.symbol.toLowerCase() + "_24.svg");
                     return (
-<<<<<<< HEAD
-                      <tr key={token.symbol}>
-                        <td>
-                          <div className="token-symbol-wrapper">
-                            <div className="App-card-title-info">
-                              <div className="App-card-title-info-icon">
-                                <TokenIcon symbol={token.symbol} displaySize={40} importSize={40} />
-                              </div>
-                              <div className="App-card-title-info-text">
-                                <div className="App-card-info-title">{token.name}</div>
-                                <div className="App-card-info-subtitle">{token.symbol}</div>
-                              </div>
-                              <div>
-                                <AssetDropdown assetSymbol={token.symbol} assetInfo={token} />
-                              </div>
-                            </div>
-                          </div>
-                        </td>
-                        <td>${formatKeyAmount(tokenInfo, "minPrice", USD_DECIMALS, 2, true)}</td>
-                        <td>
-                          <TooltipComponent
-                            handle={`$${formatKeyAmount(tokenInfo, "managedUsd", USD_DECIMALS, 0, true)}`}
-                            position="right-bottom"
-                            className="nowrap"
-                            renderContent={() => {
-                              return (
-                                <>
-                                  <StatsTooltipRow
-                                    label={t`Pool Amount`}
-                                    value={`${formatKeyAmount(tokenInfo, "managedAmount", token.decimals, 0, true)} ${
-                                      token.symbol
-                                    }`}
-                                    showDollar={false}
-                                  />
-                                  <StatsTooltipRow
-                                    label={t`Target Min Amount`}
-                                    value={`${formatKeyAmount(tokenInfo, "bufferAmount", token.decimals, 0, true)} ${
-                                      token.symbol
-                                    }`}
-                                    showDollar={false}
-                                  />
-                                  <StatsTooltipRow
-                                    label={t`Max ${tokenInfo.symbol} Capacity`}
-                                    value={formatAmount(maxUsdgAmount, 18, 0, true)}
-                                    showDollar={true}
-                                  />
-                                </>
-                              );
-                            }}
-                          />
-                        </td>
-                        <td>{getWeightText(tokenInfo)}</td>
-                        <td>{formatAmount(utilization, 2, 2, false)}%</td>
-                      </tr>
-                    );
-                  })}
-                </tbody>
-              </table>
-            </div>
-            <div className="Page-title Tab-title-section glp-composition-small">
-              <Trans>GLP Index Composition</Trans>
-              <img className="ml-xs Page-title-icon" src={currentIcons.network} width="24" alt="Network Icon" />
-            </div>
-            <div className="token-grid">
-              {visibleTokens.map((token) => {
-                const tokenInfo = infoTokens[token.address];
-                let utilization = bigNumberify(0);
-                if (tokenInfo && tokenInfo.reservedAmount && tokenInfo.poolAmount && tokenInfo.poolAmount.gt(0)) {
-                  utilization = tokenInfo.reservedAmount.mul(BASIS_POINTS_DIVISOR).div(tokenInfo.poolAmount);
-                }
-                let maxUsdgAmount = DEFAULT_MAX_USDG_AMOUNT;
-                if (tokenInfo.maxUsdgAmount && tokenInfo.maxUsdgAmount.gt(0)) {
-                  maxUsdgAmount = tokenInfo.maxUsdgAmount;
-                }
-
-                return (
-                  <div className="App-card" key={token.symbol}>
-                    <div className="App-card-title">
-                      <div className="mobile-token-card">
-                        <TokenIcon symbol={token.symbol} importSize={24} displaySize={24} />
-                        <div className="token-symbol-text">{token.symbol}</div>
-                        <div>
-                          <AssetDropdown assetSymbol={token.symbol} assetInfo={token} />
-                        </div>
-                      </div>
-                    </div>
-                    <div className="App-card-divider"></div>
-                    <div className="App-card-content">
-                      <div className="App-card-row">
-                        <div className="label">
-                          <Trans>Price</Trans>
-=======
                       <div className="App-card" key={token.symbol}>
                         <div className="App-card-title">
                           <div className="mobile-token-card">
-                            <img src={tokenImage} alt={token.symbol} width="20px" />
+                            <TokenIcon symbol={token.symbol} importSize={24} displaySize={24} />
                             <div className="token-symbol-text">{token.symbol}</div>
                             <div>
                               <AssetDropdown assetSymbol={token.symbol} />
                             </div>
                           </div>
->>>>>>> a6a30aaa
                         </div>
                         <div className="App-card-divider"></div>
                         <div className="App-card-content">

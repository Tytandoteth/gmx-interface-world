--- conflicted
+++ resolved
@@ -902,17 +902,16 @@
   opacity: 1;
 }
 
-<<<<<<< HEAD
 .ExchangeChart-error {
   display: flex;
   justify-content: center;
   align-items: center;
   width: 100%;
   height: 100%;
-=======
+}
+
 .Position-leverage {
   margin-right: 0.25rem;
->>>>>>> 3a7d9c24
 }
 
 @media (max-width: 1500px) {

.Exchange {
  max-width: 155rem;
  margin: auto;
  justify-content: space-between;
}

.Exchange-trigger-order-info,
.Exchange-trigger-order-info a {
  color: rgba(255, 255, 255, 0.7);
  border: 1px solid #23263b;
}

.Exchange-list-tab-container {
  display: grid;
  grid-template-columns: auto auto;
  padding-left: 0.8rem;
  padding-right: 0.8rem;
  margin-top: 1.5rem;
  margin-bottom: 1.05rem;
}

.Exchange-should-show-position-lines {
  font-size: var(--font-sm);
}
.Exchange-should-show-position-lines .active {
  opacity: 1;
}

.Exchange-empty-positions-list-note {
  padding-bottom: 0.465rem;
}

.position-loading-icon {
  display: inline-block;
  font-size: 1.25rem;
  margin-left: 0.8rem;
  color: #3749e6;
  vertical-align: middle;
  margin-top: -0.31rem;
}

.Exchange-settings-row {
  margin-bottom: 0.8rem;
}

.Exchange-settings .App-cta {
  margin-top: 1.5rem;
}

.Exchange-content {
  display: grid;
  grid-template-columns: 1fr auto;
  grid-gap: 1.5rem;
  padding: 3.1rem;
  padding-top: 0rem;
  margin-top: -1.5rem;
}

.Exchange-position-list-orders {
  white-space: nowrap;
}

.Exchange-lists.large {
  display: block;
}

.Exchange-lists.small {
  display: none;
}

.Exchange-right {
  display: grid;
  grid-template-rows: auto 1fr;
}

.Exchange-leverage-slider-settings {
  font-size: var(--font-sm);
  margin-bottom: 0.8rem;
}

.Exchange-leverage-slider-settings .Checkbox {
  display: grid;
  grid-template-columns: 1fr auto;
  direction: rtl;
}

.Exchange-wallet-tokens {
  position: relative;
  min-height: 15.5rem;
  display: none;
}

.Exchange-wallet-tokens-content {
  position: absolute;
  top: 1.5rem;
  bottom: 0;
  left: 0;
  right: 0;
}

.Exchange-bottom-header-item {
  display: inline-block;
  margin-right: 1.5rem;
  margin-bottom: 1.5rem;
  padding-left: 0.155rem;
  opacity: 0.7;
  cursor: pointer;
}

.Exchange-bottom-header-item.active {
  opacity: 1;
  pointer-events: none;
}

.Exchange-swap-connect-wallet {
  text-align: center;
  cursor: pointer;
  border: 1px solid rgb(50, 50, 50);
  border-radius: 3px;
}

.Exchange-swap-connect-wallet:hover {
  background: #272e33;
  border-radius: 0.6rem;
}

.Exchange-swap-settings.Exchange-swap-txns-status {
  text-align: right;
  margin-right: 1.5rem;
}

.Exchange-swap-account .Exchange-swap-address:hover,
.Exchange-swap-account .Exchange-swap-txns-status:hover {
  opacity: 1;
}

.Exchange-leverage-slider {
  margin-top: 1.5rem;
  margin-bottom: 3.4rem;
  padding: 0 0.8rem;
}

.Exchange-swap-leverage-options {
  text-align: right;
}

.Exchange-swap-leverage-option {
  display: inline-block;
  margin-left: 0.8rem;
  padding: 0 0.8rem;
  border-radius: 3px;
  background: #5b2ab0;
  color: white;
  opacity: 0.7;
  cursor: pointer;
}

.Exchange-swap-leverage-option.active {
  background: #842ec9;
  opacity: 1;
  pointer-events: none;
}

.Exchange-swap-leverage-option:hover {
  opacity: 1;
}

.Exchange-swap-leverage-unlock-icon {
  font-size: 0.8rem;
  vertical-align: middle;
  margin-top: -0.31rem;
}

.Exchange-swap-placeholder {
  height: 11.175rem;
  position: relative;
}

.Exchange-wave {
  z-index: 1;
  position: absolute;
  left: 1.5rem;
  right: 1.5rem;
  top: 1.5rem;
  bottom: 1.5rem;
  mask-image: url(img/wave-01.png);
  mask-size: 90% 90%;
  mask-repeat: no-repeat;
  mask-position: center;
  filter: blur(5rem);
  background: linear-gradient(
    40deg,
    rgba(96, 4, 189, 1) 0%,
    rgba(65, 105, 224, 1) 22%,
    rgba(99, 8, 191, 1) 23%,
    rgba(51, 9, 115, 1) 37%,
    rgba(255, 36, 145, 1) 38%,
    rgba(201, 16, 161, 1) 50%,
    rgba(171, 10, 163, 1) 59%,
    rgba(117, 4, 128, 1) 67%,
    rgba(96, 29, 196, 1) 68%,
    rgba(92, 55, 204, 1) 84%,
    rgba(84, 88, 214, 1) 100%
  );
  pointer-events: none;
}

.PositionEditor-info-box {
  margin-bottom: 1.05rem;
}

.PositionEditor-keep-leverage-settings .Checkbox {
  width: 100%;
  display: grid;
  grid-template-columns: 1fr auto;
  direction: rtl;
  font-size: var(--font-sm);
  margin-bottom: 0.465rem;
}

.PositionEditor-accept-profit-warning .Checkbox {
  width: 100%;
  display: grid;
  grid-template-columns: 1fr auto;
  direction: rtl;
  font-size: var(--font-sm);
  margin-bottom: 0.465rem;
}

.PositionEditor-allow-higher-slippage .Checkbox {
  width: 100%;
  display: grid;
  grid-template-columns: 1fr auto;
  direction: rtl;
  font-size: var(--font-sm);
  margin-bottom: 0.465rem;
}

.ExchangeChart-range-option {
  display: inline-block;
  margin-right: 1.5rem;
  font-size: var(--font-sm);
  cursor: pointer;
  opacity: 0.6;
}

.ExchangeChart-range-option:hover {
  opacity: 0.8;
}

.ExchangeChart-range-option.active {
  opacity: 1;
}

.ExchangeChart {
  position: relative;
  height: 49.6rem;
}

.ExchangeChart-main-price {
  font-size: 1.7rem;
}

.ExchangeChart-title {
  font-size: 2.15rem;
  font-weight: bold;
}

.ExchangeChart-info-label {
  font-size: 1.25rem;
  opacity: 0.7;
}

.ExchangeChart-top-inner {
  display: grid;
  grid-template-columns: auto auto auto auto auto 1fr;
  grid-column-gap: 4.65rem;
  align-items: center;
  padding-left: 0.3rem;
}

.ExchangeChart-dollar-sign {
  display: inline-block;
  margin-right: 0.465rem;
  opacity: 0.7;
}

.ExchangeChart-main-price-text {
  display: inline-block;
}

.ExchangeChart-top {
  position: absolute;
  left: 0;
  right: 0;
  top: 0;
  height: auto;
  z-index: 2;
}

.ExchangeChart.tv .ExchangeChart-top {
  position: relative;
  padding: 0.9rem 0.31rem;
  z-index: 2;
}

.ExchangeChart.tv .ExchangeChart-bottom {
  position: absolute;
  bottom: 0;
  left: 0;
  right: 0;
  top: 6.975rem;
  z-index: 1;
}
.ExchangeChart-bottom-controls {
  display: inline-block;
}
.ExchangeChart-bottom-controls .Tab .Tab-option {
  width: 4.65rem;
  padding: 0.8rem 0;
}
.ExchangeChart.tv .ExchangeChart-bottom-header {
  position: absolute;
  display: flex;
  top: 1.5rem;
  left: 1.5rem;
  right: 1.5rem;
  z-index: 5;
}
.ExchangeChart.tv .ExchangeChart-bottom-stats {
  font-size: var(--font-sm);
  padding: 0.8rem 0;
  margin-left: 3.1rem;
  white-space: nowrap;
  z-index: 2;
}
.ExchangeChart-bottom-stats-label {
  color: rgba(255, 255, 255, 0.7);
  font-weight: bold;
}
.ExchangeChart-bottom-stats-value {
  display: inline-block;
  margin-left: 0.31rem;
  margin-right: 0.8rem;
}
.length-5 .ExchangeChart-bottom-stats-value {
  width: 6.2rem;
}
.length-4 .ExchangeChart-bottom-stats-value {
  width: 5.25rem;
}
.length-3 .ExchangeChart-bottom-stats-value {
  width: 4.35rem;
}
.length-2 .ExchangeChart-bottom-stats-value {
  width: 3.41rem;
}
.length-1 .ExchangeChart-bottom-stats-value {
  width: 2.48rem;
}

.ExchangeChart.tv .ExchangeChart-bottom-content {
  position: absolute;
  bottom: 0;
  left: 0;
  right: 0;
  top: 0;
}

.Exchange-price-tooltip {
  font-size: var(--font-sm);
  background: linear-gradient(90deg, rgba(57, 28, 147, 0.9) 0%, rgba(66, 24, 140, 0.9) 100%);
  padding: 0.9rem;
  border: 1px solid rgba(30, 9, 94, 0.5);
  line-height: 2rem;
}

.Exchange-price-time {
  font-size: 1.25rem;
  font-weight: normal;
}

.Error-modal .Modal-content {
  width: 31rem;
}

.PositionEditor .Modal-content {
  width: 38rem;
  position: absolute;
  max-height: 80vh;
  overflow: hidden;
  border: none;
  top: auto;
  bottom: auto;
}

.PositionEditor .Modal-content .Modal-body {
  overscroll-behavior: smooth;
  max-height: calc(80vh - 8.525rem);
  overflow-y: auto;
}

.PositionEditor .Tab {
  margin-bottom: 1.05rem;
}

.PositionEditor-token-symbol {
  font-size: 2.1rem;
  text-align: right;
}

.ExchangeChart-container {
  position: absolute;
  left: 0;
  right: 0;
  top: 0;
  bottom: 0;
}

.Exchange-list-modal .Modal-content {
  width: 36rem;
}

.Exchange-list {
  width: 100%;
}

.Position-list-order {
  white-space: nowrap;
  margin-top: 8px;
}

.active-order-tooltip {
  background: var(--dark-blue-hover);
  padding: 0.75rem;
  border-radius: var(--border-radius-sm);
  white-space: normal;
}
.active-order-tooltip > .active-oredr-error {
  margin-top: 0.5rem;
}

.order-error span {
  text-decoration-color: var(--error-red);
  color: var(--error-red);
}

.order-error .Tooltip-popup {
  white-space: pre-line;
}

.Exchange-list .App-card {
  margin-bottom: 1.5rem;
}

.Exchange-list-item-error {
  color: #fa3c58;
  margin-top: 0.465rem;
  font-size: var(--font-sm);
}

.Exchange-list.small {
  display: none;
}

button.Exchange-list-action {
  font-size: var(--font-base);
  padding: 0;
  border-radius: 3px;
  background: none;
  border: none;
  color: rgba(255, 255, 255, 0.7);
  margin: 0 0.3rem;
}

button.Exchange-list-action:hover {
  color: rgba(255, 255, 255, 1);
}

table.Exchange-list {
  border-collapse: collapse;
}

table.Exchange-list th,
table.Exchange-list td {
  font-weight: normal;
  text-align: left;
  padding: 1.05rem;
  padding-left: 1.5rem;
}
table.Exchange-list.Orders th,
table.Exchange-list.Orders td {
  padding-top: 1.4rem;
  padding-bottom: 1.4rem;
}

table.Exchange-list tr {
  border-bottom: 1px solid #23263b;
}

table.Exchange-list tr:last-child {
  border-bottom: none;
}

table.Exchange-list tr:hover {
  background: linear-gradient(90deg, rgba(30, 34, 61, 1) 0%, rgba(38, 43, 71, 1) 100%);
  box-shadow: inset 0px 0px 3rem 0.5rem rgba(255, 255, 255, 0.01);
}

table.Exchange-list tr.Exchange-list-header {
  background: none;
  font-size: var(--font-md);
}

table.Exchange-list tr.Exchange-list-header th {
  padding-top: 1.4rem;
  padding-bottom: 1.4rem;
}

table.Exchange-list th {
  opacity: 0.7;
}

.Exchange-leverage-box {
  margin-bottom: 1.05rem;
}

.Exchange-swap-box-info {
  margin-bottom: 1.05rem;
}

.Exchange-info-row {
  display: grid;
  grid-template-columns: auto auto;
  font-size: var(--font-sm);
  margin-bottom: 0.465rem;
}

.Exchange-info-row.top-line {
  border-top: 1px solid #23263b;
  margin-top: 1.5rem;
  padding-top: 1.5rem;
}

.Exchange-info-label {
  opacity: 0.7;
  margin-right: 0.8rem;
}
.Exchange-info-value-warning {
  color: #fa3c58;
}

.Confirmation-box-info,
.Confirmation-box-info a,
.Confirmation-box-warning,
.Confirmation-box-warning a {
  font-size: var(--font-sm);
  text-align: center;
  margin-top: 1rem;
  margin-bottom: 1.5rem;
  padding-left: 1rem;
  padding-right: 1rem;
}

.Confirmation-box-info,
.Confirmation-box-info a {
  opacity: 0.7;
}

.Confirmation-box-warning,
.Confirmation-box-warning a {
  color: #fa3c58;
}

.Exchange-swap-usd {
  display: inline-block;
  font-size: var(--font-sm);
}

.Exchange-swap-box {
  width: 41.85rem;
  display: grid;
  position: relative;
}

.Exchange-swap-market-box-title {
  font-size: var(--font-md);
  margin-bottom: 1.25rem;
}

.Exchange-swap-box-inner {
  padding: 1.5rem;
}

.Exchange-swap-market-box {
  padding: 1.5rem;
  margin-top: 1.25rem;
  padding-bottom: 1.5rem;
}

.Exchange-swap-market-box .App-card-divider {
  margin: 0 -1.5rem 1.5rem;
}

.Exchange-swap-box .Radio {
  margin-bottom: 1.05rem;
}

.Exchange-swap-box .Overlay-content-outer {
  position: absolute;
  left: 0;
  right: 0;
  bottom: 0;
  height: 15.5rem;
}

.Exchange-swap-box .Overlay-content {
  padding: 1.05rem;
}

.Exchange-swap-box .TokenSelector .Modal,
.Selector .Modal {
  align-items: flex-start;
  justify-content: flex-end;
}

<<<<<<< HEAD
=======
.Exchange-swap-box .TokenSelector .Modal-content,
.Selector .Modal-content {
  width: 41.85rem;
  position: absolute;
  max-height: 100vh;
  top: 0;
  bottom: 0;
  overflow: hidden;
  border: none;
}
.Exchange-swap-box .TokenSelector .Modal-content .Modal-body {
  scroll-margin-right: 38.75rem;
  overscroll-behavior: smooth;
  scrollbar-width: thin;
  max-height: calc(100vh - 7.75rem);
  overflow-y: auto;
}

>>>>>>> 229d8959
.Exchange-swap-box .Tab {
  margin-bottom: 1.05rem;
}

.Exchange-swap-section {
  padding: 1.5rem;
  margin-bottom: 1.05rem;
  border-radius: 0.3rem;
  background: linear-gradient(90deg, rgba(30, 34, 61, 0.9) 0%, rgba(38, 43, 71, 0.9) 100%);
  box-shadow: inset 0px 0px 3rem 0.5rem rgba(255, 255, 255, 0.01);
}

.Exchange-swap-option-tabs.Tab.block .Tab-option {
  padding: 1.05rem;
}

.Exchange-swap-order-type-tabs {
  margin-top: 1.5rem;
}

.Exchange-swap-option-tabs.Tab.block .Tab-option-icon {
  margin-top: -0.155rem;
  transform: scale(0.75);
  vertical-align: middle;
  margin-right: 0.8rem;
}

.Exchange-swap-section-top {
  display: grid;
  grid-template-columns: auto auto;
  font-size: var(--font-sm);
  padding-bottom: 1.25rem;
}

.Exchange-swap-section-bottom {
  display: grid;
  grid-template-columns: 1fr auto;
  padding-bottom: 0.31rem;
}

.Exchange-swap-message {
  font-size: var(--font-sm);
  opacity: 0.7;
  margin: 0.5rem 0;
}

.Exchange-swap-input-container {
  position: relative;
  overflow: hidden;
}

.Exchange-swap-max {
  position: absolute;
  right: 1.25rem;
  top: 0;
  padding: 0.465rem 0.8rem;
  color: #fff;
  outline: 1rem solid rgba(33, 37, 64, 1);
  border-radius: 3px;
  z-index: 1;
  cursor: pointer;
  font-size: var(--font-sm);
  background: linear-gradient(90deg, rgba(45, 66, 252, 1) 0%, rgba(46, 61, 205, 1) 100%);
}

.Exchange-swap-max:hover {
  color: rgba(255, 255, 255, 1);
  background: linear-gradient(90deg, rgba(58, 78, 252, 1) 0%, rgba(51, 68, 222, 1) 100%);
}

.Exchange-swap-section-bottom .TokenSelector-box {
  font-size: 2.1rem;
}

.Exchange-leverage-box .TokenSelector-caret {
  font-size: var(--font-base);
  margin-left: 0.31rem;
}

input.Exchange-swap-input {
  padding: 0;
  max-width: 100%;
  font-size: var(--font-lg);
  width: 100%;
  padding-right: 2rem;
}
input.Exchange-swap-input.small {
  max-width: 14.725rem;
}

.Exchange-swap-button-container {
  padding-top: 0.31rem;
}

.Exchange-swap-button {
  display: block;
  width: 100%;
}

.Exchange-swap-ball-container {
  position: relative;
  z-index: 1;
}

.Exchange-swap-ball-icon {
  text-align: center;
  display: block;
  transform: rotate(90deg);
  font-size: 2rem;
  opacity: 0.7;
}

.Exchange-swap-ball {
  position: absolute;
  width: 3.565rem;
  height: 3.565rem;
  left: 50%;
  margin-left: -1.7825rem;
  top: -1.9375rem;
  border-radius: 3.1rem;
  cursor: pointer;
  user-select: none;
  background: linear-gradient(90deg, rgba(45, 66, 252, 1) 0%, rgba(46, 61, 205, 1) 100%);
  display: flex;
  justify-content: center;
  align-items: center;
}

.Exchange-swap-ball:hover {
  background: linear-gradient(90deg, rgba(58, 78, 252, 1) 0%, rgba(51, 68, 222, 1) 100%);
}

.Exchange-swap-ball:hover .Exchange-swap-ball-icon {
  opacity: 1;
}

table.Exchange-list-small {
  width: 100%;
  background: linear-gradient(45deg, rgba(11, 5, 55, 0.6) 0%, rgba(21, 3, 48, 0.6) 100%);
}

table.Exchange-list-small th,
table.Exchange-list-small td {
  font-weight: normal;
  text-align: left;
  padding: 1.05rem;
}

.Exchange-list-card-header {
  display: grid;
  grid-template-columns: 1fr 1fr;
  margin-bottom: 0.8rem;
}

.Exchange-list-title {
  width: 3.1rem;
  display: inline-block;
  white-space: nowrap;
}

.Exchange-list-info-label {
  font-size: var(--font-sm);
  margin-top: 0.31rem;
}

.Exchange-list-muted {
  font-size: var(--font-sm);
}

.Exchange-list-card .Exchange-list-side {
  text-align: right;
}

.Exchange-list-card .Exchange-list-size-info {
  margin-bottom: 0.8rem;
}

.Confirmation-box {
  font-size: 2rem;
}

.Confirmation-box-main {
  text-align: center;
  display: flex;
  flex-direction: column;
  margin: 1.5rem 0 2.325rem;
}
.Confirmation-box-main-icon {
  margin: 0.5rem 0;
}
.Confirmation-box-main-icon:after {
  content: "↓";
}
.Confirmation-box-main-icon.dot:after {
  content: "•";
}

.Confirmation-box .Modal-content {
  width: 36rem;
}

.Confirmation-box-row {
  margin-top: 1.5rem;
}

.Confirmation-box-button {
  margin-top: 1rem;
  width: 100%;
}

.Exchange-footer {
  text-align: center;
  padding-top: 3.1rem;
  height: 7.75rem;
}
.cancel-order-btn {
  margin-right: 1.5rem;
  background: none;
  border: none;
  color: white;
  padding: 0;
}
.cancel-order-btn:hover {
  opacity: 0.8;
}
.cancel-order-btn:disabled {
  opacity: 0.6;
}

.chart-positions:hover {
  opacity: 0.8;
}
.chart-positions.span:hover {
  opacity: 1;
}

.al-swap .Tooltip-popup {
  min-width: 25rem;
}

.position-list-collateral {
  display: flex;
  align-items: flex-end;
}

.position-list-collateral .edit-icon {
  cursor: pointer;
  margin-left: 0.5rem;
  display: inline-flex;
  align-items: center;
  opacity: 0.7;
}
.position-list-collateral .edit-icon:hover {
  opacity: 1;
}

.Useful-links-exchange {
  display: none;
}

.ExchangeChart-error {
  display: flex;
  justify-content: center;
  align-items: center;
  width: 100%;
  height: 100%;
}

.Position-leverage {
  margin-right: 0.25rem;
}

@media (max-width: 1500px) {
  .Exchange-swap-box {
    width: 38.75rem;
  }
}

@media (max-width: 1300px) {
  .Exchange-list.large {
    display: none;
  }

  .Exchange-list.small {
    display: table;
  }
}

@media (max-width: 1100px) {
  .Exchange-swap-box {
    width: auto;
  }

  .ExchangeChart.tv .ExchangeChart-bottom-header {
    display: block;
  }

  .ExchangeChart.tv .ExchangeChart-bottom-stats {
    margin-left: 0;
  }

  .ExchangeChart.tv .ExchangeChart-bottom-content {
    position: absolute;
    bottom: 0;
    left: 0;
    right: 0;
    top: 0;
  }

  .Exchange-list-tabs {
    margin-top: 0;
  }

  .Exchange-wallet-tokens {
    display: none;
  }

  .Exchange-swap-placeholder {
    display: none;
  }

  .ExchangeChart {
    height: 38.75rem;
  }

  .Exchange-content {
    grid-template-columns: 1fr;
  }

  .Exchange-lists.large {
    display: none;
  }

  .Exchange-lists.small {
    display: block;
  }

  .Exchange-swap-box .TokenSelector .Modal {
    align-items: center;
    justify-content: center;
    position: fixed;
    left: 0;
    top: 0;
    right: 0;
    bottom: 0;
  }

  .order-error-message {
    white-space: pre-line;
    display: block;
    margin-bottom: 10px;
  }

<<<<<<< HEAD
=======
  .Exchange-swap-box .TokenSelector .Modal-content,
  .Exchange-swap-box .Selector .Modal-content {
    /* display: block;
    margin: 0;
    padding: 1.5rem;
    box-sizing: border-box;
    height: auto;
    border: 1px solid #1c0e6a;
    width: 100%; */
  }

  .Exchange-swap-box .TokenSelector .Modal-content,
  .Selector .Modal-content {
    width: 41.85rem;
    position: absolute;
    max-height: 80vh;
    overflow: hidden;
    border: none;
    top: auto;
    bottom: auto;
  }

  .Exchange-swap-box .TokenSelector .Modal-content .Modal-body {
    overflow-y: auto;
    max-height: calc(70vh - 8.525rem);
    scroll-margin-right: 38.75rem;
    overscroll-behavior: smooth;
    scrollbar-width: thin;
  }

>>>>>>> 229d8959
  .Exchange-swap-box .TokenSelector .Modal,
  .Selector .Modal {
    align-items: center;
    justify-content: center;
  }

  input.Exchange-swap-input {
    max-width: 15.5rem;
  }

  .ExchangeChart-bottom-controls .Tab .Tab-option {
    width: 3.875rem;
    padding: 0.465rem 0;
    font-size: 1.25rem;
  }
  .Exchange-swap-box .TokenSelector .Modal {
    margin: 0 0.5rem;
  }
  .Useful-links-swapbox {
    display: none;
  }
  .Useful-links-exchange {
    display: block;
  }
}

@media (max-width: 700px) {
  .ExchangeChart-top-inner {
    grid-template-columns: auto auto auto;
    grid-column-gap: 0.8rem;
  }

  .ExchangeChart-title {
    font-size: 1.85rem;
  }

  .ExchangeChart-additional-info {
    display: none;
  }

  .Exchange-content {
    padding: 1.5rem;
    padding-top: 1.5rem;
  }

  .Exchange {
    padding-top: 1.5rem !important;
  }
}

@media (max-width: 450px) {
  .chart-positions {
    display: none;
  }
}<|MERGE_RESOLUTION|>--- conflicted
+++ resolved
@@ -624,27 +624,6 @@
   justify-content: flex-end;
 }
 
-<<<<<<< HEAD
-=======
-.Exchange-swap-box .TokenSelector .Modal-content,
-.Selector .Modal-content {
-  width: 41.85rem;
-  position: absolute;
-  max-height: 100vh;
-  top: 0;
-  bottom: 0;
-  overflow: hidden;
-  border: none;
-}
-.Exchange-swap-box .TokenSelector .Modal-content .Modal-body {
-  scroll-margin-right: 38.75rem;
-  overscroll-behavior: smooth;
-  scrollbar-width: thin;
-  max-height: calc(100vh - 7.75rem);
-  overflow-y: auto;
-}
-
->>>>>>> 229d8959
 .Exchange-swap-box .Tab {
   margin-bottom: 1.05rem;
 }
@@ -998,39 +977,6 @@
     margin-bottom: 10px;
   }
 
-<<<<<<< HEAD
-=======
-  .Exchange-swap-box .TokenSelector .Modal-content,
-  .Exchange-swap-box .Selector .Modal-content {
-    /* display: block;
-    margin: 0;
-    padding: 1.5rem;
-    box-sizing: border-box;
-    height: auto;
-    border: 1px solid #1c0e6a;
-    width: 100%; */
-  }
-
-  .Exchange-swap-box .TokenSelector .Modal-content,
-  .Selector .Modal-content {
-    width: 41.85rem;
-    position: absolute;
-    max-height: 80vh;
-    overflow: hidden;
-    border: none;
-    top: auto;
-    bottom: auto;
-  }
-
-  .Exchange-swap-box .TokenSelector .Modal-content .Modal-body {
-    overflow-y: auto;
-    max-height: calc(70vh - 8.525rem);
-    scroll-margin-right: 38.75rem;
-    overscroll-behavior: smooth;
-    scrollbar-width: thin;
-  }
-
->>>>>>> 229d8959
   .Exchange-swap-box .TokenSelector .Modal,
   .Selector .Modal {
     align-items: center;

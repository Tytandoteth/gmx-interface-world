--- conflicted
+++ resolved
@@ -15,7 +15,7 @@
 import Vault from "abis/Vault.json";
 import Vester from "abis/Vester.json";
 
-import { ARBITRUM, getChainName, getConstant } from "config/chains";
+import { ARBITRUM, getConstant } from "config/chains";
 import { useGmxPrice, useTotalGmxStaked, useTotalGmxSupply } from "domain/legacy";
 import { ethers } from "ethers";
 import {
@@ -29,12 +29,7 @@
   getStakingData,
   getVestingData,
 } from "lib/legacy";
-<<<<<<< HEAD
-import { useGmxPrice, useTotalGmxStaked, useTotalGmxSupply } from "domain/legacy";
-import { ARBITRUM, getConstant } from "config/chains";
-=======
 import { BASIS_POINTS_DIVISOR } from "config/factors";
->>>>>>> a6a30aaa
 
 import useSWR from "swr";
 
@@ -49,6 +44,7 @@
 import StatsTooltipRow from "components/StatsTooltip/StatsTooltipRow";
 import { GmList } from "components/Synthetics/GmList/GmList";
 import TooltipWithPortal from "components/Tooltip/TooltipWithPortal";
+import { getIcons } from "config/icons";
 import { getServerUrl } from "config/backend";
 import { getIsSyntheticsSupported } from "config/features";
 import { useMarketTokensData, useMarketsInfo } from "domain/synthetics/markets";
@@ -59,17 +55,7 @@
 import { helperToast } from "lib/helperToast";
 import { useLocalStorageSerializeKey } from "lib/localStorage";
 import { bigNumberify, expandDecimals, formatAmount, formatAmountFree, formatKeyAmount, parseValue } from "lib/numbers";
-<<<<<<< HEAD
-import { useChainId } from "lib/chains";
-import ExternalLink from "components/ExternalLink/ExternalLink";
-import GMXAprTooltip from "components/Stake/GMXAprTooltip";
-import Button from "components/Button/Button";
-import TooltipWithPortal from "components/Tooltip/TooltipWithPortal";
-import BuyInputSection from "components/BuyInputSection/BuyInputSection";
-import { getIcons } from "config/icons";
-=======
 import "./StakeV2.css";
->>>>>>> a6a30aaa
 
 const { AddressZero } = ethers.constants;
 

import React, { useState, useCallback } from "react";
import { Link } from "react-router-dom";
import { Trans, t } from "@lingui/macro";
import { useWeb3React } from "@web3-react/core";

import Modal from "components/Modal/Modal";
import Checkbox from "components/Checkbox/Checkbox";
import Tooltip from "components/Tooltip/Tooltip";
import Footer from "components/Footer/Footer";

import Vault from "abis/Vault.json";
import ReaderV2 from "abis/ReaderV2.json";
import Vester from "abis/Vester.json";
import RewardRouter from "abis/RewardRouter.json";
import RewardReader from "abis/RewardReader.json";
import Token from "abis/Token.json";
import GlpManager from "abis/GlpManager.json";

import { ethers } from "ethers";
import {
  GLP_DECIMALS,
  USD_DECIMALS,
  BASIS_POINTS_DIVISOR,
  PLACEHOLDER_ACCOUNT,
  getBalanceAndSupplyData,
  getDepositBalanceData,
  getVestingData,
  getStakingData,
  getProcessedData,
  getPageTitle,
} from "lib/legacy";
import { useGmxPrice, useTotalGmxStaked, useTotalGmxSupply } from "domain/legacy";
import { ARBITRUM, getChainName, getConstant } from "config/chains";

import useSWR from "swr";

import { getContract } from "config/contracts";

import "./StakeV2.css";
import SEO from "components/Common/SEO";
import StatsTooltip from "components/StatsTooltip/StatsTooltip";
import StatsTooltipRow from "components/StatsTooltip/StatsTooltipRow";
import { getServerUrl } from "config/backend";
import { callContract, contractFetcher } from "lib/contracts";
import { useLocalStorageSerializeKey } from "lib/localStorage";
import { helperToast } from "lib/helperToast";
import { approveTokens } from "domain/tokens";
import { bigNumberify, expandDecimals, formatAmount, formatAmountFree, formatKeyAmount, parseValue } from "lib/numbers";
import { useChainId } from "lib/chains";
<<<<<<< HEAD
import ExternalLink from "components/ExternalLink/ExternalLink";
=======
import GMXAprTooltip from "components/Stake/GMXAprTooltip";
>>>>>>> 5d01b0cb

const { AddressZero } = ethers.constants;

function StakeModal(props) {
  const {
    isVisible,
    setIsVisible,
    chainId,
    title,
    maxAmount,
    value,
    setValue,
    active,
    account,
    library,
    stakingTokenSymbol,
    stakingTokenAddress,
    farmAddress,
    rewardRouterAddress,
    stakeMethodName,
    setPendingTxns,
  } = props;
  const [isStaking, setIsStaking] = useState(false);
  const [isApproving, setIsApproving] = useState(false);

  const { data: tokenAllowance } = useSWR(
    active && stakingTokenAddress && [active, chainId, stakingTokenAddress, "allowance", account, farmAddress],
    {
      fetcher: contractFetcher(library, Token),
    }
  );

  let amount = parseValue(value, 18);
  const needApproval = farmAddress !== AddressZero && tokenAllowance && amount && amount.gt(tokenAllowance);

  const getError = () => {
    if (!amount || amount.eq(0)) {
      return t`Enter an amount`;
    }
    if (maxAmount && amount.gt(maxAmount)) {
      return t`Max amount exceeded`;
    }
  };

  const onClickPrimary = () => {
    if (needApproval) {
      approveTokens({
        setIsApproving,
        library,
        tokenAddress: stakingTokenAddress,
        spender: farmAddress,
        chainId,
      });
      return;
    }

    setIsStaking(true);
    const contract = new ethers.Contract(rewardRouterAddress, RewardRouter.abi, library.getSigner());

    callContract(chainId, contract, stakeMethodName, [amount], {
      sentMsg: t`Stake submitted!`,
      failMsg: t`Stake failed.`,
      setPendingTxns,
    })
      .then(async (res) => {
        setIsVisible(false);
      })
      .finally(() => {
        setIsStaking(false);
      });
  };

  const isPrimaryEnabled = () => {
    const error = getError();
    if (error) {
      return false;
    }
    if (isApproving) {
      return false;
    }
    if (isStaking) {
      return false;
    }
    return true;
  };

  const getPrimaryText = () => {
    const error = getError();
    if (error) {
      return error;
    }
    if (isApproving) {
      return t`Approving ${stakingTokenSymbol}...`;
    }
    if (needApproval) {
      return t`Approve ${stakingTokenSymbol}`;
    }
    if (isStaking) {
      return t`Staking...`;
    }
    return t`Stake`;
  };

  return (
    <div className="StakeModal">
      <Modal isVisible={isVisible} setIsVisible={setIsVisible} label={title}>
        <div className="Exchange-swap-section">
          <div className="Exchange-swap-section-top">
            <div className="muted">
              <div className="Exchange-swap-usd">
                <Trans>Stake</Trans>
              </div>
            </div>
            <div className="muted align-right clickable" onClick={() => setValue(formatAmountFree(maxAmount, 18, 18))}>
              <Trans>Max: {formatAmount(maxAmount, 18, 4, true)}</Trans>
            </div>
          </div>
          <div className="Exchange-swap-section-bottom">
            <div>
              <input
                type="number"
                placeholder="0.0"
                className="Exchange-swap-input"
                value={value}
                onChange={(e) => setValue(e.target.value)}
              />
            </div>
            <div className="PositionEditor-token-symbol">{stakingTokenSymbol}</div>
          </div>
        </div>
        <div className="Exchange-swap-button-container">
          <button className="App-cta Exchange-swap-button" onClick={onClickPrimary} disabled={!isPrimaryEnabled()}>
            {getPrimaryText()}
          </button>
        </div>
      </Modal>
    </div>
  );
}

function UnstakeModal(props) {
  const {
    isVisible,
    setIsVisible,
    chainId,
    title,
    maxAmount,
    value,
    setValue,
    library,
    unstakingTokenSymbol,
    rewardRouterAddress,
    unstakeMethodName,
    multiplierPointsAmount,
    reservedAmount,
    bonusGmxInFeeGmx,
    setPendingTxns,
  } = props;
  const [isUnstaking, setIsUnstaking] = useState(false);

  let amount = parseValue(value, 18);
  let burnAmount;

  if (
    multiplierPointsAmount &&
    multiplierPointsAmount.gt(0) &&
    amount &&
    amount.gt(0) &&
    bonusGmxInFeeGmx &&
    bonusGmxInFeeGmx.gt(0)
  ) {
    burnAmount = multiplierPointsAmount.mul(amount).div(bonusGmxInFeeGmx);
  }

  const shouldShowReductionAmount = true;
  let rewardReductionBasisPoints;
  if (burnAmount && bonusGmxInFeeGmx) {
    rewardReductionBasisPoints = burnAmount.mul(BASIS_POINTS_DIVISOR).div(bonusGmxInFeeGmx);
  }

  const getError = () => {
    if (!amount) {
      return t`Enter an amount`;
    }
    if (amount.gt(maxAmount)) {
      return t`Max amount exceeded`;
    }
  };

  const onClickPrimary = () => {
    setIsUnstaking(true);
    const contract = new ethers.Contract(rewardRouterAddress, RewardRouter.abi, library.getSigner());
    callContract(chainId, contract, unstakeMethodName, [amount], {
      sentMsg: t`Unstake submitted!`,
      failMsg: t`Unstake failed.`,
      successMsg: t`Unstake completed!`,
      setPendingTxns,
    })
      .then(async (res) => {
        setIsVisible(false);
      })
      .finally(() => {
        setIsUnstaking(false);
      });
  };

  const isPrimaryEnabled = () => {
    const error = getError();
    if (error) {
      return false;
    }
    if (isUnstaking) {
      return false;
    }
    return true;
  };

  const getPrimaryText = () => {
    const error = getError();
    if (error) {
      return error;
    }
    if (isUnstaking) {
      return t`Unstaking...`;
    }
    return t`Unstake`;
  };

  return (
    <div className="StakeModal">
      <Modal isVisible={isVisible} setIsVisible={setIsVisible} label={title}>
        <div className="Exchange-swap-section">
          <div className="Exchange-swap-section-top">
            <div className="muted">
              <div className="Exchange-swap-usd">
                <Trans>Unstake</Trans>
              </div>
            </div>
            <div className="muted align-right clickable" onClick={() => setValue(formatAmountFree(maxAmount, 18, 18))}>
              <Trans>Max: {formatAmount(maxAmount, 18, 4, true)}</Trans>
            </div>
          </div>
          <div className="Exchange-swap-section-bottom">
            <div>
              <input
                type="number"
                placeholder="0.0"
                className="Exchange-swap-input"
                value={value}
                onChange={(e) => setValue(e.target.value)}
              />
            </div>
            <div className="PositionEditor-token-symbol">{unstakingTokenSymbol}</div>
          </div>
        </div>
        {reservedAmount && reservedAmount.gt(0) && (
          <div className="Modal-note">
            You have {formatAmount(reservedAmount, 18, 2, true)} tokens reserved for vesting.
          </div>
        )}
        {burnAmount && burnAmount.gt(0) && rewardReductionBasisPoints && rewardReductionBasisPoints.gt(0) && (
          <div className="Modal-note">
            Unstaking will burn&nbsp;
            <ExternalLink href="https://gmxio.gitbook.io/gmx/rewards">
              {formatAmount(burnAmount, 18, 4, true)} Multiplier Points
            </ExternalLink>
            .&nbsp;
            {shouldShowReductionAmount && (
              <span>Boost Percentage: -{formatAmount(rewardReductionBasisPoints, 2, 2)}%.</span>
            )}
          </div>
        )}
        <div className="Exchange-swap-button-container">
          <button className="App-cta Exchange-swap-button" onClick={onClickPrimary} disabled={!isPrimaryEnabled()}>
            {getPrimaryText()}
          </button>
        </div>
      </Modal>
    </div>
  );
}

function VesterDepositModal(props) {
  const {
    isVisible,
    setIsVisible,
    chainId,
    title,
    maxAmount,
    value,
    setValue,
    balance,
    vestedAmount,
    averageStakedAmount,
    maxVestableAmount,
    library,
    stakeTokenLabel,
    reserveAmount,
    maxReserveAmount,
    vesterAddress,
    setPendingTxns,
  } = props;
  const [isDepositing, setIsDepositing] = useState(false);

  let amount = parseValue(value, 18);

  let nextReserveAmount = reserveAmount;

  let nextDepositAmount = vestedAmount;
  if (amount) {
    nextDepositAmount = vestedAmount.add(amount);
  }

  let additionalReserveAmount = bigNumberify(0);
  if (amount && averageStakedAmount && maxVestableAmount && maxVestableAmount.gt(0)) {
    nextReserveAmount = nextDepositAmount.mul(averageStakedAmount).div(maxVestableAmount);
    if (nextReserveAmount.gt(reserveAmount)) {
      additionalReserveAmount = nextReserveAmount.sub(reserveAmount);
    }
  }

  const getError = () => {
    if (!amount || amount.eq(0)) {
      return t`Enter an amount`;
    }
    if (maxAmount && amount.gt(maxAmount)) {
      return t`Max amount exceeded`;
    }
    if (nextReserveAmount.gt(maxReserveAmount)) {
      return t`Insufficient staked tokens`;
    }
  };

  const onClickPrimary = () => {
    setIsDepositing(true);
    const contract = new ethers.Contract(vesterAddress, Vester.abi, library.getSigner());

    callContract(chainId, contract, "deposit", [amount], {
      sentMsg: t`Deposit submitted!`,
      failMsg: t`Deposit failed!`,
      successMsg: t`Deposited!`,
      setPendingTxns,
    })
      .then(async (res) => {
        setIsVisible(false);
      })
      .finally(() => {
        setIsDepositing(false);
      });
  };

  const isPrimaryEnabled = () => {
    const error = getError();
    if (error) {
      return false;
    }
    if (isDepositing) {
      return false;
    }
    return true;
  };

  const getPrimaryText = () => {
    const error = getError();
    if (error) {
      return error;
    }
    if (isDepositing) {
      return t`Depositing...`;
    }
    return t`Deposit`;
  };

  return (
    <SEO title={getPageTitle("Earn")}>
      <div className="StakeModal">
        <Modal isVisible={isVisible} setIsVisible={setIsVisible} label={title} className="non-scrollable">
          <div className="Exchange-swap-section">
            <div className="Exchange-swap-section-top">
              <div className="muted">
                <div className="Exchange-swap-usd">
                  <Trans>Deposit</Trans>
                </div>
              </div>
              <div
                className="muted align-right clickable"
                onClick={() => setValue(formatAmountFree(maxAmount, 18, 18))}
              >
                <Trans>Max: {formatAmount(maxAmount, 18, 4, true)}</Trans>
              </div>
            </div>
            <div className="Exchange-swap-section-bottom">
              <div>
                <input
                  type="number"
                  placeholder="0.0"
                  className="Exchange-swap-input"
                  value={value}
                  onChange={(e) => setValue(e.target.value)}
                />
              </div>
              <div className="PositionEditor-token-symbol">esGMX</div>
            </div>
          </div>
          <div className="VesterDepositModal-info-rows">
            <div className="Exchange-info-row">
              <div className="Exchange-info-label">
                <Trans>Wallet</Trans>
              </div>
              <div className="align-right">{formatAmount(balance, 18, 2, true)} esGMX</div>
            </div>
            <div className="Exchange-info-row">
              <div className="Exchange-info-label">
                <Trans>Vault Capacity</Trans>
              </div>
              <div className="align-right">
                <Tooltip
                  handle={`${formatAmount(nextDepositAmount, 18, 2, true)} / ${formatAmount(
                    maxVestableAmount,
                    18,
                    2,
                    true
                  )}`}
                  position="right-bottom"
                  renderContent={() => {
                    return (
                      <div>
                        <p className="text-white">
                          <Trans>Vault Capacity for your Account:</Trans>
                        </p>
                        <StatsTooltipRow
                          showDollar={false}
                          label={t`Deposited`}
                          value={`${formatAmount(vestedAmount, 18, 2, true)} esGMX`}
                        />
                        <StatsTooltipRow
                          showDollar={false}
                          label={t`Max Capacity`}
                          value={`${formatAmount(maxVestableAmount, 18, 2, true)} esGMX`}
                        />
                      </div>
                    );
                  }}
                />
              </div>
            </div>
            <div className="Exchange-info-row">
              <div className="Exchange-info-label">
                <Trans>Reserve Amount</Trans>
              </div>
              <div className="align-right">
                <Tooltip
                  handle={`${formatAmount(
                    reserveAmount && reserveAmount.gte(additionalReserveAmount)
                      ? reserveAmount
                      : additionalReserveAmount,
                    18,
                    2,
                    true
                  )} / ${formatAmount(maxReserveAmount, 18, 2, true)}`}
                  position="right-bottom"
                  renderContent={() => {
                    return (
                      <>
                        <StatsTooltipRow
                          label={t`Current Reserved`}
                          value={formatAmount(reserveAmount, 18, 2, true)}
                          showDollar={false}
                        />
                        <StatsTooltipRow
                          label={t`Additional reserve required`}
                          value={formatAmount(additionalReserveAmount, 18, 2, true)}
                          showDollar={false}
                        />
                        {amount && nextReserveAmount.gt(maxReserveAmount) && (
                          <>
                            <br />
                            <Trans>
                              You need a total of at least {formatAmount(nextReserveAmount, 18, 2, true)}{" "}
                              {stakeTokenLabel} to vest {formatAmount(amount, 18, 2, true)} esGMX.
                            </Trans>
                          </>
                        )}
                      </>
                    );
                  }}
                />
              </div>
            </div>
          </div>
          <div className="Exchange-swap-button-container">
            <button className="App-cta Exchange-swap-button" onClick={onClickPrimary} disabled={!isPrimaryEnabled()}>
              {getPrimaryText()}
            </button>
          </div>
        </Modal>
      </div>
    </SEO>
  );
}

function VesterWithdrawModal(props) {
  const { isVisible, setIsVisible, chainId, title, library, vesterAddress, setPendingTxns } = props;
  const [isWithdrawing, setIsWithdrawing] = useState(false);

  const onClickPrimary = () => {
    setIsWithdrawing(true);
    const contract = new ethers.Contract(vesterAddress, Vester.abi, library.getSigner());

    callContract(chainId, contract, "withdraw", [], {
      sentMsg: t`Withdraw submitted.`,
      failMsg: t`Withdraw failed.`,
      successMsg: t`Withdrawn!`,
      setPendingTxns,
    })
      .then(async (res) => {
        setIsVisible(false);
      })
      .finally(() => {
        setIsWithdrawing(false);
      });
  };

  return (
    <div className="StakeModal">
      <Modal isVisible={isVisible} setIsVisible={setIsVisible} label={title}>
        <Trans>
          <div>
            This will withdraw and unreserve all tokens as well as pause vesting.
            <br />
            <br />
            esGMX tokens that have been converted to GMX will remain as GMX tokens.
            <br />
            <br />
            To claim GMX tokens without withdrawing, use the "Claim" button under the Total Rewards section.
            <br />
            <br />
          </div>
        </Trans>
        <div className="Exchange-swap-button-container">
          <button className="App-cta Exchange-swap-button" onClick={onClickPrimary} disabled={isWithdrawing}>
            {!isWithdrawing && "Confirm Withdraw"}
            {isWithdrawing && "Confirming..."}
          </button>
        </div>
      </Modal>
    </div>
  );
}

function CompoundModal(props) {
  const {
    isVisible,
    setIsVisible,
    rewardRouterAddress,
    active,
    account,
    library,
    chainId,
    setPendingTxns,
    totalVesterRewards,
    nativeTokenSymbol,
    wrappedTokenSymbol,
  } = props;
  const [isCompounding, setIsCompounding] = useState(false);
  const [shouldClaimGmx, setShouldClaimGmx] = useLocalStorageSerializeKey(
    [chainId, "StakeV2-compound-should-claim-gmx"],
    true
  );
  const [shouldStakeGmx, setShouldStakeGmx] = useLocalStorageSerializeKey(
    [chainId, "StakeV2-compound-should-stake-gmx"],
    true
  );
  const [shouldClaimEsGmx, setShouldClaimEsGmx] = useLocalStorageSerializeKey(
    [chainId, "StakeV2-compound-should-claim-es-gmx"],
    true
  );
  const [shouldStakeEsGmx, setShouldStakeEsGmx] = useLocalStorageSerializeKey(
    [chainId, "StakeV2-compound-should-stake-es-gmx"],
    true
  );
  const [shouldStakeMultiplierPoints, setShouldStakeMultiplierPoints] = useState(true);
  const [shouldClaimWeth, setShouldClaimWeth] = useLocalStorageSerializeKey(
    [chainId, "StakeV2-compound-should-claim-weth"],
    true
  );
  const [shouldConvertWeth, setShouldConvertWeth] = useLocalStorageSerializeKey(
    [chainId, "StakeV2-compound-should-convert-weth"],
    true
  );

  const gmxAddress = getContract(chainId, "GMX");
  const stakedGmxTrackerAddress = getContract(chainId, "StakedGmxTracker");

  const [isApproving, setIsApproving] = useState(false);

  const { data: tokenAllowance } = useSWR(
    active && [active, chainId, gmxAddress, "allowance", account, stakedGmxTrackerAddress],
    {
      fetcher: contractFetcher(library, Token),
    }
  );

  const needApproval = shouldStakeGmx && tokenAllowance && totalVesterRewards && totalVesterRewards.gt(tokenAllowance);

  const isPrimaryEnabled = () => {
    return !isCompounding && !isApproving && !isCompounding;
  };

  const getPrimaryText = () => {
    if (isApproving) {
      return t`Approving GMX...`;
    }
    if (needApproval) {
      return t`Approve GMX`;
    }
    if (isCompounding) {
      return t`Compounding...`;
    }
    return t`Compound`;
  };

  const onClickPrimary = () => {
    if (needApproval) {
      approveTokens({
        setIsApproving,
        library,
        tokenAddress: gmxAddress,
        spender: stakedGmxTrackerAddress,
        chainId,
      });
      return;
    }

    setIsCompounding(true);

    const contract = new ethers.Contract(rewardRouterAddress, RewardRouter.abi, library.getSigner());
    callContract(
      chainId,
      contract,
      "handleRewards",
      [
        shouldClaimGmx || shouldStakeGmx,
        shouldStakeGmx,
        shouldClaimEsGmx || shouldStakeEsGmx,
        shouldStakeEsGmx,
        shouldStakeMultiplierPoints,
        shouldClaimWeth || shouldConvertWeth,
        shouldConvertWeth,
      ],
      {
        sentMsg: t`Compound submitted!`,
        failMsg: t`Compound failed.`,
        successMsg: t`Compound completed!`,
        setPendingTxns,
      }
    )
      .then(async (res) => {
        setIsVisible(false);
      })
      .finally(() => {
        setIsCompounding(false);
      });
  };

  const toggleShouldStakeGmx = (value) => {
    if (value) {
      setShouldClaimGmx(true);
    }
    setShouldStakeGmx(value);
  };

  const toggleShouldStakeEsGmx = (value) => {
    if (value) {
      setShouldClaimEsGmx(true);
    }
    setShouldStakeEsGmx(value);
  };

  const toggleConvertWeth = (value) => {
    if (value) {
      setShouldClaimWeth(true);
    }
    setShouldConvertWeth(value);
  };

  return (
    <div className="StakeModal">
      <Modal isVisible={isVisible} setIsVisible={setIsVisible} label={t`Compound Rewards`}>
        <div className="CompoundModal-menu">
          <div>
            <Checkbox
              isChecked={shouldStakeMultiplierPoints}
              setIsChecked={setShouldStakeMultiplierPoints}
              disabled={true}
            >
              <Trans>Stake Multiplier Points</Trans>
            </Checkbox>
          </div>
          <div>
            <Checkbox isChecked={shouldClaimGmx} setIsChecked={setShouldClaimGmx} disabled={shouldStakeGmx}>
              <Trans>Claim GMX Rewards</Trans>
            </Checkbox>
          </div>
          <div>
            <Checkbox isChecked={shouldStakeGmx} setIsChecked={toggleShouldStakeGmx}>
              <Trans>Stake GMX Rewards</Trans>
            </Checkbox>
          </div>
          <div>
            <Checkbox isChecked={shouldClaimEsGmx} setIsChecked={setShouldClaimEsGmx} disabled={shouldStakeEsGmx}>
              <Trans>Claim esGMX Rewards</Trans>
            </Checkbox>
          </div>
          <div>
            <Checkbox isChecked={shouldStakeEsGmx} setIsChecked={toggleShouldStakeEsGmx}>
              <Trans>Stake esGMX Rewards</Trans>
            </Checkbox>
          </div>
          <div>
            <Checkbox isChecked={shouldClaimWeth} setIsChecked={setShouldClaimWeth} disabled={shouldConvertWeth}>
              <Trans>Claim {wrappedTokenSymbol} Rewards</Trans>
            </Checkbox>
          </div>
          <div>
            <Checkbox isChecked={shouldConvertWeth} setIsChecked={toggleConvertWeth}>
              <Trans>
                Convert {wrappedTokenSymbol} to {nativeTokenSymbol}
              </Trans>
            </Checkbox>
          </div>
        </div>
        <div className="Exchange-swap-button-container">
          <button className="App-cta Exchange-swap-button" onClick={onClickPrimary} disabled={!isPrimaryEnabled()}>
            {getPrimaryText()}
          </button>
        </div>
      </Modal>
    </div>
  );
}

function ClaimModal(props) {
  const {
    isVisible,
    setIsVisible,
    rewardRouterAddress,
    library,
    chainId,
    setPendingTxns,
    nativeTokenSymbol,
    wrappedTokenSymbol,
  } = props;
  const [isClaiming, setIsClaiming] = useState(false);
  const [shouldClaimGmx, setShouldClaimGmx] = useLocalStorageSerializeKey(
    [chainId, "StakeV2-claim-should-claim-gmx"],
    true
  );
  const [shouldClaimEsGmx, setShouldClaimEsGmx] = useLocalStorageSerializeKey(
    [chainId, "StakeV2-claim-should-claim-es-gmx"],
    true
  );
  const [shouldClaimWeth, setShouldClaimWeth] = useLocalStorageSerializeKey(
    [chainId, "StakeV2-claim-should-claim-weth"],
    true
  );
  const [shouldConvertWeth, setShouldConvertWeth] = useLocalStorageSerializeKey(
    [chainId, "StakeV2-claim-should-convert-weth"],
    true
  );

  const isPrimaryEnabled = () => {
    return !isClaiming;
  };

  const getPrimaryText = () => {
    if (isClaiming) {
      return t`Claiming...`;
    }
    return t`Claim`;
  };

  const onClickPrimary = () => {
    setIsClaiming(true);

    const contract = new ethers.Contract(rewardRouterAddress, RewardRouter.abi, library.getSigner());
    callContract(
      chainId,
      contract,
      "handleRewards",
      [
        shouldClaimGmx,
        false, // shouldStakeGmx
        shouldClaimEsGmx,
        false, // shouldStakeEsGmx
        false, // shouldStakeMultiplierPoints
        shouldClaimWeth,
        shouldConvertWeth,
      ],
      {
        sentMsg: t`Claim submitted.`,
        failMsg: t`Claim failed.`,
        successMsg: t`Claim completed!`,
        setPendingTxns,
      }
    )
      .then(async (res) => {
        setIsVisible(false);
      })
      .finally(() => {
        setIsClaiming(false);
      });
  };

  const toggleConvertWeth = (value) => {
    if (value) {
      setShouldClaimWeth(true);
    }
    setShouldConvertWeth(value);
  };

  return (
    <div className="StakeModal">
      <Modal isVisible={isVisible} setIsVisible={setIsVisible} label={t`Claim Rewards`}>
        <div className="CompoundModal-menu">
          <div>
            <Checkbox isChecked={shouldClaimGmx} setIsChecked={setShouldClaimGmx}>
              <Trans>Claim GMX Rewards</Trans>
            </Checkbox>
          </div>
          <div>
            <Checkbox isChecked={shouldClaimEsGmx} setIsChecked={setShouldClaimEsGmx}>
              <Trans>Claim esGMX Rewards</Trans>
            </Checkbox>
          </div>
          <div>
            <Checkbox isChecked={shouldClaimWeth} setIsChecked={setShouldClaimWeth} disabled={shouldConvertWeth}>
              <Trans>Claim {wrappedTokenSymbol} Rewards</Trans>
            </Checkbox>
          </div>
          <div>
            <Checkbox isChecked={shouldConvertWeth} setIsChecked={toggleConvertWeth}>
              <Trans>
                Convert {wrappedTokenSymbol} to {nativeTokenSymbol}
              </Trans>
            </Checkbox>
          </div>
        </div>
        <div className="Exchange-swap-button-container">
          <button className="App-cta Exchange-swap-button" onClick={onClickPrimary} disabled={!isPrimaryEnabled()}>
            {getPrimaryText()}
          </button>
        </div>
      </Modal>
    </div>
  );
}

export default function StakeV2({ setPendingTxns, connectWallet }) {
  const { active, library, account } = useWeb3React();
  const { chainId } = useChainId();

  const chainName = getChainName(chainId);

  const hasInsurance = true;

  const [isStakeModalVisible, setIsStakeModalVisible] = useState(false);
  const [stakeModalTitle, setStakeModalTitle] = useState("");
  const [stakeModalMaxAmount, setStakeModalMaxAmount] = useState(undefined);
  const [stakeValue, setStakeValue] = useState("");
  const [stakingTokenSymbol, setStakingTokenSymbol] = useState("");
  const [stakingTokenAddress, setStakingTokenAddress] = useState("");
  const [stakingFarmAddress, setStakingFarmAddress] = useState("");
  const [stakeMethodName, setStakeMethodName] = useState("");

  const [isUnstakeModalVisible, setIsUnstakeModalVisible] = useState(false);
  const [unstakeModalTitle, setUnstakeModalTitle] = useState("");
  const [unstakeModalMaxAmount, setUnstakeModalMaxAmount] = useState(undefined);
  const [unstakeModalReservedAmount, setUnstakeModalReservedAmount] = useState(undefined);
  const [unstakeValue, setUnstakeValue] = useState("");
  const [unstakingTokenSymbol, setUnstakingTokenSymbol] = useState("");
  const [unstakeMethodName, setUnstakeMethodName] = useState("");

  const [isVesterDepositModalVisible, setIsVesterDepositModalVisible] = useState(false);
  const [vesterDepositTitle, setVesterDepositTitle] = useState("");
  const [vesterDepositStakeTokenLabel, setVesterDepositStakeTokenLabel] = useState("");
  const [vesterDepositMaxAmount, setVesterDepositMaxAmount] = useState("");
  const [vesterDepositBalance, setVesterDepositBalance] = useState("");
  const [vesterDepositEscrowedBalance, setVesterDepositEscrowedBalance] = useState("");
  const [vesterDepositVestedAmount, setVesterDepositVestedAmount] = useState("");
  const [vesterDepositAverageStakedAmount, setVesterDepositAverageStakedAmount] = useState("");
  const [vesterDepositMaxVestableAmount, setVesterDepositMaxVestableAmount] = useState("");
  const [vesterDepositValue, setVesterDepositValue] = useState("");
  const [vesterDepositReserveAmount, setVesterDepositReserveAmount] = useState("");
  const [vesterDepositMaxReserveAmount, setVesterDepositMaxReserveAmount] = useState("");
  const [vesterDepositAddress, setVesterDepositAddress] = useState("");

  const [isVesterWithdrawModalVisible, setIsVesterWithdrawModalVisible] = useState(false);
  const [vesterWithdrawTitle, setVesterWithdrawTitle] = useState(false);
  const [vesterWithdrawAddress, setVesterWithdrawAddress] = useState("");

  const [isCompoundModalVisible, setIsCompoundModalVisible] = useState(false);
  const [isClaimModalVisible, setIsClaimModalVisible] = useState(false);

  const rewardRouterAddress = getContract(chainId, "RewardRouter");
  const rewardReaderAddress = getContract(chainId, "RewardReader");
  const readerAddress = getContract(chainId, "Reader");

  const vaultAddress = getContract(chainId, "Vault");
  const nativeTokenAddress = getContract(chainId, "NATIVE_TOKEN");
  const gmxAddress = getContract(chainId, "GMX");
  const esGmxAddress = getContract(chainId, "ES_GMX");
  const bnGmxAddress = getContract(chainId, "BN_GMX");
  const glpAddress = getContract(chainId, "GLP");

  const stakedGmxTrackerAddress = getContract(chainId, "StakedGmxTracker");
  const bonusGmxTrackerAddress = getContract(chainId, "BonusGmxTracker");
  const feeGmxTrackerAddress = getContract(chainId, "FeeGmxTracker");

  const stakedGlpTrackerAddress = getContract(chainId, "StakedGlpTracker");
  const feeGlpTrackerAddress = getContract(chainId, "FeeGlpTracker");

  const glpManagerAddress = getContract(chainId, "GlpManager");

  const stakedGmxDistributorAddress = getContract(chainId, "StakedGmxDistributor");
  const stakedGlpDistributorAddress = getContract(chainId, "StakedGlpDistributor");

  const gmxVesterAddress = getContract(chainId, "GmxVester");
  const glpVesterAddress = getContract(chainId, "GlpVester");

  const vesterAddresses = [gmxVesterAddress, glpVesterAddress];

  const excludedEsGmxAccounts = [stakedGmxDistributorAddress, stakedGlpDistributorAddress];

  const nativeTokenSymbol = getConstant(chainId, "nativeTokenSymbol");
  const wrappedTokenSymbol = getConstant(chainId, "wrappedTokenSymbol");

  const walletTokens = [gmxAddress, esGmxAddress, glpAddress, stakedGmxTrackerAddress];
  const depositTokens = [
    gmxAddress,
    esGmxAddress,
    stakedGmxTrackerAddress,
    bonusGmxTrackerAddress,
    bnGmxAddress,
    glpAddress,
  ];
  const rewardTrackersForDepositBalances = [
    stakedGmxTrackerAddress,
    stakedGmxTrackerAddress,
    bonusGmxTrackerAddress,
    feeGmxTrackerAddress,
    feeGmxTrackerAddress,
    feeGlpTrackerAddress,
  ];
  const rewardTrackersForStakingInfo = [
    stakedGmxTrackerAddress,
    bonusGmxTrackerAddress,
    feeGmxTrackerAddress,
    stakedGlpTrackerAddress,
    feeGlpTrackerAddress,
  ];

  const { data: walletBalances } = useSWR(
    [
      `StakeV2:walletBalances:${active}`,
      chainId,
      readerAddress,
      "getTokenBalancesWithSupplies",
      account || PLACEHOLDER_ACCOUNT,
    ],
    {
      fetcher: contractFetcher(library, ReaderV2, [walletTokens]),
    }
  );

  const { data: depositBalances } = useSWR(
    [
      `StakeV2:depositBalances:${active}`,
      chainId,
      rewardReaderAddress,
      "getDepositBalances",
      account || PLACEHOLDER_ACCOUNT,
    ],
    {
      fetcher: contractFetcher(library, RewardReader, [depositTokens, rewardTrackersForDepositBalances]),
    }
  );

  const { data: stakingInfo } = useSWR(
    [`StakeV2:stakingInfo:${active}`, chainId, rewardReaderAddress, "getStakingInfo", account || PLACEHOLDER_ACCOUNT],
    {
      fetcher: contractFetcher(library, RewardReader, [rewardTrackersForStakingInfo]),
    }
  );

  const { data: stakedGmxSupply } = useSWR(
    [`StakeV2:stakedGmxSupply:${active}`, chainId, gmxAddress, "balanceOf", stakedGmxTrackerAddress],
    {
      fetcher: contractFetcher(library, Token),
    }
  );

  const { data: aums } = useSWR([`StakeV2:getAums:${active}`, chainId, glpManagerAddress, "getAums"], {
    fetcher: contractFetcher(library, GlpManager),
  });

  const { data: nativeTokenPrice } = useSWR(
    [`StakeV2:nativeTokenPrice:${active}`, chainId, vaultAddress, "getMinPrice", nativeTokenAddress],
    {
      fetcher: contractFetcher(library, Vault),
    }
  );

  const { data: esGmxSupply } = useSWR(
    [`StakeV2:esGmxSupply:${active}`, chainId, readerAddress, "getTokenSupply", esGmxAddress],
    {
      fetcher: contractFetcher(library, ReaderV2, [excludedEsGmxAccounts]),
    }
  );

  const { data: vestingInfo } = useSWR(
    [`StakeV2:vestingInfo:${active}`, chainId, readerAddress, "getVestingInfo", account || PLACEHOLDER_ACCOUNT],
    {
      fetcher: contractFetcher(library, ReaderV2, [vesterAddresses]),
    }
  );

  const { gmxPrice, gmxPriceFromArbitrum, gmxPriceFromAvalanche } = useGmxPrice(
    chainId,
    { arbitrum: chainId === ARBITRUM ? library : undefined },
    active
  );

  let { total: totalGmxSupply } = useTotalGmxSupply();

  let { avax: avaxGmxStaked, arbitrum: arbitrumGmxStaked, total: totalGmxStaked } = useTotalGmxStaked();

  const gmxSupplyUrl = getServerUrl(chainId, "/gmx_supply");
  const { data: gmxSupply } = useSWR([gmxSupplyUrl], {
    fetcher: (...args) => fetch(...args).then((res) => res.text()),
  });

  const isGmxTransferEnabled = true;

  let esGmxSupplyUsd;
  if (esGmxSupply && gmxPrice) {
    esGmxSupplyUsd = esGmxSupply.mul(gmxPrice).div(expandDecimals(1, 18));
  }

  let aum;
  if (aums && aums.length > 0) {
    aum = aums[0].add(aums[1]).div(2);
  }

  const { balanceData, supplyData } = getBalanceAndSupplyData(walletBalances);
  const depositBalanceData = getDepositBalanceData(depositBalances);
  const stakingData = getStakingData(stakingInfo);
  const vestingData = getVestingData(vestingInfo);

  const processedData = getProcessedData(
    balanceData,
    supplyData,
    depositBalanceData,
    stakingData,
    vestingData,
    aum,
    nativeTokenPrice,
    stakedGmxSupply,
    gmxPrice,
    gmxSupply
  );

  let hasMultiplierPoints = false;
  let multiplierPointsAmount;
  if (processedData && processedData.bonusGmxTrackerRewards && processedData.bnGmxInFeeGmx) {
    multiplierPointsAmount = processedData.bonusGmxTrackerRewards.add(processedData.bnGmxInFeeGmx);
    if (multiplierPointsAmount.gt(0)) {
      hasMultiplierPoints = true;
    }
  }
  let totalRewardTokens;
  if (processedData && processedData.bnGmxInFeeGmx && processedData.bonusGmxInFeeGmx) {
    totalRewardTokens = processedData.bnGmxInFeeGmx.add(processedData.bonusGmxInFeeGmx);
  }

  let totalRewardTokensAndGlp;
  if (totalRewardTokens && processedData && processedData.glpBalance) {
    totalRewardTokensAndGlp = totalRewardTokens.add(processedData.glpBalance);
  }

  const bonusGmxInFeeGmx = processedData ? processedData.bonusGmxInFeeGmx : undefined;

  let stakedGmxSupplyUsd;
  if (!totalGmxStaked.isZero() && gmxPrice) {
    stakedGmxSupplyUsd = totalGmxStaked.mul(gmxPrice).div(expandDecimals(1, 18));
  }

  let totalSupplyUsd;
  if (totalGmxSupply && !totalGmxSupply.isZero() && gmxPrice) {
    totalSupplyUsd = totalGmxSupply.mul(gmxPrice).div(expandDecimals(1, 18));
  }

  let maxUnstakeableGmx = bigNumberify(0);
  if (
    totalRewardTokens &&
    vestingData &&
    vestingData.gmxVesterPairAmount &&
    multiplierPointsAmount &&
    processedData.bonusGmxInFeeGmx
  ) {
    const availableTokens = totalRewardTokens.sub(vestingData.gmxVesterPairAmount);
    const stakedTokens = processedData.bonusGmxInFeeGmx;
    const divisor = multiplierPointsAmount.add(stakedTokens);
    if (divisor.gt(0)) {
      maxUnstakeableGmx = availableTokens.mul(stakedTokens).div(divisor);
    }
  }

  const showStakeGmxModal = () => {
    if (!isGmxTransferEnabled) {
      helperToast.error(t`GMX transfers not yet enabled`);
      return;
    }

    setIsStakeModalVisible(true);
    setStakeModalTitle(t`Stake GMX`);
    setStakeModalMaxAmount(processedData.gmxBalance);
    setStakeValue("");
    setStakingTokenSymbol("GMX");
    setStakingTokenAddress(gmxAddress);
    setStakingFarmAddress(stakedGmxTrackerAddress);
    setStakeMethodName("stakeGmx");
  };

  const showStakeEsGmxModal = () => {
    setIsStakeModalVisible(true);
    setStakeModalTitle(t`Stake esGMX`);
    setStakeModalMaxAmount(processedData.esGmxBalance);
    setStakeValue("");
    setStakingTokenSymbol("esGMX");
    setStakingTokenAddress(esGmxAddress);
    setStakingFarmAddress(AddressZero);
    setStakeMethodName("stakeEsGmx");
  };

  const showGmxVesterDepositModal = () => {
    let remainingVestableAmount = vestingData.gmxVester.maxVestableAmount.sub(vestingData.gmxVester.vestedAmount);
    if (processedData.esGmxBalance.lt(remainingVestableAmount)) {
      remainingVestableAmount = processedData.esGmxBalance;
    }

    setIsVesterDepositModalVisible(true);
    setVesterDepositTitle(t`GMX Vault`);
    setVesterDepositStakeTokenLabel("staked GMX + esGMX + Multiplier Points");
    setVesterDepositMaxAmount(remainingVestableAmount);
    setVesterDepositBalance(processedData.esGmxBalance);
    setVesterDepositEscrowedBalance(vestingData.gmxVester.escrowedBalance);
    setVesterDepositVestedAmount(vestingData.gmxVester.vestedAmount);
    setVesterDepositMaxVestableAmount(vestingData.gmxVester.maxVestableAmount);
    setVesterDepositAverageStakedAmount(vestingData.gmxVester.averageStakedAmount);
    setVesterDepositReserveAmount(vestingData.gmxVester.pairAmount);
    setVesterDepositMaxReserveAmount(totalRewardTokens);
    setVesterDepositValue("");
    setVesterDepositAddress(gmxVesterAddress);
  };

  const showGlpVesterDepositModal = () => {
    let remainingVestableAmount = vestingData.glpVester.maxVestableAmount.sub(vestingData.glpVester.vestedAmount);
    if (processedData.esGmxBalance.lt(remainingVestableAmount)) {
      remainingVestableAmount = processedData.esGmxBalance;
    }

    setIsVesterDepositModalVisible(true);
    setVesterDepositTitle(t`GLP Vault`);
    setVesterDepositStakeTokenLabel("staked GLP");
    setVesterDepositMaxAmount(remainingVestableAmount);
    setVesterDepositBalance(processedData.esGmxBalance);
    setVesterDepositEscrowedBalance(vestingData.glpVester.escrowedBalance);
    setVesterDepositVestedAmount(vestingData.glpVester.vestedAmount);
    setVesterDepositMaxVestableAmount(vestingData.glpVester.maxVestableAmount);
    setVesterDepositAverageStakedAmount(vestingData.glpVester.averageStakedAmount);
    setVesterDepositReserveAmount(vestingData.glpVester.pairAmount);
    setVesterDepositMaxReserveAmount(processedData.glpBalance);
    setVesterDepositValue("");
    setVesterDepositAddress(glpVesterAddress);
  };

  const showGmxVesterWithdrawModal = () => {
    if (!vestingData || !vestingData.gmxVesterVestedAmount || vestingData.gmxVesterVestedAmount.eq(0)) {
      helperToast.error(t`You have not deposited any tokens for vesting.`);
      return;
    }

    setIsVesterWithdrawModalVisible(true);
    setVesterWithdrawTitle(t`Withdraw from GMX Vault`);
    setVesterWithdrawAddress(gmxVesterAddress);
  };

  const showGlpVesterWithdrawModal = () => {
    if (!vestingData || !vestingData.glpVesterVestedAmount || vestingData.glpVesterVestedAmount.eq(0)) {
      helperToast.error(t`You have not deposited any tokens for vesting.`);
      return;
    }

    setIsVesterWithdrawModalVisible(true);
    setVesterWithdrawTitle(t`Withdraw from GLP Vault`);
    setVesterWithdrawAddress(glpVesterAddress);
  };

  const showUnstakeGmxModal = () => {
    if (!isGmxTransferEnabled) {
      helperToast.error(t`GMX transfers not yet enabled`);
      return;
    }
    setIsUnstakeModalVisible(true);
    setUnstakeModalTitle(t`Unstake GMX`);
    let maxAmount = processedData.gmxInStakedGmx;
    if (
      processedData.gmxInStakedGmx &&
      vestingData &&
      vestingData.gmxVesterPairAmount.gt(0) &&
      maxUnstakeableGmx &&
      maxUnstakeableGmx.lt(processedData.gmxInStakedGmx)
    ) {
      maxAmount = maxUnstakeableGmx;
    }
    setUnstakeModalMaxAmount(maxAmount);
    setUnstakeModalReservedAmount(vestingData.gmxVesterPairAmount);
    setUnstakeValue("");
    setUnstakingTokenSymbol("GMX");
    setUnstakeMethodName("unstakeGmx");
  };

  const showUnstakeEsGmxModal = () => {
    setIsUnstakeModalVisible(true);
    setUnstakeModalTitle(t`Unstake esGMX`);
    let maxAmount = processedData.esGmxInStakedGmx;
    if (
      processedData.esGmxInStakedGmx &&
      vestingData &&
      vestingData.gmxVesterPairAmount.gt(0) &&
      maxUnstakeableGmx &&
      maxUnstakeableGmx.lt(processedData.esGmxInStakedGmx)
    ) {
      maxAmount = maxUnstakeableGmx;
    }
    setUnstakeModalMaxAmount(maxAmount);
    setUnstakeModalReservedAmount(vestingData.gmxVesterPairAmount);
    setUnstakeValue("");
    setUnstakingTokenSymbol("esGMX");
    setUnstakeMethodName("unstakeEsGmx");
  };

  const renderMultiplierPointsLabel = useCallback(() => {
    return t`Multiplier Points APR`;
  }, []);

  const renderMultiplierPointsValue = useCallback(() => {
    return (
      <Tooltip
        handle={`100.00%`}
        position="right-bottom"
        renderContent={() => {
          return (
            <Trans>
              Boost your rewards with Multiplier Points.&nbsp;
              <ExternalLink href="https://gmxio.gitbook.io/gmx/rewards#multiplier-points">More info</ExternalLink>.
            </Trans>
          );
        }}
      />
    );
  }, []);

  let earnMsg;
  if (totalRewardTokensAndGlp && totalRewardTokensAndGlp.gt(0)) {
    let gmxAmountStr;
    if (processedData.gmxInStakedGmx && processedData.gmxInStakedGmx.gt(0)) {
      gmxAmountStr = formatAmount(processedData.gmxInStakedGmx, 18, 2, true) + " GMX";
    }
    let esGmxAmountStr;
    if (processedData.esGmxInStakedGmx && processedData.esGmxInStakedGmx.gt(0)) {
      esGmxAmountStr = formatAmount(processedData.esGmxInStakedGmx, 18, 2, true) + " esGMX";
    }
    let mpAmountStr;
    if (processedData.bonusGmxInFeeGmx && processedData.bnGmxInFeeGmx.gt(0)) {
      mpAmountStr = formatAmount(processedData.bnGmxInFeeGmx, 18, 2, true) + " MP";
    }
    let glpStr;
    if (processedData.glpBalance && processedData.glpBalance.gt(0)) {
      glpStr = formatAmount(processedData.glpBalance, 18, 2, true) + " GLP";
    }
    const amountStr = [gmxAmountStr, esGmxAmountStr, mpAmountStr, glpStr].filter((s) => s).join(", ");
    earnMsg = (
      <div>
        <Trans>
          You are earning {nativeTokenSymbol} rewards with {formatAmount(totalRewardTokensAndGlp, 18, 2, true)} tokens.
          <br />
          Tokens: {amountStr}.
        </Trans>
      </div>
    );
  }

  return (
    <div className="default-container page-layout">
      <StakeModal
        isVisible={isStakeModalVisible}
        setIsVisible={setIsStakeModalVisible}
        chainId={chainId}
        title={stakeModalTitle}
        maxAmount={stakeModalMaxAmount}
        value={stakeValue}
        setValue={setStakeValue}
        active={active}
        account={account}
        library={library}
        stakingTokenSymbol={stakingTokenSymbol}
        stakingTokenAddress={stakingTokenAddress}
        farmAddress={stakingFarmAddress}
        rewardRouterAddress={rewardRouterAddress}
        stakeMethodName={stakeMethodName}
        hasMultiplierPoints={hasMultiplierPoints}
        setPendingTxns={setPendingTxns}
        nativeTokenSymbol={nativeTokenSymbol}
        wrappedTokenSymbol={wrappedTokenSymbol}
      />
      <UnstakeModal
        setPendingTxns={setPendingTxns}
        isVisible={isUnstakeModalVisible}
        setIsVisible={setIsUnstakeModalVisible}
        chainId={chainId}
        title={unstakeModalTitle}
        maxAmount={unstakeModalMaxAmount}
        reservedAmount={unstakeModalReservedAmount}
        value={unstakeValue}
        setValue={setUnstakeValue}
        library={library}
        unstakingTokenSymbol={unstakingTokenSymbol}
        rewardRouterAddress={rewardRouterAddress}
        unstakeMethodName={unstakeMethodName}
        multiplierPointsAmount={multiplierPointsAmount}
        bonusGmxInFeeGmx={bonusGmxInFeeGmx}
      />
      <VesterDepositModal
        isVisible={isVesterDepositModalVisible}
        setIsVisible={setIsVesterDepositModalVisible}
        chainId={chainId}
        title={vesterDepositTitle}
        stakeTokenLabel={vesterDepositStakeTokenLabel}
        maxAmount={vesterDepositMaxAmount}
        balance={vesterDepositBalance}
        escrowedBalance={vesterDepositEscrowedBalance}
        vestedAmount={vesterDepositVestedAmount}
        averageStakedAmount={vesterDepositAverageStakedAmount}
        maxVestableAmount={vesterDepositMaxVestableAmount}
        reserveAmount={vesterDepositReserveAmount}
        maxReserveAmount={vesterDepositMaxReserveAmount}
        value={vesterDepositValue}
        setValue={setVesterDepositValue}
        library={library}
        vesterAddress={vesterDepositAddress}
        setPendingTxns={setPendingTxns}
      />
      <VesterWithdrawModal
        isVisible={isVesterWithdrawModalVisible}
        setIsVisible={setIsVesterWithdrawModalVisible}
        vesterAddress={vesterWithdrawAddress}
        chainId={chainId}
        title={vesterWithdrawTitle}
        library={library}
        setPendingTxns={setPendingTxns}
      />
      <CompoundModal
        active={active}
        account={account}
        setPendingTxns={setPendingTxns}
        isVisible={isCompoundModalVisible}
        setIsVisible={setIsCompoundModalVisible}
        rewardRouterAddress={rewardRouterAddress}
        totalVesterRewards={processedData.totalVesterRewards}
        wrappedTokenSymbol={wrappedTokenSymbol}
        nativeTokenSymbol={nativeTokenSymbol}
        library={library}
        chainId={chainId}
      />
      <ClaimModal
        active={active}
        account={account}
        setPendingTxns={setPendingTxns}
        isVisible={isClaimModalVisible}
        setIsVisible={setIsClaimModalVisible}
        rewardRouterAddress={rewardRouterAddress}
        totalVesterRewards={processedData.totalVesterRewards}
        wrappedTokenSymbol={wrappedTokenSymbol}
        nativeTokenSymbol={nativeTokenSymbol}
        library={library}
        chainId={chainId}
      />
      <div className="section-title-block">
        <div className="section-title-icon"></div>
        <div className="section-title-content">
          <div className="Page-title">
            <Trans>Earn</Trans>
          </div>
          <div className="Page-description">
            <Trans>
              Stake <ExternalLink href="https://gmxio.gitbook.io/gmx/tokenomics">GMX</ExternalLink> and{" "}
              <ExternalLink href="https://gmxio.gitbook.io/gmx/glp">GLP</ExternalLink> to earn rewards.
            </Trans>
          </div>
          {earnMsg && <div className="Page-description">{earnMsg}</div>}
        </div>
      </div>
      <div className="StakeV2-content">
        <div className="StakeV2-cards">
          <div className="App-card StakeV2-gmx-card">
            <div className="App-card-title">GMX</div>
            <div className="App-card-divider"></div>
            <div className="App-card-content">
              <div className="App-card-row">
                <div className="label">
                  <Trans>Price</Trans>
                </div>
                <div>
                  {!gmxPrice && "..."}
                  {gmxPrice && (
                    <Tooltip
                      position="right-bottom"
                      className="nowrap"
                      handle={"$" + formatAmount(gmxPrice, USD_DECIMALS, 2, true)}
                      renderContent={() => (
                        <>
                          <StatsTooltipRow
                            label={t`Price on Avalanche`}
                            value={formatAmount(gmxPriceFromAvalanche, USD_DECIMALS, 2, true)}
                          />
                          <StatsTooltipRow
                            label={t`Price on Arbitrum`}
                            value={formatAmount(gmxPriceFromArbitrum, USD_DECIMALS, 2, true)}
                          />
                        </>
                      )}
                    />
                  )}
                </div>
              </div>
              <div className="App-card-row">
                <div className="label">
                  <Trans>Wallet</Trans>
                </div>
                <div>
                  {formatKeyAmount(processedData, "gmxBalance", 18, 2, true)} GMX ($
                  {formatKeyAmount(processedData, "gmxBalanceUsd", USD_DECIMALS, 2, true)})
                </div>
              </div>
              <div className="App-card-row">
                <div className="label">
                  <Trans>Staked</Trans>
                </div>
                <div>
                  {formatKeyAmount(processedData, "gmxInStakedGmx", 18, 2, true)} GMX ($
                  {formatKeyAmount(processedData, "gmxInStakedGmxUsd", USD_DECIMALS, 2, true)})
                </div>
              </div>
              <div className="App-card-divider"></div>
              <div className="App-card-row">
                <div className="label">
                  <Trans>APR</Trans>
                </div>
                <div>
                  <Tooltip
                    handle={`${formatKeyAmount(processedData, "gmxAprTotalWithBoost", 2, 2, true)}%`}
                    position="right-bottom"
                    renderContent={() => (
                      <GMXAprTooltip processedData={processedData} nativeTokenSymbol={nativeTokenSymbol} />
                    )}
                  />
                </div>
              </div>
              <div className="App-card-row">
                <div className="label">
                  <Trans>Rewards</Trans>
                </div>
                <div>
                  <Tooltip
                    handle={`$${formatKeyAmount(processedData, "totalGmxRewardsUsd", USD_DECIMALS, 2, true)}`}
                    position="right-bottom"
                    renderContent={() => {
                      return (
                        <>
                          <StatsTooltipRow
                            label={`${nativeTokenSymbol} (${wrappedTokenSymbol})`}
                            value={`${formatKeyAmount(
                              processedData,
                              "feeGmxTrackerRewards",
                              18,
                              4
                            )} ($${formatKeyAmount(processedData, "feeGmxTrackerRewardsUsd", USD_DECIMALS, 2, true)})`}
                            showDollar={false}
                          />
                          <StatsTooltipRow
                            label="Escrowed GMX"
                            value={`${formatKeyAmount(
                              processedData,
                              "stakedGmxTrackerRewards",
                              18,
                              4
                            )} ($${formatKeyAmount(
                              processedData,
                              "stakedGmxTrackerRewardsUsd",
                              USD_DECIMALS,
                              2,
                              true
                            )})`}
                            showDollar={false}
                          />
                        </>
                      );
                    }}
                  />
                </div>
              </div>
              <div className="App-card-row">
                <div className="label">{renderMultiplierPointsLabel()}</div>
                <div>{renderMultiplierPointsValue()}</div>
              </div>
              <div className="App-card-row">
                <div className="label">
                  <Trans>Boost Percentage</Trans>
                </div>
                <div>
                  <Tooltip
                    handle={`${formatAmount(processedData.boostBasisPoints, 2, 2, false)}%`}
                    position="right-bottom"
                    renderContent={() => {
                      return (
                        <div>
                          <Trans>
                            You are earning {formatAmount(processedData.boostBasisPoints, 2, 2, false)}% more{" "}
                            {nativeTokenSymbol} rewards using{" "}
                            {formatAmount(processedData.bnGmxInFeeGmx, 18, 4, 2, true)} Staked Multiplier Points.
                          </Trans>
                          <br />
                          <br />
                          <Trans>Use the "Compound" button to stake your Multiplier Points.</Trans>
                        </div>
                      );
                    }}
                  />
                </div>
              </div>
              <div className="App-card-divider"></div>
              <div className="App-card-row">
                <div className="label">
                  <Trans>Total Staked</Trans>
                </div>
                <div>
                  {!totalGmxStaked && "..."}
                  {totalGmxStaked && (
                    <Tooltip
                      position="right-bottom"
                      className="nowrap"
                      handle={
                        formatAmount(totalGmxStaked, 18, 0, true) +
                        " GMX" +
                        ` ($${formatAmount(stakedGmxSupplyUsd, USD_DECIMALS, 0, true)})`
                      }
                      renderContent={() => (
                        <StatsTooltip
                          showDollar={false}
                          title={t`Staked`}
                          avaxValue={avaxGmxStaked}
                          arbitrumValue={arbitrumGmxStaked}
                          total={totalGmxStaked}
                          decimalsForConversion={18}
                          symbol="GMX"
                        />
                      )}
                    />
                  )}
                </div>
              </div>
              <div className="App-card-row">
                <div className="label">
                  <Trans>Total Supply</Trans>
                </div>
                {!totalGmxSupply && "..."}
                {totalGmxSupply && (
                  <div>
                    {formatAmount(totalGmxSupply, 18, 0, true)} GMX ($
                    {formatAmount(totalSupplyUsd, USD_DECIMALS, 0, true)})
                  </div>
                )}
              </div>
              <div className="App-card-divider" />
              <div className="App-card-options">
                <Link className="App-button-option App-card-option" to="/buy_gmx">
                  <Trans>Buy GMX</Trans>
                </Link>
                {active && (
                  <button className="App-button-option App-card-option" onClick={() => showStakeGmxModal()}>
                    <Trans>Stake</Trans>
                  </button>
                )}
                {active && (
                  <button className="App-button-option App-card-option" onClick={() => showUnstakeGmxModal()}>
                    <Trans>Unstake</Trans>
                  </button>
                )}
                {active && (
                  <Link className="App-button-option App-card-option" to="/begin_account_transfer">
                    <Trans>Transfer Account</Trans>
                  </Link>
                )}
              </div>
            </div>
          </div>
          <div className="App-card primary StakeV2-total-rewards-card">
            <div className="App-card-title">
              <Trans>Total Rewards</Trans>
            </div>
            <div className="App-card-divider"></div>
            <div className="App-card-content">
              <div className="App-card-row">
                <div className="label">
                  {nativeTokenSymbol} ({wrappedTokenSymbol})
                </div>
                <div>
                  {formatKeyAmount(processedData, "totalNativeTokenRewards", 18, 4, true)} ($
                  {formatKeyAmount(processedData, "totalNativeTokenRewardsUsd", USD_DECIMALS, 2, true)})
                </div>
              </div>
              <div className="App-card-row">
                <div className="label">GMX</div>
                <div>
                  {formatKeyAmount(processedData, "totalVesterRewards", 18, 4, true)} ($
                  {formatKeyAmount(processedData, "totalVesterRewardsUsd", USD_DECIMALS, 2, true)})
                </div>
              </div>
              <div className="App-card-row">
                <div className="label">
                  <Trans>Escrowed GMX</Trans>
                </div>
                <div>
                  {formatKeyAmount(processedData, "totalEsGmxRewards", 18, 4, true)} ($
                  {formatKeyAmount(processedData, "totalEsGmxRewardsUsd", USD_DECIMALS, 2, true)})
                </div>
              </div>
              <div className="App-card-row">
                <div className="label">
                  <Trans>Multiplier Points</Trans>
                </div>
                <div>{formatKeyAmount(processedData, "bonusGmxTrackerRewards", 18, 4, true)}</div>
              </div>
              <div className="App-card-row">
                <div className="label">
                  <Trans>Staked Multiplier Points</Trans>
                </div>
                <div>{formatKeyAmount(processedData, "bnGmxInFeeGmx", 18, 4, true)}</div>
              </div>
              <div className="App-card-row">
                <div className="label">
                  <Trans>Total</Trans>
                </div>
                <div>${formatKeyAmount(processedData, "totalRewardsUsd", USD_DECIMALS, 2, true)}</div>
              </div>
              <div className="App-card-bottom-placeholder">
                <div className="App-card-divider"></div>
                <div className="App-card-options">
                  {active && (
                    <button className="App-button-option App-card-option">
                      <Trans>Compound</Trans>
                    </button>
                  )}
                  {active && (
                    <button className="App-button-option App-card-option">
                      <Trans>Claim</Trans>
                    </button>
                  )}
                  {!active && (
                    <button className="App-button-option App-card-option" onClick={() => connectWallet()}>
                      Connect Wallet
                    </button>
                  )}
                </div>
              </div>
              <div className="App-card-bottom">
                <div className="App-card-divider"></div>
                <div className="App-card-options">
                  {active && (
                    <button
                      className="App-button-option App-card-option"
                      onClick={() => setIsCompoundModalVisible(true)}
                    >
                      <Trans>Compound</Trans>
                    </button>
                  )}
                  {active && (
                    <button className="App-button-option App-card-option" onClick={() => setIsClaimModalVisible(true)}>
                      <Trans>Claim</Trans>
                    </button>
                  )}
                  {!active && (
                    <button className="App-button-option App-card-option" onClick={() => connectWallet()}>
                      <Trans>Connect Wallet</Trans>
                    </button>
                  )}
                </div>
              </div>
            </div>
          </div>
          <div className="App-card">
            <div className="App-card-title">GLP ({chainName})</div>
            <div className="App-card-divider"></div>
            <div className="App-card-content">
              <div className="App-card-row">
                <div className="label">
                  <Trans>Price</Trans>
                </div>
                <div>${formatKeyAmount(processedData, "glpPrice", USD_DECIMALS, 3, true)}</div>
              </div>
              <div className="App-card-row">
                <div className="label">
                  <Trans>Wallet</Trans>
                </div>
                <div>
                  {formatKeyAmount(processedData, "glpBalance", GLP_DECIMALS, 2, true)} GLP ($
                  {formatKeyAmount(processedData, "glpBalanceUsd", USD_DECIMALS, 2, true)})
                </div>
              </div>
              <div className="App-card-row">
                <div className="label">
                  <Trans>Staked</Trans>
                </div>
                <div>
                  {formatKeyAmount(processedData, "glpBalance", GLP_DECIMALS, 2, true)} GLP ($
                  {formatKeyAmount(processedData, "glpBalanceUsd", USD_DECIMALS, 2, true)})
                </div>
              </div>
              <div className="App-card-divider"></div>
              <div className="App-card-row">
                <div className="label">
                  <Trans>APR</Trans>
                </div>
                <div>
                  <Tooltip
                    handle={`${formatKeyAmount(processedData, "glpAprTotal", 2, 2, true)}%`}
                    position="right-bottom"
                    renderContent={() => {
                      return (
                        <>
                          <StatsTooltipRow
                            label={`${nativeTokenSymbol} (${wrappedTokenSymbol}) APR`}
                            value={`${formatKeyAmount(processedData, "glpAprForNativeToken", 2, 2, true)}%`}
                            showDollar={false}
                          />
                          <StatsTooltipRow
                            label="Escrowed GMX APR"
                            value={`${formatKeyAmount(processedData, "glpAprForEsGmx", 2, 2, true)}%`}
                            showDollar={false}
                          />
                          <br />

                          <Trans>
                            APRs are updated weekly on Wednesday and will depend on the fees collected for the week.
                          </Trans>
                        </>
                      );
                    }}
                  />
                </div>
              </div>
              <div className="App-card-row">
                <div className="label">
                  <Trans>Rewards</Trans>
                </div>
                <div>
                  <Tooltip
                    handle={`$${formatKeyAmount(processedData, "totalGlpRewardsUsd", USD_DECIMALS, 2, true)}`}
                    position="right-bottom"
                    renderContent={() => {
                      return (
                        <>
                          <StatsTooltipRow
                            label={`${nativeTokenSymbol} (${wrappedTokenSymbol})`}
                            value={`${formatKeyAmount(
                              processedData,
                              "feeGlpTrackerRewards",
                              18,
                              4
                            )} ($${formatKeyAmount(processedData, "feeGlpTrackerRewardsUsd", USD_DECIMALS, 2, true)})`}
                            showDollar={false}
                          />
                          <StatsTooltipRow
                            label="Escrowed GMX"
                            value={`${formatKeyAmount(
                              processedData,
                              "stakedGlpTrackerRewards",
                              18,
                              4
                            )} ($${formatKeyAmount(
                              processedData,
                              "stakedGlpTrackerRewardsUsd",
                              USD_DECIMALS,
                              2,
                              true
                            )})`}
                            showDollar={false}
                          />
                        </>
                      );
                    }}
                  />
                </div>
              </div>
              <div className="App-card-divider"></div>
              <div className="App-card-row">
                <div className="label">
                  <Trans>Total Staked</Trans>
                </div>
                <div>
                  {formatKeyAmount(processedData, "glpSupply", 18, 2, true)} GLP ($
                  {formatKeyAmount(processedData, "glpSupplyUsd", USD_DECIMALS, 2, true)})
                </div>
              </div>
              <div className="App-card-row">
                <div className="label">
                  <Trans>Total Supply</Trans>
                </div>
                <div>
                  {formatKeyAmount(processedData, "glpSupply", 18, 2, true)} GLP ($
                  {formatKeyAmount(processedData, "glpSupplyUsd", USD_DECIMALS, 2, true)})
                </div>
              </div>
              <div className="App-card-divider"></div>
              <div className="App-card-options">
                <Link className="App-button-option App-card-option" to="/buy_glp">
                  <Trans>Buy GLP</Trans>
                </Link>
                <Link className="App-button-option App-card-option" to="/buy_glp#redeem">
                  <Trans>Sell GLP</Trans>
                </Link>
                {hasInsurance && (
                  <a
                    className="App-button-option App-card-option"
                    href="https://app.insurace.io/Insurance/Cart?id=124&referrer=545066382753150189457177837072918687520318754040"
                    target="_blank"
                    rel="noopener noreferrer"
                  >
                    <Trans>Purchase Insurance</Trans>
                  </a>
                )}
              </div>
            </div>
          </div>
          <div className="App-card">
            <div className="App-card-title">
              <Trans>Escrowed GMX</Trans>
            </div>
            <div className="App-card-divider"></div>
            <div className="App-card-content">
              <div className="App-card-row">
                <div className="label">
                  <Trans>Price</Trans>
                </div>
                <div>${formatAmount(gmxPrice, USD_DECIMALS, 2, true)}</div>
              </div>
              <div className="App-card-row">
                <div className="label">
                  <Trans>Wallet</Trans>
                </div>
                <div>
                  {formatKeyAmount(processedData, "esGmxBalance", 18, 2, true)} esGMX ($
                  {formatKeyAmount(processedData, "esGmxBalanceUsd", USD_DECIMALS, 2, true)})
                </div>
              </div>
              <div className="App-card-row">
                <div className="label">
                  <Trans>Staked</Trans>
                </div>
                <div>
                  {formatKeyAmount(processedData, "esGmxInStakedGmx", 18, 2, true)} esGMX ($
                  {formatKeyAmount(processedData, "esGmxInStakedGmxUsd", USD_DECIMALS, 2, true)})
                </div>
              </div>
              <div className="App-card-divider"></div>
              <div className="App-card-row">
                <div className="label">
                  <Trans>APR</Trans>
                </div>
                <div>
                  <Tooltip
                    handle={`${formatKeyAmount(processedData, "gmxAprTotalWithBoost", 2, 2, true)}%`}
                    position="right-bottom"
                    renderContent={() => (
                      <GMXAprTooltip processedData={processedData} nativeTokenSymbol={nativeTokenSymbol} />
                    )}
                  />
                </div>
              </div>
              <div className="App-card-row">
                <div className="label">{renderMultiplierPointsLabel()}</div>
                <div>{renderMultiplierPointsValue()}</div>
              </div>
              <div className="App-card-divider"></div>
              <div className="App-card-row">
                <div className="label">
                  <Trans>Total Staked</Trans>
                </div>
                <div>
                  {formatKeyAmount(processedData, "stakedEsGmxSupply", 18, 0, true)} esGMX ($
                  {formatKeyAmount(processedData, "stakedEsGmxSupplyUsd", USD_DECIMALS, 0, true)})
                </div>
              </div>
              <div className="App-card-row">
                <div className="label">
                  <Trans>Total Supply</Trans>
                </div>
                <div>
                  {formatAmount(esGmxSupply, 18, 0, true)} esGMX (${formatAmount(esGmxSupplyUsd, USD_DECIMALS, 0, true)}
                  )
                </div>
              </div>
              <div className="App-card-divider"></div>
              <div className="App-card-options">
                {active && (
                  <button className="App-button-option App-card-option" onClick={() => showStakeEsGmxModal()}>
                    <Trans>Stake</Trans>
                  </button>
                )}
                {active && (
                  <button className="App-button-option App-card-option" onClick={() => showUnstakeEsGmxModal()}>
                    <Trans>Unstake</Trans>
                  </button>
                )}
                {!active && (
                  <button className="App-button-option App-card-option" onClick={() => connectWallet()}>
                    <Trans> Connect Wallet</Trans>
                  </button>
                )}
              </div>
            </div>
          </div>
        </div>
      </div>

      <div>
        <div className="Tab-title-section">
          <div className="Page-title">
            <Trans>Vest</Trans>
          </div>
          <div className="Page-description">
            <Trans>
              Convert esGMX tokens to GMX tokens.
              <br />
              Please read the{" "}
              <ExternalLink href="https://gmxio.gitbook.io/gmx/rewards#vesting">vesting details</ExternalLink> before
              using the vaults.
            </Trans>
          </div>
        </div>
        <div>
          <div className="StakeV2-cards">
            <div className="App-card StakeV2-gmx-card">
              <div className="App-card-title">
                <Trans>GMX Vault</Trans>
              </div>
              <div className="App-card-divider"></div>
              <div className="App-card-content">
                <div className="App-card-row">
                  <div className="label">
                    <Trans>Staked Tokens</Trans>
                  </div>
                  <div>
                    <Tooltip
                      handle={formatAmount(totalRewardTokens, 18, 2, true)}
                      position="right-bottom"
                      renderContent={() => {
                        return (
                          <>
                            <StatsTooltipRow
                              showDollar={false}
                              label="GMX"
                              value={formatAmount(processedData.gmxInStakedGmx, 18, 2, true)}
                            />

                            <StatsTooltipRow
                              showDollar={false}
                              label="esGMX"
                              value={formatAmount(processedData.esGmxInStakedGmx, 18, 2, true)}
                            />
                            <StatsTooltipRow
                              showDollar={false}
                              label="Multiplier Points"
                              value={formatAmount(processedData.bnGmxInFeeGmx, 18, 2, true)}
                            />
                          </>
                        );
                      }}
                    />
                  </div>
                </div>
                <div className="App-card-row">
                  <div className="label">
                    <Trans>Reserved for Vesting</Trans>
                  </div>
                  <div>
                    {formatKeyAmount(vestingData, "gmxVesterPairAmount", 18, 2, true)} /{" "}
                    {formatAmount(totalRewardTokens, 18, 2, true)}
                  </div>
                </div>
                <div className="App-card-row">
                  <div className="label">
                    <Trans>Vesting Status</Trans>
                  </div>
                  <div>
                    <Tooltip
                      handle={`${formatKeyAmount(vestingData, "gmxVesterClaimSum", 18, 4, true)} / ${formatKeyAmount(
                        vestingData,
                        "gmxVesterVestedAmount",
                        18,
                        4,
                        true
                      )}`}
                      position="right-bottom"
                      renderContent={() => {
                        return (
                          <div>
                            <Trans>
                              {formatKeyAmount(vestingData, "gmxVesterClaimSum", 18, 4, true)} tokens have been
                              converted to GMX from the{" "}
                              {formatKeyAmount(vestingData, "gmxVesterVestedAmount", 18, 4, true)} esGMX deposited for
                              vesting.
                            </Trans>
                          </div>
                        );
                      }}
                    />
                  </div>
                </div>
                <div className="App-card-row">
                  <div className="label">
                    <Trans>Claimable</Trans>
                  </div>
                  <div>
                    <Tooltip
                      handle={`${formatKeyAmount(vestingData, "gmxVesterClaimable", 18, 4, true)} GMX`}
                      position="right-bottom"
                      renderContent={() => (
                        <Trans>
                          {formatKeyAmount(vestingData, "gmxVesterClaimable", 18, 4, true)} GMX tokens can be claimed,
                          use the options under the Total Rewards section to claim them.
                        </Trans>
                      )}
                    />
                  </div>
                </div>
                <div className="App-card-divider"></div>
                <div className="App-card-options">
                  {!active && (
                    <button className="App-button-option App-card-option" onClick={() => connectWallet()}>
                      <Trans>Connect Wallet</Trans>
                    </button>
                  )}
                  {active && (
                    <button className="App-button-option App-card-option" onClick={() => showGmxVesterDepositModal()}>
                      <Trans>Deposit</Trans>
                    </button>
                  )}
                  {active && (
                    <button className="App-button-option App-card-option" onClick={() => showGmxVesterWithdrawModal()}>
                      <Trans>Withdraw</Trans>
                    </button>
                  )}
                </div>
              </div>
            </div>
            <div className="App-card StakeV2-gmx-card">
              <div className="App-card-title">
                <Trans>GLP Vault</Trans>
              </div>
              <div className="App-card-divider"></div>
              <div className="App-card-content">
                <div className="App-card-row">
                  <div className="label">
                    <Trans>Staked Tokens</Trans>
                  </div>
                  <div>{formatAmount(processedData.glpBalance, 18, 2, true)} GLP</div>
                </div>
                <div className="App-card-row">
                  <div className="label">
                    <Trans>Reserved for Vesting</Trans>
                  </div>
                  <div>
                    {formatKeyAmount(vestingData, "glpVesterPairAmount", 18, 2, true)} /{" "}
                    {formatAmount(processedData.glpBalance, 18, 2, true)}
                  </div>
                </div>
                <div className="App-card-row">
                  <div className="label">
                    <Trans>Vesting Status</Trans>
                  </div>
                  <div>
                    <Tooltip
                      handle={`${formatKeyAmount(vestingData, "glpVesterClaimSum", 18, 4, true)} / ${formatKeyAmount(
                        vestingData,
                        "glpVesterVestedAmount",
                        18,
                        4,
                        true
                      )}`}
                      position="right-bottom"
                      renderContent={() => {
                        return (
                          <div>
                            <Trans>
                              {formatKeyAmount(vestingData, "glpVesterClaimSum", 18, 4, true)} tokens have been
                              converted to GMX from the{" "}
                              {formatKeyAmount(vestingData, "glpVesterVestedAmount", 18, 4, true)} esGMX deposited for
                              vesting.
                            </Trans>
                          </div>
                        );
                      }}
                    />
                  </div>
                </div>
                <div className="App-card-row">
                  <div className="label">
                    <Trans>Claimable</Trans>
                  </div>
                  <div>
                    <Tooltip
                      handle={`${formatKeyAmount(vestingData, "glpVesterClaimable", 18, 4, true)} GMX`}
                      position="right-bottom"
                      renderContent={() => (
                        <Trans>
                          {formatKeyAmount(vestingData, "glpVesterClaimable", 18, 4, true)} GMX tokens can be claimed,
                          use the options under the Total Rewards section to claim them.
                        </Trans>
                      )}
                    />
                  </div>
                </div>
                <div className="App-card-divider"></div>
                <div className="App-card-options">
                  {!active && (
                    <button className="App-button-option App-card-option" onClick={() => connectWallet()}>
                      <Trans>Connect Wallet</Trans>
                    </button>
                  )}
                  {active && (
                    <button className="App-button-option App-card-option" onClick={() => showGlpVesterDepositModal()}>
                      <Trans>Deposit</Trans>
                    </button>
                  )}
                  {active && (
                    <button className="App-button-option App-card-option" onClick={() => showGlpVesterWithdrawModal()}>
                      <Trans>Withdraw</Trans>
                    </button>
                  )}
                </div>
              </div>
            </div>
          </div>
        </div>
      </div>
      <Footer />
    </div>
  );
}<|MERGE_RESOLUTION|>--- conflicted
+++ resolved
@@ -47,11 +47,8 @@
 import { approveTokens } from "domain/tokens";
 import { bigNumberify, expandDecimals, formatAmount, formatAmountFree, formatKeyAmount, parseValue } from "lib/numbers";
 import { useChainId } from "lib/chains";
-<<<<<<< HEAD
 import ExternalLink from "components/ExternalLink/ExternalLink";
-=======
 import GMXAprTooltip from "components/Stake/GMXAprTooltip";
->>>>>>> 5d01b0cb
 
 const { AddressZero } = ethers.constants;
 

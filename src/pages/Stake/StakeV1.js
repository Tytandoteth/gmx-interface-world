import React, { useEffect, useState } from "react";
import { Link } from "react-router-dom";
import { useWeb3React } from "@web3-react/core";
import useSWR from "swr";
import { ethers } from "ethers";

import { USD_DECIMALS, PRECISION } from "lib/legacy";

import { getContract, XGMT_EXCLUDED_ACCOUNTS } from "config/contracts";

import Reader from "abis/Reader.json";
import Token from "abis/Token.json";
import YieldToken from "abis/YieldToken.json";
import YieldFarm from "abis/YieldFarm.json";

import Modal from "components/Modal/Modal";
import Footer from "components/Footer/Footer";

import "./Stake.css";
<<<<<<< HEAD
import { fetcher } from "../../lib/contracts/fetcher";
import { t, Trans } from "@lingui/macro";
import ExternalLink from "../../components/Common/ExternalLink";
=======
import { CHAIN_ID, getExplorerUrl } from "config/chains";
import { contractFetcher } from "lib/contracts";
import { approveTokens } from "domain/tokens";
import { helperToast } from "lib/helperToast";
import { getInjectedHandler } from "lib/wallets";
import { bigNumberify, expandDecimals, formatAmount, formatAmountFree, formatKeyAmount, parseValue } from "lib/numbers";
import { getTokenBySymbol } from "config/tokens";
import { useChainId } from "lib/chains";
>>>>>>> 5f481259

const BASIS_POINTS_DIVISOR = 10000;
const HOURS_PER_YEAR = 8760;

const { AddressZero } = ethers.constants;

function getBalanceAndSupplyData(balances) {
  if (!balances || balances.length === 0) {
    return {};
  }

  const keys = [
    "usdg",
    "gmt",
    "xgmt",
    "gmtUsdg",
    "xgmtUsdg",
    "gmtUsdgFarm",
    "xgmtUsdgFarm",
    "autoUsdg",
    "autoUsdgFarm",
  ];
  const balanceData = {};
  const supplyData = {};
  const propsLength = 2;

  for (let i = 0; i < keys.length; i++) {
    const key = keys[i];
    balanceData[key] = balances[i * propsLength];
    supplyData[key] = balances[i * propsLength + 1];
  }

  return { balanceData, supplyData };
}

function getStakingData(stakingInfo) {
  if (!stakingInfo || stakingInfo.length === 0) {
    return;
  }

  const keys = [
    "usdg",
    "xgmt",
    "gmtUsdgFarmXgmt",
    "gmtUsdgFarmNative",
    "xgmtUsdgFarmXgmt",
    "xgmtUsdgFarmNative",
    "autoUsdgFarmXgmt",
    "autoUsdgFarmNative",
  ];
  const data = {};
  const propsLength = 2;

  for (let i = 0; i < keys.length; i++) {
    const key = keys[i];
    data[key] = {
      claimable: stakingInfo[i * propsLength],
      tokensPerInterval: stakingInfo[i * propsLength + 1],
    };
  }

  return data;
}

function getTotalStakedData(totalStakedInfo) {
  if (!totalStakedInfo || totalStakedInfo.length === 0) {
    return;
  }

  const keys = ["usdg", "xgmt"];
  const data = {};

  for (let i = 0; i < keys.length; i++) {
    const key = keys[i];
    data[key] = totalStakedInfo[i];
  }

  return data;
}

function getPairData(pairInfo) {
  const keys = ["gmtUsdg", "xgmtUsdg", "bnbBusd", "autoUsdg"];
  if (!pairInfo || pairInfo.length === 0 || pairInfo.length !== keys.length * 2) {
    return;
  }

  const data = {};
  const propsLength = 2;

  for (let i = 0; i < keys.length; i++) {
    const key = keys[i];
    data[key] = {
      balance0: pairInfo[i * propsLength],
      balance1: pairInfo[i * propsLength + 1],
    };
  }

  return data;
}

function getProcessedData(balanceData, supplyData, stakingData, totalStakedData, pairData, xgmtSupply) {
  if (!balanceData || !supplyData || !stakingData || !totalStakedData || !pairData || !xgmtSupply) {
    return {};
  }

  if (!supplyData.gmtUsdg || !supplyData.xgmtUsdg || !supplyData.autoUsdg) {
    return {};
  }

  // const gmtPrice = pairData.gmtUsdg.balance1.mul(PRECISION).div(pairData.gmtUsdg.balance0)
  const xgmtPrice = pairData.xgmtUsdg.balance0.eq(0)
    ? bigNumberify(0)
    : pairData.xgmtUsdg.balance1.mul(PRECISION).div(pairData.xgmtUsdg.balance0);
  const gmtUsdgPrice = supplyData.gmtUsdg.eq(0)
    ? bigNumberify(0)
    : pairData.gmtUsdg.balance1.mul(PRECISION).mul(2).div(supplyData.gmtUsdg);
  const xgmtUsdgPrice = supplyData.xgmtUsdg.eq(0)
    ? bigNumberify(0)
    : pairData.xgmtUsdg.balance1.mul(PRECISION).mul(2).div(supplyData.xgmtUsdg);
  const bnbPrice = pairData.bnbBusd.balance1.mul(PRECISION).div(pairData.bnbBusd.balance0);
  const autoUsdgPrice = supplyData.autoUsdg.eq(0)
    ? bigNumberify(0)
    : pairData.autoUsdg.balance1.mul(PRECISION).mul(2).div(supplyData.autoUsdg);

  const usdgAnnualRewardsUsd = stakingData.usdg.tokensPerInterval
    .mul(bnbPrice)
    .mul(HOURS_PER_YEAR)
    .div(expandDecimals(1, 18));
  const xgmtAnnualRewardsUsd = stakingData.xgmt.tokensPerInterval
    .mul(bnbPrice)
    .mul(HOURS_PER_YEAR)
    .div(expandDecimals(1, 18));

  const gmtUsdgAnnualRewardsXmgtUsd = stakingData.gmtUsdgFarmXgmt.tokensPerInterval
    .mul(xgmtPrice)
    .mul(HOURS_PER_YEAR)
    .div(expandDecimals(1, 18));
  const gmtUsdgAnnualRewardsNativeUsd = stakingData.gmtUsdgFarmNative.tokensPerInterval
    .mul(bnbPrice)
    .mul(HOURS_PER_YEAR)
    .div(expandDecimals(1, 18));
  const gmtUsdgTotalAnnualRewardsUsd = gmtUsdgAnnualRewardsXmgtUsd.add(gmtUsdgAnnualRewardsNativeUsd);

  const xgmtUsdgAnnualRewardsXmgtUsd = stakingData.xgmtUsdgFarmXgmt.tokensPerInterval
    .mul(xgmtPrice)
    .mul(HOURS_PER_YEAR)
    .div(expandDecimals(1, 18));
  const xgmtUsdgAnnualRewardsNativeUsd = stakingData.xgmtUsdgFarmNative.tokensPerInterval
    .mul(bnbPrice)
    .mul(HOURS_PER_YEAR)
    .div(expandDecimals(1, 18));
  const xgmtUsdgTotalAnnualRewardsUsd = xgmtUsdgAnnualRewardsXmgtUsd.add(xgmtUsdgAnnualRewardsNativeUsd);

  const autoUsdgAnnualRewardsXgmtUsd = stakingData.autoUsdgFarmXgmt.tokensPerInterval
    .mul(xgmtPrice)
    .mul(HOURS_PER_YEAR)
    .div(expandDecimals(1, 18));
  const autoUsdgAnnualRewardsNativeUsd = stakingData.autoUsdgFarmNative.tokensPerInterval
    .mul(bnbPrice)
    .mul(HOURS_PER_YEAR)
    .div(expandDecimals(1, 18));
  const autoUsdgTotalAnnualRewardsUsd = autoUsdgAnnualRewardsXgmtUsd.add(autoUsdgAnnualRewardsNativeUsd);

  const data = {};
  data.usdgBalance = balanceData.usdg;
  data.usdgSupply = supplyData.usdg;
  data.usdgTotalStaked = totalStakedData.usdg;
  data.usdgTotalStakedUsd = totalStakedData.usdg.mul(PRECISION).div(expandDecimals(1, 18));
  data.usdgSupplyUsd = supplyData.usdg.mul(PRECISION).div(expandDecimals(1, 18));
  data.usdgApr = data.usdgTotalStaked.eq(0)
    ? undefined
    : usdgAnnualRewardsUsd
        .mul(BASIS_POINTS_DIVISOR)
        .div(totalStakedData.usdg)
        .mul(expandDecimals(1, 18))
        .div(PRECISION);
  data.usdgRewards = stakingData.usdg.claimable;

  data.xgmtBalance = balanceData.xgmt;
  data.xgmtBalanceUsd = balanceData.xgmt.mul(xgmtPrice).div(expandDecimals(1, 18));
  data.xgmtSupply = xgmtSupply;
  data.xgmtTotalStaked = totalStakedData.xgmt;
  data.xgmtTotalStakedUsd = totalStakedData.xgmt.mul(xgmtPrice).div(expandDecimals(1, 18));
  data.xgmtSupplyUsd = xgmtSupply.mul(xgmtPrice).div(expandDecimals(1, 18));
  data.xgmtApr = data.xgmtSupplyUsd.eq(0)
    ? bigNumberify(0)
    : xgmtAnnualRewardsUsd.mul(BASIS_POINTS_DIVISOR).div(data.xgmtTotalStakedUsd);
  data.xgmtRewards = stakingData.xgmt.claimable;

  data.gmtUsdgFarmBalance = balanceData.gmtUsdgFarm;

  data.gmtUsdgBalance = balanceData.gmtUsdg;
  data.gmtUsdgBalanceUsd = balanceData.gmtUsdg.mul(gmtUsdgPrice).div(expandDecimals(1, 18));
  data.gmtUsdgSupply = supplyData.gmtUsdg;
  data.gmtUsdgSupplyUsd = supplyData.gmtUsdg.mul(gmtUsdgPrice).div(expandDecimals(1, 18));
  data.gmtUsdgStaked = balanceData.gmtUsdgFarm;
  data.gmtUsdgStakedUsd = balanceData.gmtUsdgFarm.mul(gmtUsdgPrice).div(expandDecimals(1, 18));
  data.gmtUsdgFarmSupplyUsd = supplyData.gmtUsdgFarm.mul(gmtUsdgPrice).div(expandDecimals(1, 18));
  data.gmtUsdgApr = data.gmtUsdgSupplyUsd.eq(0)
    ? bigNumberify(0)
    : data.gmtUsdgFarmSupplyUsd.eq(0)
    ? undefined
    : gmtUsdgTotalAnnualRewardsUsd.mul(BASIS_POINTS_DIVISOR).div(data.gmtUsdgSupplyUsd);
  data.gmtUsdgXgmtRewards = stakingData.gmtUsdgFarmXgmt.claimable;
  data.gmtUsdgNativeRewards = stakingData.gmtUsdgFarmNative.claimable;
  data.gmtUsdgTotalRewards = data.gmtUsdgXgmtRewards.add(data.gmtUsdgNativeRewards);
  data.gmtUsdgTotalStaked = supplyData.gmtUsdgFarm;
  data.gmtUsdgTotalStakedUsd = supplyData.gmtUsdgFarm.mul(gmtUsdgPrice).div(expandDecimals(1, 18));

  data.xgmtUsdgBalance = balanceData.xgmtUsdg;
  data.xgmtUsdgFarmBalance = balanceData.xgmtUsdgFarm;
  data.xgmtUsdgBalanceUsd = balanceData.xgmtUsdg.mul(xgmtUsdgPrice).div(expandDecimals(1, 18));
  data.xgmtUsdgSupply = supplyData.xgmtUsdg;
  data.xgmtUsdgSupplyUsd = supplyData.xgmtUsdg.mul(xgmtUsdgPrice).div(expandDecimals(1, 18));
  data.xgmtUsdgStaked = balanceData.xgmtUsdgFarm;
  data.xgmtUsdgStakedUsd = balanceData.xgmtUsdgFarm.mul(xgmtUsdgPrice).div(expandDecimals(1, 18));
  data.xgmtUsdgFarmSupplyUsd = supplyData.xgmtUsdgFarm.mul(xgmtUsdgPrice).div(expandDecimals(1, 18));
  data.xgmtUsdgApr = data.xgmtUsdgFarmSupplyUsd.eq(0)
    ? undefined
    : xgmtUsdgTotalAnnualRewardsUsd.mul(BASIS_POINTS_DIVISOR).div(data.xgmtUsdgFarmSupplyUsd);
  data.xgmtUsdgXgmtRewards = stakingData.xgmtUsdgFarmXgmt.claimable;
  data.xgmtUsdgNativeRewards = stakingData.xgmtUsdgFarmNative.claimable;
  data.xgmtUsdgTotalRewards = data.xgmtUsdgXgmtRewards.add(data.xgmtUsdgNativeRewards);
  data.xgmtUsdgTotalStaked = supplyData.xgmtUsdgFarm;
  data.xgmtUsdgTotalStakedUsd = supplyData.xgmtUsdgFarm.mul(xgmtUsdgPrice).div(expandDecimals(1, 18));

  data.autoUsdgBalance = balanceData.autoUsdg;
  data.autoUsdgFarmBalance = balanceData.autoUsdgFarm;
  data.autoUsdgBalanceUsd = balanceData.autoUsdg.mul(autoUsdgPrice).div(expandDecimals(1, 18));
  data.autoUsdgStaked = balanceData.autoUsdgFarm;
  data.autoUsdgStakedUsd = balanceData.autoUsdgFarm.mul(autoUsdgPrice).div(expandDecimals(1, 18));
  data.autoUsdgFarmSupplyUsd = supplyData.autoUsdgFarm.mul(autoUsdgPrice).div(expandDecimals(1, 18));
  data.autoUsdgApr = data.autoUsdgFarmSupplyUsd.eq(0)
    ? bigNumberify(0)
    : autoUsdgTotalAnnualRewardsUsd.mul(BASIS_POINTS_DIVISOR).div(data.autoUsdgFarmSupplyUsd);
  data.autoUsdgXgmtRewards = stakingData.autoUsdgFarmXgmt.claimable;
  data.autoUsdgNativeRewards = stakingData.autoUsdgFarmNative.claimable;
  data.autoUsdgTotalRewards = data.autoUsdgXgmtRewards.add(data.autoUsdgNativeRewards);
  data.autoUsdgTotalStaked = supplyData.autoUsdgFarm;
  data.autoUsdgTotalStakedUsd = supplyData.autoUsdgFarm.mul(autoUsdgPrice).div(expandDecimals(1, 18));

  data.totalStakedUsd = data.usdgTotalStakedUsd
    .add(data.xgmtTotalStakedUsd)
    .add(data.gmtUsdgTotalStakedUsd)
    .add(data.xgmtUsdgTotalStakedUsd)
    .add(data.autoUsdgTotalStakedUsd);

  return data;
}

function StakeModal(props) {
  const {
    isVisible,
    setIsVisible,
    title,
    maxAmount,
    value,
    setValue,
    active,
    account,
    library,
    stakingTokenSymbol,
    stakingTokenAddress,
    farmAddress,
    chainId,
  } = props;
  const [isStaking, setIsStaking] = useState(false);
  const [isApproving, setIsApproving] = useState(false);

  const { data: tokenAllowance, mutate: updateTokenAllowance } = useSWR(
    [active, chainId, stakingTokenAddress, "allowance", account, farmAddress],
    {
      fetcher: contractFetcher(library, Token),
    }
  );

  useEffect(() => {
    if (active) {
      library.on("block", () => {
        updateTokenAllowance(undefined, true);
      });
      return () => {
        library.removeAllListeners("block");
      };
    }
  }, [active, library, updateTokenAllowance]);

  let amount = parseValue(value, 18);
  const needApproval = tokenAllowance && amount && amount.gt(tokenAllowance);

  const getError = () => {
    if (!amount || amount.eq(0)) {
      return t`Enter an amount`;
    }
    if (maxAmount && amount.gt(maxAmount)) {
      return t`Max amount exceeded`;
    }
  };

  const onClickPrimary = () => {
    if (needApproval) {
      approveTokens({
        setIsApproving,
        library,
        tokenAddress: stakingTokenAddress,
        spender: farmAddress,
        chainId: CHAIN_ID,
      });
      return;
    }

    setIsStaking(true);
    const contract = new ethers.Contract(farmAddress, YieldFarm.abi, library.getSigner());
    contract
      .stake(amount)
      .then(async (res) => {
        const txUrl = getExplorerUrl(CHAIN_ID) + "tx/" + res.hash;
        helperToast.success(
          <div>
            <Trans>
              Stake submitted! <ExternalLink href={txUrl}>View status.</ExternalLink>
            </Trans>
            <br />
          </div>
        );
        setIsVisible(false);
      })
      .catch((e) => {
        console.error(e);
        helperToast.error(t`Stake failed`);
      })
      .finally(() => {
        setIsStaking(false);
      });
  };

  const isPrimaryEnabled = () => {
    const error = getError();
    if (error) {
      return false;
    }
    if (isApproving) {
      return false;
    }
    if (isStaking) {
      return false;
    }
    return true;
  };

  const getPrimaryText = () => {
    const error = getError();
    if (error) {
      return error;
    }
    if (isApproving) {
      return t`Approving ${stakingTokenSymbol}...`;
    }
    if (needApproval) {
      return t`Approve ${stakingTokenSymbol}`;
    }
    if (isStaking) {
      return t`Staking...`;
    }
    return t`Stake`;
  };

  return (
    <div className="StakeModal">
      <Modal isVisible={isVisible} setIsVisible={setIsVisible} label={title}>
        <div className="Exchange-swap-section">
          <div className="Exchange-swap-section-top">
            <div className="muted">
              <div className="Exchange-swap-usd">
                <Trans>Stake</Trans>
              </div>
            </div>
            <div className="muted align-right clickable" onClick={() => setValue(formatAmountFree(maxAmount, 18, 18))}>
              <Trans>Max: {formatAmount(maxAmount, 18, 4, true)}</Trans>
            </div>
          </div>
          <div className="Exchange-swap-section-bottom">
            <div>
              <input
                type="number"
                placeholder="0.0"
                className="Exchange-swap-input"
                value={value}
                onChange={(e) => setValue(e.target.value)}
              />
            </div>
            <div className="PositionEditor-token-symbol">{stakingTokenSymbol}</div>
          </div>
        </div>
        <div className="Exchange-swap-button-container">
          <button className="App-cta Exchange-swap-button" onClick={onClickPrimary} disabled={!isPrimaryEnabled()}>
            {getPrimaryText()}
          </button>
        </div>
      </Modal>
    </div>
  );
}

function UnstakeModal(props) {
  const { isVisible, setIsVisible, title, maxAmount, value, setValue, library, stakingTokenSymbol, farmAddress } =
    props;
  const [isUnstaking, setIsUnstaking] = useState(false);

  let amount = parseValue(value, 18);

  const getError = () => {
    if (!amount) {
      return t`Enter an amount`;
    }
    if (amount.gt(maxAmount)) {
      return t`Max amount exceeded`;
    }
  };

  const onClickPrimary = () => {
    setIsUnstaking(true);
    const contract = new ethers.Contract(farmAddress, YieldFarm.abi, library.getSigner());
    contract
      .unstake(amount)
      .then(async (res) => {
        const txUrl = getExplorerUrl(CHAIN_ID) + "tx/" + res.hash;
        helperToast.success(
          <div>
            <Trans>
              Unstake submitted! <ExternalLink href={txUrl}>View status.</ExternalLink>
            </Trans>
            <br />
          </div>
        );
        setIsVisible(false);
      })
      .catch((e) => {
        console.error(e);
        helperToast.error(t`Unstake failed`);
      })
      .finally(() => {
        setIsUnstaking(false);
      });
  };

  const isPrimaryEnabled = () => {
    const error = getError();
    if (error) {
      return false;
    }
    if (isUnstaking) {
      return false;
    }
    return true;
  };

  const getPrimaryText = () => {
    const error = getError();
    if (error) {
      return error;
    }
    if (isUnstaking) {
      return t`Unstaking...`;
    }
    return t`Unstake`;
  };

  return (
    <div className="StakeModal">
      <Modal isVisible={isVisible} setIsVisible={setIsVisible} label={title}>
        <div className="Exchange-swap-section">
          <div className="Exchange-swap-section-top">
            <div className="muted">
              <div className="Exchange-swap-usd">
                <Trans>Unstake</Trans>
              </div>
            </div>
            <div className="muted align-right clickable" onClick={() => setValue(formatAmountFree(maxAmount, 18, 18))}>
              <Trans>Max: {formatAmount(maxAmount, 18, 4, true)}</Trans>
            </div>
          </div>
          <div className="Exchange-swap-section-bottom">
            <div>
              <input
                type="number"
                placeholder="0.0"
                className="Exchange-swap-input"
                value={value}
                onChange={(e) => setValue(e.target.value)}
              />
            </div>
            <div className="PositionEditor-token-symbol">{stakingTokenSymbol}</div>
          </div>
        </div>
        <div className="Exchange-swap-button-container">
          <button className="App-cta Exchange-swap-button" onClick={onClickPrimary} disabled={!isPrimaryEnabled()}>
            {getPrimaryText()}
          </button>
        </div>
      </Modal>
    </div>
  );
}

export default function StakeV1() {
  const { chainId } = useChainId();
  const [isStakeModalVisible, setIsStakeModalVisible] = useState(false);
  const [stakeModalTitle, setStakeModalTitle] = useState("");
  const [stakeModalMaxAmount, setStakeModalMaxAmount] = useState(undefined);
  const [stakeValue, setStakeValue] = useState("");
  const [stakingTokenAddress, setStakingTokenAddress] = useState("");
  const [stakingFarmAddress, setStakingFarmAddress] = useState("");

  const [isUnstakeModalVisible, setIsUnstakeModalVisible] = useState(false);
  const [unstakeModalTitle, setUnstakeModalTitle] = useState("");
  const [unstakeModalMaxAmount, setUnstakeModalMaxAmount] = useState(undefined);
  const [unstakeValue, setUnstakeValue] = useState("");
  const [unstakingFarmAddress, setUnstakingFarmAddress] = useState("");

  const { activate, active, account, library } = useWeb3React();
  const connectWallet = getInjectedHandler(activate);

  const readerAddress = getContract(CHAIN_ID, "Reader");
  const ammFactoryAddressV2 = getContract(CHAIN_ID, "AmmFactoryV2");
  const usdgAddress = getContract(CHAIN_ID, "USDG");
  const gmtAddress = getContract(CHAIN_ID, "GMT");
  const xgmtAddress = getContract(CHAIN_ID, "XGMT");
  const autoAddress = getContract(CHAIN_ID, "AUTO");
  const nativeTokenAddress = getContract(CHAIN_ID, "NATIVE_TOKEN");
  const busdAddress = getTokenBySymbol(CHAIN_ID, "BUSD").address;

  const gmtUsdgPairAddress = getContract(CHAIN_ID, "GMT_USDG_PAIR");
  const xgmtUsdgPairAddress = getContract(CHAIN_ID, "XGMT_USDG_PAIR");
  const autoUsdgPairAddress = getContract(CHAIN_ID, "AUTO_USDG_PAIR");
  const gmtUsdgFarmAddress = getContract(CHAIN_ID, "GMT_USDG_FARM");
  const xgmtUsdgFarmAddress = getContract(CHAIN_ID, "XGMT_USDG_FARM");
  const autoUsdgFarmAddress = getContract(CHAIN_ID, "AUTO_USDG_FARM");

  const usdgYieldTracker = getContract(CHAIN_ID, "USDG_YIELD_TRACKER");
  const xgmtYieldTracker = getContract(CHAIN_ID, "XGMT_YIELD_TRACKER");
  const gmtUsdgFarmTrackerXgmt = getContract(CHAIN_ID, "GMT_USDG_FARM_TRACKER_XGMT");
  const gmtUsdgFarmTrackerNative = getContract(CHAIN_ID, "GMT_USDG_FARM_TRACKER_NATIVE");
  const xgmtUsdgFarmTrackerXgmt = getContract(CHAIN_ID, "XGMT_USDG_FARM_TRACKER_XGMT");
  const xgmtUsdgFarmTrackerNative = getContract(CHAIN_ID, "XGMT_USDG_FARM_TRACKER_NATIVE");
  const autoUsdgFarmTrackerXgmt = getContract(CHAIN_ID, "AUTO_USDG_FARM_TRACKER_XGMT");
  const autoUsdgFarmTrackerNative = getContract(CHAIN_ID, "AUTO_USDG_FARM_TRACKER_NATIVE");

  const tokens = [
    usdgAddress,
    gmtAddress,
    xgmtAddress,
    gmtUsdgPairAddress,
    xgmtUsdgPairAddress,
    gmtUsdgFarmAddress,
    xgmtUsdgFarmAddress,
    autoUsdgPairAddress,
    autoUsdgFarmAddress,
  ];

  const yieldTrackers = [
    usdgYieldTracker,
    xgmtYieldTracker,
    gmtUsdgFarmTrackerXgmt,
    gmtUsdgFarmTrackerNative,
    xgmtUsdgFarmTrackerXgmt,
    xgmtUsdgFarmTrackerNative,
    autoUsdgFarmTrackerXgmt,
    autoUsdgFarmTrackerNative,
  ];

  const pairTokens = [
    gmtAddress,
    usdgAddress,
    xgmtAddress,
    usdgAddress,
    nativeTokenAddress,
    busdAddress,
    autoAddress,
    usdgAddress,
  ];

  const yieldTokens = [usdgAddress, xgmtAddress];

  const { data: xgmtSupply, mutate: updateXgmtSupply } = useSWR(
    [active, chainId, readerAddress, "getTokenSupply", xgmtAddress],
    {
      fetcher: contractFetcher(library, Reader, [XGMT_EXCLUDED_ACCOUNTS]),
    }
  );

  const { data: balances, mutate: updateBalances } = useSWR(
    ["Stake:balances", chainId, readerAddress, "getTokenBalancesWithSupplies", account || AddressZero],
    {
      fetcher: contractFetcher(library, Reader, [tokens]),
    }
  );

  const { data: stakingInfo, mutate: updateStakingInfo } = useSWR(
    [active, chainId, readerAddress, "getStakingInfo", account || AddressZero],
    {
      fetcher: contractFetcher(library, Reader, [yieldTrackers]),
    }
  );

  const { data: totalStakedInfo, mutate: updateTotalStakedInfo } = useSWR(
    [active, chainId, readerAddress, "getTotalStaked"],
    {
      fetcher: contractFetcher(library, Reader, [yieldTokens]),
    }
  );

  const { data: pairInfo, mutate: updatePairInfo } = useSWR(
    [active, chainId, readerAddress, "getPairInfo", ammFactoryAddressV2],
    {
      fetcher: contractFetcher(library, Reader, [pairTokens]),
    }
  );

  const { balanceData, supplyData } = getBalanceAndSupplyData(balances);
  const stakingData = getStakingData(stakingInfo);
  const pairData = getPairData(pairInfo);
  const totalStakedData = getTotalStakedData(totalStakedInfo);

  const processedData = getProcessedData(balanceData, supplyData, stakingData, totalStakedData, pairData, xgmtSupply);

  const buyXgmtUrl = `https://exchange.pancakeswap.finance/#/swap?outputCurrency=${xgmtAddress}&inputCurrency=${usdgAddress}`;
  const buyGmtUrl = `https://exchange.pancakeswap.finance/#/swap?outputCurrency=${gmtAddress}&inputCurrency=${usdgAddress}`;

  const addGmtUsdgLpUrl = `https://exchange.pancakeswap.finance/#/add/${gmtAddress}/${usdgAddress}`;
  const addXgmtUsdgLpUrl = `https://exchange.pancakeswap.finance/#/add/${xgmtAddress}/${usdgAddress}`;

  const buyAutoUrl = `https://exchange.pancakeswap.finance/#/swap?outputCurrency=${autoAddress}&inputCurrency=${nativeTokenAddress}`;
  const addAutoUsdgLpUrl = `https://exchange.pancakeswap.finance/#/add/${autoAddress}/${usdgAddress}`;

  useEffect(() => {
    if (active) {
      library.on("block", () => {
        updateXgmtSupply(undefined, true);
        updateBalances(undefined, true);
        updateStakingInfo(undefined, true);
        updateTotalStakedInfo(undefined, true);
        updatePairInfo(undefined, true);
      });
      return () => {
        library.removeAllListeners("block");
      };
    }
  }, [active, library, updateXgmtSupply, updateBalances, updateStakingInfo, updateTotalStakedInfo, updatePairInfo]);

  const claim = (farmAddress, rewards) => {
    if (!active || !account) {
      helperToast.error(t`Wallet not yet connected`);
      return;
    }
    if (chainId !== CHAIN_ID) {
      helperToast.error(t`Incorrect Network`);
      return;
    }
    if (!rewards || rewards.eq(0)) {
      helperToast.error(t`No rewards to claim yet`);
      return;
    }

    const contract = new ethers.Contract(farmAddress, YieldToken.abi, library.getSigner());
    contract
      .claim(account)
      .then(async (res) => {
        const txUrl = getExplorerUrl(CHAIN_ID) + "tx/" + res.hash;
        helperToast.success(
          <div>
            <Trans>
              Claim submitted! <ExternalLink href={txUrl}>View status.</ExternalLink>
            </Trans>
            <br />
          </div>
        );
      })
      .catch((e) => {
        console.error(e);
        helperToast.error(t`Claim failed`);
      });
  };

  const showUnstakeGmtUsdgModal = () => {
    setIsUnstakeModalVisible(true);
    setUnstakeModalTitle("Unstake GMT-USDG");
    setUnstakeModalMaxAmount(processedData.gmtUsdgFarmBalance);
    setUnstakeValue("");
    setUnstakingFarmAddress(gmtUsdgFarmAddress);
  };

  const showUnstakeXgmtUsdgModal = () => {
    setIsUnstakeModalVisible(true);
    setUnstakeModalTitle("Unstake xGMT-USDG");
    setUnstakeModalMaxAmount(processedData.xgmtUsdgFarmBalance);
    setUnstakeValue("");
    setUnstakingFarmAddress(xgmtUsdgFarmAddress);
  };

  const showStakeAutoUsdgModal = () => {
    setIsStakeModalVisible(true);
    setStakeModalTitle("Stake AUTO-USDG");
    setStakeModalMaxAmount(processedData.autoUsdgBalance);
    setStakeValue("");
    setStakingTokenAddress(autoUsdgPairAddress);
    setStakingFarmAddress(autoUsdgFarmAddress);
  };

  const showUnstakeAutoUsdgModal = () => {
    setIsUnstakeModalVisible(true);
    setUnstakeModalTitle("Unstake AUTO-USDG");
    setUnstakeModalMaxAmount(processedData.autoUsdgFarmBalance);
    setUnstakeValue("");
    setUnstakingFarmAddress(autoUsdgFarmAddress);
  };

  const hasFeeDistribution = true;

  return (
    <div className="Stake Page page-layout">
      <StakeModal
        isVisible={isStakeModalVisible}
        setIsVisible={setIsStakeModalVisible}
        title={stakeModalTitle}
        maxAmount={stakeModalMaxAmount}
        value={stakeValue}
        setValue={setStakeValue}
        active={active}
        account={account}
        library={library}
        stakingTokenAddress={stakingTokenAddress}
        farmAddress={stakingFarmAddress}
      />
      <UnstakeModal
        isVisible={isUnstakeModalVisible}
        setIsVisible={setIsUnstakeModalVisible}
        title={unstakeModalTitle}
        maxAmount={unstakeModalMaxAmount}
        value={unstakeValue}
        setValue={setUnstakeValue}
        active={active}
        account={account}
        library={library}
        farmAddress={unstakingFarmAddress}
      />
      <div className="Stake-title App-hero">
        <div className="Stake-title-primary App-hero-primary">
          ${formatKeyAmount(processedData, "totalStakedUsd", 30, 0, true)}
        </div>
        <div className="Stake-title-secondary">
          <Trans>Total Assets Staked</Trans>
        </div>
      </div>
      <div className="Stake-note">
        <Trans>
          The Gambit protocol is in beta, please read the&nbsp;
          <ExternalLink href="https://gambit.gitbook.io/gambit/staking">staking details</ExternalLink>
          &nbsp; before participating.
        </Trans>
      </div>
      <div className="App-warning Stake-warning">
        <Trans>
          The <Link to="/migrate">GMX migration</Link> is in progress, please migrate your GMT, xGMT, GMT-USDG and
          xGMT-USDG tokens.
          <br />
          USDG tokens will continue to function as before and do not need to be migrated.
        </Trans>
      </div>
      <div className="Stake-cards">
        <div className="App-card primary">
          <div className="Stake-card-title App-card-title">USDG</div>
          <div className="Stake-card-bottom App-card-content">
            <div className="Stake-info App-card-row">
              <div className="label">
                <Trans>APR</Trans>
              </div>
              <div>
                {!hasFeeDistribution && "TBC"}
                {hasFeeDistribution && `${formatKeyAmount(processedData, "usdgApr", 2, 2, true)}%`}
              </div>
            </div>
            <div className="Stake-info App-card-row">
              <div className="label">
                <Trans>Staked</Trans>
              </div>
              <div>
                {formatKeyAmount(processedData, "usdgBalance", 18, 2, true)} ($
                {formatKeyAmount(processedData, "usdgBalance", 18, 2, true)})
              </div>
            </div>
            <div className="Stake-info App-card-row">
              <div className="label">
                <Trans>Wallet</Trans>
              </div>
              <div>
                {formatKeyAmount(processedData, "usdgBalance", 18, 2, true)} ($
                {formatKeyAmount(processedData, "usdgBalance", 18, 2, true)})
              </div>
            </div>
            <div className="App-card-row">
              <div className="label">
                <Trans>Rewards</Trans>
              </div>
              <div>
                {!hasFeeDistribution && "TBC"}
                {hasFeeDistribution && `${formatKeyAmount(processedData, "usdgRewards", 18, 8, true)} WBNB`}
              </div>
            </div>
            <div className="Stake-info App-card-row">
              <div className="label">
                <Trans>Total Staked</Trans>
              </div>
              <div>
                {formatKeyAmount(processedData, "usdgTotalStaked", 18, 2, true)} ($
                {formatKeyAmount(processedData, "usdgTotalStakedUsd", 30, 2, true)})
              </div>
            </div>
            <div className="Stake-info App-card-row">
              <div className="label">
                <Trans>Total Supply</Trans>
              </div>
              <div>
                {formatKeyAmount(processedData, "usdgSupply", 18, 2, true)} ($
                {formatKeyAmount(processedData, "usdgSupplyUsd", 30, 2, true)})
              </div>
            </div>
            <div className="App-card-options">
              <Link className="App-button-option App-card-option" to="/trade">
                Get USDG
              </Link>
              {active && (
                <button
                  className="App-button-option App-card-option"
                  onClick={() => claim(usdgAddress, processedData.usdgRewards)}
                >
                  <Trans>Claim</Trans>
                </button>
              )}
              {!active && (
                <button className="App-button-option App-card-option" onClick={connectWallet}>
                  <Trans>Connect Wallet</Trans>
                </button>
              )}
            </div>
          </div>
        </div>
        <div className="App-card">
          <div className="Stake-card-title App-card-title">xGMT</div>
          <div className="Stake-card-bottom App-card-content">
            <div className="Stake-info App-card-row">
              <div className="label">APR</div>
              <div>
                0.00% (
                <Link to="/migrate">
                  <Trans>Migrate</Trans>
                </Link>
                )
              </div>
            </div>
            <div className="Stake-info App-card-row">
              <div className="label">
                <Trans>Staked</Trans>
              </div>
              <div>
                {formatKeyAmount(processedData, "xgmtBalance", 18, 2, true)} ($
                {formatKeyAmount(processedData, "xgmtBalanceUsd", USD_DECIMALS, 2, true)})
              </div>
            </div>
            <div className="Stake-info App-card-row">
              <div className="label">
                <Trans>Wallet</Trans>
              </div>
              <div>
                {formatKeyAmount(processedData, "xgmtBalance", 18, 2, true)} ($
                {formatKeyAmount(processedData, "xgmtBalanceUsd", USD_DECIMALS, 2, true)})
              </div>
            </div>
            <div className="App-card-row">
              <div className="label">
                <Trans>Rewards</Trans>
              </div>
              <div>
                {!hasFeeDistribution && "TBC"}
                {hasFeeDistribution && `${formatKeyAmount(processedData, "xgmtRewards", 18, 8, true)} WBNB`}
              </div>
            </div>
            <div className="Stake-info App-card-row">
              <div className="label">
                <Trans>Total Staked</Trans>
              </div>
              <div>
                {formatKeyAmount(processedData, "xgmtTotalStaked", 18, 2, true)} ($
                {formatKeyAmount(processedData, "xgmtTotalStakedUsd", USD_DECIMALS, 2, true)})
              </div>
            </div>
            <div className="Stake-info App-card-row">
              <div className="label">
                <Trans>Total Supply</Trans>
              </div>
              <div>
                {formatKeyAmount(processedData, "xgmtSupply", 18, 2, true)} ($
                {formatKeyAmount(processedData, "xgmtSupplyUsd", USD_DECIMALS, 2, true)})
              </div>
            </div>
            <div className="App-card-options">
              <ExternalLink className="App-button-option App-card-option" href={buyXgmtUrl}>
                Get xGMT
              </ExternalLink>
              {active && (
                <button
                  className="App-button-option App-card-option"
                  onClick={() => claim(xgmtAddress, processedData.xgmtRewards)}
                >
                  <Trans>Claim</Trans>
                </button>
              )}
              {!active && (
                <button className="App-button-option App-card-option" onClick={connectWallet}>
                  <Trans>Connect Wallet</Trans>
                </button>
              )}
            </div>
          </div>
        </div>
        <div className="App-card">
          <div className="Stake-card-title App-card-title">GMT-USDG LP</div>
          <div className="Stake-card-bottom App-card-content">
            <div className="Stake-info App-card-row">
              <div className="label">
                <Trans>APR</Trans>
              </div>
              <div>
                0.00% (
                <Link to="/migrate">
                  <Trans>Migrate</Trans>
                </Link>
                )
              </div>
            </div>
            <div className="Stake-info App-card-row">
              <div className="label">
                <Trans>Staked</Trans>
              </div>
              <div>
                {formatKeyAmount(processedData, "gmtUsdgStaked", 18, 4, true)} ($
                {formatKeyAmount(processedData, "gmtUsdgStakedUsd", 30, 2, true)})
              </div>
            </div>
            <div className="Stake-info App-card-row">
              <div className="label">
                <Trans>Wallet</Trans>
              </div>
              <div>
                {formatKeyAmount(processedData, "gmtUsdgBalance", 18, 2, true)} ($
                {formatKeyAmount(processedData, "gmtUsdgBalanceUsd", USD_DECIMALS, 2, true)})
              </div>
            </div>
            <div className="App-card-row">
              <div className="label">
                <Trans>Rewards</Trans>
              </div>
              <div>
                {hasFeeDistribution &&
                  processedData.gmtUsdgNativeRewards &&
                  processedData.gmtUsdgNativeRewards.gt(0) &&
                  `${formatKeyAmount(processedData, "gmtUsdgNativeRewards", 18, 8, true)} WBNB, `}
                {formatKeyAmount(processedData, "gmtUsdgXgmtRewards", 18, 4, true)} xGMT
              </div>
            </div>
            <div className="Stake-info App-card-row">
              <div className="label">
                <Trans>Total Staked</Trans>
              </div>
              <div>
                {formatKeyAmount(processedData, "gmtUsdgTotalStaked", 18, 4, true)} ($
                {formatKeyAmount(processedData, "gmtUsdgTotalStakedUsd", 30, 2, true)})
              </div>
            </div>
            <div className="App-card-options">
              <ExternalLink className="App-button-option App-card-option" href={buyGmtUrl}>
                Get GMT
              </ExternalLink>
              <ExternalLink className="App-button-option App-card-option" href={addGmtUsdgLpUrl}>
                <Trans>Create</Trans>
              </ExternalLink>
              {active && (
                <button className="App-button-option App-card-option" onClick={() => showUnstakeGmtUsdgModal()}>
                  <Trans>Unstake</Trans>
                </button>
              )}
              {active && (
                <button
                  className="App-button-option App-card-option"
                  onClick={() => claim(gmtUsdgFarmAddress, processedData.gmtUsdgTotalRewards)}
                >
                  <Trans>Claim</Trans>
                </button>
              )}
              {!active && (
                <button className="App-button-option App-card-option" onClick={connectWallet}>
                  <Trans>Connect Wallet</Trans>
                </button>
              )}
            </div>
          </div>
        </div>
        <div className="App-card">
          <div className="Stake-card-title App-card-title">xGMT-USDG LP</div>
          <div className="Stake-card-bottom App-card-content">
            <div className="Stake-info App-card-row">
              <div className="label">
                <Trans>APR</Trans>
              </div>
              <div>
                0.00% (
                <Link to="/migrate">
                  <Trans>Migrate</Trans>
                </Link>
                )
              </div>
            </div>
            <div className="Stake-info App-card-row">
              <div className="label">
                <Trans>Staked</Trans>
              </div>
              <div>
                {formatKeyAmount(processedData, "xgmtUsdgStaked", 18, 4, true)} ($
                {formatKeyAmount(processedData, "xgmtUsdgStakedUsd", 30, 2, true)})
              </div>
            </div>
            <div className="Stake-info App-card-row">
              <div className="label">
                <Trans>Wallet</Trans>
              </div>
              <div>
                {formatKeyAmount(processedData, "xgmtUsdgBalance", 18, 2, true)} ($
                {formatKeyAmount(processedData, "xgmtUsdgBalanceUsd", USD_DECIMALS, 2, true)})
              </div>
            </div>
            <div className="App-card-row">
              <div className="label">
                <Trans>Rewards</Trans>
              </div>
              <div>
                {hasFeeDistribution &&
                  processedData.xgmtUsdgNativeRewards &&
                  processedData.xgmtUsdgNativeRewards.gt(0) &&
                  `${formatKeyAmount(processedData, "xgmtUsdgNativeRewards", 18, 8, true)} WBNB, `}
                {formatKeyAmount(processedData, "xgmtUsdgXgmtRewards", 18, 4, true)} xGMT
              </div>
            </div>
            <div className="Stake-info App-card-row">
              <div className="label">
                <Trans>Total Staked</Trans>
              </div>
              <div>
                {formatKeyAmount(processedData, "xgmtUsdgTotalStaked", 18, 4, true)} ($
                {formatKeyAmount(processedData, "xgmtUsdgTotalStakedUsd", 30, 2, true)})
              </div>
            </div>
            <div className="App-card-options">
              <ExternalLink className="App-button-option App-card-option" href={buyXgmtUrl}>
                Get xGMT
              </ExternalLink>
              <ExternalLink className="App-button-option App-card-option" href={addXgmtUsdgLpUrl}>
                <Trans>Create</Trans>
              </ExternalLink>
              {active && (
                <button className="App-button-option App-card-option" onClick={() => showUnstakeXgmtUsdgModal()}>
                  <Trans>Unstake</Trans>
                </button>
              )}
              {active && (
                <button
                  className="App-button-option App-card-option"
                  onClick={() => claim(xgmtUsdgFarmAddress, processedData.xgmtUsdgTotalRewards)}
                >
                  <Trans>Claim</Trans>
                </button>
              )}
              {!active && (
                <button className="App-button-option App-card-option" onClick={connectWallet}>
                  <Trans>Connect Wallet</Trans>
                </button>
              )}
            </div>
          </div>
        </div>
        <div className="App-card">
          <div className="Stake-card-title App-card-title">AUTO-USDG LP</div>
          <div className="Stake-card-bottom App-card-content">
            <div className="Stake-info App-card-row">
              <div className="label">
                <Trans>APR</Trans>
              </div>
              <div>{formatKeyAmount(processedData, "autoUsdgApr", 2, 2, true)}%</div>
            </div>
            <div className="Stake-info App-card-row">
              <div className="label">
                <Trans>Staked</Trans>
              </div>
              <div>
                {formatKeyAmount(processedData, "autoUsdgStaked", 18, 4, true)} ($
                {formatKeyAmount(processedData, "autoUsdgStakedUsd", 30, 2, true)})
              </div>
            </div>
            <div className="Stake-info App-card-row">
              <div className="label">
                <Trans>Wallet</Trans>
              </div>
              <div>
                {formatKeyAmount(processedData, "autoUsdgBalance", 18, 2, true)} ($
                {formatKeyAmount(processedData, "autoUsdgBalanceUsd", USD_DECIMALS, 2, true)})
              </div>
            </div>
            <div className="App-card-row">
              <div className="label">
                <Trans>Rewards</Trans>
              </div>
              <div>{formatKeyAmount(processedData, "autoUsdgXgmtRewards", 18, 4, true)} xGMT</div>
            </div>
            <div className="Stake-info App-card-row">
              <div className="label">
                <Trans>Total Staked</Trans>
              </div>
              <div>
                {formatKeyAmount(processedData, "autoUsdgTotalStaked", 18, 4, true)} ($
                {formatKeyAmount(processedData, "autoUsdgTotalStakedUsd", 30, 2, true)})
              </div>
            </div>
            <div className="App-card-options">
              <ExternalLink className="App-button-option App-card-option" href={buyAutoUrl}>
                Get AUTO
              </ExternalLink>
              <ExternalLink className="App-button-option App-card-option" href={addAutoUsdgLpUrl}>
                <Trans>Create</Trans>
              </ExternalLink>
              {active && (
                <button className="App-button-option App-card-option" onClick={() => showStakeAutoUsdgModal()}>
                  <Trans>Stake</Trans>
                </button>
              )}
              {active && (
                <button className="App-button-option App-card-option" onClick={() => showUnstakeAutoUsdgModal()}>
                  <Trans>Unstake</Trans>
                </button>
              )}
              {active && (
                <button
                  className="App-button-option App-card-option"
                  onClick={() => claim(autoUsdgFarmAddress, processedData.autoUsdgTotalRewards)}
                >
                  <Trans>Claim</Trans>
                </button>
              )}
              {!active && (
                <button className="App-button-option App-card-option" onClick={connectWallet}>
                  <Trans>Connect Wallet</Trans>
                </button>
              )}
            </div>
          </div>
        </div>
      </div>
      <Footer />
    </div>
  );
}<|MERGE_RESOLUTION|>--- conflicted
+++ resolved
@@ -17,11 +17,8 @@
 import Footer from "components/Footer/Footer";
 
 import "./Stake.css";
-<<<<<<< HEAD
-import { fetcher } from "../../lib/contracts/fetcher";
 import { t, Trans } from "@lingui/macro";
 import ExternalLink from "../../components/Common/ExternalLink";
-=======
 import { CHAIN_ID, getExplorerUrl } from "config/chains";
 import { contractFetcher } from "lib/contracts";
 import { approveTokens } from "domain/tokens";
@@ -30,7 +27,6 @@
 import { bigNumberify, expandDecimals, formatAmount, formatAmountFree, formatKeyAmount, parseValue } from "lib/numbers";
 import { getTokenBySymbol } from "config/tokens";
 import { useChainId } from "lib/chains";
->>>>>>> 5f481259
 
 const BASIS_POINTS_DIVISOR = 10000;
 const HOURS_PER_YEAR = 8760;

--- conflicted
+++ resolved
@@ -2402,12 +2402,8 @@
         );
         return;
       }
-<<<<<<< HEAD
       const errString = e.message ?? e.toString();
       helperToast.error(errString);
-=======
-      helperToast.error(e?.message || 'Something went wrong!');
->>>>>>> 19223d58
     });
   };
   return fn;

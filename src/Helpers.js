--- conflicted
+++ resolved
@@ -50,11 +50,7 @@
 
 const GAS_PRICE_ADJUSTMENT_MAP = {
   [ARBITRUM]: "0",
-<<<<<<< HEAD
   [AVALANCHE]: "3000000000" // 3 gwei
-=======
-  [AVALANCHE]: "3000000000", // 3 gwei
->>>>>>> 772dfe4e
 };
 
 const ARBITRUM_RPC_PROVIDERS = ["https://rpc.ankr.com/arbitrum"];
@@ -2178,13 +2174,9 @@
       token.maxAvailableShort = bigNumberify(0);
       if (token.maxGlobalShortSize.gt(0)) {
         if (token.maxGlobalShortSize.gt(token.globalShortSize)) {
-<<<<<<< HEAD
           token.maxAvailableShort = token.maxGlobalShortSize.sub(
             token.globalShortSize
           );
-=======
-          token.maxAvailableShort = token.maxGlobalShortSize.sub(token.globalShortSize);
->>>>>>> 772dfe4e
         }
       }
 

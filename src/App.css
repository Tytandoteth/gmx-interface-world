--- conflicted
+++ resolved
@@ -873,7 +873,6 @@
   align-items: center;
 }
 
-<<<<<<< HEAD
 a.App-cta.App-header-user-account {
   margin-top: 0;
   margin-right: 0.5rem;
@@ -887,8 +886,6 @@
   margin-left: 10px;
 }
 
-=======
->>>>>>> 693f6970
 .App-header-user-settings {
   display: inline-flex;
   cursor: pointer;

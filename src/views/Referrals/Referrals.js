import "./Referrals.css";
import React from "react";
import { useLocalStorage } from "react-use";
import { useWeb3React } from "@web3-react/core";
import SEO from "../../components/Common/SEO";
import Tab from "../../components/Tab/Tab";
import Loader from "../../components/Common/Loader";
import Footer from "../../Footer";
import { useChainId, getPageTitle, REFERRALS_SELECTED_TAB_KEY, useLocalStorageSerializeKey } from "../../Helpers";
import {
<<<<<<< HEAD
=======
  useChainId,
  getPageTitle,
  REFERRALS_SELECTED_TAB_KEY,
  useLocalStorageSerializeKey,
  isHashZero,
} from "../../Helpers";
import {
>>>>>>> 100b8e5c
  useReferralsData,
  registerReferralCode,
  useCodeOwner,
  useReferrerTier,
  useUserReferralCode,
} from "../../Api/referrals";
import JoinReferralCode from "../../components/Referrals/JoinReferralCode";
import AffiliatesStats from "../../components/Referrals/AffiliatesStats";
import TradersStats from "../../components/Referrals/TradersStats";
import AddAffiliateCode from "../../components/Referrals/AddAffiliateCode";
<<<<<<< HEAD
import { isRecentReferralCodeNotExpired } from "../../components/Referrals/referralsHelper";
=======
import { deserializeSampleStats, isRecentReferralCodeNotExpired } from "../../components/Referrals/referralsHelper";
>>>>>>> 100b8e5c

const TRADERS = "Traders";
const AFFILIATES = "Affiliates";
const TAB_OPTIONS = [TRADERS, AFFILIATES];

function Referrals({ connectWallet, setPendingTxns, pendingTxns }) {
  const { active, account, library } = useWeb3React();
  const { chainId } = useChainId();
  const [activeTab, setActiveTab] = useLocalStorage(REFERRALS_SELECTED_TAB_KEY, TRADERS);
  const { data: referralsData, loading } = useReferralsData(chainId, account);
<<<<<<< HEAD
  const [recentlyAddedCodes, setRecentlyAddedCodes] = useLocalStorageSerializeKey([chainId, "REFERRAL", account], []);
=======
  const [recentlyAddedCodes, setRecentlyAddedCodes] = useLocalStorageSerializeKey([chainId, "REFERRAL", account], [], {
    deserializer: deserializeSampleStats,
  });
>>>>>>> 100b8e5c
  const { userReferralCode, userReferralCodeString } = useUserReferralCode(library, chainId, account);
  const { codeOwner } = useCodeOwner(library, chainId, account, userReferralCode);
  const { referrerTier: traderTier } = useReferrerTier(library, chainId, codeOwner);

  function handleCreateReferralCode(referralCode) {
    return registerReferralCode(chainId, referralCode, library, {
      sentMsg: "Referral code submitted!",
      failMsg: "Referral code creation failed.",
      pendingTxns,
    });
  }

  function renderAffiliatesTab() {
    const isReferralCodeAvailable =
      referralsData?.codes?.length > 0 || recentlyAddedCodes?.filter(isRecentReferralCodeNotExpired).length > 0;
    if (loading) return <Loader />;
    if (isReferralCodeAvailable) {
      return (
        <AffiliatesStats
          referralsData={referralsData}
          handleCreateReferralCode={handleCreateReferralCode}
          setRecentlyAddedCodes={setRecentlyAddedCodes}
          recentlyAddedCodes={recentlyAddedCodes}
          chainId={chainId}
        />
      );
    } else {
      return (
        <AddAffiliateCode
          handleCreateReferralCode={handleCreateReferralCode}
          active={active}
          connectWallet={connectWallet}
          recentlyAddedCodes={recentlyAddedCodes}
          setRecentlyAddedCodes={setRecentlyAddedCodes}
        />
      );
    }
  }

  function renderTradersTab() {
    if (loading) return <Loader />;
<<<<<<< HEAD
    if (!userReferralCodeString || !account) {
=======
    if (isHashZero(userReferralCode) || !account || !userReferralCode) {
>>>>>>> 100b8e5c
      return (
        <JoinReferralCode
          connectWallet={connectWallet}
          active={active}
          setPendingTxns={setPendingTxns}
          pendingTxns={pendingTxns}
        />
      );
    }
    return (
      <TradersStats
        userReferralCodeString={userReferralCodeString}
        chainId={chainId}
        referralsData={referralsData}
        setPendingTxns={setPendingTxns}
        pendingTxns={pendingTxns}
        traderTier={traderTier}
      />
    );
  }

  return (
    <SEO title={getPageTitle("Referrals")}>
      <div className="default-container page-layout Referrals">
        <div className="section-title-block">
          <div className="section-title-icon"></div>
          <div className="section-title-content">
            <div className="Page-title">Referrals</div>
            <div className="Page-description">
              Get fee discounts and earn rebates through the GMX referral program.
              <br />
              For more information, please read the{" "}
              <a target="_blank" rel="noopener noreferrer" href="https://gmxio.gitbook.io/gmx/referrals">
                referral program details
              </a>
              .
            </div>
          </div>
        </div>
        <div className="referral-tab-container">
          <Tab options={TAB_OPTIONS} option={activeTab} setOption={setActiveTab} onChange={setActiveTab} />
        </div>
        {activeTab === AFFILIATES ? renderAffiliatesTab() : renderTradersTab()}
      </div>
      <Footer />
    </SEO>
  );
}

export default Referrals;<|MERGE_RESOLUTION|>--- conflicted
+++ resolved
@@ -6,10 +6,7 @@
 import Tab from "../../components/Tab/Tab";
 import Loader from "../../components/Common/Loader";
 import Footer from "../../Footer";
-import { useChainId, getPageTitle, REFERRALS_SELECTED_TAB_KEY, useLocalStorageSerializeKey } from "../../Helpers";
 import {
-<<<<<<< HEAD
-=======
   useChainId,
   getPageTitle,
   REFERRALS_SELECTED_TAB_KEY,
@@ -17,7 +14,6 @@
   isHashZero,
 } from "../../Helpers";
 import {
->>>>>>> 100b8e5c
   useReferralsData,
   registerReferralCode,
   useCodeOwner,
@@ -28,11 +24,7 @@
 import AffiliatesStats from "../../components/Referrals/AffiliatesStats";
 import TradersStats from "../../components/Referrals/TradersStats";
 import AddAffiliateCode from "../../components/Referrals/AddAffiliateCode";
-<<<<<<< HEAD
-import { isRecentReferralCodeNotExpired } from "../../components/Referrals/referralsHelper";
-=======
 import { deserializeSampleStats, isRecentReferralCodeNotExpired } from "../../components/Referrals/referralsHelper";
->>>>>>> 100b8e5c
 
 const TRADERS = "Traders";
 const AFFILIATES = "Affiliates";
@@ -43,13 +35,9 @@
   const { chainId } = useChainId();
   const [activeTab, setActiveTab] = useLocalStorage(REFERRALS_SELECTED_TAB_KEY, TRADERS);
   const { data: referralsData, loading } = useReferralsData(chainId, account);
-<<<<<<< HEAD
-  const [recentlyAddedCodes, setRecentlyAddedCodes] = useLocalStorageSerializeKey([chainId, "REFERRAL", account], []);
-=======
   const [recentlyAddedCodes, setRecentlyAddedCodes] = useLocalStorageSerializeKey([chainId, "REFERRAL", account], [], {
     deserializer: deserializeSampleStats,
   });
->>>>>>> 100b8e5c
   const { userReferralCode, userReferralCodeString } = useUserReferralCode(library, chainId, account);
   const { codeOwner } = useCodeOwner(library, chainId, account, userReferralCode);
   const { referrerTier: traderTier } = useReferrerTier(library, chainId, codeOwner);
@@ -91,11 +79,7 @@
 
   function renderTradersTab() {
     if (loading) return <Loader />;
-<<<<<<< HEAD
-    if (!userReferralCodeString || !account) {
-=======
     if (isHashZero(userReferralCode) || !account || !userReferralCode) {
->>>>>>> 100b8e5c
       return (
         <JoinReferralCode
           connectWallet={connectWallet}

import React, { useEffect, useRef, useState } from "react";
import { useWeb3React } from "@web3-react/core";

import Card from "../../components/Common/Card";
import SEO from "../../components/Common/SEO";
import Tab from "../../components/Tab/Tab";
import Footer from "../../Footer";
import {
  useChainId,
  getPageTitle,
  formatAmount,
  USD_DECIMALS,
  helperToast,
  formatDate,
  getExplorerUrl,
  shortenAddress,
  bigNumberify,
  REFERRAL_CODE_QUERY_PARAMS,
  MAX_REFERRAL_CODE_LENGTH,
  isHashZero,
  REFERRALS_SELECTED_TAB_KEY,
  useLocalStorageSerializeKey,
  ARBITRUM,
  AVALANCHE,
  useDebounce,
  isAddressZero,
} from "../../Helpers";
import { decodeReferralCode, encodeReferralCode, useReferralsData } from "../../Api/referrals";

import "./Referrals.css";
import {
  getReferralCodeOwner,
  registerReferralCode,
  setTraderReferralCodeByUser,
  useCodeOwner,
  useReferrerTier,
  useUserReferralCode,
} from "../../Api";
import { BiCopy, BiEditAlt, BiInfoCircle, BiErrorCircle } from "react-icons/bi";
import { IoWarningOutline } from "react-icons/io5";
import Tooltip from "../../components/Tooltip/Tooltip";
import { useCopyToClipboard, useLocalStorage } from "react-use";
import Loader from "../../components/Common/Loader";
import Modal from "../../components/Modal/Modal";
import { FiPlus } from "react-icons/fi";
import { getToken, getNativeToken } from "../../data/Tokens";
import Checkbox from "../../components/Checkbox/Checkbox";

const REFERRAL_DATA_MAX_TIME = 60000 * 5; // 5 minutes
const TRADERS = "Traders";
const AFFILIATES = "Affiliates";
const TAB_OPTIONS = [TRADERS, AFFILIATES];
const CODE_REGEX = /^\w+$/; // only number, string and underscore is allowed

function isRecentReferralCodeNotExpired(referralCodeInfo) {
  if (referralCodeInfo.time) {
    return referralCodeInfo.time + REFERRAL_DATA_MAX_TIME > Date.now();
  }
}

async function validateReferralCodeExists(referralCode, chainId) {
  const referralCodeBytes32 = encodeReferralCode(referralCode);
  const referralCodeOwner = await getReferralCodeOwner(chainId, referralCodeBytes32);
  return !isAddressZero(referralCodeOwner);
}

async function getReferralCodeTakenStatus(account, referralCode, chainId) {
  const referralCodeBytes32 = encodeReferralCode(referralCode);
  const [ownerArbitrum, ownerAvax] = await Promise.all([
    getReferralCodeOwner(ARBITRUM, referralCodeBytes32),
    getReferralCodeOwner(AVALANCHE, referralCodeBytes32),
  ]);

  const takenOnArb =
    !isAddressZero(ownerArbitrum) && (ownerArbitrum !== account || (ownerArbitrum === account && chainId === ARBITRUM));
  const takenOnAvax =
    !isAddressZero(ownerAvax) && (ownerAvax !== account || (ownerAvax === account && chainId === AVALANCHE));

  const referralCodeTakenInfo = {
    [ARBITRUM]: takenOnArb,
    [AVALANCHE]: takenOnAvax,
    both: takenOnArb && takenOnAvax,
    ownerArbitrum,
    ownerAvax,
  };

  if (referralCodeTakenInfo.both) {
    return { status: "all", info: referralCodeTakenInfo };
  }
  if (referralCodeTakenInfo[chainId]) {
    return { status: "current", info: referralCodeTakenInfo };
  }
  if (chainId === AVALANCHE ? referralCodeTakenInfo[ARBITRUM] : referralCodeTakenInfo[AVALANCHE]) {
    return { status: "other", info: referralCodeTakenInfo };
  }
  return { status: "none", info: referralCodeTakenInfo };
}

function getTierIdDisplay(tierId) {
  if (!tierId) {
    return "";
  }
  return Number(tierId) + 1;
}

const tierRebateInfo = {
  0: 5,
  1: 10,
  2: 15,
};

const tierDiscountInfo = {
  0: 5,
  1: 10,
  2: 10,
};

const getSampleReferrarStat = (code, ownerOnOtherNetwork, account) => {
  return {
    discountUsd: bigNumberify(0),
    referralCode: code,
    totalRebateUsd: bigNumberify(0),
    tradedReferralsCount: 0,
    registeredReferralsCount: 0,
    trades: 0,
    volume: bigNumberify(0),
    time: Date.now(),
    ownerOnOtherChain: {
      code: encodeReferralCode(code),
      codeString: code,
      owner: undefined,
      isTaken: !isAddressZero(ownerOnOtherNetwork),
      isTakenByCurrentUser:
        !isAddressZero(ownerOnOtherNetwork) && ownerOnOtherNetwork.toLowerCase() === account.toLowerCase(),
    },
  };
};

function getUSDValue(value) {
  return `$${formatAmount(value, USD_DECIMALS, 4, true, "0.00")}`;
}

function getCodeError(value) {
  const trimmedValue = value.trim();
  if (!trimmedValue) return "";

  if (trimmedValue.length > MAX_REFERRAL_CODE_LENGTH) {
    return `The referral code can't be more than ${MAX_REFERRAL_CODE_LENGTH} characters.`;
  }

  if (!CODE_REGEX.test(trimmedValue)) {
    return "Only letters, numbers and underscores are allowed.";
  }
  return "";
}

function Referrals({ connectWallet, setPendingTxns, pendingTxns }) {
  const { active, account, library, chainId: chainIdWithoutLocalStorage } = useWeb3React();
  const { chainId } = useChainId();
  const [activeTab, setActiveTab] = useLocalStorage(REFERRALS_SELECTED_TAB_KEY, TRADERS);
  const { data: referralsData, loading } = useReferralsData(chainIdWithoutLocalStorage, account);
  const [recentlyAddedCodes, setRecentlyAddedCodes] = useLocalStorageSerializeKey([chainId, "REFERRAL", account], []);
  const { userReferralCode } = useUserReferralCode(library, chainId, account);
  const { codeOwner } = useCodeOwner(library, chainId, account, userReferralCode);
  const { referrerTier: traderTier } = useReferrerTier(library, chainId, codeOwner);

  let referralCodeInString;
  if (userReferralCode && !isHashZero(userReferralCode)) {
    referralCodeInString = decodeReferralCode(userReferralCode);
  }

  function handleCreateReferralCode(code) {
    const referralCodeHex = encodeReferralCode(code);
    return registerReferralCode(chainId, referralCodeHex, {
      library,
      sentMsg: "Referral code submitted!",
      failMsg: "Referral code creation failed.",
      pendingTxns,
    });
  }

  function renderAffiliatesTab() {
    if (!account)
      return (
        <CreateReferralCode
          account={account}
          isWalletConnected={active}
          handleCreateReferralCode={handleCreateReferralCode}
          library={library}
          chainId={chainId}
          setPendingTxns={setPendingTxns}
          pendingTxns={pendingTxns}
          referralsData={referralsData}
          connectWallet={connectWallet}
          recentlyAddedCodes={recentlyAddedCodes}
          setRecentlyAddedCodes={setRecentlyAddedCodes}
        />
      );
    if (loading) return <Loader />;
    if (referralsData.codes?.length > 0 || recentlyAddedCodes.filter(isRecentReferralCodeNotExpired).length > 0) {
      return (
        <AffiliatesInfo
          account={account}
          active={active}
          referralsData={referralsData}
          handleCreateReferralCode={handleCreateReferralCode}
          setRecentlyAddedCodes={setRecentlyAddedCodes}
          recentlyAddedCodes={recentlyAddedCodes}
          chainId={chainId}
          library={library}
          setPendingTxns={setPendingTxns}
          pendingTxns={pendingTxns}
        />
      );
    } else {
      return (
        <CreateReferralCode
          account={account}
          isWalletConnected={active}
          handleCreateReferralCode={handleCreateReferralCode}
          library={library}
          chainId={chainId}
          setPendingTxns={setPendingTxns}
          pendingTxns={pendingTxns}
          referralsData={referralsData}
          connectWallet={connectWallet}
          recentlyAddedCodes={recentlyAddedCodes}
          setRecentlyAddedCodes={setRecentlyAddedCodes}
        />
      );
    }
  }

  function renderTradersTab() {
    if (!account)
      return (
        <JoinReferralCode
          account={account}
          connectWallet={connectWallet}
          isWalletConnected={active}
          library={library}
          chainId={chainId}
          setPendingTxns={setPendingTxns}
          pendingTxns={pendingTxns}
        />
      );
    if (!referralsData) return <Loader />;
    if (!referralCodeInString) {
      return (
        <JoinReferralCode
          account={account}
          connectWallet={connectWallet}
          isWalletConnected={active}
          library={library}
          chainId={chainId}
          setPendingTxns={setPendingTxns}
          pendingTxns={pendingTxns}
        />
      );
    }

    return (
<<<<<<< HEAD
      <ReferralRebates
=======
      <TradersInfo
>>>>>>> 35752cf0
        account={account}
        referralCodeInString={referralCodeInString}
        chainId={chainId}
        library={library}
        referralsData={referralsData}
        setPendingTxns={setPendingTxns}
        pendingTxns={pendingTxns}
        traderTier={traderTier}
      />
    );
  }

  return (
    <SEO title={getPageTitle("Referrals")}>
      <div className="default-container page-layout">
        <div className="referral-tab-container">
          <Tab options={TAB_OPTIONS} option={activeTab} setOption={setActiveTab} onChange={setActiveTab} />
        </div>
        {activeTab === AFFILIATES ? renderAffiliatesTab() : renderTradersTab()}
      </div>
      <Footer />
    </SEO>
  );
}

function CreateReferralCode({
  account,
  handleCreateReferralCode,
  isWalletConnected,
  connectWallet,
  setRecentlyAddedCodes,
  recentlyAddedCodes,
  chainId,
}) {
  const [referralCode, setReferralCode] = useState("");
  const [isProcessing, setIsProcessing] = useState(false);
  const [confirmCreateReferralCode, setConfirmCreateReferralCode] = useState(false);
  const [error, setError] = useState("");
  const [isChecked, setIsChecked] = useState(false);

  const [referralCodeCheckStatus, setReferralCodeCheckStatus] = useState("ok");
  const debouncedReferralCode = useDebounce(referralCode, 300);

  useEffect(() => {
    let cancelled = false;
    const checkCodeTakenStatus = async () => {
      if (error || error.length > 0) {
        setReferralCodeCheckStatus("ok");
        return;
      }
      const { status: takenStatus } = await getReferralCodeTakenStatus(account, debouncedReferralCode, chainId);
      // ignore the result if the referral code to check has changed
      if (cancelled) {
        return;
      }
      if (takenStatus === "none") {
        setReferralCodeCheckStatus("ok");
      } else {
        setReferralCodeCheckStatus("taken");
      }
    };
    setReferralCodeCheckStatus("checking");
    checkCodeTakenStatus();
    return () => {
      cancelled = true;
    };
  }, [account, debouncedReferralCode, error, chainId]);

  function getButtonError() {
    if (!referralCode || referralCode.length === 0) {
      return "Enter a code";
    }
    if (referralCodeCheckStatus === "taken") {
      return "Code already taken";
    }
    if (referralCodeCheckStatus === "checking") {
      return "Checking code...";
    }

    return false;
  }

  const buttonError = getButtonError();

  function getPrimaryText() {
    if (buttonError) {
      return buttonError;
    }

    if (isProcessing) {
      return `Creating...`;
    }

    return "Create";
  }
  function isPrimaryEnabled() {
    if (buttonError) {
      return false;
    }
    if (isChecked) {
      return true;
    }
    if (error || isProcessing) {
      return false;
    }
    return true;
  }

  async function handleSubmit(event) {
    event.preventDefault();
    setIsProcessing(true);
    const { status: takenStatus, info: takenInfo } = await getReferralCodeTakenStatus(account, referralCode, chainId);
    if (takenStatus === "all" || takenStatus === "current") {
      setError(`Referral code is taken.`);
      setIsProcessing(false);
    }
    if (takenStatus === "other") {
      setError(`Referral code is taken on ${chainId === AVALANCHE ? "Arbitrum" : "Avalanche"}`);
      setConfirmCreateReferralCode(true);
      setIsProcessing(false);
    }

    if (takenStatus === "none" || (takenStatus === "other" && isChecked)) {
      const ownerOnOtherNetwork = takenInfo[chainId === ARBITRUM ? "ownerAvax" : "ownerArbitrum"];
      setIsProcessing(true);
      try {
        const tx = await handleCreateReferralCode(referralCode);
        const receipt = await tx.wait();
        if (receipt.status === 1) {
          recentlyAddedCodes.push(getSampleReferrarStat(referralCode, ownerOnOtherNetwork, account));
          helperToast.success("Referral code created!");
          setRecentlyAddedCodes(recentlyAddedCodes);
          setReferralCode("");
        }
      } catch (err) {
        console.error(err);
      } finally {
        setIsProcessing(false);
      }
    }
  }

  return (
    <div className="referral-card section-center mt-large">
      <h2 className="title">Generate Referral Code</h2>
      <p className="sub-title">
        Looks like you don't have a referral code to share. <br /> Create one now and start earning rebates!
      </p>
      <div className="card-action">
        {isWalletConnected ? (
          <form onSubmit={handleSubmit}>
            <input
              type="text"
              value={referralCode}
              disabled={isProcessing}
              className={`text-input ${!error && "mb-sm"}`}
              placeholder="Enter a code"
              onChange={({ target }) => {
                let { value } = target;
                setReferralCode(value);
                setError(getCodeError(value));
              }}
            />
            {error && (
              <p className="error" style={{ textAlign: "left" }}>
                {error}
              </p>
            )}
            {confirmCreateReferralCode && (
              <div className="confirm-checkbox">
                <Checkbox isChecked={isChecked} setIsChecked={setIsChecked}>
                  Confirm creating referral code
                </Checkbox>
              </div>
            )}
            <button className="App-cta Exchange-swap-button" type="submit" disabled={!isPrimaryEnabled()}>
              {getPrimaryText()}
            </button>
          </form>
        ) : (
          <button className="App-cta Exchange-swap-button" type="submit" onClick={connectWallet}>
            Connect Wallet
          </button>
        )}
      </div>
    </div>
  );
}

function AffiliatesInfo({
  account,
  referralsData,
  handleCreateReferralCode,
  chainId,
  setRecentlyAddedCodes,
  recentlyAddedCodes,
}) {
  const [referralCode, setReferralCode] = useState("");
  const [isAdding, setIsAdding] = useState(false);
  const [isChecked, setIsChecked] = useState(false);

  const [confirmCreateReferralCode, setConfirmCreateReferralCode] = useState(false);
  const [isAddReferralCodeModalOpen, setIsAddReferralCodeModalOpen] = useState(false);
  const [error, setError] = useState("");
  const addNewModalRef = useRef(null);

  const [referralCodeCheckStatus, setReferralCodeCheckStatus] = useState("ok");
  const debouncedReferralCode = useDebounce(referralCode, 300);

  useEffect(() => {
    let cancelled = false;
    const checkCodeTakenStatus = async () => {
      if (error || error.length > 0) {
        setReferralCodeCheckStatus("ok");
        return;
      }
      const { status: takenStatus } = await getReferralCodeTakenStatus(account, referralCode, chainId);

      // ignore the result if the referral code to check has changed
      if (cancelled) {
        return;
      }
      if (takenStatus === "none") {
        setReferralCodeCheckStatus("ok");
      } else {
        setReferralCodeCheckStatus("taken");
      }
    };
    setReferralCodeCheckStatus("checking");
    checkCodeTakenStatus();
    return () => {
      cancelled = true;
    };
  }, [account, debouncedReferralCode, error, chainId, referralCode]);

  function getButtonError() {
    if (!referralCode || referralCode.length === 0) {
      return "Enter a code";
    }
    if (referralCodeCheckStatus === "taken") {
      return "Code already taken";
    }
    if (referralCodeCheckStatus === "checking") {
      return "Checking code...";
    }

    return false;
  }

  const buttonError = getButtonError();

  function getPrimaryText() {
    if (buttonError) {
      return buttonError;
    }

    if (isAdding) {
      return `Creating...`;
    }

    return "Create";
  }
  function isPrimaryEnabled() {
    if (buttonError) {
      return false;
    }

    if (isChecked) {
      return true;
    }

    if (error || isAdding) {
      return false;
    }
    return true;
  }

  const [, copyToClipboard] = useCopyToClipboard();
  const open = () => setIsAddReferralCodeModalOpen(true);
  const close = () => {
    setReferralCode("");
    setIsAdding(false);
    setError("");
    setConfirmCreateReferralCode(false);
    setIsChecked(false);
    setIsAddReferralCodeModalOpen(false);
  };

  async function handleSubmit(event) {
    event.preventDefault();
    setIsAdding(true);
    const { status: takenStatus, info: takenInfo } = await getReferralCodeTakenStatus(account, referralCode, chainId);

    if (takenStatus === "all" || takenStatus === "current") {
      setError(`Referral code is taken.`);
      setIsAdding(false);
    }
    if (takenStatus === "other") {
      setError(`Referral code is taken on ${chainId === AVALANCHE ? "Arbitrum" : "Avalanche"}`);
      setConfirmCreateReferralCode(true);
      setIsAdding(false);
    }

    if (takenStatus === "none" || (takenStatus === "other" && isChecked)) {
      const ownerOnOtherNetwork = takenInfo[chainId === ARBITRUM ? "ownerAvax" : "ownerArbitrum"];
      setIsAdding(true);
      try {
        const tx = await handleCreateReferralCode(referralCode);
        close();
        const receipt = await tx.wait();
        if (receipt.status === 1) {
          recentlyAddedCodes.push(getSampleReferrarStat(referralCode, ownerOnOtherNetwork, account));
          helperToast.success("Referral code created!");
          setRecentlyAddedCodes(recentlyAddedCodes);
          setReferralCode("");
        }
      } catch (err) {
        console.error(err);
      } finally {
        setIsAdding(false);
      }
    }
  }

  let { cumulativeStats, referrerTotalStats, discountDistributions, referrerTierInfo } = referralsData;
  const finalReferrerTotalStats = recentlyAddedCodes.filter(isRecentReferralCodeNotExpired).reduce((acc, cv) => {
    const addedCodes = referrerTotalStats.map((c) => c.referralCode.trim());
    if (!addedCodes.includes(cv.referralCode)) {
      acc = acc.concat(cv);
    }
    return acc;
  }, referrerTotalStats);

  const tierId = referrerTierInfo?.tierId;
  let referrerRebates = bigNumberify(0);
  if (cumulativeStats && cumulativeStats.rebates && cumulativeStats.discountUsd) {
    referrerRebates = cumulativeStats.rebates.sub(cumulativeStats.discountUsd);
  }

  return (
    <div className="referral-body-container">
      <div className="referral-stats">
        <InfoCard
          label="Total Traders Referred"
          tooltipText="Amount of traders you referred."
          data={cumulativeStats?.registeredReferralsCount || "0"}
        />
        <InfoCard
          label="Total Trading Volume"
          tooltipText="Volume traded by your referred traders."
          data={getUSDValue(cumulativeStats?.volume)}
        />
        <InfoCard
          label="Total Rebates"
          tooltipText="Rebates earned by this account as an affiliate."
          data={getUSDValue(referrerRebates)}
        />
      </div>
      <div className="list">
        <Modal
          className="Connect-wallet-modal"
          isVisible={isAddReferralCodeModalOpen}
          setIsVisible={close}
          label="Create Referral Code"
          onAfterOpen={() => addNewModalRef.current?.focus()}
        >
          <div className="edit-referral-modal">
            <form onSubmit={handleSubmit}>
              <input
                disabled={isAdding}
                ref={addNewModalRef}
                type="text"
                placeholder="Enter referral code"
                className={`text-input ${!error && "mb-sm"}`}
                value={referralCode}
                onChange={(e) => {
                  const { value } = e.target;
                  setReferralCode(value);
                  setError(getCodeError(value));
                }}
              />
              {error && <p className="error">{error}</p>}
              {confirmCreateReferralCode && (
                <div className="confirm-checkbox">
                  <Checkbox isChecked={isChecked} setIsChecked={setIsChecked}>
                    Confirm creating referral code
                  </Checkbox>
                </div>
              )}
              <button type="submit" className="App-cta Exchange-swap-button" disabled={!isPrimaryEnabled()}>
                {getPrimaryText()}
              </button>
            </form>
          </div>
        </Modal>
        <Card
          title={
            <div className="referral-table-header">
              <p className="title">
                Referral Codes{" "}
                <span className="sub-title">
                  {referrerTierInfo && `Tier ${getTierIdDisplay(tierId)} (${tierRebateInfo[tierId]}% rebate)`}
                </span>
              </p>
              <button className="transparent-btn" onClick={open}>
                <FiPlus /> <span className="ml-small">Create</span>
              </button>
            </div>
          }
        >
          <div className="table-wrapper">
            <table className="referral-table">
              <thead>
                <tr>
                  <th className="table-head" scope="col">
                    Referral Code
                  </th>
                  <th className="table-head" scope="col">
                    Total Volume
                  </th>
                  <th className="table-head" scope="col">
                    Traders Referred
                  </th>
                  <th className="table-head" scope="col">
                    Total Rebates
                  </th>
                </tr>
              </thead>
              <tbody>
                {finalReferrerTotalStats.map((stat, index) => {
                  const ownerOnOtherChain = stat?.ownerOnOtherChain;
                  let referrerRebate = bigNumberify(0);
                  if (stat && stat.totalRebateUsd && stat.totalRebateUsd.sub && stat.discountUsd) {
                    referrerRebate = stat.totalRebateUsd.sub(stat.discountUsd);
                  }
                  return (
                    <tr key={index}>
                      <td data-label="Referral Code">
                        <div className="table-referral-code">
                          <div
                            onClick={() => {
                              copyToClipboard(
                                `https://gmx.io/trade?${REFERRAL_CODE_QUERY_PARAMS}=${stat.referralCode}`
                              );
                              helperToast.success("Referral link copied to your clipboard");
                            }}
                            className="referral-code copy-icon"
                          >
                            <span>{stat.referralCode}</span>
                            <BiCopy />
                          </div>
                          {ownerOnOtherChain && !ownerOnOtherChain?.isTaken && (
                            <div className="info">
                              <Tooltip
                                position="right"
                                handle={<IoWarningOutline color="#ffba0e" size={16} />}
                                renderContent={() => (
                                  <div>
                                    This code is not yet registered on{" "}
                                    {chainId === AVALANCHE ? "Arbitrum" : "Avalanche"}, you will not receive rebates
                                    from traders using this code on {chainId === AVALANCHE ? "Arbitrum" : "Avalanche"}.
                                    <br />
                                    <br />
                                    Switch your network to create this code on{" "}
                                    {chainId === AVALANCHE ? "Arbitrum" : "Avalanche"}.
                                  </div>
                                )}
                              />
                            </div>
                          )}
                          {ownerOnOtherChain && ownerOnOtherChain?.isTaken && !ownerOnOtherChain?.isTakenByCurrentUser && (
                            <div className="info">
                              <Tooltip
                                position="right"
                                handle={<BiErrorCircle color="#e82e56" size={16} />}
                                renderContent={() => (
                                  <div>
                                    This code has been taken by someone else on{" "}
                                    {chainId === AVALANCHE ? "Arbitrum" : "Avalanche"}, you will not receive rebates
                                    from traders using this code on {chainId === AVALANCHE ? "Arbitrum" : "Avalanche"}.
                                  </div>
                                )}
                              />
                            </div>
                          )}
                        </div>
                      </td>
                      <td data-label="Total Volume">{getUSDValue(stat.volume)}</td>
                      <td data-label="Traders Referred">{stat.registeredReferralsCount}</td>
                      <td data-label="Total Rebates">{getUSDValue(referrerRebate)}</td>
                    </tr>
                  );
                })}
              </tbody>
            </table>
          </div>
        </Card>
      </div>
      {discountDistributions?.length > 0 ? (
        <div className="reward-history">
          <Card title="Rebates Distribution History" tooltipText="Rebates are airdropped weekly.">
            <div className="table-wrapper">
              <table className="referral-table">
                <thead>
                  <tr>
                    <th className="table-head" scope="col">
                      Date
                    </th>
                    <th className="table-head" scope="col">
                      Amount
                    </th>
                    <th className="table-head" scope="col">
                      Transaction
                    </th>
                  </tr>
                </thead>
                <tbody>
                  {discountDistributions.map((rebate, index) => {
                    let tokenInfo;
                    try {
                      tokenInfo = getToken(chainId, rebate.token);
                    } catch {
                      tokenInfo = getNativeToken(chainId);
                    }
                    const explorerURL = getExplorerUrl(chainId);
                    return (
                      <tr key={index}>
                        <td className="table-head" data-label="Date">
                          {formatDate(rebate.timestamp)}
                        </td>
                        <td className="table-head" data-label="Amount">
                          {formatAmount(rebate.amount, tokenInfo.decimals, 4, true)} {tokenInfo.symbol}
                        </td>
                        <td className="table-head" data-label="Transaction">
                          <a
                            target="_blank"
                            rel="noopener noreferrer"
                            href={explorerURL + `tx/${rebate.transactionHash}`}
                          >
                            {shortenAddress(rebate.transactionHash, 13)}
                          </a>
                        </td>
                      </tr>
                    );
                  })}
                </tbody>
              </table>
            </div>
          </Card>
        </div>
      ) : (
        <EmptyMessage tooltipText="Rebates are airdropped weekly." message="No rebates distribution history yet." />
      )}
    </div>
  );
}

<<<<<<< HEAD
function ReferralRebates({
=======
function TradersInfo({
>>>>>>> 35752cf0
  account,
  referralsData,
  traderTier,
  chainId,
  library,
  referralCodeInString,
  setPendingTxns,
  pendingTxns,
}) {
  const { referralTotalStats, rebateDistributions } = referralsData;
  const [isEditModalOpen, setIsEditModalOpen] = useState(false);
  const [referralCodeExists, setReferralCodeExists] = useState(true);
  const [isValidating, setIsValidating] = useState(false);
  const [editReferralCode, setEditReferralCode] = useState("");
  const [isUpdateSubmitting, setIsUpdateSubmitting] = useState(false);
  const [error, setError] = useState("");
  const editModalRef = useRef(null);
  const debouncedEditReferralCode = useDebounce(editReferralCode, 300);

  const open = () => setIsEditModalOpen(true);
  const close = () => {
    setEditReferralCode("");
    setIsUpdateSubmitting(false);
    setError("");
    setIsEditModalOpen(false);
  };
  function handleUpdateReferralCode(event) {
    event.preventDefault();
    setIsUpdateSubmitting(true);
    const referralCodeHex = encodeReferralCode(editReferralCode);
    return setTraderReferralCodeByUser(chainId, referralCodeHex, {
      library,
      account,
      successMsg: `Referral code updated!`,
      failMsg: "Referral code updated failed.",
      setPendingTxns,
      pendingTxns,
    })
      .then(() => {
        setIsEditModalOpen(false);
      })
      .finally(() => {
        setIsUpdateSubmitting(false);
      });
  }
  function getPrimaryText() {
    if (editReferralCode === referralCodeInString) {
      return "Referral code is same";
    }
    if (isUpdateSubmitting) {
      return "Updating...";
    }
    if (debouncedEditReferralCode === "") {
      return "Enter Referral Code";
    }
    if (isValidating) {
      return `Checking code...`;
    }
    if (!referralCodeExists) {
      return `Referral Code does not exist`;
    }

    return "Update";
  }
  function isPrimaryEnabled() {
<<<<<<< HEAD
    if (debouncedEditReferralCode === "" || isUpdateSubmitting || isValidating || !referralCodeExists) {
=======
    if (
      debouncedEditReferralCode === "" ||
      isUpdateSubmitting ||
      isValidating ||
      !isReferralCodeValid ||
      editReferralCode === referralCodeInString
    ) {
>>>>>>> 35752cf0
      return false;
    }
    return true;
  }

  useEffect(() => {
    let cancelled = false;
    async function checkReferralCode() {
      if (debouncedEditReferralCode === "" || !CODE_REGEX.test(debouncedEditReferralCode)) {
        setIsValidating(false);
        setReferralCodeExists(false);
        return;
      }

      setIsValidating(true);
      const codeExists = await validateReferralCodeExists(debouncedEditReferralCode, chainId);
      if (!cancelled) {
        setReferralCodeExists(codeExists);
        setIsValidating(false);
      }
    }
    checkReferralCode();
    return () => {
      cancelled = true;
    };
  }, [debouncedEditReferralCode, chainId]);

  return (
    <div className="rebate-container">
      <div className="referral-stats">
        <InfoCard
          label="Total Trading Volume"
          tooltipText="Volume traded by this account with an active referral code."
          data={getUSDValue(referralTotalStats?.volume)}
        />
        <InfoCard
          label="Total Rebates"
          tooltipText="Rebates earned by this account as a trader."
          data={getUSDValue(referralTotalStats?.discountUsd)}
        />
        <InfoCard
          label="Active Referral Code"
          data={
            <div className="active-referral-code">
              <div className="edit">
                <span>{referralCodeInString}</span>
                <BiEditAlt onClick={open} />
              </div>
              {traderTier && (
                <div className="tier">
                  <span>Tier {`${getTierIdDisplay(traderTier)} (${tierDiscountInfo[traderTier]}% discount)`}</span>
                  <a href="https://gmxio.gitbook.io/gmx/" target="_blank" rel="noopener noreferrer">
                    <BiInfoCircle size={14} />
                  </a>
                </div>
              )}
            </div>
          }
        />
        <Modal
          className="Connect-wallet-modal"
          isVisible={isEditModalOpen}
          setIsVisible={close}
          label="Edit Referral Code"
          onAfterOpen={() => editModalRef.current?.focus()}
        >
          <div className="edit-referral-modal">
            <form onSubmit={handleUpdateReferralCode}>
              <input
                ref={editModalRef}
                disabled={isUpdateSubmitting}
                type="text"
                placeholder="Enter referral code"
                className={`text-input ${!error && "mb-sm"}`}
                value={editReferralCode}
                onChange={({ target }) => {
                  const { value } = target;
                  setEditReferralCode(value);
                  setError(getCodeError(value));
                }}
              />
              {error && <p className="error">{error}</p>}
              <button type="submit" className="App-cta Exchange-swap-button" disabled={!isPrimaryEnabled()}>
                {getPrimaryText()}
              </button>
            </form>
          </div>
        </Modal>
      </div>
      {rebateDistributions.length > 0 ? (
        <div className="reward-history">
          <Card title="Rebates Distribution History" tooltipText="Rebates are airdropped weekly.">
            <div className="table-wrapper">
              <table className="referral-table">
                <thead>
                  <tr>
                    <th className="table-head" scope="col">
                      Date
                    </th>
                    <th className="table-head" scope="col">
                      Amount
                    </th>
                    <th className="table-head" scope="col">
                      Transaction
                    </th>
                  </tr>
                </thead>
                <tbody>
                  {rebateDistributions.map((rebate, index) => {
                    let tokenInfo;
                    try {
                      tokenInfo = getToken(chainId, rebate.token);
                    } catch {
                      tokenInfo = getNativeToken(chainId);
                    }
                    const explorerURL = getExplorerUrl(chainId);
                    return (
                      <tr key={index}>
                        <td data-label="Date">{formatDate(rebate.timestamp)}</td>
                        <td data-label="Amount">
                          {formatAmount(rebate.amount, tokenInfo.decimals, 4, true)} {tokenInfo.symbol}
                        </td>
                        <td data-label="Transaction">
                          <a
                            target="_blank"
                            rel="noopener noreferrer"
                            href={explorerURL + `tx/${rebate.transactionHash}`}
                          >
                            {shortenAddress(rebate.transactionHash, 20)}
                          </a>
                        </td>
                      </tr>
                    );
                  })}
                </tbody>
              </table>
            </div>
          </Card>
        </div>
      ) : (
        <EmptyMessage message="No rebates distribution history yet." tooltipText="Rebates are airdropped weekly." />
      )}
    </div>
  );
}

function JoinReferralCode({
  isWalletConnected,
  account,
  chainId,
  library,
  connectWallet,
  setPendingTxns,
  pendingTxns,
}) {
  const [referralCode, setReferralCode] = useState("");
  const [isSubmitting, setIsSubmitting] = useState(false);
  const [isJoined, setIsJoined] = useState(false);
  const [error, setError] = useState("");
  function handleSetTraderReferralCode(event, code) {
    event.preventDefault();
    setIsSubmitting(true);
    const referralCodeHex = encodeReferralCode(code);
    return setTraderReferralCodeByUser(chainId, referralCodeHex, {
      library,
      account,
      successMsg: `Referral code added!`,
      failMsg: "Adding referral code failed.",
      setPendingTxns,
      pendingTxns,
    })
      .then((res) => {
        setIsJoined(true);
      })
      .finally(() => {
        setIsSubmitting(false);
      });
  }
  //
  if (isJoined) return <Loader />;
  return (
    <div className="referral-card section-center mt-large">
      <h2 className="title">Enter Referral Code</h2>
      <p className="sub-title">Please input a referral code to benefit from fee discounts.</p>
      <div className="card-action">
        {isWalletConnected ? (
          <form onSubmit={(e) => handleSetTraderReferralCode(e, referralCode)}>
            <input
              type="text"
              value={referralCode}
              disabled={isSubmitting}
              className={`text-input ${!error && "mb-sm"}`}
              placeholder="Enter a code"
              onChange={({ target }) => {
                let { value } = target;
                setReferralCode(value);
                setError(getCodeError(value));
              }}
            />
            {error && (
              <p className="error" style={{ textAlign: "left" }}>
                {error}
              </p>
            )}
            <button
              className="App-cta Exchange-swap-button"
              type="submit"
              disabled={!referralCode.trim() || isSubmitting}
            >
              {isSubmitting ? "Submitting.." : "Submit"}
            </button>
          </form>
        ) : (
          <button className="App-cta Exchange-swap-button" type="submit" onClick={connectWallet}>
            Connect Wallet
          </button>
        )}
      </div>
    </div>
  );
}

function InfoCard({ label, data, tooltipText, toolTipPosition = "right-bottom" }) {
  return (
    <div className="info-card">
      <div className="card-details">
        <h3 className="label">
          {tooltipText ? (
            <Tooltip handle={label} position={toolTipPosition} renderContent={() => tooltipText} />
          ) : (
            label
          )}
        </h3>
        <div className="data">{data}</div>
      </div>
    </div>
  );
}

function EmptyMessage({ message = "", tooltipText }) {
  return (
    <div className="empty-message">
      {tooltipText ? (
        <Tooltip handle={<p>{message}</p>} position="center-bottom" renderContent={() => tooltipText} />
      ) : (
        <p>{message}</p>
      )}
    </div>
  );
}

export default Referrals;<|MERGE_RESOLUTION|>--- conflicted
+++ resolved
@@ -260,11 +260,7 @@
     }
 
     return (
-<<<<<<< HEAD
-      <ReferralRebates
-=======
       <TradersInfo
->>>>>>> 35752cf0
         account={account}
         referralCodeInString={referralCodeInString}
         chainId={chainId}
@@ -822,11 +818,7 @@
   );
 }
 
-<<<<<<< HEAD
-function ReferralRebates({
-=======
 function TradersInfo({
->>>>>>> 35752cf0
   account,
   referralsData,
   traderTier,
@@ -874,7 +866,7 @@
   }
   function getPrimaryText() {
     if (editReferralCode === referralCodeInString) {
-      return "Referral code is same";
+      return "Referral Code is same";
     }
     if (isUpdateSubmitting) {
       return "Updating...";
@@ -892,17 +884,13 @@
     return "Update";
   }
   function isPrimaryEnabled() {
-<<<<<<< HEAD
-    if (debouncedEditReferralCode === "" || isUpdateSubmitting || isValidating || !referralCodeExists) {
-=======
     if (
       debouncedEditReferralCode === "" ||
       isUpdateSubmitting ||
       isValidating ||
-      !isReferralCodeValid ||
+      !referralCodeExists ||
       editReferralCode === referralCodeInString
     ) {
->>>>>>> 35752cf0
       return false;
     }
     return true;

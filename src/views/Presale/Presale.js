<<<<<<< HEAD
import React, { useEffect, useState } from 'react'
import { useWeb3React } from '@web3-react/core'
import useSWR from 'swr'
import { ethers } from 'ethers'
import cx from 'classnames'
=======
import React, { useEffect, useState } from "react";
import { useWeb3React } from "@web3-react/core";
import useSWR from "swr";
import { ethers } from "ethers";
import cx from "classnames";
>>>>>>> bdbab970

import Treasury from "../../abis/Treasury.json";
import Token from "../../abis/Token.json";
import GMT from "../../abis/GMT.json";

import { ImCheckboxUnchecked, ImCheckboxChecked } from "react-icons/im";

import {
  getInjectedConnector,
  useEagerConnect,
  useInactiveListener,
  fetcher,
  formatAmount,
  numberWithCommas,
  getExplorerUrl,
  helperToast,
  CHAIN_ID,
<<<<<<< HEAD
} from '../../Helpers'
import { getContract } from '../../Addresses'

import './Presale.css'
=======
} from "../../Helpers";
import { getContract } from "../../Addresses";

import "./Presale.css";
>>>>>>> bdbab970

const PRECISION = 1000000;

export default function Presale() {
<<<<<<< HEAD
  const hardCap = ethers.BigNumber.from('900000000000000000000000')

  const [busdQty, setBusdQty] = useState('0')
  const [isApproving, setIsApproving] = useState(false)
  const [busdQtyInput, setBusdQtyInput] = useState('')
=======
  const hardCap = ethers.BigNumber.from("900000000000000000000000");

  const [busdQty, setBusdQty] = useState("0");
  const [isApproving, setIsApproving] = useState(false);
  const [busdQtyInput, setBusdQtyInput] = useState("");
>>>>>>> bdbab970

  const { connector, activate, active, account, library } = useWeb3React();
  const [activatingConnector, setActivatingConnector] = useState();
  useEffect(() => {
    if (activatingConnector && activatingConnector === connector) {
<<<<<<< HEAD
      setActivatingConnector(undefined)
    }
  }, [activatingConnector, connector])
  const triedEager = useEagerConnect()
  useInactiveListener(!triedEager || !!activatingConnector)
  const activateMetamask = async () => {
    activate(getInjectedConnector(), e => {
      helperToast.error(e.toString())
    })
  }

  const treasury = getContract(CHAIN_ID, 'Treasury')
  const busd = getContract(CHAIN_ID, 'BUSD')
  const gmt = getContract(CHAIN_ID, 'GMT')
=======
      setActivatingConnector(undefined);
    }
  }, [activatingConnector, connector]);
  const triedEager = useEagerConnect();
  useInactiveListener(!triedEager || !!activatingConnector);
  const activateMetamask = async () => {
    activate(getInjectedConnector(), (e) => {
      helperToast.error(e.toString());
    });
  };

  const treasury = getContract(CHAIN_ID, "Treasury");
  const busd = getContract(CHAIN_ID, "BUSD");
  const gmt = getContract(CHAIN_ID, "GMT");
>>>>>>> bdbab970

  const { data: busdReceived, mutate: updateBusdReceived } = useSWR([active, treasury, "busdReceived"], {
    fetcher: fetcher(library, Treasury),
  });
  const { data: busdBalance, mutate: updateBusdBalance } = useSWR([active, busd, "balanceOf", account], {
    fetcher: fetcher(library, Token),
  });
  const { data: busdAllowance, mutate: updateBusdAllowance } = useSWR([active, busd, "allowance", account, treasury], {
    fetcher: fetcher(library, Token),
  });
  const { data: gmtBalance, mutate: updateGmtBalance } = useSWR([active, gmt, "balanceOf", account], {
    fetcher: fetcher(library, GMT),
  });
  const { data: busdSent, mutate: updateBusdSent } = useSWR([active, treasury, "swapAmounts", account], {
    fetcher: fetcher(library, Treasury),
  });
  const { data: inWhitelist, mutate: updateInWhitelist } = useSWR([active, treasury, "swapWhitelist", account], {
    fetcher: fetcher(library, Treasury),
  });

  let busdRemaining;
  if (inWhitelist && busdSent) {
<<<<<<< HEAD
    busdRemaining = ethers.BigNumber.from('2000000000000000000000').sub(busdSent)
=======
    busdRemaining = ethers.BigNumber.from("2000000000000000000000").sub(busdSent);
>>>>>>> bdbab970
  }

  let hardCapRemaining;
  if (busdReceived) {
    hardCapRemaining = hardCap.sub(busdReceived);
  }

  let maxBusd;
  if (busdRemaining && busdBalance) {
    maxBusd = busdRemaining.lt(busdBalance) ? busdRemaining : busdBalance;
  }

  if (hardCapRemaining && maxBusd) {
    maxBusd = hardCapRemaining.lt(maxBusd) ? hardCapRemaining : maxBusd;
  }

<<<<<<< HEAD
  let gmtAmount = ethers.BigNumber.from('0')
  if (busdQty !== '0') {
    gmtAmount = ethers.BigNumber.from(busdQty)
      .mul(PRECISION)
      .div(4.5 * PRECISION)
      .toString()
=======
  let gmtAmount = ethers.BigNumber.from("0");
  if (busdQty !== "0") {
    gmtAmount = ethers.BigNumber.from(busdQty)
      .mul(PRECISION)
      .div(4.5 * PRECISION)
      .toString();
>>>>>>> bdbab970
  }

  useEffect(() => {
    if (active) {
      library.on("block", () => {
        updateBusdReceived(undefined, true);
        updateBusdBalance(undefined, true);
        updateGmtBalance(undefined, true);
        updateBusdSent(undefined, true);
        updateInWhitelist(undefined, true);
        updateBusdAllowance(undefined, true);
      });
      return () => {
        library.removeAllListeners("block");
      };
    }
  }, [
    active,
    library,
    updateBusdReceived,
    updateBusdBalance,
    updateGmtBalance,
    updateBusdSent,
    updateInWhitelist,
    updateBusdAllowance,
<<<<<<< HEAD
  ])

  const approveTokens = async () => {
    setIsApproving(true)
    const contract = new ethers.Contract(busd, Token.abi, library.getSigner())
    contract
      .approve(treasury, ethers.constants.MaxUint256)
      .then(async res => {
        const txUrl = getExplorerUrl(CHAIN_ID) + 'tx/' + res.hash
        helperToast.success(
          <div>
            Approval submitted!{' '}
=======
  ]);

  const approveTokens = async () => {
    setIsApproving(true);
    const contract = new ethers.Contract(busd, Token.abi, library.getSigner());
    contract
      .approve(treasury, ethers.constants.MaxUint256)
      .then(async (res) => {
        const txUrl = getExplorerUrl(CHAIN_ID) + "tx/" + res.hash;
        helperToast.success(
          <div>
            Approval submitted!{" "}
>>>>>>> bdbab970
            <a href={txUrl} target="_blank" rel="noopener noreferrer">
              View status.
            </a>
            <br />
          </div>
        );
      })
<<<<<<< HEAD
      .catch(e => {
        console.error(e)
        helperToast.error('Approval failed.')
=======
      .catch((e) => {
        console.error(e);
        helperToast.error("Approval failed.");
>>>>>>> bdbab970
      })
      .finally(() => {
        setIsApproving(false);
      });
  };

  const buy = async () => {
<<<<<<< HEAD
    const contract = new ethers.Contract(treasury, Treasury.abi, library.getSigner())
    contract
      .swap(busdQty)
      .then(async res => {
        const txUrl = getExplorerUrl(CHAIN_ID) + 'tx/' + res.hash
        helperToast.success(
          <div>
            Buy submitted!{' '}
=======
    const contract = new ethers.Contract(treasury, Treasury.abi, library.getSigner());
    contract
      .swap(busdQty)
      .then(async (res) => {
        const txUrl = getExplorerUrl(CHAIN_ID) + "tx/" + res.hash;
        helperToast.success(
          <div>
            Buy submitted!{" "}
>>>>>>> bdbab970
            <a href={txUrl} target="_blank" rel="noopener noreferrer">
              View status.
            </a>
            <br />
          </div>
        );
      })
<<<<<<< HEAD
      .catch(e => {
        console.error(e)
        helperToast.error('Buy failed.')
      })
      .finally(() => {})
  }
=======
      .catch((e) => {
        console.error(e);
        helperToast.error("Buy failed.");
      })
      .finally(() => {});
  };
>>>>>>> bdbab970

  const onClickPrimary = async () => {
    if (!active) {
      activateMetamask();
      return;
    }
    buy();
  };

<<<<<<< HEAD
  const updateBusdQty = value => {
    setBusdQty(value.toString())
    setBusdQtyInput(formatAmount(value))
  }

  const updateBusdQtyInput = inputValue => {
    setBusdQtyInput(inputValue)
=======
  const updateBusdQty = (value) => {
    setBusdQty(value.toString());
    setBusdQtyInput(formatAmount(value));
  };

  const updateBusdQtyInput = (inputValue) => {
    setBusdQtyInput(inputValue);
>>>>>>> bdbab970

    const parsedValue = parseFloat(inputValue);
    if (isNaN(parsedValue)) {
<<<<<<< HEAD
      setBusdQty('0')
      return
=======
      setBusdQty("0");
      return;
>>>>>>> bdbab970
    }

    const wei = ethers.utils.parseEther(parsedValue.toString());
    setBusdQty(wei.toString());
  };

  let hasApproval = false;
  if (busdAllowance && busdQty && ethers.BigNumber.from(busdQty).lt(busdAllowance)) {
    hasApproval = true;
  }

  return (
    <div className="Presale">
      <div className="Presale-title">
        {!busdReceived && '*'}
        {busdReceived && numberWithCommas(parseInt(formatAmount(busdReceived)))}
        &nbsp;BUSD
      </div>
      <div className="Presale-subtitle">
        Worth of <strong>$GMT</strong> purchased
      </div>
      <div className="Presale-cards">
        <div className="Presale-card">
          <div className="Presale-card-content">
            <div className="Card-title Presale-wallet-title">Wallet</div>
            <div className="Card-content">
              <div className="Presale-account-label">Account</div>
              <div className="Presale-account">{account}</div>
              <div className="Presale-balance">
                {formatAmount(busdBalance, 1, 2)} BUSD &nbsp;|&nbsp; {formatAmount(gmtBalance, 1, 2)} GMT
              </div>
              <div className="Presale-balance">
                The GMT presale has ended, $GMT will be listed on PancakeSwap on 8 March 2021 at 12PM (GMT+0)
              </div>
              <table className="Presale-price">
                <tbody>
                  <tr>
                    <td>Presale price:</td>
                    <td>4.5 BUSD per GMT</td>
                  </tr>
                  <tr>
                    <td>Listing price:</td>
                    <td>5.0 BUSD per GMT</td>
                  </tr>
                </tbody>
              </table>
            </div>
          </div>
        </div>
        <div className="Presale-card">
          <div className="Presale-card-background"></div>
          <div className="Presale-card-content">
            <div className="Card-title">Buy GMT</div>
            <div className="App-input Presale-send-input">
              <div className="App-input-top">
                <div className="App-input-label">Enter BUSD to send</div>
                {maxBusd && (
                  <div className="App-input-max" onClick={() => updateBusdQty(maxBusd)}>
                    Max: {formatAmount(maxBusd)}
                  </div>
                )}
              </div>
              <div className="App-input-container">
                <div className="App-input-holder">
                  <input
                    type="text"
                    placeholder="0"
                    value={busdQtyInput}
<<<<<<< HEAD
                    onChange={e => updateBusdQtyInput(e.target.value)}
=======
                    onChange={(e) => updateBusdQtyInput(e.target.value)}
>>>>>>> bdbab970
                    disabled={true}
                  />
                </div>
                <div className="App-input-unit">BUSD</div>
              </div>
            </div>
            <div className="Presale-receive">You will receive {formatAmount(gmtAmount)} GMT</div>
            <br />
<<<<<<< HEAD
            <div className={cx('Presale-approve', 'disabled')} onClick={() => approveTokens()}>
=======
            <div className={cx("Presale-approve", "disabled")} onClick={() => approveTokens()}>
>>>>>>> bdbab970
              {hasApproval && <ImCheckboxChecked className="App-icon" />}
              {!hasApproval && <ImCheckboxUnchecked className="App-icon" />}
              {isApproving && 'Approving sending of BUSD...'}
              {!isApproving && !hasApproval && 'Approve sending of BUSD'}
              {!isApproving && hasApproval && 'Sending of BUSD approved'}
            </div>
            <div>
              <button className="App-cta App-button Presale-buy-button" disabled={active} onClick={onClickPrimary}>
                {!active && 'Connect Wallet'}
                {active && 'Hardcap Reached - Presale Closed'}
              </button>
            </div>
          </div>
        </div>
      </div>
    </div>
  );
}<|MERGE_RESOLUTION|>--- conflicted
+++ resolved
@@ -1,16 +1,8 @@
-<<<<<<< HEAD
-import React, { useEffect, useState } from 'react'
-import { useWeb3React } from '@web3-react/core'
-import useSWR from 'swr'
-import { ethers } from 'ethers'
-import cx from 'classnames'
-=======
 import React, { useEffect, useState } from "react";
 import { useWeb3React } from "@web3-react/core";
 import useSWR from "swr";
 import { ethers } from "ethers";
 import cx from "classnames";
->>>>>>> bdbab970
 
 import Treasury from "../../abis/Treasury.json";
 import Token from "../../abis/Token.json";
@@ -28,55 +20,24 @@
   getExplorerUrl,
   helperToast,
   CHAIN_ID,
-<<<<<<< HEAD
-} from '../../Helpers'
-import { getContract } from '../../Addresses'
-
-import './Presale.css'
-=======
 } from "../../Helpers";
 import { getContract } from "../../Addresses";
 
 import "./Presale.css";
->>>>>>> bdbab970
 
 const PRECISION = 1000000;
 
 export default function Presale() {
-<<<<<<< HEAD
-  const hardCap = ethers.BigNumber.from('900000000000000000000000')
-
-  const [busdQty, setBusdQty] = useState('0')
-  const [isApproving, setIsApproving] = useState(false)
-  const [busdQtyInput, setBusdQtyInput] = useState('')
-=======
   const hardCap = ethers.BigNumber.from("900000000000000000000000");
 
   const [busdQty, setBusdQty] = useState("0");
   const [isApproving, setIsApproving] = useState(false);
   const [busdQtyInput, setBusdQtyInput] = useState("");
->>>>>>> bdbab970
 
   const { connector, activate, active, account, library } = useWeb3React();
   const [activatingConnector, setActivatingConnector] = useState();
   useEffect(() => {
     if (activatingConnector && activatingConnector === connector) {
-<<<<<<< HEAD
-      setActivatingConnector(undefined)
-    }
-  }, [activatingConnector, connector])
-  const triedEager = useEagerConnect()
-  useInactiveListener(!triedEager || !!activatingConnector)
-  const activateMetamask = async () => {
-    activate(getInjectedConnector(), e => {
-      helperToast.error(e.toString())
-    })
-  }
-
-  const treasury = getContract(CHAIN_ID, 'Treasury')
-  const busd = getContract(CHAIN_ID, 'BUSD')
-  const gmt = getContract(CHAIN_ID, 'GMT')
-=======
       setActivatingConnector(undefined);
     }
   }, [activatingConnector, connector]);
@@ -91,7 +52,6 @@
   const treasury = getContract(CHAIN_ID, "Treasury");
   const busd = getContract(CHAIN_ID, "BUSD");
   const gmt = getContract(CHAIN_ID, "GMT");
->>>>>>> bdbab970
 
   const { data: busdReceived, mutate: updateBusdReceived } = useSWR([active, treasury, "busdReceived"], {
     fetcher: fetcher(library, Treasury),
@@ -114,11 +74,7 @@
 
   let busdRemaining;
   if (inWhitelist && busdSent) {
-<<<<<<< HEAD
-    busdRemaining = ethers.BigNumber.from('2000000000000000000000').sub(busdSent)
-=======
     busdRemaining = ethers.BigNumber.from("2000000000000000000000").sub(busdSent);
->>>>>>> bdbab970
   }
 
   let hardCapRemaining;
@@ -135,21 +91,12 @@
     maxBusd = hardCapRemaining.lt(maxBusd) ? hardCapRemaining : maxBusd;
   }
 
-<<<<<<< HEAD
-  let gmtAmount = ethers.BigNumber.from('0')
-  if (busdQty !== '0') {
-    gmtAmount = ethers.BigNumber.from(busdQty)
-      .mul(PRECISION)
-      .div(4.5 * PRECISION)
-      .toString()
-=======
   let gmtAmount = ethers.BigNumber.from("0");
   if (busdQty !== "0") {
     gmtAmount = ethers.BigNumber.from(busdQty)
       .mul(PRECISION)
       .div(4.5 * PRECISION)
       .toString();
->>>>>>> bdbab970
   }
 
   useEffect(() => {
@@ -175,20 +122,6 @@
     updateBusdSent,
     updateInWhitelist,
     updateBusdAllowance,
-<<<<<<< HEAD
-  ])
-
-  const approveTokens = async () => {
-    setIsApproving(true)
-    const contract = new ethers.Contract(busd, Token.abi, library.getSigner())
-    contract
-      .approve(treasury, ethers.constants.MaxUint256)
-      .then(async res => {
-        const txUrl = getExplorerUrl(CHAIN_ID) + 'tx/' + res.hash
-        helperToast.success(
-          <div>
-            Approval submitted!{' '}
-=======
   ]);
 
   const approveTokens = async () => {
@@ -201,7 +134,6 @@
         helperToast.success(
           <div>
             Approval submitted!{" "}
->>>>>>> bdbab970
             <a href={txUrl} target="_blank" rel="noopener noreferrer">
               View status.
             </a>
@@ -209,15 +141,9 @@
           </div>
         );
       })
-<<<<<<< HEAD
-      .catch(e => {
-        console.error(e)
-        helperToast.error('Approval failed.')
-=======
       .catch((e) => {
         console.error(e);
         helperToast.error("Approval failed.");
->>>>>>> bdbab970
       })
       .finally(() => {
         setIsApproving(false);
@@ -225,16 +151,6 @@
   };
 
   const buy = async () => {
-<<<<<<< HEAD
-    const contract = new ethers.Contract(treasury, Treasury.abi, library.getSigner())
-    contract
-      .swap(busdQty)
-      .then(async res => {
-        const txUrl = getExplorerUrl(CHAIN_ID) + 'tx/' + res.hash
-        helperToast.success(
-          <div>
-            Buy submitted!{' '}
-=======
     const contract = new ethers.Contract(treasury, Treasury.abi, library.getSigner());
     contract
       .swap(busdQty)
@@ -243,7 +159,6 @@
         helperToast.success(
           <div>
             Buy submitted!{" "}
->>>>>>> bdbab970
             <a href={txUrl} target="_blank" rel="noopener noreferrer">
               View status.
             </a>
@@ -251,21 +166,12 @@
           </div>
         );
       })
-<<<<<<< HEAD
-      .catch(e => {
-        console.error(e)
-        helperToast.error('Buy failed.')
-      })
-      .finally(() => {})
-  }
-=======
       .catch((e) => {
         console.error(e);
         helperToast.error("Buy failed.");
       })
       .finally(() => {});
   };
->>>>>>> bdbab970
 
   const onClickPrimary = async () => {
     if (!active) {
@@ -275,15 +181,6 @@
     buy();
   };
 
-<<<<<<< HEAD
-  const updateBusdQty = value => {
-    setBusdQty(value.toString())
-    setBusdQtyInput(formatAmount(value))
-  }
-
-  const updateBusdQtyInput = inputValue => {
-    setBusdQtyInput(inputValue)
-=======
   const updateBusdQty = (value) => {
     setBusdQty(value.toString());
     setBusdQtyInput(formatAmount(value));
@@ -291,17 +188,11 @@
 
   const updateBusdQtyInput = (inputValue) => {
     setBusdQtyInput(inputValue);
->>>>>>> bdbab970
 
     const parsedValue = parseFloat(inputValue);
     if (isNaN(parsedValue)) {
-<<<<<<< HEAD
-      setBusdQty('0')
-      return
-=======
       setBusdQty("0");
       return;
->>>>>>> bdbab970
     }
 
     const wei = ethers.utils.parseEther(parsedValue.toString());
@@ -316,7 +207,7 @@
   return (
     <div className="Presale">
       <div className="Presale-title">
-        {!busdReceived && '*'}
+        {!busdReceived && "*"}
         {busdReceived && numberWithCommas(parseInt(formatAmount(busdReceived)))}
         &nbsp;BUSD
       </div>
@@ -370,11 +261,7 @@
                     type="text"
                     placeholder="0"
                     value={busdQtyInput}
-<<<<<<< HEAD
-                    onChange={e => updateBusdQtyInput(e.target.value)}
-=======
                     onChange={(e) => updateBusdQtyInput(e.target.value)}
->>>>>>> bdbab970
                     disabled={true}
                   />
                 </div>
@@ -383,21 +270,17 @@
             </div>
             <div className="Presale-receive">You will receive {formatAmount(gmtAmount)} GMT</div>
             <br />
-<<<<<<< HEAD
-            <div className={cx('Presale-approve', 'disabled')} onClick={() => approveTokens()}>
-=======
             <div className={cx("Presale-approve", "disabled")} onClick={() => approveTokens()}>
->>>>>>> bdbab970
               {hasApproval && <ImCheckboxChecked className="App-icon" />}
               {!hasApproval && <ImCheckboxUnchecked className="App-icon" />}
-              {isApproving && 'Approving sending of BUSD...'}
-              {!isApproving && !hasApproval && 'Approve sending of BUSD'}
-              {!isApproving && hasApproval && 'Sending of BUSD approved'}
+              {isApproving && "Approving sending of BUSD..."}
+              {!isApproving && !hasApproval && "Approve sending of BUSD"}
+              {!isApproving && hasApproval && "Sending of BUSD approved"}
             </div>
             <div>
               <button className="App-cta App-button Presale-buy-button" disabled={active} onClick={onClickPrimary}>
-                {!active && 'Connect Wallet'}
-                {active && 'Hardcap Reached - Presale Closed'}
+                {!active && "Connect Wallet"}
+                {active && "Hardcap Reached - Presale Closed"}
               </button>
             </div>
           </div>

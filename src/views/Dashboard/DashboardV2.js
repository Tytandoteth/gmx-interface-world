--- conflicted
+++ resolved
@@ -1,20 +1,11 @@
-<<<<<<< HEAD
-import React, { useEffect } from "react";
+import React, { useEffect, useState } from "react";
 import { Link } from "react-router-dom";
 import { useWeb3React } from "@web3-react/core";
 import useSWR from "swr";
-import Tooltip from "../../components/Tooltip/Tooltip";
-
-=======
-import React, { useEffect, useState } from 'react'
-import { Link } from 'react-router-dom'
-import { useWeb3React } from '@web3-react/core'
-import useSWR from 'swr'
-import { PieChart, Pie, Cell, Tooltip } from 'recharts'
-import TooltipComponent from '../../components/Tooltip/Tooltip'
-
-import hexToRgba from 'hex-to-rgba';
->>>>>>> bdbab970
+import { PieChart, Pie, Cell, Tooltip } from "recharts";
+import TooltipComponent from "../../components/Tooltip/Tooltip";
+
+import hexToRgba from "hex-to-rgba";
 import { ethers } from "ethers";
 
 import { getTokens, getWhitelistedTokens, getTokenBySymbol } from "../../data/Tokens";
@@ -39,7 +30,8 @@
   ARBITRUM,
   AVALANCHE,
   getTotalVolumeSum,
-<<<<<<< HEAD
+  GLPPOOLCOLORS,
+  DEFAULT_MAX_USDG_AMOUNT,
 } from "../../Helpers";
 import { useGmxPrice, useStakedGmxSupply } from "../../Api";
 
@@ -48,34 +40,20 @@
 import VaultV2 from "../../abis/VaultV2.json";
 import ReaderV2 from "../../abis/ReaderV2.json";
 import GlpManager from "../../abis/GlpManager.json";
-=======
-  GLPPOOLCOLORS,
-} from '../../Helpers'
-import { useGmxPrice, useStakedGmxSupply } from '../../Api'
-
-import { getContract } from "../../Addresses";
-
-import VaultV2 from '../../abis/VaultV2.json'
-import ReaderV2 from '../../abis/ReaderV2.json'
-import GlpManager from '../../abis/GlpManager.json'
-import Token from '../../abis/Token.json'
->>>>>>> bdbab970
+import Token from "../../abis/Token.json";
 
 import Footer from "../../Footer";
 
 import "./DashboardV2.css";
-<<<<<<< HEAD
-=======
-
-import gmx40Icon from '../../img/ic_gmx_40.svg'
-import glp40Icon from '../../img/ic_glp_40.svg'
-import avalanche16Icon from '../../img/ic_avalanche_16.svg'
-import arbitrum16Icon from '../../img/ic_arbitrum_16.svg'
-import arbitrum24Icon from '../../img/ic_arbitrum_24.svg'
-import avalanche24Icon from '../../img/ic_avalanche_24.svg'
-
-import AssetDropdown from './AssetDropdown'
->>>>>>> bdbab970
+
+import gmx40Icon from "../../img/ic_gmx_40.svg";
+import glp40Icon from "../../img/ic_glp_40.svg";
+import avalanche16Icon from "../../img/ic_avalanche_16.svg";
+import arbitrum16Icon from "../../img/ic_arbitrum_16.svg";
+import arbitrum24Icon from "../../img/ic_arbitrum_24.svg";
+import avalanche24Icon from "../../img/ic_avalanche_24.svg";
+
+import AssetDropdown from "./AssetDropdown";
 
 const { AddressZero } = ethers.constants;
 
@@ -162,7 +140,6 @@
   }
 
   const volumeInfo = getVolumeInfo(hourlyVolume);
-<<<<<<< HEAD
 
   const totalVolumeSum = getTotalVolumeSum(totalVolume);
 
@@ -182,27 +159,6 @@
 
   const tokensForSupplyQuery = [gmxAddress, glpAddress, usdgAddress];
 
-=======
-
-  const totalVolumeSum = getTotalVolumeSum(totalVolume);
-
-  const tokens = getTokens(chainId);
-  const whitelistedTokens = getWhitelistedTokens(chainId);
-  const whitelistedTokenAddresses = whitelistedTokens.map((token) => token.address);
-  const tokenList = whitelistedTokens.filter((t) => !t.isWrapped);
-
-  const readerAddress = getContract(chainId, "Reader");
-  const vaultAddress = getContract(chainId, "Vault");
-  const nativeTokenAddress = getContract(chainId, "NATIVE_TOKEN");
-  const glpManagerAddress = getContract(chainId, "GlpManager");
-
-  const gmxAddress = getContract(chainId, "GMX");
-  const glpAddress = getContract(chainId, "GLP");
-  const usdgAddress = getContract(chainId, "USDG");
-
-  const tokensForSupplyQuery = [gmxAddress, glpAddress, usdgAddress];
-
->>>>>>> bdbab970
   const { data: aums, mutate: updateAums } = useSWR(
     [`Dashboard:getAums:${active}`, chainId, glpManagerAddress, "getAums"],
     {
@@ -346,8 +302,7 @@
     )}%`;
 
     return (
-<<<<<<< HEAD
-      <Tooltip
+      <TooltipComponent
         handle={weightText}
         position="right-bottom"
         renderContent={() => {
@@ -396,125 +351,121 @@
       />
     );
   };
-=======
-      <TooltipComponent handle={weightText} position="right-bottom" renderContent={() => {
-        return <>
-          Current Weight: {formatAmount(currentWeightBps, 2, 2, false)}%<br />
-          Target Weight: {formatAmount(targetWeightBps, 2, 2, false)}%<br />
-          <br />
-          {currentWeightBps.lt(targetWeightBps) && <div>
-            {tokenInfo.symbol} is below its target weight.<br />
-            <br />
-            Get lower fees to <Link to="/buy_glp" target="_blank" rel="noopener noreferrer">buy GLP</Link> with {tokenInfo.symbol},&nbsp;
-            and to <Link to="/trade" target="_blank" rel="noopener noreferrer">swap</Link> {tokenInfo.symbol} for other tokens.
-          </div>}
-          {currentWeightBps.gt(targetWeightBps) && <div>
-            {tokenInfo.symbol} is above its target weight.<br />
-            <br />
-            Get lower fees to <Link to="/trade" target="_blank" rel="noopener noreferrer">swap</Link> tokens for {tokenInfo.symbol}.
-          </div>}
-          <br />
-          <div>
-            <a href="https://gmxio.gitbook.io/gmx/glp" target="_blank" rel="noopener noreferrer">More Info</a>
-          </div>
-        </>
-      }} />
-    )
-  }
->>>>>>> bdbab970
 
   /* GMX Distribution */
 
   // ARBITRUM
-  const arbitrumGmxAddress = getContract(ARBITRUM, "GMX")
-  const arbitrumStakedGmxTrackerAddress = getContract(ARBITRUM, "StakedGmxTracker")
-
-  const { data: arbitrumStakedGmxSupply } = useSWR([`StakeV2:stakedGmxSupply:${active}`, ARBITRUM, arbitrumGmxAddress, "balanceOf", arbitrumStakedGmxTrackerAddress], {
-    fetcher: fetcher(undefined, Token),
-  })
-
-  const arbitrumGmxSupplyUrl = getServerUrl(ARBITRUM, "/gmx_supply")
+  const arbitrumGmxAddress = getContract(ARBITRUM, "GMX");
+  const arbitrumStakedGmxTrackerAddress = getContract(ARBITRUM, "StakedGmxTracker");
+
+  const { data: arbitrumStakedGmxSupply } = useSWR(
+    [`StakeV2:stakedGmxSupply:${active}`, ARBITRUM, arbitrumGmxAddress, "balanceOf", arbitrumStakedGmxTrackerAddress],
+    {
+      fetcher: fetcher(undefined, Token),
+    }
+  );
+
+  const arbitrumGmxSupplyUrl = getServerUrl(ARBITRUM, "/gmx_supply");
   const { data: arbitrumGmxSupply } = useSWR([arbitrumGmxSupplyUrl], {
-    fetcher: (...args) => fetch(...args).then(res => res.text())
-  })
+    fetcher: (...args) => fetch(...args).then((res) => res.text()),
+  });
   // GMX in Arbitrum Liquidity
-  let UniswapGmxEthPool = getContract(ARBITRUM, "UniswapGmxEthPool")
-  const { data: gmxInArbitrumLiquidity } = useSWR([`StakeV2:gmxInArbitrumLiquidity:${active}`, ARBITRUM, arbitrumGmxAddress, "balanceOf", UniswapGmxEthPool], {
-    fetcher: fetcher(undefined, Token),
-  })
+  let UniswapGmxEthPool = getContract(ARBITRUM, "UniswapGmxEthPool");
+  const { data: gmxInArbitrumLiquidity } = useSWR(
+    [`StakeV2:gmxInArbitrumLiquidity:${active}`, ARBITRUM, arbitrumGmxAddress, "balanceOf", UniswapGmxEthPool],
+    {
+      fetcher: fetcher(undefined, Token),
+    }
+  );
 
   // AVALANCHE
-  const avalancheGmxAddress = getContract(AVALANCHE, "GMX")
-  const avalancheStakedGmxTrackerAddress = getContract(AVALANCHE, "StakedGmxTracker")
-
-  const { data: avalancheStakedGmxSupply } = useSWR([`StakeV2:stakedGmxSupply:${active}`, AVALANCHE, avalancheGmxAddress, "balanceOf", avalancheStakedGmxTrackerAddress], {
-    fetcher: fetcher(undefined, Token),
-  })
+  const avalancheGmxAddress = getContract(AVALANCHE, "GMX");
+  const avalancheStakedGmxTrackerAddress = getContract(AVALANCHE, "StakedGmxTracker");
+
+  const { data: avalancheStakedGmxSupply } = useSWR(
+    [
+      `StakeV2:stakedGmxSupply:${active}`,
+      AVALANCHE,
+      avalancheGmxAddress,
+      "balanceOf",
+      avalancheStakedGmxTrackerAddress,
+    ],
+    {
+      fetcher: fetcher(undefined, Token),
+    }
+  );
   // GMX in AVAX Liquidity
-  let TraderJoeGmxAvaxPool = getContract(AVALANCHE, "TraderJoeGmxAvaxPool")
-  const { data: gmxInAvaxLiquidity } = useSWR([`StakeV2:gmxInAvaxLiquidity:${active}`, AVALANCHE, avalancheGmxAddress, "balanceOf", TraderJoeGmxAvaxPool], {
-    fetcher: fetcher(undefined, Token),
-  })
+  let TraderJoeGmxAvaxPool = getContract(AVALANCHE, "TraderJoeGmxAvaxPool");
+  const { data: gmxInAvaxLiquidity } = useSWR(
+    [`StakeV2:gmxInAvaxLiquidity:${active}`, AVALANCHE, avalancheGmxAddress, "balanceOf", TraderJoeGmxAvaxPool],
+    {
+      fetcher: fetcher(undefined, Token),
+    }
+  );
   // Total GMX in Liquidity
-  let totalGmxInLiquidity = bigNumberify(0)
+  let totalGmxInLiquidity = bigNumberify(0);
   if (gmxInAvaxLiquidity) {
-    totalGmxInLiquidity = totalGmxInLiquidity.add(gmxInAvaxLiquidity)
+    totalGmxInLiquidity = totalGmxInLiquidity.add(gmxInAvaxLiquidity);
   }
 
   if (gmxInArbitrumLiquidity) {
-    totalGmxInLiquidity = totalGmxInLiquidity.add(gmxInArbitrumLiquidity)
-  }
-
-  const avalancheGmxSupplyUrl = getServerUrl(AVALANCHE, "/gmx_supply")
+    totalGmxInLiquidity = totalGmxInLiquidity.add(gmxInArbitrumLiquidity);
+  }
+
+  const avalancheGmxSupplyUrl = getServerUrl(AVALANCHE, "/gmx_supply");
   const { data: avalancheGmxSupply } = useSWR([avalancheGmxSupplyUrl], {
-    fetcher: (...args) => fetch(...args).then(res => res.text())
-  })
-
-  let totalGmxSupply = bigNumberify(0)
+    fetcher: (...args) => fetch(...args).then((res) => res.text()),
+  });
+
+  let totalGmxSupply = bigNumberify(0);
   if (arbitrumGmxSupply) {
-    totalGmxSupply = totalGmxSupply.add(bigNumberify(arbitrumGmxSupply))
+    totalGmxSupply = totalGmxSupply.add(bigNumberify(arbitrumGmxSupply));
   }
 
   if (avalancheGmxSupply) {
-    totalGmxSupply = totalGmxSupply.add(bigNumberify(avalancheGmxSupply))
-  }
-
-  let totalStakedGmxSupply = bigNumberify(0)
+    totalGmxSupply = totalGmxSupply.add(bigNumberify(avalancheGmxSupply));
+  }
+
+  let totalStakedGmxSupply = bigNumberify(0);
   if (arbitrumStakedGmxSupply) {
-    totalStakedGmxSupply = totalStakedGmxSupply.add(bigNumberify(arbitrumStakedGmxSupply))
+    totalStakedGmxSupply = totalStakedGmxSupply.add(bigNumberify(arbitrumStakedGmxSupply));
   }
 
   if (avalancheStakedGmxSupply) {
-    totalStakedGmxSupply = totalStakedGmxSupply.add(bigNumberify(avalancheStakedGmxSupply))
-  }
-
-  let stakedPercent = 0
+    totalStakedGmxSupply = totalStakedGmxSupply.add(bigNumberify(avalancheStakedGmxSupply));
+  }
+
+  let stakedPercent = 0;
 
   if (!totalGmxSupply.isZero()) {
-    stakedPercent = totalStakedGmxSupply.mul(100).div(totalGmxSupply).toNumber()
-  }
-
-  let liquidityPercent = 0
+    stakedPercent = totalStakedGmxSupply.mul(100).div(totalGmxSupply).toNumber();
+  }
+
+  let liquidityPercent = 0;
 
   if (!totalGmxSupply.isZero()) {
-    liquidityPercent = totalGmxInLiquidity.mul(100).div(totalGmxSupply).toNumber()
-  }
-
-  let notStakedPercent = 100 - stakedPercent - liquidityPercent
-
-  let gmxDistributionData = [{
-    name: "staked",
-    value: stakedPercent,
-    color: "#4353fa"
-  }, {
-    name: "in liquidity",
-    value: liquidityPercent,
-    color: "#0598fa"
-  }, {
-    name: "not staked",
-    value: notStakedPercent,
-    color: "#5c0af5"
-  }]
+    liquidityPercent = totalGmxInLiquidity.mul(100).div(totalGmxSupply).toNumber();
+  }
+
+  let notStakedPercent = 100 - stakedPercent - liquidityPercent;
+
+  let gmxDistributionData = [
+    {
+      name: "staked",
+      value: stakedPercent,
+      color: "#4353fa",
+    },
+    {
+      name: "in liquidity",
+      value: liquidityPercent,
+      color: "#0598fa",
+    },
+    {
+      name: "not staked",
+      value: notStakedPercent,
+      color: "#5c0af5",
+    },
+  ];
 
   useEffect(() => {
     if (active) {
@@ -538,7 +489,6 @@
         library.removeAllListeners("block");
       };
     }
-<<<<<<< HEAD
   }, [
     active,
     library,
@@ -556,31 +506,20 @@
     updateGmxSupply,
   ]);
 
-  const statsUrl = `https://stats.gmx.io/${chainId === AVALANCHE ? "avalanche" : ""}`;
   const totalStatsStartDate = chainId === AVALANCHE ? "06 Jan 2022" : "01 Sep 2021";
-=======
-  }, [active, library, chainId,
-    updatePositionStats, updateHourlyVolume, updateTotalVolume,
-    updateTotalSupplies, updateAums, updateVaultTokenInfo,
-    updateFees, updateGmxPrice, updateStakedGmxSupply,
-    updateTotalTokenWeights, updateGmxSupply
-  ])
-
-  const totalStatsStartDate = chainId === AVALANCHE ? "06 Jan 2022" : "01 Sep 2021"
->>>>>>> bdbab970
 
   let glpPool = tokenList.map((token) => {
-    const tokenInfo = infoTokens[token.address]
+    const tokenInfo = infoTokens[token.address];
     if (tokenInfo.usdgAmount && adjustedUsdgSupply) {
-      const currentWeightBps = tokenInfo.usdgAmount.mul(BASIS_POINTS_DIVISOR).div(adjustedUsdgSupply)
+      const currentWeightBps = tokenInfo.usdgAmount.mul(BASIS_POINTS_DIVISOR).div(adjustedUsdgSupply);
       return {
         fullname: token.name,
         name: token.symbol,
-        value: parseFloat(`${formatAmount(currentWeightBps, 2, 2, false)}`)
-      }
-    }
-    return null
-  })
+        value: parseFloat(`${formatAmount(currentWeightBps, 2, 2, false)}`),
+      };
+    }
+    return null;
+  });
 
   glpPool = glpPool.filter(function (element) {
     return element !== null;
@@ -589,14 +528,14 @@
   glpPool = glpPool.sort(function (a, b) {
     if (a.value < b.value) return 1;
     else return -1;
-  })
+  });
 
   gmxDistributionData = gmxDistributionData.sort(function (a, b) {
     if (a.value < b.value) return 1;
     else return -1;
-  })
-
-  const [gmxActiveIndex, setGMXActiveIndex] = useState(null)
+  });
+
+  const [gmxActiveIndex, setGMXActiveIndex] = useState(null);
 
   const onGMXDistributionChartEnter = (_, index) => {
     setGMXActiveIndex(index);
@@ -606,7 +545,7 @@
     setGMXActiveIndex(null);
   };
 
-  const [glpActiveIndex, setGLPActiveIndex] = useState(null)
+  const [glpActiveIndex, setGLPActiveIndex] = useState(null);
 
   const onGLPPoolChartEnter = (_, index) => {
     setGLPActiveIndex(index);
@@ -630,30 +569,28 @@
   };
 
   return (
-<<<<<<< HEAD
-    <div className="DashboardV2 Page page-layout">
-      <div className="Page-title-section">
-        <div className="Page-title">Stats</div>
-        <div className="Page-description">
-          {chainName} Total Stats start from {totalStatsStartDate}.<br />
-          For detailed stats:{" "}
-          <a href={statsUrl} target="_blank" rel="noopener noreferrer">
-            {statsUrl}
-          </a>
-          .
-=======
     <div className="default-container DashboardV2 page-layout">
       <div className="section-title-block">
-        <div className="section-title-icon">
-        </div>
+        <div className="section-title-icon"></div>
         <div className="section-title-content">
           <div className="Page-title">
-            Stats {chainId === AVALANCHE && <img src={avalanche24Icon} alt="avalanche24Icon" />}{chainId === ARBITRUM && <img src={arbitrum24Icon} alt="arbitrum24Icon" />}
+            Stats {chainId === AVALANCHE && <img src={avalanche24Icon} alt="avalanche24Icon" />}
+            {chainId === ARBITRUM && <img src={arbitrum24Icon} alt="arbitrum24Icon" />}
           </div>
           <div className="Page-description">
-            {chainName} Total Stats start from {totalStatsStartDate}.<br/> For detailed stats: { chainId === ARBITRUM && <a href="https://stats.gmx.io" target="_blank" rel="noopener noreferrer">https://stats.gmx.io</a> }{ chainId === AVALANCHE && <a href="https://stats.gmx.io/avalanche" target="_blank" rel="noopener noreferrer">https://stats.gmx.io/avalanche</a> }.
+            {chainName} Total Stats start from {totalStatsStartDate}.<br /> For detailed stats:{" "}
+            {chainId === ARBITRUM && (
+              <a href="https://stats.gmx.io" target="_blank" rel="noopener noreferrer">
+                https://stats.gmx.io
+              </a>
+            )}
+            {chainId === AVALANCHE && (
+              <a href="https://stats.gmx.io/avalanche" target="_blank" rel="noopener noreferrer">
+                https://stats.gmx.io/avalanche
+              </a>
+            )}
+            .
           </div>
->>>>>>> bdbab970
         </div>
       </div>
       <div className="DashboardV2-content">
@@ -721,90 +658,12 @@
             </div>
           </div>
         </div>
-<<<<<<< HEAD
-        <div className="Page-title-section">
-          <div className="Page-title">Tokens</div>
-          <div className="Page-description">Platform and GLP index tokens.</div>
-        </div>
-        <div className="DashboardV2-token-cards">
-          <div className="App-card">
-            <div className="App-card-title">GMX</div>
-            <div className="App-card-divider"></div>
-            <div className="App-card-content">
-              <div className="App-card-row">
-                <div className="label">Price</div>
-                <div>
-                  {!gmxPrice && "..."}
-                  {gmxPrice && (
-                    <Tooltip
-                      position="right-bottom"
-                      className="nowrap"
-                      handle={"$" + formatAmount(gmxPrice, USD_DECIMALS, 2, true)}
-                      renderContent={() => (
-                        <>
-                          Price on Arbitrum: ${formatAmount(gmxPriceFromArbitrum, USD_DECIMALS, 2, true)}
-                          <br />
-                          Price on Avalanche: ${formatAmount(gmxPriceFromAvalanche, USD_DECIMALS, 2, true)}
-                        </>
-                      )}
-                    />
-                  )}
-                </div>
-              </div>
-              <div className="App-card-row">
-                <div className="label">Supply</div>
-                <div>{formatAmount(gmxSupply, GMX_DECIMALS, 0, true)} GMX</div>
-              </div>
-              <div className="App-card-row">
-                <div className="label">Total Staked</div>
-                <div>${formatAmount(stakedGmxSupplyUsd, USD_DECIMALS, 0, true)}</div>
-              </div>
-              <div className="App-card-row">
-                <div className="label">Market Cap</div>
-                <div>${formatAmount(gmxMarketCap, USD_DECIMALS, 0, true)}</div>
-              </div>
-            </div>
-          </div>
-          <div className="App-card">
-            <div className="App-card-title">GLP ({chainName})</div>
-            <div className="App-card-divider"></div>
-            <div className="App-card-content">
-              <div className="App-card-row">
-                <div className="label">Price</div>
-                <div>${formatAmount(glpPrice, USD_DECIMALS, 2, true)}</div>
-              </div>
-              <div className="App-card-row">
-                <div className="label">Supply</div>
-                <div>{formatAmount(glpSupply, GLP_DECIMALS, 0, true)} GLP</div>
-              </div>
-              <div className="App-card-row">
-                <div className="label">Total Staked</div>
-                <div>${formatAmount(glpMarketCap, USD_DECIMALS, 0, true)}</div>
-              </div>
-              <div className="App-card-row">
-                <div className="label">Market Cap</div>
-                <div>${formatAmount(glpMarketCap, USD_DECIMALS, 0, true)}</div>
-              </div>
-            </div>
-          </div>
-          {tokenList.map((token) => {
-            const tokenInfo = infoTokens[token.address];
-            let utilization = bigNumberify(0);
-            if (tokenInfo && tokenInfo.reservedAmount && tokenInfo.poolAmount && tokenInfo.poolAmount.gt(0)) {
-              utilization = tokenInfo.reservedAmount.mul(BASIS_POINTS_DIVISOR).div(tokenInfo.poolAmount);
-            }
-
-            return (
-              <div className="App-card" key={token.symbol}>
-                <div className="App-card-title">{token.symbol}</div>
-=======
         <div className="Tab-title-section">
           <div className="Page-title">
-            Tokens {chainId === AVALANCHE && <img src={avalanche24Icon} alt="avalanche24Icon" />}{chainId === ARBITRUM && <img src={arbitrum24Icon} alt="arbitrum24Icon" />}
+            Tokens {chainId === AVALANCHE && <img src={avalanche24Icon} alt="avalanche24Icon" />}
+            {chainId === ARBITRUM && <img src={arbitrum24Icon} alt="arbitrum24Icon" />}
           </div>
-          <div className="Page-description">
-            Platform and GLP index tokens.
-          </div>
+          <div className="Page-description">Platform and GLP index tokens.</div>
         </div>
         <div className="DashboardV2-token-cards">
           <div className="stats-wrapper stats-wrapper--gmx">
@@ -814,7 +673,11 @@
                   <div className="App-card-title-mark">
                     <div className="App-card-title-mark-icon">
                       <img src={gmx40Icon} alt="gmx40Icon" />
-                      {chainId === ARBITRUM ? <img src={arbitrum16Icon} alt="arbitrum16Icon" className="selected-network-symbol" /> : <img src={avalanche16Icon} alt="avalanche16Icon" className="selected-network-symbol" />}
+                      {chainId === ARBITRUM ? (
+                        <img src={arbitrum16Icon} alt="arbitrum16Icon" className="selected-network-symbol" />
+                      ) : (
+                        <img src={avalanche16Icon} alt="avalanche16Icon" className="selected-network-symbol" />
+                      )}
                     </div>
                     <div className="App-card-title-mark-info">
                       <div className="App-card-title-mark-title">GMX</div>
@@ -830,43 +693,39 @@
                   <div className="App-card-row">
                     <div className="label">Price</div>
                     <div>
-                      {!gmxPrice && '...'}
-                      {gmxPrice &&
+                      {!gmxPrice && "..."}
+                      {gmxPrice && (
                         <TooltipComponent
                           position="right-bottom"
                           className="nowrap"
-                          handle={'$' + formatAmount(gmxPrice, USD_DECIMALS, 2, true)}
-                          renderContent={() => <>
-                            Price on Arbitrum: ${formatAmount(gmxPriceFromArbitrum, USD_DECIMALS, 2, true)}<br />
-                            Price on Avalanche: ${formatAmount(gmxPriceFromAvalanche, USD_DECIMALS, 2, true)}
-                          </>}
+                          handle={"$" + formatAmount(gmxPrice, USD_DECIMALS, 2, true)}
+                          renderContent={() => (
+                            <>
+                              Price on Arbitrum: ${formatAmount(gmxPriceFromArbitrum, USD_DECIMALS, 2, true)}
+                              <br />
+                              Price on Avalanche: ${formatAmount(gmxPriceFromAvalanche, USD_DECIMALS, 2, true)}
+                            </>
+                          )}
                         />
-                      }
+                      )}
                     </div>
                   </div>
                   <div className="App-card-row">
                     <div className="label">Supply</div>
-                    <div>
-                      {formatAmount(gmxSupply, GMX_DECIMALS, 0, true)} GMX
-                    </div>
+                    <div>{formatAmount(gmxSupply, GMX_DECIMALS, 0, true)} GMX</div>
                   </div>
                   <div className="App-card-row">
                     <div className="label">Total Staked</div>
-                    <div>
-                      ${formatAmount(stakedGmxSupplyUsd, USD_DECIMALS, 0, true)}
-                    </div>
+                    <div>${formatAmount(stakedGmxSupplyUsd, USD_DECIMALS, 0, true)}</div>
                   </div>
                   <div className="App-card-row">
                     <div className="label">Market Cap</div>
-                    <div>
-                      ${formatAmount(gmxMarketCap, USD_DECIMALS, 0, true)}
-                    </div>
+                    <div>${formatAmount(gmxMarketCap, USD_DECIMALS, 0, true)}</div>
                   </div>
                 </div>
               </div>
               <div className="stats-piechart" onMouseLeave={onGMXDistributionChartLeave}>
-                {
-                  gmxDistributionData.length > 0 &&
+                {gmxDistributionData.length > 0 && (
                   <PieChart width={210} height={210}>
                     <Pie
                       data={gmxDistributionData}
@@ -888,20 +747,23 @@
                           key={`cell-${index}`}
                           fill={entry.color}
                           style={{
-                            filter: gmxActiveIndex === index ? `drop-shadow(0px 0px 6px ${hexToRgba(entry.color, 0.7)})` : 'none',
-                            cursor: 'pointer'
+                            filter:
+                              gmxActiveIndex === index
+                                ? `drop-shadow(0px 0px 6px ${hexToRgba(entry.color, 0.7)})`
+                                : "none",
+                            cursor: "pointer",
                           }}
                           stroke={entry.color}
-                          strokeWidth={ gmxActiveIndex === index ? 1 : 1}
+                          strokeWidth={gmxActiveIndex === index ? 1 : 1}
                         />
                       ))}
                     </Pie>
-                    <text x={'50%'} y={'50%'} fill="white" textAnchor="middle" dominantBaseline="middle">
+                    <text x={"50%"} y={"50%"} fill="white" textAnchor="middle" dominantBaseline="middle">
                       Distribution
                     </text>
                     <Tooltip content={<CustomTooltip />} />
                   </PieChart>
-                }
+                )}
               </div>
             </div>
             <div className="App-card">
@@ -910,7 +772,11 @@
                   <div className="App-card-title-mark">
                     <div className="App-card-title-mark-icon">
                       <img src={glp40Icon} alt="glp40Icon" />
-                      {chainId === ARBITRUM ? <img src={arbitrum16Icon} alt="arbitrum16Icon" className="selected-network-symbol" /> : <img src={avalanche16Icon} alt="avalanche16Icon" className="selected-network-symbol" />}
+                      {chainId === ARBITRUM ? (
+                        <img src={arbitrum16Icon} alt="arbitrum16Icon" className="selected-network-symbol" />
+                      ) : (
+                        <img src={avalanche16Icon} alt="avalanche16Icon" className="selected-network-symbol" />
+                      )}
                     </div>
                     <div className="App-card-title-mark-info">
                       <div className="App-card-title-mark-title">GLP</div>
@@ -921,73 +787,28 @@
                     </div>
                   </div>
                 </div>
->>>>>>> bdbab970
                 <div className="App-card-divider"></div>
                 <div className="App-card-content">
                   <div className="App-card-row">
                     <div className="label">Price</div>
-<<<<<<< HEAD
-                    <div>${formatKeyAmount(tokenInfo, "minPrice", USD_DECIMALS, 2, true)}</div>
-=======
-                    <div>
-                      ${formatAmount(glpPrice, USD_DECIMALS, 2, true)}
-                    </div>
->>>>>>> bdbab970
+                    <div>${formatAmount(glpPrice, USD_DECIMALS, 2, true)}</div>
                   </div>
                   <div className="App-card-row">
                     <div className="label">Supply</div>
-                    <div>
-<<<<<<< HEAD
-                      <Tooltip
-                        handle={`$${formatKeyAmount(tokenInfo, "managedUsd", USD_DECIMALS, 0, true)}`}
-                        position="right-bottom"
-                        renderContent={() => {
-                          return (
-                            <>
-                              Pool Amount: {formatKeyAmount(tokenInfo, "managedAmount", token.decimals, 2, true)}{" "}
-                              {token.symbol}
-                              <br />
-                              <br />
-                              Max {tokenInfo.symbol} Capacity: ${formatAmount(tokenInfo.maxUsdgAmount, 18, 0, true)}
-                            </>
-                          );
-                        }}
-                      />
-                    </div>
-                  </div>
-                  <div className="App-card-row">
-                    <div className="label">Weight</div>
-                    <div>{getWeightText(tokenInfo)}</div>
-                  </div>
-                  <div className="App-card-row">
-                    <div className="label">Utilization</div>
-                    <div>{formatAmount(utilization, 2, 2, false)}%</div>
-                  </div>
-                </div>
-              </div>
-            );
-          })}
-=======
-                      {formatAmount(glpSupply, GLP_DECIMALS, 0, true)} GLP
-                    </div>
+                    <div>{formatAmount(glpSupply, GLP_DECIMALS, 0, true)} GLP</div>
                   </div>
                   <div className="App-card-row">
                     <div className="label">Total Staked</div>
-                    <div>
-                      ${formatAmount(glpMarketCap, USD_DECIMALS, 0, true)}
-                    </div>
+                    <div>${formatAmount(glpMarketCap, USD_DECIMALS, 0, true)}</div>
                   </div>
                   <div className="App-card-row">
                     <div className="label">Market Cap</div>
-                    <div>
-                      ${formatAmount(glpMarketCap, USD_DECIMALS, 0, true)}
-                    </div>
+                    <div>${formatAmount(glpMarketCap, USD_DECIMALS, 0, true)}</div>
                   </div>
                 </div>
               </div>
               <div className="stats-piechart" onMouseOut={onGLPPoolChartLeave}>
-                {
-                  glpPool.length > 0 &&
+                {glpPool.length > 0 && (
                   <PieChart width={210} height={210}>
                     <Pie
                       data={glpPool}
@@ -1009,26 +830,30 @@
                           key={`cell-${index}`}
                           fill={GLPPOOLCOLORS[entry.name]}
                           style={{
-                            filter: glpActiveIndex === index ? `drop-shadow(0px 0px 6px ${hexToRgba(GLPPOOLCOLORS[entry.name], 0.7)})` : 'none',
-                            cursor: 'pointer'
+                            filter:
+                              glpActiveIndex === index
+                                ? `drop-shadow(0px 0px 6px ${hexToRgba(GLPPOOLCOLORS[entry.name], 0.7)})`
+                                : "none",
+                            cursor: "pointer",
                           }}
                           stroke={GLPPOOLCOLORS[entry.name]}
-                          strokeWidth={ glpActiveIndex === index ? 1 : 1}
+                          strokeWidth={glpActiveIndex === index ? 1 : 1}
                         />
                       ))}
                     </Pie>
-                    <text x={'50%'} y={'50%'} fill="white" textAnchor="middle" dominantBaseline="middle">
+                    <text x={"50%"} y={"50%"} fill="white" textAnchor="middle" dominantBaseline="middle">
                       GLP Pool
                     </text>
                     <Tooltip content={<CustomTooltip />} />
                   </PieChart>
-                }
+                )}
               </div>
             </div>
           </div>
           <div className="token-table-wrapper App-card">
             <div className="App-card-title">
-              GLP Index Composition {chainId === AVALANCHE && <img src={avalanche16Icon} alt="avalanche16Icon" />}{chainId === ARBITRUM && <img src={arbitrum16Icon} alt="arbitrum16Icon" />}
+              GLP Index Composition {chainId === AVALANCHE && <img src={avalanche16Icon} alt="avalanche16Icon" />}
+              {chainId === ARBITRUM && <img src={arbitrum16Icon} alt="arbitrum16Icon" />}
             </div>
             <div className="App-card-divider"></div>
             <table className="token-table">
@@ -1043,20 +868,20 @@
               </thead>
               <tbody>
                 {tokenList.map((token) => {
-                  const tokenInfo = infoTokens[token.address]
-                  let utilization = bigNumberify(0)
+                  const tokenInfo = infoTokens[token.address];
+                  let utilization = bigNumberify(0);
                   if (tokenInfo && tokenInfo.reservedAmount && tokenInfo.poolAmount && tokenInfo.poolAmount.gt(0)) {
-                    utilization = tokenInfo.reservedAmount.mul(BASIS_POINTS_DIVISOR).div(tokenInfo.poolAmount)
+                    utilization = tokenInfo.reservedAmount.mul(BASIS_POINTS_DIVISOR).div(tokenInfo.poolAmount);
                   }
-                  let maxUsdgAmount = DEFAULT_MAX_USDG_AMOUNT
+                  let maxUsdgAmount = DEFAULT_MAX_USDG_AMOUNT;
                   if (tokenInfo.maxUsdgAmount && tokenInfo.maxUsdgAmount.gt(0)) {
-                    maxUsdgAmount = tokenInfo.maxUsdgAmount
+                    maxUsdgAmount = tokenInfo.maxUsdgAmount;
                   }
 
                   var tokenImage = null;
 
                   try {
-                    tokenImage = require('../../img/ic_' + token.symbol.toLowerCase() + '_40.svg')
+                    tokenImage = require("../../img/ic_" + token.symbol.toLowerCase() + "_40.svg");
                   } catch (error) {
                     // console.log(error)
                   }
@@ -1079,50 +904,48 @@
                           </div>
                         </div>
                       </td>
-                      <td>
-                        ${formatKeyAmount(tokenInfo, "minPrice", USD_DECIMALS, 2, true)}
-                      </td>
+                      <td>${formatKeyAmount(tokenInfo, "minPrice", USD_DECIMALS, 2, true)}</td>
                       <td>
                         <TooltipComponent
                           handle={`$${formatKeyAmount(tokenInfo, "managedUsd", USD_DECIMALS, 0, true)}`}
                           position="right-bottom"
                           renderContent={() => {
-                            return <>
-                              Pool Amount: {formatKeyAmount(tokenInfo, "managedAmount", token.decimals, 2, true)} {token.symbol}<br />
-                              <br />
-                              Max {tokenInfo.symbol} Capacity: ${formatAmount(maxUsdgAmount, 18, 0, true)}
-                            </>
+                            return (
+                              <>
+                                Pool Amount: {formatKeyAmount(tokenInfo, "managedAmount", token.decimals, 2, true)}{" "}
+                                {token.symbol}
+                                <br />
+                                <br />
+                                Max {tokenInfo.symbol} Capacity: ${formatAmount(maxUsdgAmount, 18, 0, true)}
+                              </>
+                            );
                           }}
                         />
                       </td>
-                      <td>
-                        {getWeightText(tokenInfo)}
-                      </td>
-                      <td>
-                        {formatAmount(utilization, 2, 2, false)}%
-                      </td>
+                      <td>{getWeightText(tokenInfo)}</td>
+                      <td>{formatAmount(utilization, 2, 2, false)}%</td>
                     </tr>
-                  )
+                  );
                 })}
               </tbody>
             </table>
           </div>
           <div className="token-grid">
             {tokenList.map((token) => {
-              const tokenInfo = infoTokens[token.address]
-              let utilization = bigNumberify(0)
+              const tokenInfo = infoTokens[token.address];
+              let utilization = bigNumberify(0);
               if (tokenInfo && tokenInfo.reservedAmount && tokenInfo.poolAmount && tokenInfo.poolAmount.gt(0)) {
-                utilization = tokenInfo.reservedAmount.mul(BASIS_POINTS_DIVISOR).div(tokenInfo.poolAmount)
+                utilization = tokenInfo.reservedAmount.mul(BASIS_POINTS_DIVISOR).div(tokenInfo.poolAmount);
               }
-              let maxUsdgAmount = DEFAULT_MAX_USDG_AMOUNT
+              let maxUsdgAmount = DEFAULT_MAX_USDG_AMOUNT;
               if (tokenInfo.maxUsdgAmount && tokenInfo.maxUsdgAmount.gt(0)) {
-                maxUsdgAmount = tokenInfo.maxUsdgAmount
+                maxUsdgAmount = tokenInfo.maxUsdgAmount;
               }
 
               return (
                 <div className="App-card" key={token.symbol}>
                   <div className="App-card-title">
-                    <div style={{display: 'flex'}}>
+                    <div style={{ display: "flex" }}>
                       {token.symbol}
                       <div>
                         <AssetDropdown assetSymbol={token.symbol} assetInfo={token} />
@@ -1133,9 +956,7 @@
                   <div className="App-card-content">
                     <div className="App-card-row">
                       <div className="label">Price</div>
-                      <div>
-                        ${formatKeyAmount(tokenInfo, "minPrice", USD_DECIMALS, 2, true)}
-                      </div>
+                      <div>${formatKeyAmount(tokenInfo, "minPrice", USD_DECIMALS, 2, true)}</div>
                     </div>
                     <div className="App-card-row">
                       <div className="label">Pool</div>
@@ -1144,33 +965,32 @@
                           handle={`$${formatKeyAmount(tokenInfo, "managedUsd", USD_DECIMALS, 0, true)}`}
                           position="right-bottom"
                           renderContent={() => {
-                            return <>
-                              Pool Amount: {formatKeyAmount(tokenInfo, "managedAmount", token.decimals, 2, true)} {token.symbol}<br />
-                              <br />
-                              Max {tokenInfo.symbol} Capacity: ${formatAmount(maxUsdgAmount, 18, 0, true)}
-                            </>
+                            return (
+                              <>
+                                Pool Amount: {formatKeyAmount(tokenInfo, "managedAmount", token.decimals, 2, true)}{" "}
+                                {token.symbol}
+                                <br />
+                                <br />
+                                Max {tokenInfo.symbol} Capacity: ${formatAmount(maxUsdgAmount, 18, 0, true)}
+                              </>
+                            );
                           }}
                         />
                       </div>
                     </div>
                     <div className="App-card-row">
                       <div className="label">Weight</div>
-                      <div>
-                        {getWeightText(tokenInfo)}
-                      </div>
+                      <div>{getWeightText(tokenInfo)}</div>
                     </div>
                     <div className="App-card-row">
                       <div className="label">Utilization</div>
-                      <div>
-                        {formatAmount(utilization, 2, 2, false)}%
-                      </div>
+                      <div>{formatAmount(utilization, 2, 2, false)}%</div>
                     </div>
                   </div>
                 </div>
-              )
+              );
             })}
           </div>
->>>>>>> bdbab970
         </div>
       </div>
       <Footer />

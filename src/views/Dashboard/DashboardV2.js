--- conflicted
+++ resolved
@@ -669,19 +669,11 @@
                           key={`cell-${index}`}
                           fill={entry.color}
                           style={{
-<<<<<<< HEAD
                             filter: gmxActiveIndex === index ? `drop-shadow(0px 0px 6px ${hexToRgba(entry.color, 0.7)})` : 'none',
                             cursor: 'pointer'
                           }}
                           stroke={entry.color}
                           strokeWidth={ gmxActiveIndex === index ? 1 : 1}
-=======
-                            filter: gmxActiveIndex === index ? `drop-shadow(0px 0px 6px ${entry.color})` : "none",
-                            cursor: "pointer",
-                          }}
-                          stroke={entry.color}
-                          strokeWidth={gmxActiveIndex === index ? 4 : 1}
->>>>>>> 88f1c373
                         />
                       ))}
                     </Pie>
@@ -757,22 +749,11 @@
                           key={`cell-${index}`}
                           fill={GLPPOOLCOLORS[entry.name]}
                           style={{
-<<<<<<< HEAD
                             filter: glpActiveIndex === index ? `drop-shadow(0px 0px 6px ${hexToRgba(GLPPOOLCOLORS[entry.name], 0.7)})` : 'none',
                             cursor: 'pointer'
                           }}
                           stroke={GLPPOOLCOLORS[entry.name]}
                           strokeWidth={ glpActiveIndex === index ? 1 : 1}
-=======
-                            filter:
-                              glpActiveIndex === index
-                                ? `drop-shadow(0px 0px 6px ${GLPPOOLCOLORS[entry.name]})`
-                                : "none",
-                            cursor: "pointer",
-                          }}
-                          stroke={GLPPOOLCOLORS[entry.name]}
-                          strokeWidth={glpActiveIndex === index ? 4 : 1}
->>>>>>> 88f1c373
                         />
                       ))}
                     </Pie>

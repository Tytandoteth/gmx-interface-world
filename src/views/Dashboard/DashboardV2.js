<<<<<<< HEAD
import React, { useState } from "react";
=======
import React, { useEffect, useState } from "react";
>>>>>>> 75f51bb5
import { Link } from "react-router-dom";
import { useWeb3React } from "@web3-react/core";
import useSWR from "swr";
import { PieChart, Pie, Cell, Tooltip } from "recharts";
import TooltipComponent from "../../components/Tooltip/Tooltip";

import hexToRgba from "hex-to-rgba";
import { ethers } from "ethers";

import { getTokens, getWhitelistedTokens, getTokenBySymbol } from "../../data/Tokens";
import { getFeeHistory } from "../../data/Fees";

import {
  fetcher,
  formatAmount,
  formatKeyAmount,
  getInfoTokens,
  expandDecimals,
  bigNumberify,
  numberWithCommas,
  formatDate,
  getServerUrl,
  getChainName,
  useChainId,
  USD_DECIMALS,
  GMX_DECIMALS,
  GLP_DECIMALS,
  BASIS_POINTS_DIVISOR,
  ARBITRUM,
  AVALANCHE,
  getTotalVolumeSum,
  GLPPOOLCOLORS,
<<<<<<< HEAD
=======
  DEFAULT_MAX_USDG_AMOUNT,
>>>>>>> 75f51bb5
} from "../../Helpers";
import { useGmxPrice, useStakedGmxSupply } from "../../Api";

import { getContract } from "../../Addresses";

import VaultV2 from "../../abis/VaultV2.json";
import ReaderV2 from "../../abis/ReaderV2.json";
import GlpManager from "../../abis/GlpManager.json";
import Token from "../../abis/Token.json";

import Footer from "../../Footer";

import "./DashboardV2.css";

import gmx40Icon from "../../img/ic_gmx_40.svg";
import glp40Icon from "../../img/ic_glp_40.svg";
import avalanche16Icon from "../../img/ic_avalanche_16.svg";
import arbitrum16Icon from "../../img/ic_arbitrum_16.svg";
import arbitrum24Icon from "../../img/ic_arbitrum_24.svg";
import avalanche24Icon from "../../img/ic_avalanche_24.svg";

import AssetDropdown from "./AssetDropdown";

const { AddressZero } = ethers.constants;

function getVolumeInfo(hourlyVolume) {
  if (!hourlyVolume || hourlyVolume.length === 0) {
    return {};
  }

  const secondsPerHour = 60 * 60;
  const minTime = parseInt(Date.now() / 1000 / secondsPerHour) * secondsPerHour - 24 * secondsPerHour;

  const info = {};
  let totalVolume = bigNumberify(0);
  for (let i = 0; i < hourlyVolume.length; i++) {
    const item = hourlyVolume[i].data;
    if (parseInt(item.timestamp) < minTime) {
      break;
    }

    if (!info[item.token]) {
      info[item.token] = bigNumberify(0);
    }

    info[item.token] = info[item.token].add(item.volume);
    totalVolume = totalVolume.add(item.volume);
  }

  info.totalVolume = totalVolume;

  return info;
}

function getCurrentFeesUsd(tokenAddresses, fees, infoTokens) {
  if (!fees || !infoTokens) {
    return bigNumberify(0);
  }

  let currentFeesUsd = bigNumberify(0);
  for (let i = 0; i < tokenAddresses.length; i++) {
    const tokenAddress = tokenAddresses[i];
    const tokenInfo = infoTokens[tokenAddress];
    if (!tokenInfo || !tokenInfo.minPrice) {
      continue;
    }

    const feeUsd = fees[i].mul(tokenInfo.minPrice).div(expandDecimals(1, tokenInfo.decimals));
    currentFeesUsd = currentFeesUsd.add(feeUsd);
  }

  return currentFeesUsd;
}

export default function DashboardV2() {
  const { active, library } = useWeb3React();
  const { chainId } = useChainId();

  const chainName = getChainName(chainId);

  const positionStatsUrl = getServerUrl(chainId, "/position_stats");
  const { data: positionStats } = useSWR([positionStatsUrl], {
    fetcher: (...args) => fetch(...args).then((res) => res.json()),
  });

  const hourlyVolumeUrl = getServerUrl(chainId, "/hourly_volume");
  const { data: hourlyVolume } = useSWR([hourlyVolumeUrl], {
    fetcher: (...args) => fetch(...args).then((res) => res.json()),
  });

  const totalVolumeUrl = getServerUrl(chainId, "/total_volume");
  const { data: totalVolume } = useSWR([totalVolumeUrl], {
    fetcher: (...args) => fetch(...args).then((res) => res.json()),
  });

  const gmxSupplyUrl = getServerUrl(ARBITRUM, "/gmx_supply");
  const { data: gmxSupply } = useSWR([gmxSupplyUrl], {
    fetcher: (...args) => fetch(...args).then((res) => res.text()),
  });

  let totalLongPositionSizes;
  let totalShortPositionSizes;
  if (positionStats && positionStats.totalLongPositionSizes && positionStats.totalShortPositionSizes) {
    totalLongPositionSizes = bigNumberify(positionStats.totalLongPositionSizes);
    totalShortPositionSizes = bigNumberify(positionStats.totalShortPositionSizes);
  }

  const volumeInfo = getVolumeInfo(hourlyVolume);

  const totalVolumeSum = getTotalVolumeSum(totalVolume);

  const tokens = getTokens(chainId);
  const whitelistedTokens = getWhitelistedTokens(chainId);
  const whitelistedTokenAddresses = whitelistedTokens.map((token) => token.address);
  const tokenList = whitelistedTokens.filter((t) => !t.isWrapped);

  const readerAddress = getContract(chainId, "Reader");
  const vaultAddress = getContract(chainId, "Vault");
  const nativeTokenAddress = getContract(chainId, "NATIVE_TOKEN");
  const glpManagerAddress = getContract(chainId, "GlpManager");

  const gmxAddress = getContract(chainId, "GMX");
  const glpAddress = getContract(chainId, "GLP");
  const usdgAddress = getContract(chainId, "USDG");

  const tokensForSupplyQuery = [gmxAddress, glpAddress, usdgAddress];

  const { data: aums } = useSWR([`Dashboard:getAums:${active}`, chainId, glpManagerAddress, "getAums"], {
    fetcher: fetcher(library, GlpManager),
  });

  const { data: vaultTokenInfo } = useSWR(
    [`Dashboard:vaultTokenInfo:${active}`, chainId, readerAddress, "getVaultTokenInfoV2"],
    {
      fetcher: fetcher(library, ReaderV2, [
        vaultAddress,
        nativeTokenAddress,
        expandDecimals(1, 18),
        whitelistedTokenAddresses,
      ]),
    }
  );

  const { data: fees } = useSWR([`Dashboard:fees:${active}`, chainId, readerAddress, "getFees", vaultAddress], {
    fetcher: fetcher(library, ReaderV2, [whitelistedTokenAddresses]),
  });

  const { data: totalSupplies } = useSWR(
    [`Dashboard:totalSupplies:${active}`, chainId, readerAddress, "getTokenBalancesWithSupplies", AddressZero],
    {
      fetcher: fetcher(library, ReaderV2, [tokensForSupplyQuery]),
    }
  );

  const { data: totalTokenWeights } = useSWR(
    [`GlpSwap:totalTokenWeights:${active}`, chainId, vaultAddress, "totalTokenWeights"],
    {
      fetcher: fetcher(library, VaultV2),
    }
  );

  const { data: stakedGmxSupply } = useStakedGmxSupply(chainId === ARBITRUM ? library : undefined, active);

  const infoTokens = getInfoTokens(tokens, undefined, whitelistedTokens, vaultTokenInfo, undefined);

  const eth = infoTokens[getTokenBySymbol(chainId, "ETH").address];
  const currentFeesUsd = getCurrentFeesUsd(whitelistedTokenAddresses, fees, infoTokens);

  const feeHistory = getFeeHistory(chainId);
  const shouldIncludeCurrrentFees = feeHistory.length && parseInt(Date.now() / 1000) - feeHistory[0].to > 60 * 60;
  let totalFeesDistributed = shouldIncludeCurrrentFees
    ? parseFloat(bigNumberify(formatAmount(currentFeesUsd, USD_DECIMALS - 2, 0, false)).toNumber()) / 100
    : 0;
  for (let i = 0; i < feeHistory.length; i++) {
    totalFeesDistributed += parseFloat(feeHistory[i].feeUsd);
  }

  const { gmxPrice, gmxPriceFromArbitrum, gmxPriceFromAvalanche } = useGmxPrice(
    chainId,
    { arbitrum: chainId === ARBITRUM ? library : undefined },
    active
  );

  let gmxMarketCap;
  if (gmxPrice && gmxSupply) {
    gmxMarketCap = gmxPrice.mul(gmxSupply).div(expandDecimals(1, GMX_DECIMALS));
  }

  let stakedGmxSupplyUsd;
  if (gmxPrice && stakedGmxSupply) {
    stakedGmxSupplyUsd = stakedGmxSupply.mul(gmxPrice).div(expandDecimals(1, GMX_DECIMALS));
  }

  let aum;
  if (aums && aums.length > 0) {
    aum = aums[0].add(aums[1]).div(2);
  }

  let tvl;
  if (aum && gmxPrice && stakedGmxSupply) {
    tvl = aum.add(gmxPrice.mul(stakedGmxSupply).div(expandDecimals(1, GMX_DECIMALS)));
  }

  let glpPrice;
  let glpSupply;
  let glpMarketCap;
  if (aum && totalSupplies && totalSupplies[3]) {
    glpSupply = totalSupplies[3];
    glpPrice =
      aum && aum.gt(0) && glpSupply.gt(0)
        ? aum.mul(expandDecimals(1, GLP_DECIMALS)).div(glpSupply)
        : expandDecimals(1, USD_DECIMALS);
    glpMarketCap = glpPrice.mul(glpSupply).div(expandDecimals(1, GLP_DECIMALS));
  }

  const ethFloorPriceFund = expandDecimals(350 + 148 + 384, 18);
  const glpFloorPriceFund = expandDecimals(660001, 18);
  const usdcFloorPriceFund = expandDecimals(784598 + 200000, 30);

  let totalFloorPriceFundUsd;

  if (eth && eth.minPrice && glpPrice) {
    const ethFloorPriceFundUsd = ethFloorPriceFund.mul(eth.minPrice).div(expandDecimals(1, eth.decimals));
    const glpFloorPriceFundUsd = glpFloorPriceFund.mul(glpPrice).div(expandDecimals(1, 18));

    totalFloorPriceFundUsd = ethFloorPriceFundUsd.add(glpFloorPriceFundUsd).add(usdcFloorPriceFund);
  }

  let adjustedUsdgSupply = bigNumberify(0);

  for (let i = 0; i < tokenList.length; i++) {
    const token = tokenList[i];
    const tokenInfo = infoTokens[token.address];
    if (tokenInfo && tokenInfo.usdgAmount) {
      adjustedUsdgSupply = adjustedUsdgSupply.add(tokenInfo.usdgAmount);
    }
  }

  const getWeightText = (tokenInfo) => {
    if (
      !tokenInfo.weight ||
      !tokenInfo.usdgAmount ||
      !adjustedUsdgSupply ||
      adjustedUsdgSupply.eq(0) ||
      !totalTokenWeights
    ) {
      return "...";
    }

    const currentWeightBps = tokenInfo.usdgAmount.mul(BASIS_POINTS_DIVISOR).div(adjustedUsdgSupply);
    const targetWeightBps = tokenInfo.weight.mul(BASIS_POINTS_DIVISOR).div(totalTokenWeights);

    const weightText = `${formatAmount(currentWeightBps, 2, 2, false)}% / ${formatAmount(
      targetWeightBps,
      2,
      2,
      false
    )}%`;

    return (
      <TooltipComponent
        handle={weightText}
        position="right-bottom"
        renderContent={() => {
          return (
            <>
              Current Weight: {formatAmount(currentWeightBps, 2, 2, false)}%<br />
              Target Weight: {formatAmount(targetWeightBps, 2, 2, false)}%<br />
              <br />
              {currentWeightBps.lt(targetWeightBps) && (
                <div>
                  {tokenInfo.symbol} is below its target weight.
                  <br />
                  <br />
                  Get lower fees to{" "}
                  <Link to="/buy_glp" target="_blank" rel="noopener noreferrer">
                    buy GLP
                  </Link>{" "}
                  with {tokenInfo.symbol},&nbsp; and to{" "}
                  <Link to="/trade" target="_blank" rel="noopener noreferrer">
                    swap
                  </Link>{" "}
                  {tokenInfo.symbol} for other tokens.
                </div>
              )}
              {currentWeightBps.gt(targetWeightBps) && (
                <div>
                  {tokenInfo.symbol} is above its target weight.
                  <br />
                  <br />
                  Get lower fees to{" "}
                  <Link to="/trade" target="_blank" rel="noopener noreferrer">
                    swap
                  </Link>{" "}
                  tokens for {tokenInfo.symbol}.
                </div>
              )}
              <br />
              <div>
                <a href="https://gmxio.gitbook.io/gmx/glp" target="_blank" rel="noopener noreferrer">
                  More Info
                </a>
              </div>
            </>
          );
        }}
      />
    );
  };

  /* GMX Distribution */

  // ARBITRUM
  const arbitrumGmxAddress = getContract(ARBITRUM, "GMX");
  const arbitrumStakedGmxTrackerAddress = getContract(ARBITRUM, "StakedGmxTracker");

  const { data: arbitrumStakedGmxSupply } = useSWR(
    [`StakeV2:stakedGmxSupply:${active}`, ARBITRUM, arbitrumGmxAddress, "balanceOf", arbitrumStakedGmxTrackerAddress],
    {
      fetcher: fetcher(undefined, Token),
    }
  );

  const arbitrumGmxSupplyUrl = getServerUrl(ARBITRUM, "/gmx_supply");
  const { data: arbitrumGmxSupply } = useSWR([arbitrumGmxSupplyUrl], {
    fetcher: (...args) => fetch(...args).then((res) => res.text()),
  });
  // GMX in Arbitrum Liquidity
  let UniswapGmxEthPool = getContract(ARBITRUM, "UniswapGmxEthPool");
  const { data: gmxInArbitrumLiquidity } = useSWR(
    [`StakeV2:gmxInArbitrumLiquidity:${active}`, ARBITRUM, arbitrumGmxAddress, "balanceOf", UniswapGmxEthPool],
    {
      fetcher: fetcher(undefined, Token),
    }
  );

  // AVALANCHE
  const avalancheGmxAddress = getContract(AVALANCHE, "GMX");
  const avalancheStakedGmxTrackerAddress = getContract(AVALANCHE, "StakedGmxTracker");

  const { data: avalancheStakedGmxSupply } = useSWR(
    [
      `StakeV2:stakedGmxSupply:${active}`,
      AVALANCHE,
      avalancheGmxAddress,
      "balanceOf",
      avalancheStakedGmxTrackerAddress,
    ],
    {
      fetcher: fetcher(undefined, Token),
    }
  );
  // GMX in AVAX Liquidity
  let TraderJoeGmxAvaxPool = getContract(AVALANCHE, "TraderJoeGmxAvaxPool");
  const { data: gmxInAvaxLiquidity } = useSWR(
    [`StakeV2:gmxInAvaxLiquidity:${active}`, AVALANCHE, avalancheGmxAddress, "balanceOf", TraderJoeGmxAvaxPool],
    {
      fetcher: fetcher(undefined, Token),
    }
  );
  // Total GMX in Liquidity
  let totalGmxInLiquidity = bigNumberify(0);
  if (gmxInAvaxLiquidity) {
    totalGmxInLiquidity = totalGmxInLiquidity.add(gmxInAvaxLiquidity);
  }

  if (gmxInArbitrumLiquidity) {
    totalGmxInLiquidity = totalGmxInLiquidity.add(gmxInArbitrumLiquidity);
  }

  const avalancheGmxSupplyUrl = getServerUrl(AVALANCHE, "/gmx_supply");
  const { data: avalancheGmxSupply } = useSWR([avalancheGmxSupplyUrl], {
    fetcher: (...args) => fetch(...args).then((res) => res.text()),
  });

  let totalGmxSupply = bigNumberify(0);
  if (arbitrumGmxSupply) {
    totalGmxSupply = totalGmxSupply.add(bigNumberify(arbitrumGmxSupply));
  }

  if (avalancheGmxSupply) {
    totalGmxSupply = totalGmxSupply.add(bigNumberify(avalancheGmxSupply));
  }

  let totalStakedGmxSupply = bigNumberify(0);
  if (arbitrumStakedGmxSupply) {
    totalStakedGmxSupply = totalStakedGmxSupply.add(bigNumberify(arbitrumStakedGmxSupply));
  }

  if (avalancheStakedGmxSupply) {
    totalStakedGmxSupply = totalStakedGmxSupply.add(bigNumberify(avalancheStakedGmxSupply));
  }

  let stakedPercent = 0;

  if (!totalGmxSupply.isZero()) {
    stakedPercent = totalStakedGmxSupply.mul(100).div(totalGmxSupply).toNumber();
  }

  let liquidityPercent = 0;

  if (!totalGmxSupply.isZero()) {
    liquidityPercent = totalGmxInLiquidity.mul(100).div(totalGmxSupply).toNumber();
  }

  let notStakedPercent = 100 - stakedPercent - liquidityPercent;

  let gmxDistributionData = [
    {
      name: "staked",
      value: stakedPercent,
      color: "#4353fa",
    },
    {
      name: "in liquidity",
      value: liquidityPercent,
      color: "#0598fa",
    },
    {
      name: "not staked",
      value: notStakedPercent,
      color: "#5c0af5",
    },
  ];

<<<<<<< HEAD
  const totalStatsStartDate = chainId === AVALANCHE ? "06 Jan 2022" : "01 Sep 2021";
=======
  useEffect(() => {
    if (active) {
      library.on("block", () => {
        updatePositionStats(undefined, true);
        updateHourlyVolume(undefined, true);
        updateTotalVolume(undefined, true);

        updateTotalSupplies(undefined, true);
        updateAums(undefined, true);
        updateVaultTokenInfo(undefined, true);

        updateFees(undefined, true);
        updateGmxPrice(undefined, true);
        updateStakedGmxSupply(undefined, true);
        updateGmxSupply(undefined, true);

        updateTotalTokenWeights(undefined, true);
      });
      return () => {
        library.removeAllListeners("block");
      };
    }
  }, [
    active,
    library,
    chainId,
    updatePositionStats,
    updateHourlyVolume,
    updateTotalVolume,
    updateTotalSupplies,
    updateAums,
    updateVaultTokenInfo,
    updateFees,
    updateGmxPrice,
    updateStakedGmxSupply,
    updateTotalTokenWeights,
    updateGmxSupply,
  ]);

  const totalStatsStartDate = chainId === AVALANCHE ? "06 Jan 2022" : "01 Sep 2021";

  let stableGlp = 0;
  let totalGlp = 0;
>>>>>>> 75f51bb5

  let glpPool = tokenList.map((token) => {
    const tokenInfo = infoTokens[token.address];
    if (tokenInfo.usdgAmount && adjustedUsdgSupply) {
<<<<<<< HEAD
      const currentWeightBps = tokenInfo.usdgAmount.mul(BASIS_POINTS_DIVISOR).div(adjustedUsdgSupply);
=======
      const currentWeightBps = tokenInfo.usdgAmount.mul(BASIS_POINTS_DIVISOR).div(adjustedUsdgSupply)

      if (tokenInfo.isStable) {
        stableGlp += parseFloat(`${formatAmount(currentWeightBps, 2, 2, false)}`)
      }
      totalGlp += parseFloat(`${formatAmount(currentWeightBps, 2, 2, false)}`)
>>>>>>> 75f51bb5
      return {
        fullname: token.name,
        name: token.symbol,
        value: parseFloat(`${formatAmount(currentWeightBps, 2, 2, false)}`),
      };
    }
    return null;
  });
<<<<<<< HEAD
=======

  let stablePercentage = totalGlp > 0 ? (stableGlp * 100 / totalGlp).toFixed(2) : '0.0'
>>>>>>> 75f51bb5

  glpPool = glpPool.filter(function (element) {
    return element !== null;
  });

  glpPool = glpPool.sort(function (a, b) {
    if (a.value < b.value) return 1;
    else return -1;
  });

  gmxDistributionData = gmxDistributionData.sort(function (a, b) {
    if (a.value < b.value) return 1;
    else return -1;
  });

  const [gmxActiveIndex, setGMXActiveIndex] = useState(null);

  const onGMXDistributionChartEnter = (_, index) => {
    setGMXActiveIndex(index);
  };

  const onGMXDistributionChartLeave = (_, index) => {
    setGMXActiveIndex(null);
  };

  const [glpActiveIndex, setGLPActiveIndex] = useState(null);

  const onGLPPoolChartEnter = (_, index) => {
    setGLPActiveIndex(index);
  };

  const onGLPPoolChartLeave = (_, index) => {
    setGLPActiveIndex(null);
  };

  const CustomTooltip = ({ active, payload }) => {
    if (active && payload && payload.length) {
      return (
        <div className="stats-label">
          <div className="stats-label-color" style={{ backgroundColor: payload[0].color }}></div>
          {payload[0].value}% {payload[0].name}
        </div>
      );
    }

    return null;
  };

  return (
    <div className="default-container DashboardV2 page-layout">
      <div className="section-title-block">
        <div className="section-title-icon"></div>
        <div className="section-title-content">
          <div className="Page-title">
            Stats {chainId === AVALANCHE && <img src={avalanche24Icon} alt="avalanche24Icon" />}
            {chainId === ARBITRUM && <img src={arbitrum24Icon} alt="arbitrum24Icon" />}
          </div>
          <div className="Page-description">
            {chainName} Total Stats start from {totalStatsStartDate}.<br /> For detailed stats:{" "}
            {chainId === ARBITRUM && (
              <a href="https://stats.gmx.io" target="_blank" rel="noopener noreferrer">
                https://stats.gmx.io
              </a>
            )}
            {chainId === AVALANCHE && (
              <a href="https://stats.gmx.io/avalanche" target="_blank" rel="noopener noreferrer">
                https://stats.gmx.io/avalanche
              </a>
            )}
            .
          </div>
        </div>
      </div>
      <div className="DashboardV2-content">
        <div className="DashboardV2-cards">
          <div className="App-card">
            <div className="App-card-title">Overview</div>
            <div className="App-card-divider"></div>
            <div className="App-card-content">
              <div className="App-card-row">
                <div className="label">AUM</div>
                <div>
                  <TooltipComponent
                    handle={`$${formatAmount(tvl, USD_DECIMALS, 0, true)}`}
                    position="right-bottom"
                    renderContent={() => `Assets Under Management: GMX staked (All chains) + GLP pool (${chainName})`}
                  />
                </div>
              </div>
              <div className="App-card-row">
                <div className="label">GLP Pool</div>
                <div>
                  <TooltipComponent
                    handle={`$${formatAmount(aum, USD_DECIMALS, 0, true)}`}
                    position="right-bottom"
                    renderContent={() => `Total value of tokens in GLP pool (${chainName})`}
                  />
                </div>
              </div>
              <div className="App-card-row">
                <div className="label">24h Volume</div>
                <div>${formatAmount(volumeInfo.totalVolume, USD_DECIMALS, 0, true)}</div>
              </div>
              <div className="App-card-row">
                <div className="label">Long Positions</div>
                <div>${formatAmount(totalLongPositionSizes, USD_DECIMALS, 0, true)}</div>
              </div>
              <div className="App-card-row">
                <div className="label">Short Positions</div>
                <div>${formatAmount(totalShortPositionSizes, USD_DECIMALS, 0, true)}</div>
              </div>
              {feeHistory.length ? (
                <div className="App-card-row">
                  <div className="label">Fees since {formatDate(feeHistory[0].to)}</div>
                  <div>${formatAmount(currentFeesUsd, USD_DECIMALS, 2, true)}</div>
                </div>
              ) : null}
            </div>
          </div>
          <div className="App-card">
            <div className="App-card-title">Total Stats</div>
            <div className="App-card-divider"></div>
            <div className="App-card-content">
              <div className="App-card-row">
                <div className="label">Total Fees</div>
                <div>${numberWithCommas(totalFeesDistributed.toFixed(0))}</div>
              </div>
              <div className="App-card-row">
                <div className="label">Total Volume</div>
                <div>${formatAmount(totalVolumeSum, USD_DECIMALS, 0, true)}</div>
              </div>
              <div className="App-card-row">
                <div className="label">Floor Price Fund</div>
                <div>${formatAmount(totalFloorPriceFundUsd, 30, 0, true)}</div>
              </div>
            </div>
          </div>
        </div>
        <div className="Tab-title-section">
          <div className="Page-title">
            Tokens {chainId === AVALANCHE && <img src={avalanche24Icon} alt="avalanche24Icon" />}
            {chainId === ARBITRUM && <img src={arbitrum24Icon} alt="arbitrum24Icon" />}
          </div>
          <div className="Page-description">Platform and GLP index tokens.</div>
        </div>
        <div className="DashboardV2-token-cards">
          <div className="stats-wrapper stats-wrapper--gmx">
            <div className="App-card">
              <div className="stats-block">
                <div className="App-card-title">
                  <div className="App-card-title-mark">
                    <div className="App-card-title-mark-icon">
                      <img src={gmx40Icon} alt="gmx40Icon" />
                      {chainId === ARBITRUM ? (
                        <img src={arbitrum16Icon} alt="arbitrum16Icon" className="selected-network-symbol" />
                      ) : (
                        <img src={avalanche16Icon} alt="avalanche16Icon" className="selected-network-symbol" />
                      )}
                    </div>
                    <div className="App-card-title-mark-info">
                      <div className="App-card-title-mark-title">GMX</div>
                      <div className="App-card-title-mark-subtitle">GMX</div>
                    </div>
                    <div>
                      <AssetDropdown assetSymbol="GMX" />
                    </div>
                  </div>
                </div>
                <div className="App-card-divider"></div>
                <div className="App-card-content">
                  <div className="App-card-row">
                    <div className="label">Price</div>
                    <div>
                      {!gmxPrice && "..."}
                      {gmxPrice && (
                        <TooltipComponent
                          position="right-bottom"
                          className="nowrap"
                          handle={"$" + formatAmount(gmxPrice, USD_DECIMALS, 2, true)}
                          renderContent={() => (
                            <>
                              Price on Arbitrum: ${formatAmount(gmxPriceFromArbitrum, USD_DECIMALS, 2, true)}
                              <br />
                              Price on Avalanche: ${formatAmount(gmxPriceFromAvalanche, USD_DECIMALS, 2, true)}
                            </>
                          )}
                        />
                      )}
                    </div>
                  </div>
                  <div className="App-card-row">
                    <div className="label">Supply</div>
                    <div>{formatAmount(gmxSupply, GMX_DECIMALS, 0, true)} GMX</div>
                  </div>
                  <div className="App-card-row">
                    <div className="label">Total Staked</div>
                    <div>${formatAmount(stakedGmxSupplyUsd, USD_DECIMALS, 0, true)}</div>
                  </div>
                  <div className="App-card-row">
                    <div className="label">Market Cap</div>
                    <div>${formatAmount(gmxMarketCap, USD_DECIMALS, 0, true)}</div>
                  </div>
                </div>
              </div>
              <div className="stats-piechart" onMouseLeave={onGMXDistributionChartLeave}>
                {gmxDistributionData.length > 0 && (
                  <PieChart width={210} height={210}>
                    <Pie
                      data={gmxDistributionData}
                      cx={100}
                      cy={100}
                      innerRadius={73}
                      outerRadius={80}
                      fill="#8884d8"
                      dataKey="value"
                      startAngle={90}
                      endAngle={-270}
                      paddingAngle={2}
                      onMouseEnter={onGMXDistributionChartEnter}
                      onMouseOut={onGMXDistributionChartLeave}
                      onMouseLeave={onGMXDistributionChartLeave}
                    >
                      {gmxDistributionData.map((entry, index) => (
                        <Cell
                          key={`cell-${index}`}
                          fill={entry.color}
                          style={{
                            filter:
                              gmxActiveIndex === index
                                ? `drop-shadow(0px 0px 6px ${hexToRgba(entry.color, 0.7)})`
                                : "none",
                            cursor: "pointer",
                          }}
                          stroke={entry.color}
                          strokeWidth={gmxActiveIndex === index ? 1 : 1}
                        />
                      ))}
                    </Pie>
                    <text x={"50%"} y={"50%"} fill="white" textAnchor="middle" dominantBaseline="middle">
                      Distribution
                    </text>
                    <Tooltip content={<CustomTooltip />} />
                  </PieChart>
                )}
              </div>
            </div>
            <div className="App-card">
              <div className="stats-block">
                <div className="App-card-title">
                  <div className="App-card-title-mark">
                    <div className="App-card-title-mark-icon">
                      <img src={glp40Icon} alt="glp40Icon" />
                      {chainId === ARBITRUM ? (
                        <img src={arbitrum16Icon} alt="arbitrum16Icon" className="selected-network-symbol" />
                      ) : (
                        <img src={avalanche16Icon} alt="avalanche16Icon" className="selected-network-symbol" />
                      )}
                    </div>
                    <div className="App-card-title-mark-info">
                      <div className="App-card-title-mark-title">GLP</div>
                      <div className="App-card-title-mark-subtitle">GLP</div>
                    </div>
                    <div>
                      <AssetDropdown assetSymbol="GLP" />
                    </div>
                  </div>
                </div>
                <div className="App-card-divider"></div>
                <div className="App-card-content">
                  <div className="App-card-row">
                    <div className="label">Price</div>
                    <div>${formatAmount(glpPrice, USD_DECIMALS, 2, true)}</div>
                  </div>
                  <div className="App-card-row">
                    <div className="label">Supply</div>
                    <div>{formatAmount(glpSupply, GLP_DECIMALS, 0, true)} GLP</div>
                  </div>
                  <div className="App-card-row">
                    <div className="label">Total Staked</div>
                    <div>${formatAmount(glpMarketCap, USD_DECIMALS, 0, true)}</div>
                  </div>
                  <div className="App-card-row">
                    <div className="label">Market Cap</div>
                    <div>${formatAmount(glpMarketCap, USD_DECIMALS, 0, true)}</div>
<<<<<<< HEAD
=======
                  </div>
                  <div className="App-card-row">
                    <div className="label">Stablecoins Percentage</div>
                    <div>
                      {stablePercentage}%
                    </div>
>>>>>>> 75f51bb5
                  </div>
                </div>
              </div>
              <div className="stats-piechart" onMouseOut={onGLPPoolChartLeave}>
                {glpPool.length > 0 && (
                  <PieChart width={210} height={210}>
                    <Pie
                      data={glpPool}
                      cx={100}
                      cy={100}
                      innerRadius={73}
                      outerRadius={80}
                      fill="#8884d8"
                      dataKey="value"
                      startAngle={90}
                      endAngle={-270}
                      onMouseEnter={onGLPPoolChartEnter}
                      onMouseOut={onGLPPoolChartLeave}
                      onMouseLeave={onGLPPoolChartLeave}
                      paddingAngle={2}
                    >
                      {glpPool.map((entry, index) => (
                        <Cell
                          key={`cell-${index}`}
                          fill={GLPPOOLCOLORS[entry.name]}
                          style={{
                            filter:
                              glpActiveIndex === index
                                ? `drop-shadow(0px 0px 6px ${hexToRgba(GLPPOOLCOLORS[entry.name], 0.7)})`
                                : "none",
                            cursor: "pointer",
                          }}
                          stroke={GLPPOOLCOLORS[entry.name]}
                          strokeWidth={glpActiveIndex === index ? 1 : 1}
                        />
                      ))}
                    </Pie>
                    <text x={"50%"} y={"50%"} fill="white" textAnchor="middle" dominantBaseline="middle">
                      GLP Pool
                    </text>
                    <Tooltip content={<CustomTooltip />} />
                  </PieChart>
                )}
              </div>
            </div>
          </div>
          <div className="token-table-wrapper App-card">
            <div className="App-card-title">
              GLP Index Composition {chainId === AVALANCHE && <img src={avalanche16Icon} alt="avalanche16Icon" />}
              {chainId === ARBITRUM && <img src={arbitrum16Icon} alt="arbitrum16Icon" />}
            </div>
            <div className="App-card-divider"></div>
            <table className="token-table">
              <thead>
                <tr>
                  <th>TOKEN</th>
                  <th>PRICE</th>
                  <th>POOL</th>
                  <th>WEIGHT</th>
                  <th>UTILIZATION</th>
                </tr>
              </thead>
              <tbody>
                {tokenList.map((token) => {
                  const tokenInfo = infoTokens[token.address];
                  let utilization = bigNumberify(0);
                  if (tokenInfo && tokenInfo.reservedAmount && tokenInfo.poolAmount && tokenInfo.poolAmount.gt(0)) {
                    utilization = tokenInfo.reservedAmount.mul(BASIS_POINTS_DIVISOR).div(tokenInfo.poolAmount);
                  }
                  let maxUsdgAmount = DEFAULT_MAX_USDG_AMOUNT;
                  if (tokenInfo.maxUsdgAmount && tokenInfo.maxUsdgAmount.gt(0)) {
                    maxUsdgAmount = tokenInfo.maxUsdgAmount;
                  }

                  var tokenImage = null;

                  try {
                    tokenImage = require("../../img/ic_" + token.symbol.toLowerCase() + "_40.svg");
                  } catch (error) {
                    console.error(error);
                  }

                  return (
                    <tr key={token.symbol}>
                      <td>
                        <div className="token-symbol-wrapper">
                          <div className="App-card-title-info">
                            <div className="App-card-title-info-icon">
                              <img src={tokenImage && tokenImage.default} alt={token.symbol} width="40px" />
                            </div>
                            <div className="App-card-title-info-text">
                              <div className="App-card-info-title">{token.name}</div>
                              <div className="App-card-info-subtitle">{token.symbol}</div>
                            </div>
                            <div>
                              <AssetDropdown assetSymbol={token.symbol} assetInfo={token} />
                            </div>
                          </div>
                        </div>
                      </td>
                      <td>${formatKeyAmount(tokenInfo, "minPrice", USD_DECIMALS, 2, true)}</td>
                      <td>
                        <TooltipComponent
                          handle={`$${formatKeyAmount(tokenInfo, "managedUsd", USD_DECIMALS, 0, true)}`}
                          position="right-bottom"
                          renderContent={() => {
                            return (
                              <>
                                Pool Amount: {formatKeyAmount(tokenInfo, "managedAmount", token.decimals, 2, true)}{" "}
                                {token.symbol}
                                <br />
                                <br />
                                Max {tokenInfo.symbol} Capacity: ${formatAmount(maxUsdgAmount, 18, 0, true)}
                              </>
                            );
                          }}
                        />
                      </td>
                      <td>{getWeightText(tokenInfo)}</td>
                      <td>{formatAmount(utilization, 2, 2, false)}%</td>
                    </tr>
                  );
                })}
              </tbody>
            </table>
          </div>
          <div className="token-grid">
            {tokenList.map((token) => {
              const tokenInfo = infoTokens[token.address];
              let utilization = bigNumberify(0);
              if (tokenInfo && tokenInfo.reservedAmount && tokenInfo.poolAmount && tokenInfo.poolAmount.gt(0)) {
                utilization = tokenInfo.reservedAmount.mul(BASIS_POINTS_DIVISOR).div(tokenInfo.poolAmount);
              }
              let maxUsdgAmount = DEFAULT_MAX_USDG_AMOUNT;
              if (tokenInfo.maxUsdgAmount && tokenInfo.maxUsdgAmount.gt(0)) {
                maxUsdgAmount = tokenInfo.maxUsdgAmount;
              }

              return (
                <div className="App-card" key={token.symbol}>
                  <div className="App-card-title">
                    <div style={{ display: "flex" }}>
                      {token.symbol}
                      <div>
                        <AssetDropdown assetSymbol={token.symbol} assetInfo={token} />
                      </div>
                    </div>
                  </div>
                  <div className="App-card-divider"></div>
                  <div className="App-card-content">
                    <div className="App-card-row">
                      <div className="label">Price</div>
                      <div>${formatKeyAmount(tokenInfo, "minPrice", USD_DECIMALS, 2, true)}</div>
                    </div>
                    <div className="App-card-row">
                      <div className="label">Pool</div>
                      <div>
                        <TooltipComponent
                          handle={`$${formatKeyAmount(tokenInfo, "managedUsd", USD_DECIMALS, 0, true)}`}
                          position="right-bottom"
                          renderContent={() => {
                            return (
                              <>
                                Pool Amount: {formatKeyAmount(tokenInfo, "managedAmount", token.decimals, 2, true)}{" "}
                                {token.symbol}
                                <br />
                                <br />
                                Max {tokenInfo.symbol} Capacity: ${formatAmount(maxUsdgAmount, 18, 0, true)}
                              </>
                            );
                          }}
                        />
                      </div>
                    </div>
                    <div className="App-card-row">
                      <div className="label">Weight</div>
                      <div>{getWeightText(tokenInfo)}</div>
                    </div>
                    <div className="App-card-row">
                      <div className="label">Utilization</div>
                      <div>{formatAmount(utilization, 2, 2, false)}%</div>
                    </div>
                  </div>
                </div>
              );
            })}
          </div>
        </div>
      </div>
      <Footer />
    </div>
  );
}<|MERGE_RESOLUTION|>--- conflicted
+++ resolved
@@ -1,8 +1,4 @@
-<<<<<<< HEAD
 import React, { useState } from "react";
-=======
-import React, { useEffect, useState } from "react";
->>>>>>> 75f51bb5
 import { Link } from "react-router-dom";
 import { useWeb3React } from "@web3-react/core";
 import useSWR from "swr";
@@ -35,10 +31,7 @@
   AVALANCHE,
   getTotalVolumeSum,
   GLPPOOLCOLORS,
-<<<<<<< HEAD
-=======
   DEFAULT_MAX_USDG_AMOUNT,
->>>>>>> 75f51bb5
 } from "../../Helpers";
 import { useGmxPrice, useStakedGmxSupply } from "../../Api";
 
@@ -464,67 +457,15 @@
     },
   ];
 
-<<<<<<< HEAD
-  const totalStatsStartDate = chainId === AVALANCHE ? "06 Jan 2022" : "01 Sep 2021";
-=======
-  useEffect(() => {
-    if (active) {
-      library.on("block", () => {
-        updatePositionStats(undefined, true);
-        updateHourlyVolume(undefined, true);
-        updateTotalVolume(undefined, true);
-
-        updateTotalSupplies(undefined, true);
-        updateAums(undefined, true);
-        updateVaultTokenInfo(undefined, true);
-
-        updateFees(undefined, true);
-        updateGmxPrice(undefined, true);
-        updateStakedGmxSupply(undefined, true);
-        updateGmxSupply(undefined, true);
-
-        updateTotalTokenWeights(undefined, true);
-      });
-      return () => {
-        library.removeAllListeners("block");
-      };
-    }
-  }, [
-    active,
-    library,
-    chainId,
-    updatePositionStats,
-    updateHourlyVolume,
-    updateTotalVolume,
-    updateTotalSupplies,
-    updateAums,
-    updateVaultTokenInfo,
-    updateFees,
-    updateGmxPrice,
-    updateStakedGmxSupply,
-    updateTotalTokenWeights,
-    updateGmxSupply,
-  ]);
-
   const totalStatsStartDate = chainId === AVALANCHE ? "06 Jan 2022" : "01 Sep 2021";
 
   let stableGlp = 0;
   let totalGlp = 0;
->>>>>>> 75f51bb5
 
   let glpPool = tokenList.map((token) => {
     const tokenInfo = infoTokens[token.address];
     if (tokenInfo.usdgAmount && adjustedUsdgSupply) {
-<<<<<<< HEAD
       const currentWeightBps = tokenInfo.usdgAmount.mul(BASIS_POINTS_DIVISOR).div(adjustedUsdgSupply);
-=======
-      const currentWeightBps = tokenInfo.usdgAmount.mul(BASIS_POINTS_DIVISOR).div(adjustedUsdgSupply)
-
-      if (tokenInfo.isStable) {
-        stableGlp += parseFloat(`${formatAmount(currentWeightBps, 2, 2, false)}`)
-      }
-      totalGlp += parseFloat(`${formatAmount(currentWeightBps, 2, 2, false)}`)
->>>>>>> 75f51bb5
       return {
         fullname: token.name,
         name: token.symbol,
@@ -533,11 +474,8 @@
     }
     return null;
   });
-<<<<<<< HEAD
-=======
-
-  let stablePercentage = totalGlp > 0 ? (stableGlp * 100 / totalGlp).toFixed(2) : '0.0'
->>>>>>> 75f51bb5
+
+  let stablePercentage = totalGlp > 0 ? ((stableGlp * 100) / totalGlp).toFixed(2) : "0.0";
 
   glpPool = glpPool.filter(function (element) {
     return element !== null;
@@ -822,15 +760,10 @@
                   <div className="App-card-row">
                     <div className="label">Market Cap</div>
                     <div>${formatAmount(glpMarketCap, USD_DECIMALS, 0, true)}</div>
-<<<<<<< HEAD
-=======
                   </div>
                   <div className="App-card-row">
                     <div className="label">Stablecoins Percentage</div>
-                    <div>
-                      {stablePercentage}%
-                    </div>
->>>>>>> 75f51bb5
+                    <div>{stablePercentage}%</div>
                   </div>
                 </div>
               </div>

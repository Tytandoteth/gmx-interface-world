import React, { useState } from "react";
import { Link } from "react-router-dom";
import { useWeb3React } from "@web3-react/core";
import useSWR from "swr";
import { PieChart, Pie, Cell, Tooltip } from "recharts";
import TooltipComponent from "../../components/Tooltip/Tooltip";

import hexToRgba from "hex-to-rgba";
import { ethers } from "ethers";

import { getTokens, getWhitelistedTokens, getTokenBySymbol } from "../../data/Tokens";
import { getFeeHistory } from "../../data/Fees";

import {
  fetcher,
  formatAmount,
  formatKeyAmount,
  getInfoTokens,
  expandDecimals,
  bigNumberify,
  numberWithCommas,
  formatDate,
  getServerUrl,
  getChainName,
  useChainId,
  USD_DECIMALS,
  GMX_DECIMALS,
  GLP_DECIMALS,
  BASIS_POINTS_DIVISOR,
  ARBITRUM,
  AVALANCHE,
  getTotalVolumeSum,
  GLPPOOLCOLORS,
  DEFAULT_MAX_USDG_AMOUNT,
} from "../../Helpers";
import { useTotalGmxInLiquidity, useGmxPrice, useTotalGmxStaked, useTotalGmxSupply } from "../../Api";

import { getContract } from "../../Addresses";

import VaultV2 from "../../abis/VaultV2.json";
import ReaderV2 from "../../abis/ReaderV2.json";
import GlpManager from "../../abis/GlpManager.json";
import Footer from "../../Footer";

import "./DashboardV2.css";

import gmx40Icon from "../../img/ic_gmx_40.svg";
import glp40Icon from "../../img/ic_glp_40.svg";
import avalanche16Icon from "../../img/ic_avalanche_16.svg";
import arbitrum16Icon from "../../img/ic_arbitrum_16.svg";
import arbitrum24Icon from "../../img/ic_arbitrum_24.svg";
import avalanche24Icon from "../../img/ic_avalanche_24.svg";

import AssetDropdown from "./AssetDropdown";

const { AddressZero } = ethers.constants;

function getVolumeInfo(hourlyVolume) {
  if (!hourlyVolume || hourlyVolume.length === 0) {
    return {};
  }

  const secondsPerHour = 60 * 60;
  const minTime = parseInt(Date.now() / 1000 / secondsPerHour) * secondsPerHour - 24 * secondsPerHour;

  const info = {};
  let totalVolume = bigNumberify(0);
  for (let i = 0; i < hourlyVolume.length; i++) {
    const item = hourlyVolume[i].data;
    if (parseInt(item.timestamp) < minTime) {
      break;
    }

    if (!info[item.token]) {
      info[item.token] = bigNumberify(0);
    }

    info[item.token] = info[item.token].add(item.volume);
    totalVolume = totalVolume.add(item.volume);
  }

  info.totalVolume = totalVolume;

  return info;
}

function getCurrentFeesUsd(tokenAddresses, fees, infoTokens) {
  if (!fees || !infoTokens) {
    return bigNumberify(0);
  }

  let currentFeesUsd = bigNumberify(0);
  for (let i = 0; i < tokenAddresses.length; i++) {
    const tokenAddress = tokenAddresses[i];
    const tokenInfo = infoTokens[tokenAddress];
    if (!tokenInfo || !tokenInfo.minPrice) {
      continue;
    }

    const feeUsd = fees[i].mul(tokenInfo.minPrice).div(expandDecimals(1, tokenInfo.decimals));
    currentFeesUsd = currentFeesUsd.add(feeUsd);
  }

  return currentFeesUsd;
}

export default function DashboardV2() {
  const { active, library } = useWeb3React();
  const { chainId } = useChainId();

  const chainName = getChainName(chainId);

  const positionStatsUrl = getServerUrl(chainId, "/position_stats");
  const { data: positionStats } = useSWR([positionStatsUrl], {
    fetcher: (...args) => fetch(...args).then((res) => res.json()),
  });

  const hourlyVolumeUrl = getServerUrl(chainId, "/hourly_volume");
  const { data: hourlyVolume } = useSWR([hourlyVolumeUrl], {
    fetcher: (...args) => fetch(...args).then((res) => res.json()),
  });

  const totalVolumeUrl = getServerUrl(chainId, "/total_volume");
  const { data: totalVolume } = useSWR([totalVolumeUrl], {
    fetcher: (...args) => fetch(...args).then((res) => res.json()),
  });

  let { total: totalGmxSupply, avax: avaxGmxSupply, arbitrum: arbitrumGmxSupply } = useTotalGmxSupply();

  let totalLongPositionSizes;
  let totalShortPositionSizes;
  if (positionStats && positionStats.totalLongPositionSizes && positionStats.totalShortPositionSizes) {
    totalLongPositionSizes = bigNumberify(positionStats.totalLongPositionSizes);
    totalShortPositionSizes = bigNumberify(positionStats.totalShortPositionSizes);
  }

  const volumeInfo = getVolumeInfo(hourlyVolume);

  const totalVolumeSum = getTotalVolumeSum(totalVolume);

  const tokens = getTokens(chainId);
  const whitelistedTokens = getWhitelistedTokens(chainId);
  const whitelistedTokenAddresses = whitelistedTokens.map((token) => token.address);
  const tokenList = whitelistedTokens.filter((t) => !t.isWrapped);

  const readerAddress = getContract(chainId, "Reader");
  const vaultAddress = getContract(chainId, "Vault");
  const nativeTokenAddress = getContract(chainId, "NATIVE_TOKEN");
  const glpManagerAddress = getContract(chainId, "GlpManager");

  const gmxAddress = getContract(chainId, "GMX");
  const glpAddress = getContract(chainId, "GLP");
  const usdgAddress = getContract(chainId, "USDG");

  const tokensForSupplyQuery = [gmxAddress, glpAddress, usdgAddress];

  const { data: aums } = useSWR([`Dashboard:getAums:${active}`, chainId, glpManagerAddress, "getAums"], {
    fetcher: fetcher(library, GlpManager),
  });

  const { data: vaultTokenInfo } = useSWR(
    [`Dashboard:vaultTokenInfo:${active}`, chainId, readerAddress, "getVaultTokenInfoV2"],
    {
      fetcher: fetcher(library, ReaderV2, [
        vaultAddress,
        nativeTokenAddress,
        expandDecimals(1, 18),
        whitelistedTokenAddresses,
      ]),
    }
  );

  const { data: fees } = useSWR([`Dashboard:fees:${active}`, chainId, readerAddress, "getFees", vaultAddress], {
    fetcher: fetcher(library, ReaderV2, [whitelistedTokenAddresses]),
  });

  const { data: totalSupplies } = useSWR(
    [`Dashboard:totalSupplies:${active}`, chainId, readerAddress, "getTokenBalancesWithSupplies", AddressZero],
    {
      fetcher: fetcher(library, ReaderV2, [tokensForSupplyQuery]),
    }
  );

  const { data: totalTokenWeights } = useSWR(
    [`GlpSwap:totalTokenWeights:${active}`, chainId, vaultAddress, "totalTokenWeights"],
    {
      fetcher: fetcher(library, VaultV2),
    }
  );

  const infoTokens = getInfoTokens(tokens, undefined, whitelistedTokens, vaultTokenInfo, undefined);

  const eth = infoTokens[getTokenBySymbol(chainId, "ETH").address];
  const currentFeesUsd = getCurrentFeesUsd(whitelistedTokenAddresses, fees, infoTokens);

  const feeHistory = getFeeHistory(chainId);
  const shouldIncludeCurrrentFees = feeHistory.length && parseInt(Date.now() / 1000) - feeHistory[0].to > 60 * 60;
  let totalFeesDistributed = shouldIncludeCurrrentFees
    ? parseFloat(bigNumberify(formatAmount(currentFeesUsd, USD_DECIMALS - 2, 0, false)).toNumber()) / 100
    : 0;
  for (let i = 0; i < feeHistory.length; i++) {
    totalFeesDistributed += parseFloat(feeHistory[i].feeUsd);
  }

  const { gmxPrice, gmxPriceFromArbitrum, gmxPriceFromAvalanche } = useGmxPrice(
    chainId,
    { arbitrum: chainId === ARBITRUM ? library : undefined },
    active
  );

  let { total: totalGmxInLiquidity } = useTotalGmxInLiquidity(chainId, active);

  let { avax: avaxStakedGmx, arbitrum: arbitrumStakedGmx, total: totalStakedGmx } = useTotalGmxStaked();

  let gmxMarketCap;
  if (gmxPrice && totalGmxSupply) {
    gmxMarketCap = gmxPrice.mul(totalGmxSupply).div(expandDecimals(1, GMX_DECIMALS));
  }

  let stakedGmxSupplyUsd;
  if (gmxPrice && totalStakedGmx) {
    stakedGmxSupplyUsd = totalStakedGmx.mul(gmxPrice).div(expandDecimals(1, GMX_DECIMALS));
  }

  let aum;
  if (aums && aums.length > 0) {
    aum = aums[0].add(aums[1]).div(2);
  }

  let glpPrice;
  let glpSupply;
  let glpMarketCap;
  if (aum && totalSupplies && totalSupplies[3]) {
    glpSupply = totalSupplies[3];
    glpPrice =
      aum && aum.gt(0) && glpSupply.gt(0)
        ? aum.mul(expandDecimals(1, GLP_DECIMALS)).div(glpSupply)
        : expandDecimals(1, USD_DECIMALS);
    glpMarketCap = glpPrice.mul(glpSupply).div(expandDecimals(1, GLP_DECIMALS));
  }

  let tvl;
  if (glpMarketCap && gmxPrice && totalStakedGmx) {
    tvl = glpMarketCap.add(gmxPrice.mul(totalStakedGmx).div(expandDecimals(1, GMX_DECIMALS)));
  }

  const ethFloorPriceFund = expandDecimals(350 + 148 + 384, 18);
  const glpFloorPriceFund = expandDecimals(660001, 18);
  const usdcFloorPriceFund = expandDecimals(784598 + 200000, 30);

  let totalFloorPriceFundUsd;

  if (eth && eth.minPrice && glpPrice) {
    const ethFloorPriceFundUsd = ethFloorPriceFund.mul(eth.minPrice).div(expandDecimals(1, eth.decimals));
    const glpFloorPriceFundUsd = glpFloorPriceFund.mul(glpPrice).div(expandDecimals(1, 18));

    totalFloorPriceFundUsd = ethFloorPriceFundUsd.add(glpFloorPriceFundUsd).add(usdcFloorPriceFund);
  }

  let adjustedUsdgSupply = bigNumberify(0);

  for (let i = 0; i < tokenList.length; i++) {
    const token = tokenList[i];
    const tokenInfo = infoTokens[token.address];
    if (tokenInfo && tokenInfo.usdgAmount) {
      adjustedUsdgSupply = adjustedUsdgSupply.add(tokenInfo.usdgAmount);
    }
  }

  const getWeightText = (tokenInfo) => {
    if (
      !tokenInfo.weight ||
      !tokenInfo.usdgAmount ||
      !adjustedUsdgSupply ||
      adjustedUsdgSupply.eq(0) ||
      !totalTokenWeights
    ) {
      return "...";
    }

    const currentWeightBps = tokenInfo.usdgAmount.mul(BASIS_POINTS_DIVISOR).div(adjustedUsdgSupply);
    const targetWeightBps = tokenInfo.weight.mul(BASIS_POINTS_DIVISOR).div(totalTokenWeights);

    const weightText = `${formatAmount(currentWeightBps, 2, 2, false)}% / ${formatAmount(
      targetWeightBps,
      2,
      2,
      false
    )}%`;

    return (
      <TooltipComponent
        handle={weightText}
        position="right-bottom"
        renderContent={() => {
          return (
            <>
              Current Weight: {formatAmount(currentWeightBps, 2, 2, false)}%<br />
              Target Weight: {formatAmount(targetWeightBps, 2, 2, false)}%<br />
              <br />
              {currentWeightBps.lt(targetWeightBps) && (
                <div>
                  {tokenInfo.symbol} is below its target weight.
                  <br />
                  <br />
                  Get lower fees to{" "}
                  <Link to="/buy_glp" target="_blank" rel="noopener noreferrer">
                    buy GLP
                  </Link>{" "}
                  with {tokenInfo.symbol},&nbsp; and to{" "}
                  <Link to="/trade" target="_blank" rel="noopener noreferrer">
                    swap
                  </Link>{" "}
                  {tokenInfo.symbol} for other tokens.
                </div>
              )}
              {currentWeightBps.gt(targetWeightBps) && (
                <div>
                  {tokenInfo.symbol} is above its target weight.
                  <br />
                  <br />
                  Get lower fees to{" "}
                  <Link to="/trade" target="_blank" rel="noopener noreferrer">
                    swap
                  </Link>{" "}
                  tokens for {tokenInfo.symbol}.
                </div>
              )}
              <br />
              <div>
                <a href="https://gmxio.gitbook.io/gmx/glp" target="_blank" rel="noopener noreferrer">
                  More Info
                </a>
              </div>
            </>
          );
        }}
      />
    );
  };

  let stakedPercent = 0;

  if (!totalGmxSupply.isZero() && !totalStakedGmx.isZero()) {
    stakedPercent = totalStakedGmx.mul(100).div(totalGmxSupply).toNumber();
  }

  let liquidityPercent = 0;

  if (!totalGmxSupply.isZero() && totalGmxInLiquidity) {
    liquidityPercent = totalGmxInLiquidity.mul(100).div(totalGmxSupply).toNumber();
  }

  let notStakedPercent = 100 - stakedPercent - liquidityPercent;

  let gmxDistributionData = [
    {
      name: "staked",
      value: stakedPercent,
      color: "#4353fa",
    },
    {
      name: "in liquidity",
      value: liquidityPercent,
      color: "#0598fa",
    },
    {
      name: "not staked",
      value: notStakedPercent,
      color: "#5c0af5",
    },
  ];

  const totalStatsStartDate = chainId === AVALANCHE ? "06 Jan 2022" : "01 Sep 2021";

  let stableGlp = 0;
  let totalGlp = 0;

  let glpPool = tokenList.map((token) => {
    const tokenInfo = infoTokens[token.address];
    if (tokenInfo.usdgAmount && adjustedUsdgSupply) {
      const currentWeightBps = tokenInfo.usdgAmount.mul(BASIS_POINTS_DIVISOR).div(adjustedUsdgSupply);
<<<<<<< HEAD
=======

>>>>>>> 6af98450
      if (tokenInfo.isStable) {
        stableGlp += parseFloat(`${formatAmount(currentWeightBps, 2, 2, false)}`);
      }
      totalGlp += parseFloat(`${formatAmount(currentWeightBps, 2, 2, false)}`);
<<<<<<< HEAD
=======

>>>>>>> 6af98450
      return {
        fullname: token.name,
        name: token.symbol,
        value: parseFloat(`${formatAmount(currentWeightBps, 2, 2, false)}`),
      };
    }
    return null;
  });

  let stablePercentage = totalGlp > 0 ? ((stableGlp * 100) / totalGlp).toFixed(2) : "0.0";

  glpPool = glpPool.filter(function (element) {
    return element !== null;
  });

  glpPool = glpPool.sort(function (a, b) {
    if (a.value < b.value) return 1;
    else return -1;
  });

  gmxDistributionData = gmxDistributionData.sort(function (a, b) {
    if (a.value < b.value) return 1;
    else return -1;
  });

  const [gmxActiveIndex, setGMXActiveIndex] = useState(null);

  const onGMXDistributionChartEnter = (_, index) => {
    setGMXActiveIndex(index);
  };

  const onGMXDistributionChartLeave = (_, index) => {
    setGMXActiveIndex(null);
  };

  const [glpActiveIndex, setGLPActiveIndex] = useState(null);

  const onGLPPoolChartEnter = (_, index) => {
    setGLPActiveIndex(index);
  };

  const onGLPPoolChartLeave = (_, index) => {
    setGLPActiveIndex(null);
  };

  const CustomTooltip = ({ active, payload }) => {
    if (active && payload && payload.length) {
      return (
        <div className="stats-label">
          <div className="stats-label-color" style={{ backgroundColor: payload[0].color }}></div>
          {payload[0].value}% {payload[0].name}
        </div>
      );
    }

    return null;
  };

  return (
    <div className="default-container DashboardV2 page-layout">
      <div className="section-title-block">
        <div className="section-title-icon"></div>
        <div className="section-title-content">
          <div className="Page-title">
            Stats {chainId === AVALANCHE && <img src={avalanche24Icon} alt="avalanche24Icon" />}
            {chainId === ARBITRUM && <img src={arbitrum24Icon} alt="arbitrum24Icon" />}
          </div>
          <div className="Page-description">
            {chainName} Total Stats start from {totalStatsStartDate}.<br /> For detailed stats:{" "}
            {chainId === ARBITRUM && (
              <a href="https://stats.gmx.io" target="_blank" rel="noopener noreferrer">
                https://stats.gmx.io
              </a>
            )}
            {chainId === AVALANCHE && (
              <a href="https://stats.gmx.io/avalanche" target="_blank" rel="noopener noreferrer">
                https://stats.gmx.io/avalanche
              </a>
            )}
            .
          </div>
        </div>
      </div>
      <div className="DashboardV2-content">
        <div className="DashboardV2-cards">
          <div className="App-card">
            <div className="App-card-title">Overview</div>
            <div className="App-card-divider"></div>
            <div className="App-card-content">
              <div className="App-card-row">
                <div className="label">AUM</div>
                <div>
                  <TooltipComponent
                    handle={`$${formatAmount(tvl, USD_DECIMALS, 0, true)}`}
                    position="right-bottom"
                    renderContent={() => `Assets Under Management: GMX staked (All chains) + GLP pool (${chainName})`}
                  />
                </div>
              </div>
              <div className="App-card-row">
                <div className="label">GLP Pool</div>
                <div>
                  <TooltipComponent
                    handle={`$${formatAmount(aum, USD_DECIMALS, 0, true)}`}
                    position="right-bottom"
                    renderContent={() => `Total value of tokens in GLP pool (${chainName})`}
                  />
                </div>
              </div>
              <div className="App-card-row">
                <div className="label">24h Volume</div>
                <div>${formatAmount(volumeInfo.totalVolume, USD_DECIMALS, 0, true)}</div>
              </div>
              <div className="App-card-row">
                <div className="label">Long Positions</div>
                <div>${formatAmount(totalLongPositionSizes, USD_DECIMALS, 0, true)}</div>
              </div>
              <div className="App-card-row">
                <div className="label">Short Positions</div>
                <div>${formatAmount(totalShortPositionSizes, USD_DECIMALS, 0, true)}</div>
              </div>
              {feeHistory.length ? (
                <div className="App-card-row">
                  <div className="label">Fees since {formatDate(feeHistory[0].to)}</div>
                  <div>${formatAmount(currentFeesUsd, USD_DECIMALS, 2, true)}</div>
                </div>
              ) : null}
            </div>
          </div>
          <div className="App-card">
            <div className="App-card-title">Total Stats</div>
            <div className="App-card-divider"></div>
            <div className="App-card-content">
              <div className="App-card-row">
                <div className="label">Total Fees</div>
                <div>${numberWithCommas(totalFeesDistributed.toFixed(0))}</div>
              </div>
              <div className="App-card-row">
                <div className="label">Total Volume</div>
                <div>${formatAmount(totalVolumeSum, USD_DECIMALS, 0, true)}</div>
              </div>
              <div className="App-card-row">
                <div className="label">Floor Price Fund</div>
                <div>${formatAmount(totalFloorPriceFundUsd, 30, 0, true)}</div>
              </div>
            </div>
          </div>
        </div>
        <div className="Tab-title-section">
          <div className="Page-title">
            Tokens {chainId === AVALANCHE && <img src={avalanche24Icon} alt="avalanche24Icon" />}
            {chainId === ARBITRUM && <img src={arbitrum24Icon} alt="arbitrum24Icon" />}
          </div>
          <div className="Page-description">Platform and GLP index tokens.</div>
        </div>
        <div className="DashboardV2-token-cards">
          <div className="stats-wrapper stats-wrapper--gmx">
            <div className="App-card">
              <div className="stats-block">
                <div className="App-card-title">
                  <div className="App-card-title-mark">
                    <div className="App-card-title-mark-icon">
                      <img src={gmx40Icon} alt="gmx40Icon" />
                    </div>
                    <div className="App-card-title-mark-info">
                      <div className="App-card-title-mark-title">GMX</div>
                      <div className="App-card-title-mark-subtitle">GMX</div>
                    </div>
                    <div>
                      <AssetDropdown assetSymbol="GMX" />
                    </div>
                  </div>
                </div>
                <div className="App-card-divider"></div>
                <div className="App-card-content">
                  <div className="App-card-row">
                    <div className="label">Price</div>
                    <div>
                      {!gmxPrice && "..."}
                      {gmxPrice && (
                        <TooltipComponent
                          position="right-bottom"
                          className="nowrap"
                          handle={"$" + formatAmount(gmxPrice, USD_DECIMALS, 2, true)}
                          renderContent={() => (
                            <>
                              Price on Arbitrum: ${formatAmount(gmxPriceFromArbitrum, USD_DECIMALS, 2, true)}
                              <br />
                              Price on Avalanche: ${formatAmount(gmxPriceFromAvalanche, USD_DECIMALS, 2, true)}
                            </>
                          )}
                        />
                      )}
                    </div>
                  </div>
                  <div className="App-card-row">
                    <div className="label">Supply</div>
                    <div>
                      {totalGmxSupply && arbitrumGmxSupply && avaxGmxSupply && (
                        <TooltipComponent
                          position="right-bottom"
                          className="nowrap"
                          handle={formatAmount(totalGmxSupply, GMX_DECIMALS, 0, true) + " GMX"}
                          renderContent={() => (
                            <>
                              Supply on Arbitrum: {formatAmount(arbitrumGmxSupply, GMX_DECIMALS, 0, true)} GMX
                              <br />
                              Supply on Avalanche: {formatAmount(avaxGmxSupply, GMX_DECIMALS, 0, true)} GMX
                            </>
                          )}
                        />
                      )}
                    </div>
                  </div>
                  <div className="App-card-row">
                    <div className="label">Total Staked</div>
                    <div>
                      {stakedGmxSupplyUsd && arbitrumStakedGmx && avaxStakedGmx && (
                        <TooltipComponent
                          position="right-bottom"
                          className="nowrap"
                          handle={`$${formatAmount(stakedGmxSupplyUsd, USD_DECIMALS, 0, true)}`}
                          renderContent={() => (
                            <>
                              Staked on Arbitrum: {formatAmount(arbitrumStakedGmx, GMX_DECIMALS, 0, true)} GMX
                              <br />
                              Staked on Avalanche: {formatAmount(avaxStakedGmx, GMX_DECIMALS, 0, true)} GMX
                            </>
                          )}
                        />
                      )}
                    </div>
                  </div>
                  <div className="App-card-row">
                    <div className="label">Market Cap</div>
                    <div>${formatAmount(gmxMarketCap, USD_DECIMALS, 0, true)}</div>
                  </div>
                </div>
              </div>
              <div className="stats-piechart" onMouseLeave={onGMXDistributionChartLeave}>
                {gmxDistributionData.length > 0 && (
                  <PieChart width={210} height={210}>
                    <Pie
                      data={gmxDistributionData}
                      cx={100}
                      cy={100}
                      innerRadius={73}
                      outerRadius={80}
                      fill="#8884d8"
                      dataKey="value"
                      startAngle={90}
                      endAngle={-270}
                      paddingAngle={2}
                      onMouseEnter={onGMXDistributionChartEnter}
                      onMouseOut={onGMXDistributionChartLeave}
                      onMouseLeave={onGMXDistributionChartLeave}
                    >
                      {gmxDistributionData.map((entry, index) => (
                        <Cell
                          key={`cell-${index}`}
                          fill={entry.color}
                          style={{
                            filter:
                              gmxActiveIndex === index
                                ? `drop-shadow(0px 0px 6px ${hexToRgba(entry.color, 0.7)})`
                                : "none",
                            cursor: "pointer",
                          }}
                          stroke={entry.color}
                          strokeWidth={gmxActiveIndex === index ? 1 : 1}
                        />
                      ))}
                    </Pie>
                    <text x={"50%"} y={"50%"} fill="white" textAnchor="middle" dominantBaseline="middle">
                      Distribution
                    </text>
                    <Tooltip content={<CustomTooltip />} />
                  </PieChart>
                )}
              </div>
            </div>
            <div className="App-card">
              <div className="stats-block">
                <div className="App-card-title">
                  <div className="App-card-title-mark">
                    <div className="App-card-title-mark-icon">
                      <img src={glp40Icon} alt="glp40Icon" />
                      {chainId === ARBITRUM ? (
                        <img src={arbitrum16Icon} alt="arbitrum16Icon" className="selected-network-symbol" />
                      ) : (
                        <img src={avalanche16Icon} alt="avalanche16Icon" className="selected-network-symbol" />
                      )}
                    </div>
                    <div className="App-card-title-mark-info">
                      <div className="App-card-title-mark-title">GLP</div>
                      <div className="App-card-title-mark-subtitle">GLP</div>
                    </div>
                    <div>
                      <AssetDropdown assetSymbol="GLP" />
                    </div>
                  </div>
                </div>
                <div className="App-card-divider"></div>
                <div className="App-card-content">
                  <div className="App-card-row">
                    <div className="label">Price</div>
                    <div>${formatAmount(glpPrice, USD_DECIMALS, 2, true)}</div>
                  </div>
                  <div className="App-card-row">
                    <div className="label">Supply</div>
                    <div>{formatAmount(glpSupply, GLP_DECIMALS, 0, true)} GLP</div>
                  </div>
                  <div className="App-card-row">
                    <div className="label">Total Staked</div>
                    <div>${formatAmount(glpMarketCap, USD_DECIMALS, 0, true)}</div>
                  </div>
                  <div className="App-card-row">
                    <div className="label">Market Cap</div>
                    <div>${formatAmount(glpMarketCap, USD_DECIMALS, 0, true)}</div>
                  </div>
                  <div className="App-card-row">
                    <div className="label">Stablecoin Percentage</div>
                    <div>{stablePercentage}%</div>
                  </div>
                </div>
              </div>
              <div className="stats-piechart" onMouseOut={onGLPPoolChartLeave}>
                {glpPool.length > 0 && (
                  <PieChart width={210} height={210}>
                    <Pie
                      data={glpPool}
                      cx={100}
                      cy={100}
                      innerRadius={73}
                      outerRadius={80}
                      fill="#8884d8"
                      dataKey="value"
                      startAngle={90}
                      endAngle={-270}
                      onMouseEnter={onGLPPoolChartEnter}
                      onMouseOut={onGLPPoolChartLeave}
                      onMouseLeave={onGLPPoolChartLeave}
                      paddingAngle={2}
                    >
                      {glpPool.map((entry, index) => (
                        <Cell
                          key={`cell-${index}`}
                          fill={GLPPOOLCOLORS[entry.name]}
                          style={{
                            filter:
                              glpActiveIndex === index
                                ? `drop-shadow(0px 0px 6px ${hexToRgba(GLPPOOLCOLORS[entry.name], 0.7)})`
                                : "none",
                            cursor: "pointer",
                          }}
                          stroke={GLPPOOLCOLORS[entry.name]}
                          strokeWidth={glpActiveIndex === index ? 1 : 1}
                        />
                      ))}
                    </Pie>
                    <text x={"50%"} y={"50%"} fill="white" textAnchor="middle" dominantBaseline="middle">
                      GLP Pool
                    </text>
                    <Tooltip content={<CustomTooltip />} />
                  </PieChart>
                )}
              </div>
            </div>
          </div>
          <div className="token-table-wrapper App-card">
            <div className="App-card-title">
              GLP Index Composition {chainId === AVALANCHE && <img src={avalanche16Icon} alt="avalanche16Icon" />}
              {chainId === ARBITRUM && <img src={arbitrum16Icon} alt="arbitrum16Icon" />}
            </div>
            <div className="App-card-divider"></div>
            <table className="token-table">
              <thead>
                <tr>
                  <th>TOKEN</th>
                  <th>PRICE</th>
                  <th>POOL</th>
                  <th>WEIGHT</th>
                  <th>UTILIZATION</th>
                </tr>
              </thead>
              <tbody>
                {tokenList.map((token) => {
                  const tokenInfo = infoTokens[token.address];
                  let utilization = bigNumberify(0);
                  if (tokenInfo && tokenInfo.reservedAmount && tokenInfo.poolAmount && tokenInfo.poolAmount.gt(0)) {
                    utilization = tokenInfo.reservedAmount.mul(BASIS_POINTS_DIVISOR).div(tokenInfo.poolAmount);
                  }
                  let maxUsdgAmount = DEFAULT_MAX_USDG_AMOUNT;
                  if (tokenInfo.maxUsdgAmount && tokenInfo.maxUsdgAmount.gt(0)) {
                    maxUsdgAmount = tokenInfo.maxUsdgAmount;
                  }

                  var tokenImage = null;

                  try {
                    tokenImage = require("../../img/ic_" + token.symbol.toLowerCase() + "_40.svg");
                  } catch (error) {
                    console.error(error);
                  }

                  return (
                    <tr key={token.symbol}>
                      <td>
                        <div className="token-symbol-wrapper">
                          <div className="App-card-title-info">
                            <div className="App-card-title-info-icon">
                              <img src={tokenImage && tokenImage.default} alt={token.symbol} width="40px" />
                            </div>
                            <div className="App-card-title-info-text">
                              <div className="App-card-info-title">{token.name}</div>
                              <div className="App-card-info-subtitle">{token.symbol}</div>
                            </div>
                            <div>
                              <AssetDropdown assetSymbol={token.symbol} assetInfo={token} />
                            </div>
                          </div>
                        </div>
                      </td>
                      <td>${formatKeyAmount(tokenInfo, "minPrice", USD_DECIMALS, 2, true)}</td>
                      <td>
                        <TooltipComponent
                          handle={`$${formatKeyAmount(tokenInfo, "managedUsd", USD_DECIMALS, 0, true)}`}
                          position="right-bottom"
                          renderContent={() => {
                            return (
                              <>
                                Pool Amount: {formatKeyAmount(tokenInfo, "managedAmount", token.decimals, 2, true)}{" "}
                                {token.symbol}
                                <br />
                                <br />
                                Max {tokenInfo.symbol} Capacity: ${formatAmount(maxUsdgAmount, 18, 0, true)}
                              </>
                            );
                          }}
                        />
                      </td>
                      <td>{getWeightText(tokenInfo)}</td>
                      <td>{formatAmount(utilization, 2, 2, false)}%</td>
                    </tr>
                  );
                })}
              </tbody>
            </table>
          </div>
          <div className="token-grid">
            {tokenList.map((token) => {
              const tokenInfo = infoTokens[token.address];
              let utilization = bigNumberify(0);
              if (tokenInfo && tokenInfo.reservedAmount && tokenInfo.poolAmount && tokenInfo.poolAmount.gt(0)) {
                utilization = tokenInfo.reservedAmount.mul(BASIS_POINTS_DIVISOR).div(tokenInfo.poolAmount);
              }
              let maxUsdgAmount = DEFAULT_MAX_USDG_AMOUNT;
              if (tokenInfo.maxUsdgAmount && tokenInfo.maxUsdgAmount.gt(0)) {
                maxUsdgAmount = tokenInfo.maxUsdgAmount;
              }

              return (
                <div className="App-card" key={token.symbol}>
                  <div className="App-card-title">
                    <div style={{ display: "flex" }}>
                      {token.symbol}
                      <div>
                        <AssetDropdown assetSymbol={token.symbol} assetInfo={token} />
                      </div>
                    </div>
                  </div>
                  <div className="App-card-divider"></div>
                  <div className="App-card-content">
                    <div className="App-card-row">
                      <div className="label">Price</div>
                      <div>${formatKeyAmount(tokenInfo, "minPrice", USD_DECIMALS, 2, true)}</div>
                    </div>
                    <div className="App-card-row">
                      <div className="label">Pool</div>
                      <div>
                        <TooltipComponent
                          handle={`$${formatKeyAmount(tokenInfo, "managedUsd", USD_DECIMALS, 0, true)}`}
                          position="right-bottom"
                          renderContent={() => {
                            return (
                              <>
                                Pool Amount: {formatKeyAmount(tokenInfo, "managedAmount", token.decimals, 2, true)}{" "}
                                {token.symbol}
                                <br />
                                <br />
                                Max {tokenInfo.symbol} Capacity: ${formatAmount(maxUsdgAmount, 18, 0, true)}
                              </>
                            );
                          }}
                        />
                      </div>
                    </div>
                    <div className="App-card-row">
                      <div className="label">Weight</div>
                      <div>{getWeightText(tokenInfo)}</div>
                    </div>
                    <div className="App-card-row">
                      <div className="label">Utilization</div>
                      <div>{formatAmount(utilization, 2, 2, false)}%</div>
                    </div>
                  </div>
                </div>
              );
            })}
          </div>
        </div>
      </div>
      <Footer />
    </div>
  );
}<|MERGE_RESOLUTION|>--- conflicted
+++ resolved
@@ -380,18 +380,10 @@
     const tokenInfo = infoTokens[token.address];
     if (tokenInfo.usdgAmount && adjustedUsdgSupply) {
       const currentWeightBps = tokenInfo.usdgAmount.mul(BASIS_POINTS_DIVISOR).div(adjustedUsdgSupply);
-<<<<<<< HEAD
-=======
-
->>>>>>> 6af98450
       if (tokenInfo.isStable) {
         stableGlp += parseFloat(`${formatAmount(currentWeightBps, 2, 2, false)}`);
       }
       totalGlp += parseFloat(`${formatAmount(currentWeightBps, 2, 2, false)}`);
-<<<<<<< HEAD
-=======
-
->>>>>>> 6af98450
       return {
         fullname: token.name,
         name: token.symbol,

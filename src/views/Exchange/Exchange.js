import React, { useEffect, useState, useMemo, useCallback } from "react";

import { useWeb3React } from "@web3-react/core";
import useSWR from "swr";
import { ethers } from "ethers";

import {
  ARBITRUM,
  AVALANCHE,
  FUNDING_RATE_PRECISION,
  BASIS_POINTS_DIVISOR,
  MARGIN_FEE_BASIS_POINTS,
  SWAP,
  LONG,
  SHORT,
  USD_DECIMALS,
  helperToast,
  formatAmount,
  bigNumberify,
  getTokenInfo,
  fetcher,
  getPositionKey,
  getPositionContractKey,
  getLeverage,
  useLocalStorageSerializeKey,
  useLocalStorageByChainId,
  getDeltaStr,
  useChainId,
  useAccountOrders,
  getPageTitle,
} from "../../Helpers";
import { getConstant } from "../../Constants";
import { approvePlugin, useInfoTokens } from "../../Api";

import { getContract } from "../../Addresses";
import { getTokens, getToken, getWhitelistedTokens, getTokenBySymbol } from "../../data/Tokens";

import Reader from "../../abis/ReaderV2.json";
import VaultV2 from "../../abis/VaultV2.json";
import VaultV2b from "../../abis/VaultV2b.json";
import PositionRouter from "../../abis/PositionRouter.json";
import Router from "../../abis/Router.json";
import Token from "../../abis/Token.json";

import Checkbox from "../../components/Checkbox/Checkbox";
import SwapBox from "../../components/Exchange/SwapBox";
import ExchangeTVChart, { getChartToken } from "../../components/Exchange/ExchangeTVChart";
import PositionsList from "../../components/Exchange/PositionsList";
import OrdersList from "../../components/Exchange/OrdersList";
import TradeHistory from "../../components/Exchange/TradeHistory";
import ExchangeWalletTokens from "../../components/Exchange/ExchangeWalletTokens";
import ExchangeBanner from "../../components/Exchange/ExchangeBanner";
import Tab from "../../components/Tab/Tab";
import Footer from "../../Footer";

import "./Exchange.css";
import SEO from "../../components/Common/SEO";

const { AddressZero } = ethers.constants;

const arbWsProvider = new ethers.providers.WebSocketProvider(
  "wss://arb-mainnet.g.alchemy.com/v2/ha7CFsr1bx5ZItuR6VZBbhKozcKDY4LZ"
);

const avaxWsProvider = new ethers.providers.JsonRpcProvider("https://api.avax.network/ext/bc/C/rpc");

const PENDING_POSITION_VALID_DURATION = 600 * 1000;
const UPDATED_POSITION_VALID_DURATION = 60 * 1000;

const notifications = {};

function pushSuccessNotification(message, e) {
  const { transactionHash } = e;
  const id = ethers.utils.id(message + transactionHash);
  if (notifications[id]) {
    return;
  }

  notifications[id] = true;
  helperToast.success(message);
}

function pushErrorNotification(message, e) {
  const { transactionHash } = e;
  const id = ethers.utils.id(message + transactionHash);
  if (notifications[id]) {
    return;
  }

  notifications[id] = true;
  helperToast.error(message);
}

function getWsProvider(active, chainId) {
  if (!active) {
    return;
  }
  if (chainId === ARBITRUM) {
    return arbWsProvider;
  }

  if (chainId === AVALANCHE) {
    return avaxWsProvider;
  }
}

function getFundingFee(data) {
  let { entryFundingRate, cumulativeFundingRate, size } = data;
  if (entryFundingRate && cumulativeFundingRate) {
    return size.mul(cumulativeFundingRate.sub(entryFundingRate)).div(FUNDING_RATE_PRECISION);
  }
  return;
}

const getTokenAddress = (token, nativeTokenAddress) => {
  if (token.address === AddressZero) {
    return nativeTokenAddress;
  }
  return token.address;
};

function applyPendingChanges(position, pendingPositions) {
  if (!pendingPositions) {
    return;
  }
  const { key } = position;

  if (
    pendingPositions[key] &&
    pendingPositions[key].updatedAt &&
    pendingPositions[key].pendingChanges &&
    pendingPositions[key].updatedAt + PENDING_POSITION_VALID_DURATION > Date.now()
  ) {
    const { pendingChanges } = pendingPositions[key];
    if (pendingChanges.size && position.size.eq(pendingChanges.size)) {
      return;
    }

    if (pendingChanges.expectingCollateralChange && !position.collateral.eq(pendingChanges.collateralSnapshot)) {
      return;
    }

    position.hasPendingChanges = true;
    position.pendingChanges = pendingChanges;
  }
}

export function getPositions(
  chainId,
  positionQuery,
  positionData,
  infoTokens,
  includeDelta,
  showPnlAfterFees,
  account,
  pendingPositions,
  updatedPositions
) {
  const propsLength = getConstant(chainId, "positionReaderPropsLength");
  const positions = [];
  const positionsMap = {};
  if (!positionData) {
    return { positions, positionsMap };
  }
  const { collateralTokens, indexTokens, isLong } = positionQuery;
  for (let i = 0; i < collateralTokens.length; i++) {
    const collateralToken = getTokenInfo(infoTokens, collateralTokens[i], true, getContract(chainId, "NATIVE_TOKEN"));
    const indexToken = getTokenInfo(infoTokens, indexTokens[i], true, getContract(chainId, "NATIVE_TOKEN"));
    const key = getPositionKey(collateralTokens[i], indexTokens[i], isLong[i]);
    let contractKey;
    if (account) {
      contractKey = getPositionContractKey(account, collateralTokens[i], indexTokens[i], isLong[i]);
    }

    const position = {
      key,
      contractKey,
      collateralToken,
      indexToken,
      isLong: isLong[i],
      size: positionData[i * propsLength],
      collateral: positionData[i * propsLength + 1],
      averagePrice: positionData[i * propsLength + 2],
      entryFundingRate: positionData[i * propsLength + 3],
      cumulativeFundingRate: collateralToken.cumulativeFundingRate,
      hasRealisedProfit: positionData[i * propsLength + 4].eq(1),
      realisedPnl: positionData[i * propsLength + 5],
      lastIncreasedTime: positionData[i * propsLength + 6].toNumber(),
      hasProfit: positionData[i * propsLength + 7].eq(1),
      delta: positionData[i * propsLength + 8],
      markPrice: isLong[i] ? indexToken.minPrice : indexToken.maxPrice,
    };

    if (
      updatedPositions &&
      updatedPositions[key] &&
      updatedPositions[key].updatedAt &&
      updatedPositions[key].updatedAt + UPDATED_POSITION_VALID_DURATION > Date.now()
    ) {
      const updatedPosition = updatedPositions[key];
      position.size = updatedPosition.size;
      position.collateral = updatedPosition.collateral;
      position.averagePrice = updatedPosition.averagePrice;
      position.entryFundingRate = updatedPosition.entryFundingRate;
    }

    let fundingFee = getFundingFee(position);
    position.fundingFee = fundingFee ? fundingFee : bigNumberify(0);
    position.collateralAfterFee = position.collateral.sub(position.fundingFee);

    position.closingFee = position.size.mul(MARGIN_FEE_BASIS_POINTS).div(BASIS_POINTS_DIVISOR);
    position.positionFee = position.size.mul(MARGIN_FEE_BASIS_POINTS).mul(2).div(BASIS_POINTS_DIVISOR);
    position.totalFees = position.positionFee.add(position.fundingFee);

    position.pendingDelta = position.delta;

    if (position.collateral.gt(0)) {
      position.hasLowCollateral =
        position.collateralAfterFee.lt(0) || position.size.div(position.collateralAfterFee.abs()).gt(50);

      if (position.averagePrice && position.markPrice) {
        const priceDelta = position.averagePrice.gt(position.markPrice)
          ? position.averagePrice.sub(position.markPrice)
          : position.markPrice.sub(position.averagePrice);
        position.pendingDelta = position.size.mul(priceDelta).div(position.averagePrice);

        position.delta = position.pendingDelta;

        if (position.isLong) {
          position.hasProfit = position.markPrice.gte(position.averagePrice);
        } else {
          position.hasProfit = position.markPrice.lte(position.averagePrice);
        }
      }

      position.deltaPercentage = position.pendingDelta.mul(BASIS_POINTS_DIVISOR).div(position.collateral);

      const { deltaStr, deltaPercentageStr } = getDeltaStr({
        delta: position.pendingDelta,
        deltaPercentage: position.deltaPercentage,
        hasProfit: position.hasProfit,
      });

      position.deltaStr = deltaStr;
      position.deltaPercentageStr = deltaPercentageStr;
      position.deltaBeforeFeesStr = deltaStr;

      let hasProfitAfterFees;
      let pendingDeltaAfterFees;

      if (position.hasProfit) {
        if (position.pendingDelta.gt(position.totalFees)) {
          hasProfitAfterFees = true;
          pendingDeltaAfterFees = position.pendingDelta.sub(position.totalFees);
        } else {
          hasProfitAfterFees = false;
          pendingDeltaAfterFees = position.totalFees.sub(position.pendingDelta);
        }
      } else {
        hasProfitAfterFees = false;
        pendingDeltaAfterFees = position.pendingDelta.add(position.totalFees);
      }

      position.hasProfitAfterFees = hasProfitAfterFees;
      position.pendingDeltaAfterFees = pendingDeltaAfterFees;
      position.deltaPercentageAfterFees = position.pendingDeltaAfterFees
        .mul(BASIS_POINTS_DIVISOR)
        .div(position.collateral);

      const { deltaStr: deltaAfterFeesStr, deltaPercentageStr: deltaAfterFeesPercentageStr } = getDeltaStr({
        delta: position.pendingDeltaAfterFees,
        deltaPercentage: position.deltaPercentageAfterFees,
        hasProfit: hasProfitAfterFees,
      });

      position.deltaAfterFeesStr = deltaAfterFeesStr;
      position.deltaAfterFeesPercentageStr = deltaAfterFeesPercentageStr;

      if (showPnlAfterFees) {
        position.deltaStr = position.deltaAfterFeesStr;
        position.deltaPercentageStr = position.deltaAfterFeesPercentageStr;
      }

      let netValue = position.hasProfit
        ? position.collateral.add(position.pendingDelta)
        : position.collateral.sub(position.pendingDelta);

      netValue = netValue.sub(position.fundingFee);

      if (showPnlAfterFees) {
        netValue = netValue.sub(position.closingFee);
      }

      position.netValue = netValue;
    }

    position.leverage = getLeverage({
      size: position.size,
      collateral: position.collateral,
      entryFundingRate: position.entryFundingRate,
      cumulativeFundingRate: position.cumulativeFundingRate,
      hasProfit: position.hasProfit,
      delta: position.delta,
      includeDelta,
    });

    positionsMap[key] = position;

    applyPendingChanges(position, pendingPositions);

    if (position.size.gt(0) || position.hasPendingChanges) {
      positions.push(position);
    }
  }

  return { positions, positionsMap };
}

export function getPositionQuery(tokens, nativeTokenAddress) {
  const collateralTokens = [];
  const indexTokens = [];
  const isLong = [];

  for (let i = 0; i < tokens.length; i++) {
    const token = tokens[i];
    if (token.isStable) {
      continue;
    }
    if (token.isWrapped) {
      continue;
    }
    collateralTokens.push(getTokenAddress(token, nativeTokenAddress));
    indexTokens.push(getTokenAddress(token, nativeTokenAddress));
    isLong.push(true);
  }

  for (let i = 0; i < tokens.length; i++) {
    const stableToken = tokens[i];
    if (!stableToken.isStable) {
      continue;
    }

    for (let j = 0; j < tokens.length; j++) {
      const token = tokens[j];
      if (token.isStable) {
        continue;
      }
      if (token.isWrapped) {
        continue;
      }
      collateralTokens.push(stableToken.address);
      indexTokens.push(getTokenAddress(token, nativeTokenAddress));
      isLong.push(false);
    }
  }

  return { collateralTokens, indexTokens, isLong };
}

export default function Exchange({
  savedIsPnlInLeverage,
  setSavedIsPnlInLeverage,
  savedShowPnlAfterFees,
  savedSlippageAmount,
  pendingTxns,
  setPendingTxns,
  savedShouldShowPositionLines,
  setSavedShouldShowPositionLines,
  connectWallet,
}) {
  const [showBanner, setShowBanner] = useLocalStorageSerializeKey("showBanner", true);
  const [bannerHidden, setBannerHidden] = useLocalStorageSerializeKey("bannerHidden", null);

  const [pendingPositions, setPendingPositions] = useState({});
  const [updatedPositions, setUpdatedPositions] = useState({});

  const hideBanner = () => {
    const hiddenLimit = new Date(new Date().getTime() + 2 * 24 * 60 * 60 * 1000);
    setBannerHidden(hiddenLimit);
    setShowBanner(false);
  };

  useEffect(() => {
    window.scrollTo(0, 0);
  }, []);

  useEffect(() => {
    if (new Date() > new Date("2021-11-30")) {
      setShowBanner(false);
    } else {
      if (bannerHidden && new Date(bannerHidden) > new Date()) {
        setShowBanner(false);
      } else {
        setBannerHidden(null);
        setShowBanner(true);
      }
    }
  }, [showBanner, bannerHidden, setBannerHidden, setShowBanner]);

  const { active, account, library } = useWeb3React();
  const { chainId } = useChainId();
  const currentAccount = account;

  const nativeTokenAddress = getContract(chainId, "NATIVE_TOKEN");

  const vaultAddress = getContract(chainId, "Vault");
  const positionRouterAddress = getContract(chainId, "PositionRouter");
  const readerAddress = getContract(chainId, "Reader");
  const usdgAddress = getContract(chainId, "USDG");

  const whitelistedTokens = getWhitelistedTokens(chainId);
  const whitelistedTokenAddresses = whitelistedTokens.map((token) => token.address);

  const positionQuery = getPositionQuery(whitelistedTokens, nativeTokenAddress);

  const defaultCollateralSymbol = getConstant(chainId, "defaultCollateralSymbol");
  const defaultTokenSelection = useMemo(
    () => ({
      [SWAP]: {
        from: AddressZero,
        to: getTokenBySymbol(chainId, defaultCollateralSymbol).address,
      },
      [LONG]: {
        from: AddressZero,
        to: AddressZero,
      },
      [SHORT]: {
        from: getTokenBySymbol(chainId, defaultCollateralSymbol).address,
        to: AddressZero,
      },
    }),
    [chainId, defaultCollateralSymbol]
  );

  const [tokenSelection, setTokenSelection] = useLocalStorageByChainId(
    chainId,
    "Exchange-token-selection-v2",
    defaultTokenSelection
  );
  const [swapOption, setSwapOption] = useLocalStorageByChainId(chainId, "Swap-option-v2", LONG);

  const fromTokenAddress = tokenSelection[swapOption].from;
  const toTokenAddress = tokenSelection[swapOption].to;

  const setFromTokenAddress = useCallback(
    (selectedSwapOption, address) => {
      const newTokenSelection = JSON.parse(JSON.stringify(tokenSelection));
      newTokenSelection[selectedSwapOption].from = address;
      setTokenSelection(newTokenSelection);
    },
    [tokenSelection, setTokenSelection]
  );

  const setToTokenAddress = useCallback(
    (selectedSwapOption, address) => {
      const newTokenSelection = JSON.parse(JSON.stringify(tokenSelection));
      newTokenSelection[selectedSwapOption].to = address;
      setTokenSelection(newTokenSelection);
    },
    [tokenSelection, setTokenSelection]
  );

  const setMarket = (selectedSwapOption, toTokenAddress) => {
    setSwapOption(selectedSwapOption);
    const newTokenSelection = JSON.parse(JSON.stringify(tokenSelection));
    newTokenSelection[selectedSwapOption].to = toTokenAddress;
    setTokenSelection(newTokenSelection);
  };

  const [isConfirming, setIsConfirming] = useState(false);
  const [isPendingConfirmation, setIsPendingConfirmation] = useState(false);

  const tokens = getTokens(chainId);

  const tokenAddresses = tokens.map((token) => token.address);
  const { data: tokenBalances } = useSWR(active && [active, chainId, readerAddress, "getTokenBalances", account], {
    fetcher: fetcher(library, Reader, [tokenAddresses]),
  });

  const { data: positionData } = useSWR(
    active && [active, chainId, readerAddress, "getPositions", vaultAddress, account],
    {
      fetcher: fetcher(library, Reader, [
        positionQuery.collateralTokens,
        positionQuery.indexTokens,
        positionQuery.isLong,
      ]),
    }
  );

  const { data: fundingRateInfo } = useSWR([active, chainId, readerAddress, "getFundingRates"], {
    fetcher: fetcher(library, Reader, [vaultAddress, nativeTokenAddress, whitelistedTokenAddresses]),
  });

  const { data: totalTokenWeights } = useSWR(
    [`Exchange:totalTokenWeights:${active}`, chainId, vaultAddress, "totalTokenWeights"],
    {
      fetcher: fetcher(library, VaultV2),
    }
  );

  const { data: usdgSupply } = useSWR([`Exchange:usdgSupply:${active}`, chainId, usdgAddress, "totalSupply"], {
    fetcher: fetcher(library, Token),
  });

  const orderBookAddress = getContract(chainId, "OrderBook");
  const routerAddress = getContract(chainId, "Router");
  const { data: orderBookApproved } = useSWR(
    active && [active, chainId, routerAddress, "approvedPlugins", account, orderBookAddress],
    {
      fetcher: fetcher(library, Router),
    }
  );

  const { data: positionRouterApproved } = useSWR(
    active && [active, chainId, routerAddress, "approvedPlugins", account, positionRouterAddress],
    {
      fetcher: fetcher(library, Router),
    }
  );

<<<<<<< HEAD
  const infoTokens = getInfoTokens(tokens, tokenBalances, whitelistedTokens, vaultTokenInfo, fundingRateInfo);

  useEffect(() => {
    const fromToken = getTokenInfo(infoTokens, fromTokenAddress);
    const toToken = getTokenInfo(infoTokens, toTokenAddress);
    let selectedToken = getChartToken(swapOption, fromToken, toToken, chainId);
    let currentTokenPriceStr = formatAmount(selectedToken.maxPrice, USD_DECIMALS, 2, true);
    let title = getPageTitle(currentTokenPriceStr + ` | ${selectedToken.symbol}${selectedToken.isStable ? "" : "USD"}`);
    document.title = title;
  }, [tokenSelection, swapOption, infoTokens, chainId, fromTokenAddress, toTokenAddress]);
=======
  const { infoTokens } = useInfoTokens(library, chainId, active, tokenBalances, fundingRateInfo);
>>>>>>> 51de7e54

  const { positions, positionsMap } = getPositions(
    chainId,
    positionQuery,
    positionData,
    infoTokens,
    savedIsPnlInLeverage,
    savedShowPnlAfterFees,
    account,
    pendingPositions,
    updatedPositions
  );

  useEffect(() => {
    const wsVaultAbi = chainId === ARBITRUM ? VaultV2.abi : VaultV2b.abi;
    const wsProvider = getWsProvider(active, chainId);
    if (!wsProvider) {
      return;
    }

    const wsVault = new ethers.Contract(vaultAddress, wsVaultAbi, wsProvider);
    const wsPositionRouter = new ethers.Contract(positionRouterAddress, PositionRouter.abi, wsProvider);

    const onUpdatePosition = (key, size, collateral, averagePrice, entryFundingRate, reserveAmount, realisedPnl) => {
      for (let i = 0; i < positions.length; i++) {
        const position = positions[i];
        if (position.contractKey === key) {
          updatedPositions[position.key] = {
            size,
            collateral,
            averagePrice,
            entryFundingRate,
            reserveAmount,
            realisedPnl,
            updatedAt: Date.now(),
          };
          setUpdatedPositions({ ...updatedPositions });
          break;
        }
      }
    };

    const onClosePosition = (key, size, collateral, averagePrice, entryFundingRate, reserveAmount, realisedPnl, e) => {
      for (let i = 0; i < positions.length; i++) {
        const position = positions[i];
        if (position.contractKey === key) {
          updatedPositions[position.key] = {
            size: bigNumberify(0),
            collateral: bigNumberify(0),
            averagePrice,
            entryFundingRate,
            reserveAmount,
            realisedPnl,
            updatedAt: Date.now(),
          };
          setUpdatedPositions({ ...updatedPositions });
          break;
        }
      }
    };

    const onIncreasePosition = (
      key,
      account,
      collateralToken,
      indexToken,
      collateralDelta,
      sizeDelta,
      isLong,
      price,
      fee,
      e
    ) => {
      if (account !== currentAccount) {
        return;
      }

      const indexTokenItem = getToken(chainId, indexToken);
      const tokenSymbol = indexTokenItem.isWrapped ? getConstant(chainId, "nativeTokenSymbol") : indexTokenItem.symbol;

      let message;
      if (sizeDelta.eq(0)) {
        message = `Deposited ${formatAmount(collateralDelta, USD_DECIMALS, 2, true)} USD into ${tokenSymbol} ${
          isLong ? "Long" : "Short"
        }`;
      } else {
        message = `Increased ${tokenSymbol} ${isLong ? "Long" : "Short"}, +${formatAmount(
          sizeDelta,
          USD_DECIMALS,
          2,
          true
        )} USD`;
      }

      pushSuccessNotification(message, e);
    };

    const onDecreasePosition = (
      key,
      account,
      collateralToken,
      indexToken,
      collateralDelta,
      sizeDelta,
      isLong,
      price,
      fee,
      e
    ) => {
      if (account !== currentAccount) {
        return;
      }

      const indexTokenItem = getToken(chainId, indexToken);
      const tokenSymbol = indexTokenItem.isWrapped ? getConstant(chainId, "nativeTokenSymbol") : indexTokenItem.symbol;

      let message;
      if (sizeDelta.eq(0)) {
        message = `Withdrew ${formatAmount(collateralDelta, USD_DECIMALS, 2, true)} USD from ${tokenSymbol} ${
          isLong ? "Long" : "Short"
        }`;
      } else {
        message = `Decreased ${tokenSymbol} ${isLong ? "Long" : "Short"}, -${formatAmount(
          sizeDelta,
          USD_DECIMALS,
          2,
          true
        )} USD`;
      }

      pushSuccessNotification(message, e);
    };

    const onCancelIncreasePosition = (
      account,
      path,
      indexToken,
      amountIn,
      minOut,
      sizeDelta,
      isLong,
      acceptablePrice,
      executionFee,
      blockGap,
      timeGap,
      e
    ) => {
      if (account !== currentAccount) {
        return;
      }
      const indexTokenItem = getToken(chainId, indexToken);
      const tokenSymbol = indexTokenItem.isWrapped ? getConstant(chainId, "nativeTokenSymbol") : indexTokenItem.symbol;

      const message = `Could not increase ${tokenSymbol} ${
        isLong ? "Long" : "Short"
      } within the allowed slippage, you can adjust the allowed slippage in the settings on the top right of the page`;

      pushErrorNotification(message, e);

      const key = getPositionKey(path[path.length - 1], indexToken, isLong);
      pendingPositions[key] = {};
      setPendingPositions({ ...pendingPositions });
    };

    const onCancelDecreasePosition = (
      account,
      path,
      indexToken,
      collateralDelta,
      sizeDelta,
      isLong,
      receiver,
      acceptablePrice,
      minOut,
      executionFee,
      blockGap,
      timeGap,
      e
    ) => {
      if (account !== currentAccount) {
        return;
      }
      const indexTokenItem = getToken(chainId, indexToken);
      const tokenSymbol = indexTokenItem.isWrapped ? getConstant(chainId, "nativeTokenSymbol") : indexTokenItem.symbol;

      const message = `Could not decrease ${tokenSymbol} ${
        isLong ? "Long" : "Short"
      } within the allowed slippage, you can adjust the allowed slippage in the settings on the top right of the page`;

      pushErrorNotification(message, e);

      const key = getPositionKey(path[path.length - 1], indexToken, isLong);
      pendingPositions[key] = {};
      setPendingPositions({ ...pendingPositions });
    };

    wsVault.on("UpdatePosition", onUpdatePosition);
    wsVault.on("ClosePosition", onClosePosition);
    wsVault.on("IncreasePosition", onIncreasePosition);
    wsVault.on("DecreasePosition", onDecreasePosition);
    wsPositionRouter.on("CancelIncreasePosition", onCancelIncreasePosition);
    wsPositionRouter.on("CancelDecreasePosition", onCancelDecreasePosition);

    return function cleanup() {
      wsVault.off("UpdatePosition", onUpdatePosition);
      wsVault.off("ClosePosition", onClosePosition);
      wsVault.off("IncreasePosition", onIncreasePosition);
      wsVault.off("DecreasePosition", onDecreasePosition);
      wsPositionRouter.off("CancelIncreasePosition", onCancelIncreasePosition);
      wsPositionRouter.off("CancelDecreasePosition", onCancelDecreasePosition);
    };
  }, [
    active,
    chainId,
    currentAccount,
    positions,
    updatedPositions,
    pendingPositions,
    vaultAddress,
    positionRouterAddress,
  ]);

  const flagOrdersEnabled = true;
  const [orders] = useAccountOrders(flagOrdersEnabled);

  const [isWaitingForPluginApproval, setIsWaitingForPluginApproval] = useState(false);
  const [isWaitingForPositionRouterApproval, setIsWaitingForPositionRouterApproval] = useState(false);
  const [isPluginApproving, setIsPluginApproving] = useState(false);
  const [isPositionRouterApproving, setIsPositionRouterApproving] = useState(false);

  const approveOrderBook = () => {
    setIsPluginApproving(true);
    return approvePlugin(chainId, orderBookAddress, {
      library,
      pendingTxns,
      setPendingTxns,
      sentMsg: "Enable orders sent",
      failMsg: "Enable orders failed",
    })
      .then(() => {
        setIsWaitingForPluginApproval(true);
      })
      .finally(() => {
        setIsPluginApproving(false);
      });
  };

  const approvePositionRouter = ({ sentMsg, failMsg }) => {
    setIsPositionRouterApproving(true);
    return approvePlugin(chainId, positionRouterAddress, {
      library,
      pendingTxns,
      setPendingTxns,
      sentMsg,
      failMsg,
    })
      .then(() => {
        setIsWaitingForPositionRouterApproval(true);
      })
      .finally(() => {
        setIsPositionRouterApproving(false);
      });
  };

  const LIST_SECTIONS = ["Positions", flagOrdersEnabled ? "Orders" : undefined, "Trades"].filter(Boolean);
  let [listSection, setListSection] = useLocalStorageByChainId(chainId, "List-section-v2", LIST_SECTIONS[0]);
  const LIST_SECTIONS_LABELS = {
    Orders: orders.length ? `Orders (${orders.length})` : undefined,
  };
  if (!LIST_SECTIONS.includes(listSection)) {
    listSection = LIST_SECTIONS[0];
  }

  if (!getToken(chainId, toTokenAddress)) {
    return null;
  }

  const getListSection = () => {
    return (
      <div>
        <div className="Exchange-list-tab-container">
          <Tab
            options={LIST_SECTIONS}
            optionLabels={LIST_SECTIONS_LABELS}
            option={listSection}
            onChange={(section) => setListSection(section)}
            type="inline"
            className="Exchange-list-tabs"
          />
          <div className="align-right Exchange-should-show-position-lines">
            <Checkbox isChecked={savedShouldShowPositionLines} setIsChecked={setSavedShouldShowPositionLines}>
              <span className="muted">Chart positions</span>
            </Checkbox>
          </div>
        </div>
        {listSection === "Positions" && (
          <PositionsList
            pendingPositions={pendingPositions}
            setPendingPositions={setPendingPositions}
            setListSection={setListSection}
            setIsWaitingForPluginApproval={setIsWaitingForPluginApproval}
            setIsWaitingForPositionRouterApproval={setIsWaitingForPositionRouterApproval}
            approveOrderBook={approveOrderBook}
            approvePositionRouter={approvePositionRouter}
            isPluginApproving={isPluginApproving}
            isPositionRouterApproving={isPositionRouterApproving}
            isWaitingForPluginApproval={isWaitingForPluginApproval}
            isWaitingForPositionRouterApproval={isWaitingForPositionRouterApproval}
            orderBookApproved={orderBookApproved}
            positionRouterApproved={positionRouterApproved}
            positions={positions}
            positionsMap={positionsMap}
            infoTokens={infoTokens}
            active={active}
            account={account}
            library={library}
            pendingTxns={pendingTxns}
            setPendingTxns={setPendingTxns}
            flagOrdersEnabled={flagOrdersEnabled}
            savedIsPnlInLeverage={savedIsPnlInLeverage}
            chainId={chainId}
            nativeTokenAddress={nativeTokenAddress}
            setMarket={setMarket}
            orders={orders}
            showPnlAfterFees={savedShowPnlAfterFees}
          />
        )}
        {listSection === "Orders" && (
          <OrdersList
            active={active}
            library={library}
            pendingTxns={pendingTxns}
            setPendingTxns={setPendingTxns}
            infoTokens={infoTokens}
            positionsMap={positionsMap}
            chainId={chainId}
            orders={orders}
            totalTokenWeights={totalTokenWeights}
            usdgSupply={usdgSupply}
          />
        )}
        {listSection === "Trades" && (
          <TradeHistory
            account={account}
            infoTokens={infoTokens}
            getTokenInfo={getTokenInfo}
            chainId={chainId}
            nativeTokenAddress={nativeTokenAddress}
          />
        )}
      </div>
    );
  };

  const onSelectWalletToken = (token) => {
    setFromTokenAddress(swapOption, token.address);
  };

  const renderChart = () => {
    return (
      <ExchangeTVChart
        fromTokenAddress={fromTokenAddress}
        toTokenAddress={toTokenAddress}
        infoTokens={infoTokens}
        swapOption={swapOption}
        chainId={chainId}
        positions={positions}
        savedShouldShowPositionLines={savedShouldShowPositionLines}
        orders={orders}
      />
    );
  };

  return (
    <SEO>
      <div className="Exchange page-layout">
        {showBanner && <ExchangeBanner hideBanner={hideBanner} />}
        <div className="Exchange-content">
          <div className="Exchange-left">
            {renderChart()}
            <div className="Exchange-lists large">{getListSection()}</div>
          </div>
          <div className="Exchange-right">
            <SwapBox
              pendingPositions={pendingPositions}
              setPendingPositions={setPendingPositions}
              setIsWaitingForPluginApproval={setIsWaitingForPluginApproval}
              setIsWaitingForPositionRouterApproval={setIsWaitingForPositionRouterApproval}
              approveOrderBook={approveOrderBook}
              approvePositionRouter={approvePositionRouter}
              isPluginApproving={isPluginApproving}
              isPositionRouterApproving={isPositionRouterApproving}
              isWaitingForPluginApproval={isWaitingForPluginApproval}
              isWaitingForPositionRouterApproval={isWaitingForPositionRouterApproval}
              orderBookApproved={orderBookApproved}
              positionRouterApproved={positionRouterApproved}
              orders={orders}
              flagOrdersEnabled={flagOrdersEnabled}
              chainId={chainId}
              infoTokens={infoTokens}
              active={active}
              connectWallet={connectWallet}
              library={library}
              account={account}
              positionsMap={positionsMap}
              fromTokenAddress={fromTokenAddress}
              setFromTokenAddress={setFromTokenAddress}
              toTokenAddress={toTokenAddress}
              setToTokenAddress={setToTokenAddress}
              swapOption={swapOption}
              setSwapOption={setSwapOption}
              pendingTxns={pendingTxns}
              setPendingTxns={setPendingTxns}
              tokenSelection={tokenSelection}
              setTokenSelection={setTokenSelection}
              isConfirming={isConfirming}
              setIsConfirming={setIsConfirming}
              isPendingConfirmation={isPendingConfirmation}
              setIsPendingConfirmation={setIsPendingConfirmation}
              savedIsPnlInLeverage={savedIsPnlInLeverage}
              setSavedIsPnlInLeverage={setSavedIsPnlInLeverage}
              nativeTokenAddress={nativeTokenAddress}
              savedSlippageAmount={savedSlippageAmount}
              totalTokenWeights={totalTokenWeights}
              usdgSupply={usdgSupply}
            />
            <div className="Exchange-wallet-tokens">
              <div className="Exchange-wallet-tokens-content">
                <ExchangeWalletTokens tokens={tokens} infoTokens={infoTokens} onSelectToken={onSelectWalletToken} />
              </div>
            </div>
          </div>
          <div className="Exchange-lists small">{getListSection()}</div>
        </div>
        <Footer />
      </div>
    </SEO>
  );
}<|MERGE_RESOLUTION|>--- conflicted
+++ resolved
@@ -519,20 +519,7 @@
     }
   );
 
-<<<<<<< HEAD
-  const infoTokens = getInfoTokens(tokens, tokenBalances, whitelistedTokens, vaultTokenInfo, fundingRateInfo);
-
-  useEffect(() => {
-    const fromToken = getTokenInfo(infoTokens, fromTokenAddress);
-    const toToken = getTokenInfo(infoTokens, toTokenAddress);
-    let selectedToken = getChartToken(swapOption, fromToken, toToken, chainId);
-    let currentTokenPriceStr = formatAmount(selectedToken.maxPrice, USD_DECIMALS, 2, true);
-    let title = getPageTitle(currentTokenPriceStr + ` | ${selectedToken.symbol}${selectedToken.isStable ? "" : "USD"}`);
-    document.title = title;
-  }, [tokenSelection, swapOption, infoTokens, chainId, fromTokenAddress, toTokenAddress]);
-=======
   const { infoTokens } = useInfoTokens(library, chainId, active, tokenBalances, fundingRateInfo);
->>>>>>> 51de7e54
 
   const { positions, positionsMap } = getPositions(
     chainId,

--- conflicted
+++ resolved
@@ -375,11 +375,7 @@
 }
 
 .PositionEditor .Modal-content {
-<<<<<<< HEAD
-  width: 41.85rem;
-=======
   width: 36rem;
->>>>>>> 100b8e5c
   position: absolute;
   max-height: 80vh;
   overflow: hidden;
@@ -413,11 +409,7 @@
 }
 
 .Exchange-list-modal .Modal-content {
-<<<<<<< HEAD
-  width: 3.41rem;
-=======
   width: 36rem;
->>>>>>> 100b8e5c
 }
 
 .Exchange-list {
@@ -826,11 +818,7 @@
 }
 
 .Confirmation-box .Modal-content {
-<<<<<<< HEAD
-  width: 34.1rem;
-=======
   width: 36rem;
->>>>>>> 100b8e5c
 }
 
 .Confirmation-box-row {
@@ -1002,11 +990,8 @@
   }
   .Exchange-swap-box .TokenSelector .Modal {
     margin: 0 1.55rem;
-<<<<<<< HEAD
-=======
   }
   .Exchange {
     padding-top: 1.5rem !important;
->>>>>>> 100b8e5c
   }
 }
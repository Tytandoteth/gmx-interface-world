import React from "react";
import Footer from "../../Footer";
import "./Buy.css";
import TokenCard from "../../components/TokenCard/TokenCard";
import buyGMXIcon from "../../img/buy_gmx.svg";
import SEO from "../../components/Common/SEO";
import { getPageTitle } from "../../Helpers";

<<<<<<< HEAD
import { Trans } from '@lingui/macro'

export default function BuyGMXGLP(props) {
  useEffect(() => {
    window.scrollTo(0, 0);
  }, []);

=======
export default function BuyGMXGLP() {
>>>>>>> 0f179d63
  return (
    <SEO title={getPageTitle("Buy GLP or GMX")}>
      <div className="BuyGMXGLP page-layout">
        <div className="BuyGMXGLP-container default-container">
          <div className="section-title-block">
            <div className="section-title-icon">
              <img src={buyGMXIcon} alt="buyGMXIcon" />
            </div>
            <div className="section-title-content">
              <div className="Page-title"><Trans>Buy GMX or GLP</Trans></div>
            </div>
          </div>
          <TokenCard />
        </div>
        <Footer />
      </div>
    </SEO>
  );
}<|MERGE_RESOLUTION|>--- conflicted
+++ resolved
@@ -1,4 +1,5 @@
 import React from "react";
+import { Trans } from "@lingui/macro";
 import Footer from "../../Footer";
 import "./Buy.css";
 import TokenCard from "../../components/TokenCard/TokenCard";
@@ -6,17 +7,7 @@
 import SEO from "../../components/Common/SEO";
 import { getPageTitle } from "../../Helpers";
 
-<<<<<<< HEAD
-import { Trans } from '@lingui/macro'
-
-export default function BuyGMXGLP(props) {
-  useEffect(() => {
-    window.scrollTo(0, 0);
-  }, []);
-
-=======
 export default function BuyGMXGLP() {
->>>>>>> 0f179d63
   return (
     <SEO title={getPageTitle("Buy GLP or GMX")}>
       <div className="BuyGMXGLP page-layout">
@@ -26,7 +17,9 @@
               <img src={buyGMXIcon} alt="buyGMXIcon" />
             </div>
             <div className="section-title-content">
-              <div className="Page-title"><Trans>Buy GMX or GLP</Trans></div>
+              <div className="Page-title">
+                <Trans>Buy GMX or GLP</Trans>
+              </div>
             </div>
           </div>
           <TokenCard />

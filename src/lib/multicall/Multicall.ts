import { ClientConfig, createPublicClient, http } from "viem";
import type { BatchOptions } from "viem/_types/clients/transports/http";
import { arbitrum, arbitrumGoerli, avalanche, avalancheFuji } from "viem/chains";

<<<<<<< HEAD
import { ARBITRUM, ARBITRUM_GOERLI, AVALANCHE, AVALANCHE_FUJI, getFallbackRpcUrl, getRpcUrl } from "config/chains";
import { isWebWorker } from "config/env";
import { hashData } from "lib/hash";
import { sleep } from "lib/sleep";
import type { MulticallRequestConfig, MulticallResult } from "./types";

import CustomErrors from "abis/CustomErrors.json";
import { emitMetricEvent } from "lib/metrics/emitMetricEvent";
import { MulticallTimeoutEvent } from "lib/metrics";
=======
import { ARBITRUM, ARBITRUM_GOERLI, AVALANCHE, AVALANCHE_FUJI, getFallbackRpcUrl, getRpcUrl } from "@/config/chains";
import { isWebWorker } from "@/config/env";
import { emitMetricEvent } from "@/context/MetricsContext/emitMetricEvent";
import { hashData } from "@/lib/hash";
import { sleep } from "@/lib/sleep";
import type { MulticallRequestConfig, MulticallResult } from "./types";

import CustomErrors from "@/abis/CustomErrors.json";
>>>>>>> a288c3dc

export const MAX_TIMEOUT = 20000;

const CHAIN_BY_CHAIN_ID = {
  [AVALANCHE_FUJI]: avalancheFuji,
  [ARBITRUM_GOERLI]: arbitrumGoerli,
  [ARBITRUM]: arbitrum,
  [AVALANCHE]: avalanche,
};

const BATCH_CONFIGS: Record<
  number,
  {
    http: BatchOptions;
    client: ClientConfig["batch"];
  }
> = {
  [ARBITRUM]: {
    http: {
      batchSize: 0, // disable batches, here batchSize is the number of eth_calls in a batch
      wait: 0, // keep this setting in case batches are enabled in future
    },
    client: {
      multicall: {
        batchSize: 1024 * 1024, // here batchSize is the number of bytes in a multicall
        wait: 0, // zero delay means formation of a batch in the current macro-task, like setTimeout(fn, 0)
      },
    },
  },
  [AVALANCHE]: {
    http: {
      batchSize: 0,
      wait: 0,
    },
    client: {
      multicall: {
        batchSize: 1024 * 1024,
        wait: 0,
      },
    },
  },
  [AVALANCHE_FUJI]: {
    http: {
      batchSize: 40,
      wait: 0,
    },
    client: {
      multicall: {
        batchSize: 1024 * 1024,
        wait: 0,
      },
    },
  },
  [ARBITRUM_GOERLI]: {
    http: {
      batchSize: 0,
      wait: 0,
    },
    client: {
      multicall: {
        batchSize: 1024 * 1024,
        wait: 0,
      },
    },
  },
};

export class Multicall {
  static instances: {
    [chainId: number]: Multicall | undefined;
  } = {};

  static async getInstance(chainId: number) {
    let instance = Multicall.instances[chainId];

    if (!instance || instance.chainId !== chainId) {
      const rpcUrl = getRpcUrl(chainId);

      if (!rpcUrl) {
        return undefined;
      }

      instance = new Multicall(chainId, rpcUrl);

      Multicall.instances[chainId] = instance;
    }

    return instance;
  }

  static getViemClient(chainId: number, rpcUrl: string) {
    return createPublicClient({
      transport: http(rpcUrl, {
        // retries works strangely in viem, so we disable them
        retryCount: 0,
        retryDelay: 10000000,
        batch: BATCH_CONFIGS[chainId].http,
        timeout: MAX_TIMEOUT,
      }),
      pollingInterval: undefined,
      batch: BATCH_CONFIGS[chainId].client,
      chain: CHAIN_BY_CHAIN_ID[chainId],
    });
  }

  viemClient: ReturnType<typeof Multicall.getViemClient>;

  constructor(
    public chainId: number,
    public rpcUrl: string
  ) {
    this.viemClient = Multicall.getViemClient(chainId, rpcUrl);
  }

  async call(request: MulticallRequestConfig<any>, maxTimeout: number) {
    const originalKeys: {
      contractKey: string;
      callKey: string;
    }[] = [];

    const abis: any = {};

    const encodedPayload: { address: string; abi: any; functionName: string; args: any }[] = [];

    const contractKeys = Object.keys(request);

    contractKeys.forEach((contractKey) => {
      const contractCallConfig = request[contractKey];

      if (!contractCallConfig) {
        return;
      }

      Object.keys(contractCallConfig.calls).forEach((callKey) => {
        const call = contractCallConfig.calls[callKey];

        if (!call) {
          return;
        }

        // Add Errors ABI to each contract ABI to correctly parse errors
        abis[contractCallConfig.contractAddress] =
          abis[contractCallConfig.contractAddress] || contractCallConfig.abi.concat(CustomErrors.abi);

        const abi = abis[contractCallConfig.contractAddress];

        originalKeys.push({
          contractKey,
          callKey,
        });

        const args = call.shouldHashParams
          ? call.params?.map((keyValue: any[]) => hashData(keyValue[0], keyValue[1]))
          : call.params;

        encodedPayload.push({
          address: contractCallConfig.contractAddress,
          functionName: call.methodName,
          abi,
          args,
        });
      });
    });

    const response: any = await Promise.race([
      this.viemClient.multicall({ contracts: encodedPayload as any }),
      sleep(maxTimeout).then(() => Promise.reject(new Error("multicall timeout"))),
    ]).catch((_viemError) => {
      const e = new Error(_viemError.message.slice(0, 150));

      emitMetricEvent<MulticallTimeoutEvent>({
        event: "multicall.timeout",
        isError: true,
        data: {
          metricType: "rpcTimeout",
          isInMainThread: !isWebWorker,
          errorMessage: _viemError.message.slice(0, 150),
        },
      });

      // eslint-disable-next-line no-console
      console.groupCollapsed("multicall error:");
      // eslint-disable-next-line no-console
      console.error(e);
      // eslint-disable-next-line no-console
      console.groupEnd();

      const rpcUrl = getFallbackRpcUrl(this.chainId);

      if (!rpcUrl) {
        throw e;
      }

      const fallbackClient = Multicall.getViemClient(this.chainId, rpcUrl);

      // eslint-disable-next-line no-console
      console.debug(`using multicall fallback for chain ${this.chainId}`);

      return fallbackClient.multicall({ contracts: encodedPayload as any }).catch((_viemError) => {
        const e = new Error(_viemError.message.slice(0, 150));
        // eslint-disable-next-line no-console
        console.groupCollapsed("multicall fallback error:");
        // eslint-disable-next-line no-console
        console.error(e);
        // eslint-disable-next-line no-console
        console.groupEnd();

        throw e;
      });
    });

    const multicallResult: MulticallResult<any> = {
      success: true,
      errors: {},
      data: {},
    };

    response.forEach(({ result, status, error }, i) => {
      const { contractKey, callKey } = originalKeys[i];

      if (status === "success") {
        let values: any;

        if (Array.isArray(result) || typeof result === "object") {
          values = result;
        } else {
          values = [result];
        }

        multicallResult.data[contractKey] = multicallResult.data[contractKey] || {};
        multicallResult.data[contractKey][callKey] = {
          contractKey,
          callKey,
          returnValues: values,
          success: true,
        };
      } else {
        multicallResult.success = false;

        multicallResult.errors[contractKey] = multicallResult.errors[contractKey] || {};
        multicallResult.errors[contractKey][callKey] = error;

        multicallResult.data[contractKey] = multicallResult.data[contractKey] || {};
        multicallResult.data[contractKey][callKey] = {
          contractKey,
          callKey,
          returnValues: [],
          success: false,
          error: error,
        };
      }
    });

    return multicallResult;
  }
}<|MERGE_RESOLUTION|>--- conflicted
+++ resolved
@@ -2,7 +2,6 @@
 import type { BatchOptions } from "viem/_types/clients/transports/http";
 import { arbitrum, arbitrumGoerli, avalanche, avalancheFuji } from "viem/chains";
 
-<<<<<<< HEAD
 import { ARBITRUM, ARBITRUM_GOERLI, AVALANCHE, AVALANCHE_FUJI, getFallbackRpcUrl, getRpcUrl } from "config/chains";
 import { isWebWorker } from "config/env";
 import { hashData } from "lib/hash";
@@ -10,18 +9,8 @@
 import type { MulticallRequestConfig, MulticallResult } from "./types";
 
 import CustomErrors from "abis/CustomErrors.json";
+import { MulticallTimeoutEvent } from "lib/metrics";
 import { emitMetricEvent } from "lib/metrics/emitMetricEvent";
-import { MulticallTimeoutEvent } from "lib/metrics";
-=======
-import { ARBITRUM, ARBITRUM_GOERLI, AVALANCHE, AVALANCHE_FUJI, getFallbackRpcUrl, getRpcUrl } from "@/config/chains";
-import { isWebWorker } from "@/config/env";
-import { emitMetricEvent } from "@/context/MetricsContext/emitMetricEvent";
-import { hashData } from "@/lib/hash";
-import { sleep } from "@/lib/sleep";
-import type { MulticallRequestConfig, MulticallResult } from "./types";
-
-import CustomErrors from "@/abis/CustomErrors.json";
->>>>>>> a288c3dc
 
 export const MAX_TIMEOUT = 20000;
 

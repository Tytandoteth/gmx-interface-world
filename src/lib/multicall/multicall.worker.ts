<<<<<<< HEAD
import { METRIC_WINDOW_EVENT_NAME } from "lib/metrics/emitMetricEvent";
=======
import { METRIC_EVENT_NAME } from "@/context/MetricsContext/emitMetricEvent";

>>>>>>> a288c3dc
import { MAX_TIMEOUT, Multicall } from "./Multicall";
import type { MulticallRequestConfig } from "./types";

async function executeMulticall(chainId: number, request: MulticallRequestConfig<any>) {
  const multicall = await Multicall.getInstance(chainId);

  return multicall?.call(request, MAX_TIMEOUT);
}

self.addEventListener("message", run);

async function run(event) {
  const { PRODUCTION_PREVIEW_KEY, chainId, request, id } = event.data;
  // @ts-ignore
  self.PRODUCTION_PREVIEW_KEY = PRODUCTION_PREVIEW_KEY;

  try {
    const result = await executeMulticall(chainId, request);

    postMessage({
      id,
      result,
    });
  } catch (error) {
    postMessage({ id, error: error });
  }
}

globalThis.addEventListener(METRIC_WINDOW_EVENT_NAME, (event) => {
  postMessage({
    isMetrics: true,
    detail: (event as CustomEvent).detail,
  });
});<|MERGE_RESOLUTION|>--- conflicted
+++ resolved
@@ -1,9 +1,5 @@
-<<<<<<< HEAD
 import { METRIC_WINDOW_EVENT_NAME } from "lib/metrics/emitMetricEvent";
-=======
-import { METRIC_EVENT_NAME } from "@/context/MetricsContext/emitMetricEvent";
 
->>>>>>> a288c3dc
 import { MAX_TIMEOUT, Multicall } from "./Multicall";
 import type { MulticallRequestConfig } from "./types";
 

import { Trans, t } from "@lingui/macro";
import ExternalLink from "components/ExternalLink/ExternalLink";
import { ToastifyDebug } from "components/ToastifyDebug/ToastifyDebug";
import { getChainName } from "config/chains";
<<<<<<< HEAD
import { Provider } from "ethers";
=======
import { getNativeToken } from "sdk/configs/tokens";
import { Signer } from "ethers";
import { helperToast } from "lib/helperToast";
>>>>>>> 2f222c5e
import { switchNetwork } from "lib/wallets";
import { Link } from "react-router-dom";
import { getNativeToken } from "sdk/configs/tokens";

export enum TxErrorType {
  NotEnoughFunds = "NOT_ENOUGH_FUNDS",
  UserDenied = "USER_DENIED",
  Slippage = "SLIPPAGE",
  RpcError = "RPC_ERROR",
  NetworkChanged = "NETWORK_CHANGED",
  Expired = "EXPIRED",
}

type ErrorPattern = { msg?: string; code?: number };

const TX_ERROR_PATTERNS: { [key in TxErrorType]: ErrorPattern[] } = {
  [TxErrorType.NotEnoughFunds]: [
    { msg: "insufficient funds for gas" },
    { msg: "not enough funds for gas" },
    { msg: "failed to execute call with revert code InsufficientGasFunds" },
  ],
  [TxErrorType.UserDenied]: [
    { msg: "User denied transaction signature" },
    { msg: "User rejected" },
    { msg: "user rejected action" },
    { msg: "Signing aborted by user" },
  ],
  [TxErrorType.Slippage]: [
    { msg: "Router: mark price lower than limit" },
    { msg: "Router: mark price higher than limit" },
  ],
  [TxErrorType.NetworkChanged]: [{ msg: "network changed" }, { msg: "Invalid network" }],
  [TxErrorType.Expired]: [{ msg: "Request expired" }],
  [TxErrorType.RpcError]: [
    // @see https://eips.ethereum.org/EIPS/eip-1474#error-codes
    { code: -32700 }, // Parse error: Invalid JSON
    { code: -32600 }, // Invalid request: JSON is not a valid request object
    { code: -32601 }, // Method not found: Method does not exist
    { code: -32602 }, // Invalid params: Invalid method parameters
    { code: -32603 }, // Internal error: Internal JSON-RPC error
    { code: -32000 }, // Invalid input: Missing or invalid parameters	non-standard
    { code: -32001 }, // Resource not found: Requested resource not found
    { code: -32002 }, // Resource unavailable: Requested resource not available
    { code: -32003 }, // Transaction rejected: Transaction creation failed
    { code: -32004 }, // Method not supported: Method is not implemented
    { code: -32005 }, // Limit exceeded: Request exceeds defined limit
    { code: -32006 }, // JSON-RPC version not supported: Version of JSON-RPC protocol is not supported
    { msg: "Non-200 status code" },
    { msg: "Request limit exceeded" },
    { msg: "Internal JSON-RPC error" },
    { msg: "Response has no error or result" },
    { msg: "we can't execute this request" },
    { msg: "couldn't connect to the network" },
  ],
};

export type TxError = {
  message?: string;
  code?: number;
  data?: any;
  error?: any;
};

export function extractError(ex: TxError): [string, TxErrorType | null, any] | [] {
  if (!ex) {
    return [];
  }

  // ethers v6 moved error to `.info` field 🤷‍♂️,
  // we also fallback to `ex` cos we might catch errors from ethers v5
  // from some outdated dependency like @davatar/react
  ex = (ex as any)?.info ?? ex;
  let message = ex.error?.message || ex.data?.message || ex.message;
  let code = ex.error?.code || ex.code;

  if (ex.error?.body) {
    try {
      const parsed = JSON.parse(ex.error?.body);
      if (parsed?.error?.message) {
        message = parsed.error.message;
      }
      if (parsed?.error?.code) {
        code = parsed.error.code;
      }
    } catch (e) {
      // do nothing
    }
  }

  if (!message && !code) {
    return [];
  }

  for (const [type, patterns] of Object.entries(TX_ERROR_PATTERNS)) {
    for (const pattern of patterns) {
      const matchCode = pattern.code && code === pattern.code;
      const matchMessage = pattern.msg && message && message.includes(pattern.msg);

      if (matchCode || matchMessage) {
        return [message, type as TxErrorType, ex.data];
      }
    }
  }

  return [message, null, ex.data];
}

export function getErrorMessage(chainId: number, ex: TxError, txnMessage?: string) {
  const [message, type, errorData] = extractError(ex);
  const nativeToken = getNativeToken(chainId);

  let failMsg;
  let autoCloseToast: any = 5000;

  switch (type) {
    case TxErrorType.NotEnoughFunds:
      failMsg = (
        <Trans>
          There is not enough {nativeToken.symbol} in your account on {getChainName(chainId)} to send this transaction.
          <br />
          <br />
          <Link className="underline" to="/buy_gmx#bridge">
            Buy or Transfer {nativeToken.symbol} to {getChainName(chainId)}
          </Link>
        </Trans>
      );
      break;
    case TxErrorType.NetworkChanged:
      failMsg = getInvalidNetworkErrorMessage(chainId);
      break;
    case TxErrorType.UserDenied:
      failMsg = t`Transaction was cancelled.`;
      break;
    case TxErrorType.Slippage:
      failMsg = t`The mark price has changed, consider increasing your Allowed Slippage by clicking on the "..." icon next to your address.`;
      break;
    case TxErrorType.RpcError: {
      autoCloseToast = false;

      const originalError = errorData?.error?.message || errorData?.message || message;

      failMsg = (
        <div>
          <Trans>
            Transaction failed due to RPC error.
            <br />
            <br />
            Please try changing the RPC url in your wallet settings with the help of{" "}
            <ExternalLink href="https://chainlist.org">chainlist.org</ExternalLink>.
            <br />
            <br />
            <ExternalLink href="https://docs.gmx.io/docs/trading/v1#rpc-urls">Read more</ExternalLink>.
          </Trans>
          <br />
          <br />
          {originalError && <ToastifyDebug error={originalError} />}
        </div>
      );
      break;
    }
    default:
      autoCloseToast = false;

      failMsg = (
        <div>
          {txnMessage || t`Transaction failed`}
          <br />
          <br />
          {message && <ToastifyDebug error={message} />}
        </div>
      );
  }

  return { failMsg, autoCloseToast };
}

export function getIsUserRejectedError(errorType: TxErrorType) {
  return errorType === TxErrorType.UserDenied;
}

export function getIsUserError(errorType: TxErrorType) {
  return [TxErrorType.UserDenied, TxErrorType.NetworkChanged, TxErrorType.Expired, TxErrorType.NotEnoughFunds].includes(
    errorType
  );
}

export const INVALID_NETWORK_TOAST_ID = "invalid-network";
export function getInvalidNetworkErrorMessage(chainId: number) {
  return (
    <Trans>
      <div>Your wallet is not connected to {getChainName(chainId)}.</div>
      <br />
      <div className="clickable underline" onClick={() => switchNetwork(chainId, true)}>
        Switch to {getChainName(chainId)}
      </div>
    </Trans>
  );
}

export async function validateSignerAddress(signer: Signer, receiverAddress: string) {
  const signerAddress = await signer.getAddress();

  if (signerAddress !== receiverAddress) {
    helperToast.error(
      <Trans>
        <div>Error submitting order.</div>
        <br />
        <div>Signer address does not match receiver address.</div>
        <br />
        <div>Please reload the page and try again.</div>
      </Trans>
    );
    throw new Error("Signer address does not match account address");
  }
}

export function extractDataFromError(errorMessage: unknown) {
  if (typeof errorMessage !== "string") return null;

  const pattern = /data="([^"]+)"/;
  const match = errorMessage.match(pattern);

  if (match && match[1]) {
    return match[1];
  }
  return null;
}

export type TxnData = {
  data: string;
  to: string | null;
  from: string;
  gasLimit?: bigint;
  gasPrice?: bigint;
  maxFeePerGas: bigint | null;
  maxPriorityFeePerGas: bigint | null;
  nonce: number | null;
  value: bigint;
};

export async function getOnchainError(
  provider: Provider,
  txnData?: TxnData,
  txnHash?: string
): Promise<{ error?: Error; txnData?: TxnData }> {
  // if txnData is not provided, try to fetch it from blockchain by txnHash
  if (!txnData && txnHash) {
    try {
      txnData = (await provider.getTransaction(txnHash)) || undefined;
    } catch (error) {
      return { error };
    }
  }

  if (!txnData) {
    const error = new Error("missed transaction data");

    return { error };
  }

  try {
    await provider.call(txnData);
  } catch (error) {
    return { error, txnData };
  }

  return { txnData };
}<|MERGE_RESOLUTION|>--- conflicted
+++ resolved
@@ -2,13 +2,8 @@
 import ExternalLink from "components/ExternalLink/ExternalLink";
 import { ToastifyDebug } from "components/ToastifyDebug/ToastifyDebug";
 import { getChainName } from "config/chains";
-<<<<<<< HEAD
-import { Provider } from "ethers";
-=======
-import { getNativeToken } from "sdk/configs/tokens";
-import { Signer } from "ethers";
+import { Provider, Signer } from "ethers";
 import { helperToast } from "lib/helperToast";
->>>>>>> 2f222c5e
 import { switchNetwork } from "lib/wallets";
 import { Link } from "react-router-dom";
 import { getNativeToken } from "sdk/configs/tokens";

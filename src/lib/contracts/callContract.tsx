--- conflicted
+++ resolved
@@ -3,14 +3,10 @@
 import { ToastifyDebug } from "components/ToastifyDebug/ToastifyDebug";
 import { extractError, NETWORK_CHANGED, NOT_ENOUGH_FUNDS, RPC_ERROR, SLIPPAGE, USER_DENIED } from "./transactionErrors";
 import { getGasLimit, setGasPrice } from "./utils";
-<<<<<<< HEAD
 import { getChainName, getExplorerUrl } from "config/chains";
 import { switchNetwork } from "lib/wallets";
-=======
-import { getExplorerUrl } from "config/chains";
 import { t, Trans } from "@lingui/macro";
 import ExternalLink from "components/ExternalLink/ExternalLink";
->>>>>>> 63455911
 
 export async function callContract(
   chainId: number,

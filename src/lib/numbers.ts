--- conflicted
+++ resolved
@@ -534,14 +534,14 @@
   });
 }
 
-<<<<<<< HEAD
 export function formatPercentageDisplay(percentage: number, hideThreshold?: number) {
   if (hideThreshold && percentage < hideThreshold) {
     return "";
   }
 
   return `${percentage}%`;
-=======
+}
+
 export function formatAmountHuman(amount: BigNumberish | undefined, tokenDecimals: number, showDollar = false) {
   const n = Number(formatAmount(amount, tokenDecimals));
   const isNegative = n < 0;
@@ -557,5 +557,4 @@
   }
 
   return `${isNegative ? "-" : ""}${sign}${absN.toFixed(1)}`;
->>>>>>> 9297f963
 }
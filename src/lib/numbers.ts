--- conflicted
+++ resolved
@@ -331,21 +331,8 @@
   return Math.round(n * 100) / 100;
 }
 
-<<<<<<< HEAD
-export function addTwoBigNumbers(a, b) {
-  if (!a) {
-    a = bigNumberify(0);
-  }
-
-  if (!b) {
-    b = bigNumberify(0);
-  }
-
-  return BigNumber.from(a).add(b);
-=======
 export function sumBigNumbers(...args) {
   return args.filter((value) => !isNaN(Number(value))).reduce((acc, value) => acc.add(value || 0), BigNumber.from(0));
->>>>>>> 614c2038
 }
 
 export function removeTrailingZeros(amount: string | number) {

import { isLocal } from "config/env";
<<<<<<< HEAD
import { getOracleKeeperNextIndex, getOracleKeeperUrl } from "config/oracleKeeper";
=======
import { getOracleKeeperNextIndex, getOracleKeeperUrl } from "sdk/configs/oracleKeeper";
import { getNormalizedTokenSymbol } from "sdk/configs/tokens";
>>>>>>> 54f47c99
import { Bar, FromNewToOldArray } from "domain/tradingview/types";
import { getNormalizedTokenSymbol } from "sdk/configs/tokens";
import { buildUrl } from "sdk/utils/buildUrl";

import {
  BatchReportBody,
  DayPriceCandle,
  OracleFetcher,
  RawIncentivesStats,
  TickersResponse,
  UserFeedbackBody,
} from "./types";

function parseOracleCandle(rawCandle: number[]): Bar {
  const [time, open, high, low, close] = rawCandle;

  return {
    time,
    open,
    high,
    low,
    close,
  };
}

let fallbackThrottleTimerId: any;

export class OracleKeeperFetcher implements OracleFetcher {
  private readonly chainId: number;
  private readonly oracleKeeperIndex: number;
  private readonly setOracleKeeperInstancesConfig?: (
    setter: (old: { [chainId: number]: number } | undefined) => {
      [chainId: number]: number;
    }
  ) => void;
  public readonly url: string;
  private readonly forceIncentivesActive: boolean;

  constructor(p: {
    chainId: number;
    oracleKeeperIndex: number;
    setOracleKeeperInstancesConfig?: (
      setter: (old: { [chainId: number]: number } | undefined) => {
        [chainId: number]: number;
      }
    ) => void;
    forceIncentivesActive: boolean;
  }) {
    this.chainId = p.chainId;
    this.oracleKeeperIndex = p.oracleKeeperIndex;
    this.setOracleKeeperInstancesConfig = p.setOracleKeeperInstancesConfig;
    this.url = getOracleKeeperUrl(this.chainId, this.oracleKeeperIndex);
    this.forceIncentivesActive = p.forceIncentivesActive;
  }

  switchOracleKeeper() {
    if (fallbackThrottleTimerId || !this.setOracleKeeperInstancesConfig) {
      return;
    }

    const nextIndex = getOracleKeeperNextIndex(this.chainId, this.oracleKeeperIndex);

    if (nextIndex === this.oracleKeeperIndex) {
      // eslint-disable-next-line no-console
      console.error(`no available oracle keeper for chain ${this.chainId}`);
      return;
    }

    // eslint-disable-next-line no-console
    console.log(`switch oracle keeper to ${getOracleKeeperUrl(this.chainId, nextIndex)}`);

    this.setOracleKeeperInstancesConfig((old) => {
      return { ...old, [this.chainId]: nextIndex };
    });

    fallbackThrottleTimerId = setTimeout(() => {
      fallbackThrottleTimerId = undefined;
    }, 5000);
  }

  fetchTickers(): Promise<TickersResponse> {
    return fetch(buildUrl(this.url!, "/prices/tickers"))
      .then((res) => res.json())
      .then((res) => {
        if (!res.length) {
          throw new Error("Invalid tickers response");
        }

        return res;
      })
      .catch((e) => {
        // eslint-disable-next-line no-console
        console.error(e);
        this.switchOracleKeeper();

        throw e;
      });
  }

  fetch24hPrices(): Promise<DayPriceCandle[]> {
    return fetch(buildUrl(this.url!, "/prices/24h"))
      .then((res) => res.json())
      .then((res) => {
        if (!res?.length) {
          throw new Error("Invalid 24h prices response");
        }

        return res;
      })
      .catch((e) => {
        // eslint-disable-next-line no-console
        console.error(e);
        this.switchOracleKeeper();
        throw e;
      });
  }

  fetchPostBatchReport(body: BatchReportBody, debug?: boolean): Promise<Response> {
    if (debug) {
      // eslint-disable-next-line no-console
      console.log("sendBatchMetrics", body);
    }

    if (isLocal()) {
      return Promise.resolve(new Response());
    }

    return fetch(buildUrl(this.url!, "/report/ui/batch_report"), {
      method: "POST",
      headers: {
        "Content-Type": "application/json",
      },
      body: JSON.stringify(body),
    });
  }

  fetchPostFeedback(body: UserFeedbackBody, debug): Promise<Response> {
    if (debug) {
      // eslint-disable-next-line no-console
      console.log("sendFeedback", body);
    }

    return fetch(buildUrl(this.url!, "/report/ui/feedback"), {
      method: "POST",
      headers: {
        "Content-Type": "application/json",
      },
      body: JSON.stringify(body),
    });
  }

  async fetchOracleCandles(tokenSymbol: string, period: string, limit: number): Promise<FromNewToOldArray<Bar>> {
    tokenSymbol = getNormalizedTokenSymbol(tokenSymbol);

    return fetch(buildUrl(this.url!, "/prices/candles", { tokenSymbol, period, limit }))
      .then((res) => res.json())
      .then((res) => {
        if (!Array.isArray(res.candles) || (res.candles.length === 0 && limit > 0)) {
          throw new Error("Invalid candles response");
        }

        return res.candles.map(parseOracleCandle);
      })
      .catch((e) => {
        // eslint-disable-next-line no-console
        console.error(e);
        this.switchOracleKeeper();
        throw e;
      });
  }

  async fetchIncentivesRewards(): Promise<RawIncentivesStats | null> {
    return fetch(
      buildUrl(this.url!, "/incentives", {
        ignoreStartDate: this.forceIncentivesActive ? "1" : undefined,
      })
    )
      .then((res) => res.json())
      .catch((e) => {
        // eslint-disable-next-line no-console
        console.error(e);
        this.switchOracleKeeper();
        return null;
      });
  }

  async fetchUiVersion(currentVersion: number, active: boolean): Promise<number> {
    return fetch(buildUrl(this.url!, `/ui/min_version?client_version=${currentVersion}&active=${active}`))
      .then((res) => res.json())
      .then((res) => res.version);
  }
}<|MERGE_RESOLUTION|>--- conflicted
+++ resolved
@@ -1,11 +1,6 @@
 import { isLocal } from "config/env";
-<<<<<<< HEAD
-import { getOracleKeeperNextIndex, getOracleKeeperUrl } from "config/oracleKeeper";
-=======
+import { Bar, FromNewToOldArray } from "domain/tradingview/types";
 import { getOracleKeeperNextIndex, getOracleKeeperUrl } from "sdk/configs/oracleKeeper";
-import { getNormalizedTokenSymbol } from "sdk/configs/tokens";
->>>>>>> 54f47c99
-import { Bar, FromNewToOldArray } from "domain/tradingview/types";
 import { getNormalizedTokenSymbol } from "sdk/configs/tokens";
 import { buildUrl } from "sdk/utils/buildUrl";
 

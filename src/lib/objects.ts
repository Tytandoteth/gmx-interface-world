--- conflicted
+++ resolved
@@ -14,7 +14,6 @@
   return obj[key];
 }
 
-<<<<<<< HEAD
 export function getMatchingValueFromObject(
   obj?: { [key: string]: string } | string[],
   value?: string
@@ -31,8 +30,6 @@
     }
   }
 }
-=======
 export const EMPTY_OBJECT = {};
 
-export const EMPTY_ARRAY = [];
->>>>>>> e9c66760
+export const EMPTY_ARRAY = [];
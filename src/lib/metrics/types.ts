--- conflicted
+++ resolved
@@ -1,10 +1,6 @@
 import { DecreasePositionSwapType, OrderType } from "domain/synthetics/orders";
 import { MissedCoinsPlace } from "domain/synthetics/userFeedback";
-<<<<<<< HEAD
-import { TxErrorType } from "sdk/utils/contracts";
-=======
 import { ErrorData } from "lib/parseError";
->>>>>>> 9a8a8397
 
 export type GlobalMetricData = {
   isMobileMetamask: boolean;

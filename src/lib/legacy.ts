--- conflicted
+++ resolved
@@ -854,13 +854,8 @@
     error: ordersError,
   } = useSWR(key, {
     dedupingInterval: 5000,
-<<<<<<< HEAD
-    fetcher: async (active, chainId, orderBookAddress, account) => {
+    fetcher: async ([active, chainId, orderBookAddress, account]) => {
       const provider = getProvider(signer, chainId);
-=======
-    fetcher: async ([active, chainId, orderBookAddress, account]) => {
-      const provider = getProvider(library, chainId);
->>>>>>> a5a3f2ae
       const orderBookContract = new ethers.Contract(orderBookAddress, OrderBook.abi, provider);
       const orderBookReaderContract = new ethers.Contract(orderBookReaderAddress, OrderBookReader.abi, provider);
 

--- conflicted
+++ resolved
@@ -1151,8 +1151,7 @@
   return data;
 }
 
-<<<<<<< HEAD
-type ProcessedData = Partial<{
+export type ProcessedData = Partial<{
   gmxBalance: bigint;
   gmxBalanceUsd: bigint;
   gmxSupply: bigint;
@@ -1209,65 +1208,6 @@
   totalRewardsUsd: bigint;
   avgBoostAprForNativeToken: bigint;
   avgGMXAprForNativeToken: bigint;
-=======
-export type ProcessedData = Partial<{
-  gmxBalance: BigNumber;
-  gmxBalanceUsd: BigNumber;
-  gmxSupply: BigNumber;
-  gmxSupplyUsd: BigNumber;
-  stakedGmxSupply: BigNumber;
-  stakedGmxSupplyUsd: BigNumber;
-  gmxInStakedGmx: BigNumber;
-  gmxInStakedGmxUsd: BigNumber;
-  esGmxBalance: BigNumber;
-  esGmxBalanceUsd: BigNumber;
-  stakedGmxTrackerSupply: BigNumber;
-  stakedGmxTrackerSupplyUsd: BigNumber;
-  stakedEsGmxSupply: BigNumber;
-  stakedEsGmxSupplyUsd: BigNumber;
-  esGmxInStakedGmx: BigNumber;
-  esGmxInStakedGmxUsd: BigNumber;
-  bnGmxInFeeGmx: BigNumber;
-  bonusGmxInFeeGmx: BigNumber;
-  feeGmxSupply: BigNumber;
-  feeGmxSupplyUsd: BigNumber;
-  stakedGmxTrackerRewards: BigNumber;
-  stakedGmxTrackerRewardsUsd: BigNumber;
-  feeGmxTrackerRewards: BigNumber;
-  feeGmxTrackerRewardsUsd: BigNumber;
-  boostBasisPoints: BigNumber;
-  stakedGmxTrackerAnnualRewardsUsd: BigNumber;
-  feeGmxTrackerAnnualRewardsUsd: BigNumber;
-  gmxAprTotal: BigNumber;
-  gmxAprTotalWithBoost: BigNumber;
-  totalGmxRewardsUsd: BigNumber;
-  glpSupply: BigNumber;
-  glpPrice: BigNumber;
-  glpSupplyUsd: BigNumber;
-  glpBalance: BigNumber;
-  glpBalanceUsd: BigNumber;
-  stakedGlpTrackerRewards: BigNumber;
-  stakedGlpTrackerRewardsUsd: BigNumber;
-  feeGlpTrackerRewards: BigNumber;
-  feeGlpTrackerRewardsUsd: BigNumber;
-  stakedGlpTrackerAnnualRewardsUsd: BigNumber;
-  glpAprForEsGmx: BigNumber;
-  feeGlpTrackerAnnualRewardsUsd: BigNumber;
-  glpAprForNativeToken: BigNumber;
-  glpAprTotal: BigNumber;
-  totalGlpRewardsUsd: BigNumber;
-  totalEsGmxRewards: BigNumber;
-  totalEsGmxRewardsUsd: BigNumber;
-  gmxVesterRewards: BigNumber;
-  glpVesterRewards: BigNumber;
-  totalVesterRewards: BigNumber;
-  totalVesterRewardsUsd: BigNumber;
-  totalNativeTokenRewards: BigNumber;
-  totalNativeTokenRewardsUsd: BigNumber;
-  totalRewardsUsd: BigNumber;
-  avgBoostAprForNativeToken: BigNumber;
-  avgGMXAprForNativeToken: BigNumber;
->>>>>>> c0d27503
 }> & {
   gmxAprForEsGmx: bigint;
   gmxAprForNativeToken: bigint;

import { getContract } from "config/contracts";
import { ethers } from "ethers";
import mapKeys from "lodash/mapKeys";
import useSWR from "swr";
import { useEnsName } from "wagmi";

import { abis } from "sdk/abis";

import { t } from "@lingui/macro";
import { getServerBaseUrl } from "config/backend";
import { CHAIN_ID, ETH_MAINNET, getExplorerUrl } from "config/chains";
import { isLocal } from "config/env";
import { BASIS_POINTS_DIVISOR, BASIS_POINTS_DIVISOR_BIGINT, USD_DECIMALS } from "config/factors";
import { TokenInfo, getMostAbundantStableToken } from "domain/tokens";
import { getTokenInfo } from "domain/tokens/utils";
import { isValidToken } from "sdk/configs/tokens";
import { useChainId } from "./chains";
import { isValidTimestamp } from "./dates";
import {
  PRECISION,
  bigNumberify,
  calculateDisplayDecimals,
  deserializeBigIntsInObject,
  expandDecimals,
  formatAmount,
<<<<<<< HEAD
=======
  adjustForDecimals,
  PRECISION,
>>>>>>> 7fbfeb04
} from "./numbers";
import { getProvider } from "./rpc";
import useWallet from "./wallets/useWallet";

export { adjustForDecimals } from "./numbers";

const { ZeroAddress } = ethers;

// use a random placeholder account instead of the zero address as the zero address might have tokens
export const PLACEHOLDER_ACCOUNT = ethers.Wallet.createRandom().address;

export const MIN_PROFIT_TIME = 0;

export const USDG_ADDRESS = getContract(CHAIN_ID, "USDG");

export const MAX_PRICE_DEVIATION_BASIS_POINTS = 750;
export const SECONDS_PER_YEAR = 31536000n;
export const USDG_DECIMALS = 18;
export const DEPOSIT_FEE = 30n;
export const DUST_BNB = "2000000000000000";
export const DUST_USD = expandDecimals(1, USD_DECIMALS);
export const GLP_DECIMALS = 18;
export const GMX_DECIMALS = 18;
export const GM_DECIMALS = 18;
export const DEFAULT_MAX_USDG_AMOUNT = expandDecimals(200 * 1000 * 1000, 18);

export const TAX_BASIS_POINTS = 60;
export const STABLE_TAX_BASIS_POINTS = 5;
export const MINT_BURN_FEE_BASIS_POINTS = 25;
export const SWAP_FEE_BASIS_POINTS = 25;
export const STABLE_SWAP_FEE_BASIS_POINTS = 1;
export const MARGIN_FEE_BASIS_POINTS = 10;

export const LIQUIDATION_FEE = expandDecimals(5, USD_DECIMALS);

export const TRADES_PAGE_SIZE = 100;

export const GLP_COOLDOWN_DURATION = 0;
export const THRESHOLD_REDEMPTION_VALUE = expandDecimals(993, 27); // 0.993
export const FUNDING_RATE_PRECISION = 1000000;

export const SWAP = "Swap";
export const INCREASE = "Increase";
export const DECREASE = "Decrease";
export const LONG = "Long";
export const SHORT = "Short";

export const MARKET = "Market";
export const LIMIT = "Limit";
export const STOP = "Stop";
export const LEVERAGE_ORDER_OPTIONS = [MARKET, LIMIT, STOP];
export const SWAP_ORDER_OPTIONS = [MARKET, LIMIT];
export const SWAP_OPTIONS = [LONG, SHORT, SWAP];
export const SWAP_OPTIONS_CLASSNAMES = {
  [LONG]: {
    active: "!bg-[#1E3445] border-b border-b-green-500",
    regular: "border-b border-b-[transparent]",
  },
  [SHORT]: {
    active: "!bg-[#392A46] border-b border-b-red-500",
    regular: "border-b border-b-[transparent]",
  },
  [SWAP]: {
    active: "!bg-[#252B57] border-b border-b-blue-300",
    regular: "border-b border-b-[transparent]",
  },
};

export const REFERRAL_CODE_QUERY_PARAM = "ref";
export const MAX_REFERRAL_CODE_LENGTH = 20;

export const MIN_PROFIT_BIPS = 0;

export const TOKEN_IMG_DIR = "/src/img/";

export function deserialize(data) {
  return deserializeBigIntsInObject(data);
}

export function isHomeSite() {
  return import.meta.env.VITE_APP_IS_HOME_SITE === "true";
}

export function getMarginFee(sizeDelta: bigint) {
  if (sizeDelta === undefined) {
    return 0n;
  }
  const afterFeeUsd =
    (sizeDelta * (BASIS_POINTS_DIVISOR_BIGINT - BigInt(MARGIN_FEE_BASIS_POINTS))) / BASIS_POINTS_DIVISOR_BIGINT;
  return sizeDelta - afterFeeUsd;
}

export function isTriggerRatioInverted(fromTokenInfo, toTokenInfo) {
  if (!toTokenInfo || !fromTokenInfo) return false;
  if (toTokenInfo.isStable || toTokenInfo.isUsdg) return true;
  if (toTokenInfo.maxPrice) return toTokenInfo.maxPrice < fromTokenInfo.maxPrice;
  return false;
}

export function getExchangeRate(tokenAInfo, tokenBInfo, inverted) {
  if (!tokenAInfo || !tokenAInfo.minPrice || !tokenBInfo || !tokenBInfo.maxPrice) {
    return;
  }
  if (inverted) {
    return (tokenAInfo.minPrice * PRECISION) / tokenBInfo.maxPrice;
  }
  return (tokenBInfo.maxPrice * PRECISION) / tokenAInfo.minPrice;
}

export function shouldInvertTriggerRatio(tokenA, tokenB) {
  if ((tokenB.isStable || tokenB.isUsdg) && !tokenA.isStable) return true;
  if (tokenB.maxPrice && tokenA.maxPrice && tokenB.maxPrice < tokenA.maxPrice) return true;
  return false;
}

export function getExchangeRateDisplay(rate, tokenA, tokenB, opts: { omitSymbols?: boolean } = {}) {
  if (!rate || rate == 0 || !tokenA || !tokenB) return "...";
  if (shouldInvertTriggerRatio(tokenA, tokenB)) {
    [tokenA, tokenB] = [tokenB, tokenA];
    rate = (PRECISION * PRECISION) / rate;
  }
  const rateDecimals = calculateDisplayDecimals(rate);
  const rateValue = formatAmount(rate, USD_DECIMALS, rateDecimals, true);
  if (opts.omitSymbols) {
    return rateValue;
  }
  return `${rateValue} ${tokenA.symbol} / ${tokenB.symbol}`;
}

const adjustForDecimalsFactory = (n: number) => (number: bigint) => {
  if (n === 0) {
    return number;
  }
  if (n > 0) {
    return number * expandDecimals(1, n);
  }
  return number / expandDecimals(1, -n);
};

export function getTargetUsdgAmount(token, usdgSupply: bigint, totalTokenWeights): bigint | undefined {
  if (!token || token.weight === undefined || usdgSupply === undefined) {
    return;
  }

  if (usdgSupply == 0n) {
    return 0n;
  }

  return (token.weight * usdgSupply) / totalTokenWeights;
}

export function getFeeBasisPoints(
  token: TokenInfo,
  tokenUsdgAmount: bigint | undefined,
  usdgDelta: bigint,
  feeBasisPoints: number | bigint,
  taxBasisPoints: number | bigint,
  increment: boolean,
  usdgSupply: bigint,
  totalTokenWeights
): number {
  if (!token || tokenUsdgAmount === undefined || usdgSupply === undefined || !totalTokenWeights) {
    return 0;
  }

  feeBasisPoints = BigInt(feeBasisPoints);
  taxBasisPoints = BigInt(taxBasisPoints);

  const initialAmount = tokenUsdgAmount;
  let nextAmount = initialAmount + usdgDelta;
  if (!increment) {
    nextAmount = usdgDelta > initialAmount ? 0n : initialAmount - usdgDelta;
  }

  const targetAmount = getTargetUsdgAmount(token, usdgSupply, totalTokenWeights);
  if (targetAmount === undefined) {
    return Number(feeBasisPoints);
  }

  const initialDiff = initialAmount > targetAmount ? initialAmount - targetAmount : targetAmount - initialAmount;
  const nextDiff = nextAmount > targetAmount ? nextAmount - targetAmount : targetAmount - nextAmount;

  if (nextDiff < initialDiff) {
    const rebateBps = (taxBasisPoints * initialDiff) / targetAmount;
    return rebateBps > feeBasisPoints ? 0 : Number(feeBasisPoints - rebateBps);
  }

  let averageDiff = (initialDiff + nextDiff) / 2n;
  if (averageDiff > targetAmount) {
    averageDiff = targetAmount;
  }
  const taxBps = (taxBasisPoints * averageDiff) / targetAmount;
  return Number(feeBasisPoints + taxBps);
}

export function getBuyGlpToAmount(fromAmount, swapTokenAddress, infoTokens, glpPrice, usdgSupply, totalTokenWeights) {
  const defaultValue = { amount: 0n, feeBasisPoints: 0 };
  if (!fromAmount || !swapTokenAddress || !infoTokens || !glpPrice || !usdgSupply || !totalTokenWeights) {
    return defaultValue;
  }

  const swapToken = getTokenInfo(infoTokens, swapTokenAddress);
  if (!swapToken || swapToken.minPrice === undefined) {
    return defaultValue;
  }

  let glpAmount: bigint = (fromAmount * swapToken.minPrice) / glpPrice;
  glpAmount = adjustForDecimals(glpAmount, swapToken.decimals, USDG_DECIMALS);

  let usdgAmount = (fromAmount * swapToken.minPrice) / PRECISION;
  usdgAmount = adjustForDecimals(usdgAmount, swapToken.decimals, USDG_DECIMALS);
  const feeBasisPoints = getFeeBasisPoints(
    swapToken,
    swapToken.usdgAmount,
    usdgAmount,
    MINT_BURN_FEE_BASIS_POINTS,
    TAX_BASIS_POINTS,
    true,
    usdgSupply,
    totalTokenWeights
  );

  glpAmount = (glpAmount * BigInt(BASIS_POINTS_DIVISOR - feeBasisPoints)) / BASIS_POINTS_DIVISOR_BIGINT;

  return { amount: glpAmount, feeBasisPoints };
}

export function getSellGlpFromAmount(toAmount, swapTokenAddress, infoTokens, glpPrice, usdgSupply, totalTokenWeights) {
  const defaultValue = { amount: 0n, feeBasisPoints: 0 };
  if (!toAmount || !swapTokenAddress || !infoTokens || !glpPrice || !usdgSupply || !totalTokenWeights) {
    return defaultValue;
  }

  const swapToken = getTokenInfo(infoTokens, swapTokenAddress);
  if (!swapToken || swapToken.maxPrice === undefined) {
    return defaultValue;
  }

  let glpAmount = (toAmount * swapToken.maxPrice) / glpPrice;
  glpAmount = adjustForDecimals(glpAmount, swapToken.decimals, USDG_DECIMALS);

  let usdgAmount = (toAmount * swapToken.maxPrice) / PRECISION;
  usdgAmount = adjustForDecimals(usdgAmount, swapToken.decimals, USDG_DECIMALS);

  // in the Vault contract, the USDG supply is reduced before the fee basis points
  // is calculated
  usdgSupply = usdgSupply - usdgAmount;

  // in the Vault contract, the token.usdgAmount is reduced before the fee basis points
  // is calculated
  const feeBasisPoints = getFeeBasisPoints(
    swapToken,
    swapToken?.usdgAmount === undefined ? undefined : swapToken.usdgAmount - usdgAmount,
    usdgAmount,
    MINT_BURN_FEE_BASIS_POINTS,
    TAX_BASIS_POINTS,
    false,
    usdgSupply,
    totalTokenWeights
  );

  glpAmount = (glpAmount * BASIS_POINTS_DIVISOR_BIGINT) / (BASIS_POINTS_DIVISOR_BIGINT - BigInt(feeBasisPoints));

  return { amount: glpAmount, feeBasisPoints };
}

export function getBuyGlpFromAmount(
  toAmount,
  fromTokenAddress,
  infoTokens,
  glpPrice: bigint,
  usdgSupply,
  totalTokenWeights
) {
  const defaultValue = { amount: 0n };
  if (!toAmount || !fromTokenAddress || !infoTokens || glpPrice === undefined || !usdgSupply || !totalTokenWeights) {
    return defaultValue;
  }

  const fromToken = getTokenInfo(infoTokens, fromTokenAddress);
  if (!fromToken || fromToken.minPrice === undefined) {
    return defaultValue;
  }

  let fromAmount = (toAmount * glpPrice) / fromToken.minPrice;
  fromAmount = adjustForDecimals(fromAmount, GLP_DECIMALS, fromToken.decimals);

  const usdgAmount = (toAmount * glpPrice) / PRECISION;
  const feeBasisPoints = getFeeBasisPoints(
    fromToken,
    fromToken.usdgAmount,
    usdgAmount,
    MINT_BURN_FEE_BASIS_POINTS,
    TAX_BASIS_POINTS,
    true,
    usdgSupply,
    totalTokenWeights
  );

  fromAmount = (fromAmount * BASIS_POINTS_DIVISOR_BIGINT) / BigInt(BASIS_POINTS_DIVISOR - feeBasisPoints);

  return { amount: fromAmount, feeBasisPoints };
}

export function getSellGlpToAmount(
  toAmount,
  fromTokenAddress,
  infoTokens,
  glpPrice: bigint,
  usdgSupply,
  totalTokenWeights
) {
  const defaultValue = { amount: 0n };
  if (!toAmount || !fromTokenAddress || !infoTokens || glpPrice === undefined || !usdgSupply || !totalTokenWeights) {
    return defaultValue;
  }

  const fromToken = getTokenInfo(infoTokens, fromTokenAddress);
  if (!fromToken || fromToken.maxPrice === undefined) {
    return defaultValue;
  }

  let fromAmount = (toAmount * glpPrice) / fromToken.maxPrice;
  fromAmount = adjustForDecimals(fromAmount, GLP_DECIMALS, fromToken.decimals);

  const usdgAmount = (toAmount * glpPrice) / PRECISION;

  // in the Vault contract, the USDG supply is reduced before the fee basis points
  // is calculated
  usdgSupply = usdgSupply - usdgAmount;

  // in the Vault contract, the token.usdgAmount is reduced before the fee basis points
  // is calculated
  const feeBasisPoints = getFeeBasisPoints(
    fromToken,
    fromToken?.usdgAmount !== undefined ? fromToken.usdgAmount - usdgAmount : undefined,
    usdgAmount,
    MINT_BURN_FEE_BASIS_POINTS,
    TAX_BASIS_POINTS,
    false,
    usdgSupply,
    totalTokenWeights
  );

  fromAmount = (fromAmount * BigInt(BASIS_POINTS_DIVISOR - feeBasisPoints)) / BASIS_POINTS_DIVISOR_BIGINT;

  return { amount: fromAmount, feeBasisPoints };
}

export function getNextFromAmount(
  chainId,
  toAmount,
  fromTokenAddress,
  toTokenAddress,
  infoTokens,
  toTokenPriceUsd,
  ratio: bigint | undefined,
  usdgSupply,
  totalTokenWeights,
  forSwap
) {
  const defaultValue = { amount: 0n };

  if (!toAmount || !fromTokenAddress || !toTokenAddress || !infoTokens) {
    return defaultValue;
  }

  if (fromTokenAddress === toTokenAddress) {
    return { amount: toAmount };
  }

  const fromToken = getTokenInfo(infoTokens, fromTokenAddress);
  const toToken = getTokenInfo(infoTokens, toTokenAddress);

  if (fromToken.isNative && toToken.isWrapped) {
    return { amount: toAmount };
  }

  if (fromToken.isWrapped && toToken.isNative) {
    return { amount: toAmount };
  }

  // the realtime price should be used if it is for a transaction to open / close a position
  // or if the transaction involves doing a swap and opening / closing a position
  // otherwise use the contract price instead of realtime price for swaps

  let fromTokenMinPrice;
  if (fromToken) {
    fromTokenMinPrice = forSwap ? fromToken.contractMinPrice : fromToken.minPrice;
  }

  let toTokenMaxPrice;
  if (toToken) {
    toTokenMaxPrice = forSwap ? toToken.contractMaxPrice : toToken.maxPrice;
  }

  if (!fromToken || !fromTokenMinPrice || !toToken || !toTokenMaxPrice) {
    return defaultValue;
  }

  const adjustDecimals = adjustForDecimalsFactory(fromToken.decimals - toToken.decimals);

  let fromAmountBasedOnRatio = 0n;
  if (ratio !== undefined && ratio !== 0n) {
    fromAmountBasedOnRatio = (toAmount * ratio) / PRECISION;
  }

  const fromAmount: bigint = ratio ? fromAmountBasedOnRatio : BigInt(toAmount * toTokenMaxPrice) / fromTokenMinPrice;

  let usdgAmount = (fromAmount * fromTokenMinPrice) / PRECISION;
  usdgAmount = adjustForDecimals(usdgAmount, toToken.decimals, USDG_DECIMALS);
  const swapFeeBasisPoints =
    fromToken.isStable && toToken.isStable ? STABLE_SWAP_FEE_BASIS_POINTS : SWAP_FEE_BASIS_POINTS;
  const taxBasisPoints = fromToken.isStable && toToken.isStable ? STABLE_TAX_BASIS_POINTS : TAX_BASIS_POINTS;
  const feeBasisPoints0 = getFeeBasisPoints(
    fromToken,
    fromToken.usdgAmount,
    usdgAmount,
    swapFeeBasisPoints,
    taxBasisPoints,
    true,
    usdgSupply,
    totalTokenWeights
  );
  const feeBasisPoints1 = getFeeBasisPoints(
    toToken,
    toToken.usdgAmount,
    usdgAmount,
    swapFeeBasisPoints,
    taxBasisPoints,
    false,
    usdgSupply,
    totalTokenWeights
  );
  const feeBasisPoints = feeBasisPoints0 > feeBasisPoints1 ? feeBasisPoints0 : feeBasisPoints1;

  return {
    amount: adjustDecimals(
      (fromAmount * BASIS_POINTS_DIVISOR_BIGINT) / (BASIS_POINTS_DIVISOR_BIGINT - BigInt(feeBasisPoints))
    ),
    feeBasisPoints,
  };
}

export function getNextToAmount(
  chainId: number,
  fromAmount: bigint,
  fromTokenAddress: string,
  toTokenAddress: string,
  infoTokens,
  toTokenPriceUsd: bigint,
  ratio: bigint,
  usdgSupply: bigint,
  totalTokenWeights,
  forSwap
) {
  const defaultValue = { amount: 0n };
  if (fromAmount === undefined || !fromTokenAddress || !toTokenAddress || !infoTokens) {
    return defaultValue;
  }

  if (fromTokenAddress === toTokenAddress) {
    return { amount: fromAmount };
  }

  const fromToken = getTokenInfo(infoTokens, fromTokenAddress);
  const toToken = getTokenInfo(infoTokens, toTokenAddress);

  if (fromToken.isNative && toToken.isWrapped) {
    return { amount: fromAmount };
  }

  if (fromToken.isWrapped && toToken.isNative) {
    return { amount: fromAmount };
  }

  // the realtime price should be used if it is for a transaction to open / close a position
  // or if the transaction involves doing a swap and opening / closing a position
  // otherwise use the contract price instead of realtime price for swaps

  let fromTokenMinPrice: undefined | bigint = 0n;
  if (fromToken) {
    fromTokenMinPrice = forSwap ? fromToken.contractMinPrice : fromToken.minPrice;
  }

  let toTokenMaxPrice: undefined | bigint = 0n;
  if (toToken) {
    toTokenMaxPrice = forSwap ? toToken.contractMaxPrice : toToken.maxPrice;
  }

  if (fromTokenMinPrice === undefined || toTokenMaxPrice === undefined) {
    return defaultValue;
  }

  const adjustDecimals = adjustForDecimalsFactory(toToken.decimals - fromToken.decimals);

  let toAmountBasedOnRatio = 0n;
  if (typeof ratio === "bigint" && ratio !== 0n) {
    toAmountBasedOnRatio = (fromAmount * PRECISION) / ratio;
  }

  if (toTokenAddress === USDG_ADDRESS) {
    const feeBasisPoints = getSwapFeeBasisPoints(fromToken.isStable);

    if (ratio !== undefined && ratio !== 0n) {
      const toAmount = toAmountBasedOnRatio;
      return {
        amount: adjustDecimals(
          (toAmount * BigInt(BASIS_POINTS_DIVISOR - feeBasisPoints)) / BASIS_POINTS_DIVISOR_BIGINT
        ),
        feeBasisPoints,
      };
    }

    const toAmount = (fromAmount * fromTokenMinPrice) / PRECISION;

    return {
      amount: adjustDecimals((toAmount * BigInt(BASIS_POINTS_DIVISOR - feeBasisPoints)) / BASIS_POINTS_DIVISOR_BIGINT),
      feeBasisPoints,
    };
  }

  if (fromTokenAddress === USDG_ADDRESS) {
    const redemptionValue = toToken.redemptionAmount
      ? (toToken.redemptionAmount * (toTokenPriceUsd ?? toTokenMaxPrice)) / expandDecimals(1, toToken.decimals)
      : undefined;

    if (redemptionValue !== undefined && redemptionValue > THRESHOLD_REDEMPTION_VALUE) {
      const feeBasisPoints = getSwapFeeBasisPoints(toToken.isStable);

      const toAmount = ratio
        ? toAmountBasedOnRatio
        : (fromAmount * (toToken.redemptionAmount ?? 0n)) / expandDecimals(1, toToken.decimals);

      return {
        amount: adjustDecimals(
          (toAmount * BigInt(BASIS_POINTS_DIVISOR - feeBasisPoints)) / BASIS_POINTS_DIVISOR_BIGINT
        ),
        feeBasisPoints,
      };
    }

    const expectedAmount = fromAmount;

    const stableToken = getMostAbundantStableToken(chainId, infoTokens);
    if (stableToken?.availableAmount === undefined || stableToken.availableAmount < expectedAmount) {
      const toAmount = ratio
        ? toAmountBasedOnRatio
        : (fromAmount * (toToken.redemptionAmount ?? 0n)) / expandDecimals(1, toToken.decimals);
      const feeBasisPoints = getSwapFeeBasisPoints(toToken.isStable);
      return {
        amount: adjustDecimals(
          (toAmount * BigInt(BASIS_POINTS_DIVISOR - feeBasisPoints)) / BASIS_POINTS_DIVISOR_BIGINT
        ),
        feeBasisPoints,
      };
    }

    const feeBasisPoints0 = getSwapFeeBasisPoints(true);
    const feeBasisPoints1 = getSwapFeeBasisPoints(false);

    if (ratio !== undefined && ratio !== 0n) {
      const toAmount =
        (toAmountBasedOnRatio * BigInt(BASIS_POINTS_DIVISOR - feeBasisPoints0 - feeBasisPoints1)) /
        BASIS_POINTS_DIVISOR_BIGINT;

      return {
        amount: adjustDecimals(toAmount),
        path: [USDG_ADDRESS, stableToken.address, toToken.address],
        feeBasisPoints: feeBasisPoints0 + feeBasisPoints1,
      };
    }

    // get toAmount for USDG => stableToken
    let toAmount = stableToken.maxPrice === undefined ? 0n : (fromAmount * PRECISION) / stableToken.maxPrice;
    // apply USDG => stableToken fees
    toAmount = (toAmount * BigInt(BASIS_POINTS_DIVISOR - feeBasisPoints0)) / BASIS_POINTS_DIVISOR_BIGINT;

    // get toAmount for stableToken => toToken
    toAmount = (toAmount * (stableToken.minPrice ?? 0n)) / (toTokenPriceUsd ?? toTokenMaxPrice);
    // apply stableToken => toToken fees
    toAmount = (toAmount * BigInt(BASIS_POINTS_DIVISOR - feeBasisPoints1)) / BASIS_POINTS_DIVISOR_BIGINT;

    return {
      amount: adjustDecimals(toAmount),
      path: [USDG_ADDRESS, stableToken.address, toToken.address],
      feeBasisPoints: feeBasisPoints0 + feeBasisPoints1,
    };
  }

  const toAmount = ratio
    ? toAmountBasedOnRatio
    : (fromAmount * fromTokenMinPrice) / (toTokenPriceUsd ?? toTokenMaxPrice);

  let usdgAmount = (fromAmount * fromTokenMinPrice) / PRECISION;
  usdgAmount = adjustForDecimals(usdgAmount, fromToken.decimals, USDG_DECIMALS);
  const swapFeeBasisPoints =
    fromToken.isStable && toToken.isStable ? STABLE_SWAP_FEE_BASIS_POINTS : SWAP_FEE_BASIS_POINTS;
  const taxBasisPoints = fromToken.isStable && toToken.isStable ? STABLE_TAX_BASIS_POINTS : TAX_BASIS_POINTS;
  const feeBasisPoints0 = getFeeBasisPoints(
    fromToken,
    fromToken.usdgAmount,
    usdgAmount,
    swapFeeBasisPoints,
    taxBasisPoints,
    true,
    usdgSupply,
    totalTokenWeights
  );
  const feeBasisPoints1 = getFeeBasisPoints(
    toToken,
    toToken.usdgAmount,
    usdgAmount,
    swapFeeBasisPoints,
    taxBasisPoints,
    false,
    usdgSupply,
    totalTokenWeights
  );
  const feeBasisPoints = feeBasisPoints0 > feeBasisPoints1 ? feeBasisPoints0 : feeBasisPoints1;

  return {
    amount: adjustDecimals((toAmount * BigInt(BASIS_POINTS_DIVISOR - feeBasisPoints)) / BASIS_POINTS_DIVISOR_BIGINT),
    feeBasisPoints,
  };
}

export function getProfitPrice(closePrice, position) {
  let profitPrice;
  if (position && position.averagePrice && closePrice) {
    profitPrice = position.isLong
      ? mulDiv(position.averagePrice, BigInt(BASIS_POINTS_DIVISOR + MIN_PROFIT_BIPS), BASIS_POINTS_DIVISOR_BIGINT)
      : mulDiv(position.averagePrice, BigInt(BASIS_POINTS_DIVISOR - MIN_PROFIT_BIPS), BASIS_POINTS_DIVISOR_BIGINT);
  }
  return profitPrice;
}

export function calculatePositionDelta(
  price: bigint,
  {
    size,
    collateral,
    isLong,
    averagePrice,
    lastIncreasedTime,
  }: {
    size: bigint;
    collateral: bigint;
    isLong: boolean;
    averagePrice: bigint;
    lastIncreasedTime: number;
  },
  sizeDelta?: bigint
) {
  if (sizeDelta === undefined) {
    sizeDelta = size;
  }
  const priceDelta = averagePrice > price ? averagePrice - price : price - averagePrice;
  let delta = mulDiv(sizeDelta, priceDelta, averagePrice)!;
  const pendingDelta = delta;

  const minProfitExpired = lastIncreasedTime + MIN_PROFIT_TIME < Date.now() / 1000;
  const hasProfit = isLong ? price > averagePrice : price < averagePrice;
  if (!minProfitExpired && hasProfit && delta * BASIS_POINTS_DIVISOR_BIGINT <= size * BigInt(MIN_PROFIT_BIPS)) {
    delta = 0n;
  }

  const deltaPercentage = mulDiv(delta, BASIS_POINTS_DIVISOR_BIGINT, collateral);
  const pendingDeltaPercentage = mulDiv(pendingDelta, BASIS_POINTS_DIVISOR_BIGINT, collateral);

  return {
    delta,
    pendingDelta,
    pendingDeltaPercentage,
    hasProfit,
    deltaPercentage,
  };
}

export function getDeltaStr({ delta, deltaPercentage, hasProfit }) {
  let deltaStr;
  let deltaPercentageStr;

  if (delta > 0) {
    deltaStr = hasProfit ? "+" : "-";
    deltaPercentageStr = hasProfit ? "+" : "-";
  } else {
    deltaStr = "";
    deltaPercentageStr = "";
  }
  deltaStr += `$${formatAmount(delta, USD_DECIMALS, 2, true)}`;
  deltaPercentageStr += `${formatAmount(deltaPercentage, 2, 2)}%`;

  return { deltaStr, deltaPercentageStr };
}

export function getFundingFee(data: { size: bigint; entryFundingRate?: bigint; cumulativeFundingRate?: bigint }) {
  let { entryFundingRate, cumulativeFundingRate, size } = data;

  if (entryFundingRate !== undefined && cumulativeFundingRate !== undefined) {
    return mulDiv(size, cumulativeFundingRate - entryFundingRate, BigInt(FUNDING_RATE_PRECISION));
  }

  return;
}

export function getPositionKey(
  account: string,
  collateralTokenAddress: string,
  indexTokenAddress: string,
  isLong: boolean,
  nativeTokenAddress?: string
) {
  const tokenAddress0 = collateralTokenAddress === ZeroAddress ? nativeTokenAddress : collateralTokenAddress;
  const tokenAddress1 = indexTokenAddress === ZeroAddress ? nativeTokenAddress : indexTokenAddress;
  return account + ":" + tokenAddress0 + ":" + tokenAddress1 + ":" + isLong;
}

export function getPositionContractKey(account, collateralToken, indexToken, isLong) {
  return ethers.solidityPackedKeccak256(
    ["address", "address", "address", "bool"],
    [account, collateralToken, indexToken, isLong]
  );
}

export function getSwapFeeBasisPoints(isStable) {
  return isStable ? STABLE_SWAP_FEE_BASIS_POINTS : SWAP_FEE_BASIS_POINTS;
}

export function shortenAddress(address, length, padStart = 1) {
  if (!length) {
    return "";
  }
  if (!address) {
    return address;
  }
  if (address.length < 10) {
    return address;
  }
  if (length >= address.length) {
    return address;
  }
  let left = Math.floor((length - 3) / 2) + (padStart || 0);
  return address.substring(0, left) + "..." + address.substring(address.length - (length - (left + 3)), address.length);
}

export function useENS(address) {
  const { data } = useEnsName({
    address,
    chainId: ETH_MAINNET,
  });
  const ensName = data || undefined;

  return { ensName };
}

function _parseOrdersData(ordersData, account, indexes, extractor, uintPropsLength, addressPropsLength) {
  if (!ordersData || ordersData.length === 0) {
    return [];
  }
  const [uintProps, addressProps] = ordersData;
  const count = uintProps.length / uintPropsLength;

  const orders: any[] = [];
  for (let i = 0; i < count; i++) {
    const sliced = addressProps
      .slice(addressPropsLength * i, addressPropsLength * (i + 1))
      .concat(uintProps.slice(uintPropsLength * i, uintPropsLength * (i + 1)));

    if (sliced[0] === ZeroAddress && sliced[1] === ZeroAddress) {
      continue;
    }

    const order = extractor(sliced);
    order.index = indexes[i];
    order.account = account;
    orders.push(order);
  }

  return orders;
}

function parseDecreaseOrdersData(chainId, decreaseOrdersData, account, indexes) {
  const extractor = (sliced) => {
    const isLong = sliced[4].toString() === "1";
    return {
      collateralToken: sliced[0],
      indexToken: sliced[1],
      collateralDelta: sliced[2],
      sizeDelta: sliced[3],
      isLong,
      triggerPrice: sliced[5],
      triggerAboveThreshold: sliced[6].toString() === "1",
      type: DECREASE,
    };
  };
  return _parseOrdersData(decreaseOrdersData, account, indexes, extractor, 5, 2).filter((order) => {
    return isValidToken(chainId, order.collateralToken) && isValidToken(chainId, order.indexToken);
  });
}

function parseIncreaseOrdersData(chainId, increaseOrdersData, account, indexes) {
  const extractor = (sliced) => {
    const isLong = sliced[5].toString() === "1";
    return {
      purchaseToken: sliced[0],
      collateralToken: sliced[1],
      indexToken: sliced[2],
      purchaseTokenAmount: sliced[3],
      sizeDelta: sliced[4],
      isLong,
      triggerPrice: sliced[6],
      triggerAboveThreshold: sliced[7].toString() === "1",
      type: INCREASE,
    };
  };
  return _parseOrdersData(increaseOrdersData, account, indexes, extractor, 5, 3).filter((order) => {
    return (
      isValidToken(chainId, order.purchaseToken) &&
      isValidToken(chainId, order.collateralToken) &&
      isValidToken(chainId, order.indexToken)
    );
  });
}

function parseSwapOrdersData(chainId, swapOrdersData, account, indexes) {
  if (!swapOrdersData || !swapOrdersData.length) {
    return [];
  }

  const extractor = (sliced) => {
    const triggerAboveThreshold = sliced[6].toString() === "1";
    const shouldUnwrap = sliced[7].toString() === "1";

    return {
      path: [sliced[0], sliced[1], sliced[2]].filter((address) => address !== ZeroAddress),
      amountIn: sliced[3],
      minOut: sliced[4],
      triggerRatio: sliced[5],
      triggerAboveThreshold,
      type: SWAP,
      shouldUnwrap,
    };
  };
  return _parseOrdersData(swapOrdersData, account, indexes, extractor, 5, 3).filter((order) => {
    return order.path.every((token) => isValidToken(chainId, token));
  });
}

export function getOrderKey(order) {
  return `${order.type}-${order.account}-${order.index}`;
}

export function useAccountOrders(
  flagOrdersEnabled: boolean,
  overrideAccount?: string,
  overrideChainId?: number,
  overrideSigner?: ethers.JsonRpcSigner,
  overrideActive?: boolean
) {
  const { signer: fallbackSigner, account: connectedAccount } = useWallet();
  const signer = overrideSigner || fallbackSigner;

  const active = overrideActive ?? true; // this is used in Actions.js so set active to always be true
  const account = overrideAccount || connectedAccount;

  const { chainId: fallbackChainId } = useChainId();
  const chainId = overrideChainId || fallbackChainId;
  const shouldRequest = active && account && flagOrdersEnabled;

  const orderBookAddress = getContract(chainId, "OrderBook");
  const orderBookReaderAddress = getContract(chainId, "OrderBookReader");
  const key: any = shouldRequest ? [active, chainId, orderBookAddress, account] : false;
  const {
    data: orders = [],
    mutate: updateOrders,
    error: ordersError,
  } = useSWR(key, {
    dedupingInterval: 5000,
    fetcher: async ([, chainId, orderBookAddress, account]) => {
      const provider = getProvider(signer, chainId);
      const orderBookContract = new ethers.Contract(orderBookAddress, abis.OrderBook, provider);
      const orderBookReaderContract = new ethers.Contract(orderBookReaderAddress, abis.OrderBookReader, provider);

      const fetchIndexesFromServer = () => {
        const ordersIndexesUrl = `${getServerBaseUrl(chainId)}/orders_indices?account=${account}`;
        return fetch(ordersIndexesUrl)
          .then(async (res) => {
            const json = await res.json();
            const ret = {};
            for (const key of Object.keys(json)) {
              ret[key.toLowerCase()] = json[key].map((val) => parseInt(val.value)).sort((a, b) => a - b);
            }

            return ret;
          })
          .catch(() => ({ swap: [], increase: [], decrease: [] }));
      };

      const fetchLastIndex = async (type) => {
        const method = type.toLowerCase() + "OrdersIndex";
        return await orderBookContract[method](account).then((res) => Number(res));
      };

      const fetchLastIndexes = async () => {
        const [swap, increase, decrease] = await Promise.all([
          fetchLastIndex("swap"),
          fetchLastIndex("increase"),
          fetchLastIndex("decrease"),
        ]);

        return { swap, increase, decrease };
      };

      const getRange = (to: number, from?: number) => {
        const LIMIT = 10;
        const _indexes: number[] = [];
        from = from || Math.max(to - LIMIT, 0);
        for (let i = to - 1; i >= from; i--) {
          _indexes.push(i);
        }
        return _indexes;
      };

      const getIndexes = (knownIndexes, lastIndex) => {
        if (knownIndexes.length === 0) {
          return getRange(lastIndex);
        }
        return [
          ...knownIndexes,
          ...getRange(lastIndex, knownIndexes[knownIndexes.length - 1] + 1).sort((a, b) => b - a),
        ];
      };

      const getOrders = async (method, knownIndexes, lastIndex, parseFunc) => {
        const indexes = getIndexes(knownIndexes, lastIndex);
        const ordersData = await orderBookReaderContract[method](orderBookAddress, account, indexes);
        const orders = parseFunc(chainId, ordersData, account, indexes);

        return orders;
      };

      try {
        const [serverIndexes, lastIndexes]: any = await Promise.all([fetchIndexesFromServer(), fetchLastIndexes()]);
        const [swapOrders = [], increaseOrders = [], decreaseOrders = []] = await Promise.all([
          getOrders("getSwapOrders", serverIndexes.swap, lastIndexes.swap, parseSwapOrdersData),
          getOrders("getIncreaseOrders", serverIndexes.increase, lastIndexes.increase, parseIncreaseOrdersData),
          getOrders("getDecreaseOrders", serverIndexes.decrease, lastIndexes.decrease, parseDecreaseOrdersData),
        ]);
        return [...swapOrders, ...increaseOrders, ...decreaseOrders];
      } catch (ex) {
        // eslint-disable-next-line no-console
        console.error(ex);
      }
    },
  });

  return [orders, updateOrders, ordersError];
}

export function getAccountUrl(chainId, account) {
  if (!account) {
    return getExplorerUrl(chainId);
  }
  return getExplorerUrl(chainId) + "address/" + account;
}

export function isMobileDevice(navigator) {
  return /Android|webOS|iPhone|iPad|iPod|BlackBerry|IEMobile|Opera Mini/i.test(navigator.userAgent);
}

export const CHART_PERIODS = {
  "1m": 60,
  "5m": 60 * 5,
  "15m": 60 * 15,
  "1h": 60 * 60,
  "4h": 60 * 60 * 4,
  "1d": 60 * 60 * 24,
  "1y": 60 * 60 * 24 * 365,
};

export function getTotalVolumeSum(volumes) {
  if (!volumes || volumes.length === 0) {
    return;
  }

  let volume = 0n;

  for (let i = 0; i < volumes.length; i++) {
    volume = volume + BigInt(volumes[i].data.volume);
  }

  return volume;
}

export function getBalanceAndSupplyData(balances: bigint[] | undefined): {
  balanceData: Partial<Record<"gmx" | "esGmx" | "glp" | "stakedGmxTracker", bigint>>;
  supplyData: Partial<Record<"gmx" | "esGmx" | "glp" | "stakedGmxTracker", bigint>>;
} {
  if (!balances || balances.length === 0) {
    return { balanceData: {}, supplyData: {} };
  }

  const keys = ["gmx", "esGmx", "glp", "stakedGmxTracker"];
  const balanceData = {};
  const supplyData = {};
  const propsLength = 2;

  for (let i = 0; i < keys.length; i++) {
    const key = keys[i];
    balanceData[key] = balances[i * propsLength];
    supplyData[key] = balances[i * propsLength + 1];
  }

  return { balanceData, supplyData };
}

export function getDepositBalanceData(
  depositBalances: bigint[] | undefined
):
  | Record<
      | "gmxInStakedGmx"
      | "esGmxInStakedGmx"
      | "stakedGmxInBonusGmx"
      | "bonusGmxInFeeGmx"
      | "bnGmxInFeeGmx"
      | "glpInStakedGlp",
      bigint
    >
  | undefined {
  if (!depositBalances || depositBalances.length === 0) {
    return;
  }

  const keys = [
    "gmxInStakedGmx",
    "esGmxInStakedGmx",
    "stakedGmxInBonusGmx",
    "bonusGmxInFeeGmx",
    "bnGmxInFeeGmx",
    "glpInStakedGlp",
  ];
  const data = {};

  for (let i = 0; i < keys.length; i++) {
    const key = keys[i];
    data[key] = depositBalances[i];
  }

  return data as any;
}

type RawVestingData = {
  gmxVester: {
    pairAmount: bigint;
    vestedAmount: bigint;
    escrowedBalance: bigint;
    claimedAmounts: bigint;
    claimable: bigint;
    maxVestableAmount: bigint;
    averageStakedAmount: bigint;
  };
  gmxVesterPairAmount: bigint;
  gmxVesterVestedAmount: bigint;
  gmxVesterEscrowedBalance: bigint;
  gmxVesterClaimSum: bigint;
  gmxVesterClaimable: bigint;
  gmxVesterMaxVestableAmount: bigint;
  gmxVesterAverageStakedAmount: bigint;
  glpVester: {
    pairAmount: bigint;
    vestedAmount: bigint;
    escrowedBalance: bigint;
    claimedAmounts: bigint;
    claimable: bigint;
    maxVestableAmount: bigint;
    averageStakedAmount: bigint;
  };
  glpVesterPairAmount: bigint;
  glpVesterVestedAmount: bigint;
  glpVesterEscrowedBalance: bigint;
  glpVesterClaimSum: bigint;
  glpVesterClaimable: bigint;
  glpVesterMaxVestableAmount: bigint;
  glpVesterAverageStakedAmount: bigint;
  affiliateVester: {
    pairAmount: bigint;
    vestedAmount: bigint;
    escrowedBalance: bigint;
    claimedAmounts: bigint;
    claimable: bigint;
    maxVestableAmount: bigint;
    averageStakedAmount: bigint;
  };
  affiliateVesterPairAmount: bigint;
  affiliateVesterVestedAmount: bigint;
  affiliateVesterEscrowedBalance: bigint;
  affiliateVesterClaimSum: bigint;
  affiliateVesterClaimable: bigint;
  affiliateVesterMaxVestableAmount: bigint;
  affiliateVesterAverageStakedAmount: bigint;
};

export function getVestingData(vestingInfo): RawVestingData | undefined {
  if (!vestingInfo || vestingInfo.length === 0) {
    return undefined;
  }
  const propsLength = 7;
  const data: Partial<RawVestingData> = {};

  const keys = ["gmxVester", "glpVester", "affiliateVester"] as const;

  for (let i = 0; i < keys.length; i++) {
    const key = keys[i] as (typeof keys)[number];
    data[key] = {
      pairAmount: vestingInfo[i * propsLength],
      vestedAmount: vestingInfo[i * propsLength + 1],
      escrowedBalance: vestingInfo[i * propsLength + 2],
      claimedAmounts: vestingInfo[i * propsLength + 3],
      claimable: vestingInfo[i * propsLength + 4],
      maxVestableAmount: vestingInfo[i * propsLength + 5],
      averageStakedAmount: vestingInfo[i * propsLength + 6],
    };

    data[key + "PairAmount"] = data[key]!.pairAmount;
    data[key + "VestedAmount"] = data[key]!.vestedAmount;
    data[key + "EscrowedBalance"] = data[key]!.escrowedBalance;
    data[key + "ClaimSum"] = data[key]!.claimedAmounts + data[key]!.claimable;
    data[key + "Claimable"] = data[key]!.claimable;
    data[key + "MaxVestableAmount"] = data[key]!.maxVestableAmount;
    data[key + "AverageStakedAmount"] = data[key]!.averageStakedAmount;
  }

  return data as RawVestingData;
}

export function getStakingData(stakingInfo: bigint[] | undefined):
  | undefined
  | Record<
      | "stakedGmxTracker"
      | "bonusGmxTracker"
      | "feeGmxTracker"
      | "stakedGlpTracker"
      | "feeGlpTracker"
      | "extendedGmxTracker",
      {
        claimable: bigint;
        tokensPerInterval: bigint;
        averageStakedAmounts: bigint;
        cumulativeRewards: bigint;
        totalSupply: bigint;
      }
    > {
  if (!stakingInfo || stakingInfo.length === 0) {
    return;
  }

  const keys = [
    "stakedGmxTracker",
    "bonusGmxTracker",
    "feeGmxTracker",
    "stakedGlpTracker",
    "feeGlpTracker",
    "extendedGmxTracker",
  ];
  const data = {};
  const propsLength = 5;

  for (let i = 0; i < keys.length; i++) {
    const key = keys[i];
    data[key] = {
      claimable: stakingInfo[i * propsLength],
      tokensPerInterval: stakingInfo[i * propsLength + 1],
      averageStakedAmounts: stakingInfo[i * propsLength + 2],
      cumulativeRewards: stakingInfo[i * propsLength + 3],
      totalSupply: stakingInfo[i * propsLength + 4],
    };
  }

  return data as any;
}

export type ProcessedData = Partial<{
  gmxBalance: bigint;
  gmxBalanceUsd: bigint;
  gmxSupply: bigint;
  gmxSupplyUsd: bigint;
  stakedGmxSupply: bigint;
  stakedGmxSupplyUsd: bigint;
  gmxInStakedGmx: bigint;
  gmxInStakedGmxUsd: bigint;
  esGmxBalance: bigint;
  esGmxBalanceUsd: bigint;
  stakedGmxTrackerSupply: bigint;
  stakedGmxTrackerSupplyUsd: bigint;
  stakedEsGmxSupply: bigint;
  stakedEsGmxSupplyUsd: bigint;
  esGmxInStakedGmx: bigint;
  esGmxInStakedGmxUsd: bigint;
  bonusGmxInFeeGmx: bigint;
  feeGmxSupply: bigint;
  feeGmxSupplyUsd: bigint;
  stakedGmxTrackerRewards: bigint;
  stakedGmxTrackerRewardsUsd: bigint;
  extendedGmxTrackerRewards: bigint;
  extendedGmxTrackerRewardsUsd: bigint;
  feeGmxTrackerRewards: bigint;
  feeGmxTrackerRewardsUsd: bigint;
  stakedGmxTrackerAnnualRewardsUsd: bigint;
  extendedGmxTrackerAnnualRewardsUsd: bigint;
  feeGmxTrackerAnnualRewardsUsd: bigint;
  gmxAprTotal: bigint;
  totalStakingRewardsUsd: bigint;
  glpSupply: bigint;
  glpPrice: bigint;
  glpSupplyUsd: bigint;
  glpBalance: bigint;
  glpBalanceUsd: bigint;
  stakedGlpTrackerRewards: bigint;
  stakedGlpTrackerRewardsUsd: bigint;
  feeGlpTrackerRewards: bigint;
  feeGlpTrackerRewardsUsd: bigint;
  stakedGlpTrackerAnnualRewardsUsd: bigint;
  glpAprForEsGmx: bigint;
  feeGlpTrackerAnnualRewardsUsd: bigint;
  glpAprForNativeToken: bigint;
  gmxAprForGmx: bigint;
  glpAprTotal: bigint;
  totalGlpRewardsUsd: bigint;
  totalEsGmxRewards: bigint;
  totalEsGmxRewardsUsd: bigint;
  totalGmxRewards: bigint;
  totalGmxRewardsUsd: bigint;
  gmxVesterRewards: bigint;
  glpVesterRewards: bigint;
  totalVesterRewards: bigint;
  totalVesterRewardsUsd: bigint;
  totalNativeTokenRewards: bigint;
  totalNativeTokenRewardsUsd: bigint;
  totalRewardsUsd: bigint;
}> & {
  gmxAprForEsGmx: bigint;
  gmxAprForNativeToken: bigint;
};

export function getProcessedData(
  balanceData: Partial<Record<"glp" | "gmx" | "esGmx" | "stakedGmxTracker", bigint>> | undefined,
  supplyData: Partial<Record<"gmx" | "esGmx" | "glp" | "stakedGmxTracker", bigint>> | undefined,
  depositBalanceData:
    | Record<
        | "gmxInStakedGmx"
        | "esGmxInStakedGmx"
        | "stakedGmxInBonusGmx"
        | "bonusGmxInFeeGmx"
        | "bnGmxInFeeGmx"
        | "glpInStakedGlp",
        bigint
      >
    | undefined,
  stakingData:
    | Record<
        | "stakedGmxTracker"
        | "bonusGmxTracker"
        | "feeGmxTracker"
        | "stakedGlpTracker"
        | "feeGlpTracker"
        | "extendedGmxTracker",
        {
          claimable: bigint;
          tokensPerInterval: bigint;
          averageStakedAmounts: bigint;
          cumulativeRewards: bigint;
          totalSupply: bigint;
        }
      >
    | undefined,
  vestingData: RawVestingData | undefined,
  aum: bigint | undefined,
  nativeTokenPrice: bigint | undefined,
  stakedGmxSupply: bigint | undefined,
  gmxPrice: bigint | undefined,
  gmxSupply: string | undefined
): ProcessedData | undefined {
  if (
    !balanceData ||
    !supplyData ||
    !depositBalanceData ||
    !stakingData ||
    !vestingData ||
    aum === undefined ||
    nativeTokenPrice === undefined ||
    stakedGmxSupply === undefined ||
    gmxPrice === undefined ||
    !gmxSupply
  ) {
    return undefined;
  }
  const data: any = {};

  data.gmxBalance = balanceData.gmx;
  data.gmxBalanceUsd = mulDiv(balanceData.gmx, gmxPrice, expandDecimals(1, 18));

  data.gmxSupply = bigNumberify(gmxSupply);

  data.gmxSupplyUsd = mulDiv(data.gmxSupply, gmxPrice, expandDecimals(1, 18));
  data.stakedGmxSupply = stakedGmxSupply;
  data.stakedGmxSupplyUsd = mulDiv(stakedGmxSupply, gmxPrice, expandDecimals(1, 18));
  data.gmxInStakedGmx = depositBalanceData.gmxInStakedGmx;
  data.gmxInStakedGmxUsd = mulDiv(depositBalanceData.gmxInStakedGmx, gmxPrice, expandDecimals(1, 18));

  data.esGmxBalance = balanceData.esGmx;
  data.esGmxBalanceUsd = mulDiv(balanceData.esGmx, gmxPrice, expandDecimals(1, 18));

  data.stakedGmxTrackerSupply = supplyData.stakedGmxTracker;
  data.stakedGmxTrackerSupplyUsd = mulDiv(supplyData.stakedGmxTracker, gmxPrice, expandDecimals(1, 18));
  data.stakedEsGmxSupply = data.stakedGmxTrackerSupply - data.stakedGmxSupply;
  data.stakedEsGmxSupplyUsd = mulDiv(data.stakedEsGmxSupply, gmxPrice, expandDecimals(1, 18));

  data.esGmxInStakedGmx = depositBalanceData.esGmxInStakedGmx;
  data.esGmxInStakedGmxUsd = mulDiv(depositBalanceData.esGmxInStakedGmx, gmxPrice, expandDecimals(1, 18));

  data.bonusGmxInFeeGmx = depositBalanceData.bonusGmxInFeeGmx;
  data.feeGmxSupply = stakingData.feeGmxTracker.totalSupply;
  data.feeGmxSupplyUsd = mulDiv(data.feeGmxSupply, gmxPrice, expandDecimals(1, 18));

  data.stakedGmxTrackerRewards = stakingData.stakedGmxTracker.claimable;
  data.stakedGmxTrackerRewardsUsd = mulDiv(stakingData.stakedGmxTracker.claimable, gmxPrice, expandDecimals(1, 18));

  data.feeGmxTrackerRewards = stakingData.feeGmxTracker.claimable;
  data.feeGmxTrackerRewardsUsd = mulDiv(stakingData.feeGmxTracker.claimable, nativeTokenPrice, expandDecimals(1, 18));

  data.extendedGmxTrackerRewards = stakingData.extendedGmxTracker.claimable;
  data.extendedGmxTrackerSupply = stakingData.extendedGmxTracker.totalSupply;
  data.extendedGmxTrackerSupplyUsd = mulDiv(data.extendedGmxTrackerSupply, gmxPrice, expandDecimals(1, 18));
  data.extendedGmxTrackerRewardsUsd = mulDiv(stakingData.extendedGmxTracker.claimable, gmxPrice, expandDecimals(1, 18));
  data.extendedGmxTrackerAnnualRewardsUsd =
    (stakingData.extendedGmxTracker.tokensPerInterval * SECONDS_PER_YEAR * gmxPrice) / expandDecimals(1, 18);

  data.stakedGmxTrackerAnnualRewardsUsd =
    (stakingData.stakedGmxTracker.tokensPerInterval * SECONDS_PER_YEAR * gmxPrice) / expandDecimals(1, 18);
  data.gmxAprForEsGmx =
    data.stakedGmxTrackerSupplyUsd && data.stakedGmxTrackerSupplyUsd > 0
      ? mulDiv(data.stakedGmxTrackerAnnualRewardsUsd, BASIS_POINTS_DIVISOR_BIGINT, data.stakedGmxTrackerSupplyUsd)
      : 0n;
  data.feeGmxTrackerAnnualRewardsUsd =
    (stakingData.feeGmxTracker.tokensPerInterval * SECONDS_PER_YEAR * nativeTokenPrice) / expandDecimals(1, 18);

  data.gmxAprForNativeToken =
    data.feeGmxSupplyUsd && data.feeGmxSupplyUsd > 0
      ? mulDiv(data.feeGmxTrackerAnnualRewardsUsd, BASIS_POINTS_DIVISOR_BIGINT, data.feeGmxSupplyUsd)
      : 0n;

  data.gmxAprForGmx =
    data.feeGmxSupplyUsd && data.feeGmxSupplyUsd > 0
      ? mulDiv(data.extendedGmxTrackerAnnualRewardsUsd, BASIS_POINTS_DIVISOR_BIGINT, data.feeGmxSupplyUsd)
      : 0n;

  data.gmxAprTotal = data.gmxAprForNativeToken + data.gmxAprForGmx;

  data.totalStakingRewardsUsd =
    data.stakedGmxTrackerRewardsUsd + data.feeGmxTrackerRewardsUsd + data.extendedGmxTrackerRewardsUsd;

  data.glpSupply = supplyData.glp;
  data.glpPrice =
    data.glpSupply && data.glpSupply > 0 ? mulDiv(aum, expandDecimals(1, GLP_DECIMALS), data.glpSupply) : 0n;

  data.glpSupplyUsd = mulDiv(supplyData.glp, data.glpPrice, expandDecimals(1, 18));

  data.glpBalance = depositBalanceData.glpInStakedGlp;
  data.glpBalanceUsd = mulDiv(depositBalanceData.glpInStakedGlp, data.glpPrice, expandDecimals(1, GLP_DECIMALS));

  data.stakedGlpTrackerRewards = stakingData.stakedGlpTracker.claimable;
  data.stakedGlpTrackerRewardsUsd = mulDiv(stakingData.stakedGlpTracker.claimable, gmxPrice, expandDecimals(1, 18));

  data.feeGlpTrackerRewards = stakingData.feeGlpTracker.claimable;
  data.feeGlpTrackerRewardsUsd = mulDiv(stakingData.feeGlpTracker.claimable, nativeTokenPrice, expandDecimals(1, 18));

  data.stakedGlpTrackerAnnualRewardsUsd = mulDiv(
    stakingData.stakedGlpTracker.tokensPerInterval * SECONDS_PER_YEAR,
    gmxPrice,
    expandDecimals(1, 18)
  );
  data.glpAprForEsGmx =
    data.glpSupplyUsd && data.glpSupplyUsd > 0
      ? mulDiv(data.stakedGlpTrackerAnnualRewardsUsd, BASIS_POINTS_DIVISOR_BIGINT, data.glpSupplyUsd)
      : 0n;
  data.feeGlpTrackerAnnualRewardsUsd = mulDiv(
    stakingData.feeGlpTracker.tokensPerInterval * SECONDS_PER_YEAR,
    nativeTokenPrice,
    expandDecimals(1, 18)
  );
  data.glpAprForNativeToken =
    data.glpSupplyUsd && data.glpSupplyUsd > 0
      ? mulDiv(data.feeGlpTrackerAnnualRewardsUsd, BASIS_POINTS_DIVISOR_BIGINT, data.glpSupplyUsd)
      : 0n;
  data.glpAprTotal = data.glpAprForNativeToken + data.glpAprForEsGmx;

  data.totalGlpRewardsUsd = data.stakedGlpTrackerRewardsUsd + data.feeGlpTrackerRewardsUsd;

  data.totalEsGmxRewards = data.stakedGmxTrackerRewards + data.stakedGlpTrackerRewards;
  data.totalEsGmxRewardsUsd = data.stakedGmxTrackerRewardsUsd + data.stakedGlpTrackerRewardsUsd;

  data.gmxVesterRewards = vestingData.gmxVester.claimable;
  data.glpVesterRewards = vestingData.glpVester.claimable;
  data.totalVesterRewards = data.gmxVesterRewards + data.glpVesterRewards;
  data.totalVesterRewardsUsd = mulDiv(data.totalVesterRewards, gmxPrice, expandDecimals(1, 18));

  data.totalGmxRewards = data.totalVesterRewards + data.extendedGmxTrackerRewards;
  data.totalGmxRewardsUsd = data.totalVesterRewardsUsd + data.extendedGmxTrackerRewardsUsd;

  data.totalNativeTokenRewards = data.feeGmxTrackerRewards + data.feeGlpTrackerRewards;
  data.totalNativeTokenRewardsUsd = data.feeGmxTrackerRewardsUsd + data.feeGlpTrackerRewardsUsd;

  data.totalRewardsUsd = data.totalEsGmxRewardsUsd + data.totalNativeTokenRewardsUsd + data.totalGmxRewardsUsd;

  data.avgGMXAprTotal = data.gmxAprTotal ? data.gmxAprTotal + (data.avgBoostAprForNativeToken ?? 0n) : undefined;

  return data;
}

export function getPageTitle(data) {
  const title = t`Decentralized Perpetual Exchange | GMX`;
  return `${data} | ${title}`;
}

export function isHashZero(value) {
  return value === ethers.ZeroHash;
}
export function isAddressZero(value) {
  return value === ethers.ZeroAddress;
}

export function getHomeUrl() {
  if (isLocal()) {
    return "http://localhost:3010";
  }

  return "https://gmx.io";
}

export function getAppBaseUrl() {
  if (isLocal()) {
    return "http://localhost:3011/#";
  }

  return "https://app.gmx.io/#";
}

export function getRootShareApiUrl() {
  if (isLocal()) {
    return "https://gmxs.vercel.app";
  }

  return "https://share.gmx.io";
}

export function getTradePageUrl() {
  if (isLocal()) {
    return "http://localhost:3011/#/trade";
  }

  return "https://app.gmx.io/#/trade";
}

// Resolves all images in the folder that match the pattern and store them as `fileName -> path` pairs
const imageStaticMap = mapKeys(
  import.meta.glob("img/*.*", {
    query: "?url",
    import: "default",
    eager: true,
  }),
  (_, key) => key.split("/").pop()
);

export function importImage(name) {
  if (name in imageStaticMap) {
    return imageStaticMap[name] as string;
  }

  throw new Error(`Image ${name} not found`);
}

export function getTwitterIntentURL(text, url = "", hashtag = "") {
  let finalURL = "https://twitter.com/intent/tweet?text=";
  if (text.length > 0) {
    finalURL += Array.isArray(text) ? text.map((t) => encodeURIComponent(t)).join("%0a%0a") : encodeURIComponent(text);
    if (hashtag.length > 0) {
      finalURL += "&hashtags=" + encodeURIComponent(hashtag.replace(/#/g, ""));
    }
    if (url.length > 0) {
      finalURL += "&url=" + encodeURIComponent(url);
    }
  }
  return finalURL;
}

export function getPositionForOrder(account, order, positionsMap) {
  const key = getPositionKey(account, order.collateralToken, order.indexToken, order.isLong);

  const position = positionsMap[key];

  return position && position.size && position.size > 0 ? position : null;
}

export function getOrderError(account, order, positionsMap, position) {
  if (order.type !== DECREASE) {
    return;
  }

  const positionForOrder = position ? position : getPositionForOrder(account, order, positionsMap);

  if (!positionForOrder) {
    return t`No open position, order cannot be executed unless a position is opened`;
  }
  if (positionForOrder.size < order.sizeDelta) {
    return t`Order size is bigger than position, will only be executable if position increases`;
  }

  if (positionForOrder.size > order.sizeDelta) {
    if (positionForOrder.size - order.sizeDelta < positionForOrder.collateral - order.collateralDelta) {
      return t`Order cannot be executed as it would reduce the position's leverage below 1`;
    }
    if (positionForOrder.size - order.sizeDelta < expandDecimals(5, USD_DECIMALS)) {
      return t`Order cannot be executed as the remaining position would be smaller than $5.00`;
    }
  }
}

export function shouldShowRedirectModal(timestamp?: number): boolean {
  if (!timestamp) {
    return true;
  }

  const thirtyDays = 1000 * 60 * 60 * 24 * 30;
  const expiryTime = timestamp + thirtyDays;
  return !isValidTimestamp(timestamp) || Date.now() > expiryTime;
}

function mulDiv(a: bigint | number | undefined, b: bigint | number, c: bigint | number) {
  if (a === undefined) return undefined;
  a = BigInt(a);
  b = BigInt(b);
  c = BigInt(c);
  return (a * b) / c;
}<|MERGE_RESOLUTION|>--- conflicted
+++ resolved
@@ -23,11 +23,7 @@
   deserializeBigIntsInObject,
   expandDecimals,
   formatAmount,
-<<<<<<< HEAD
-=======
   adjustForDecimals,
-  PRECISION,
->>>>>>> 7fbfeb04
 } from "./numbers";
 import { getProvider } from "./rpc";
 import useWallet from "./wallets/useWallet";

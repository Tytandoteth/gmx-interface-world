import { useWeb3React } from "@web3-react/core";
import AddressDropdown from "../AddressDropdown/AddressDropdown";
import ConnectWalletButton from "../Common/ConnectWalletButton";
import React, { useCallback, useEffect } from "react";
import { HeaderLink } from "./HeaderLink";
import connectWalletImg from "img/ic_wallet_24.svg";

import "./Header.css";
import { isHomeSite, getAccountUrl } from "lib/legacy";
import cx from "classnames";
import { Trans } from "@lingui/macro";
import NetworkDropdown from "../NetworkDropdown/NetworkDropdown";
import LanguagePopupHome from "../NetworkDropdown/LanguagePopupHome";
<<<<<<< HEAD
import { ARBITRUM, ARBITRUM_TESTNET, AVALANCHE, AVALANCHE_FUJI_TESTNET, getChainName } from "config/chains";
=======
import {
  ARBITRUM,
  ARBITRUM_TESTNET,
  AVALANCHE,
  AVALANCHE_FUJI_TESTNET,
  getChainIcon,
  getChainName,
} from "config/chains";
>>>>>>> 9a4860b7
import { switchNetwork } from "lib/wallets";
import { useChainId } from "lib/chains";
import { isDevelopment } from "config/env";

type Props = {
  openSettings: () => void;
  small?: boolean;
  setWalletModalVisible: (visible: boolean) => void;
  disconnectAccountAndCloseSettings: () => void;
  redirectPopupTimestamp: number;
  showRedirectModal: (to: string) => void;
};

const NETWORK_OPTIONS = [
  {
    label: getChainName(ARBITRUM),
    value: ARBITRUM,
<<<<<<< HEAD
    icon: "ic_arbitrum_24.svg",
=======
    icon: getChainIcon(ARBITRUM, 24),
>>>>>>> 9a4860b7
    color: "#264f79",
  },
  {
    label: getChainName(AVALANCHE),
    value: AVALANCHE,
<<<<<<< HEAD
    icon: "ic_avalanche_24.svg",
=======
    icon: getChainIcon(AVALANCHE, 24),
>>>>>>> 9a4860b7
    color: "#E841424D",
  },
];

if (isDevelopment()) {
  NETWORK_OPTIONS.push({
    label: getChainName(ARBITRUM_TESTNET),
    value: ARBITRUM_TESTNET,
<<<<<<< HEAD
    icon: "ic_arbitrum_24.svg",
=======
    icon: getChainIcon(ARBITRUM_TESTNET, 24),
>>>>>>> 9a4860b7
    color: "#264f79",
  });
  NETWORK_OPTIONS.push({
    label: getChainName(AVALANCHE_FUJI_TESTNET),
    value: AVALANCHE_FUJI_TESTNET,
<<<<<<< HEAD
    icon: "ic_avalanche_24.svg",
=======
    icon: getChainIcon(AVALANCHE_FUJI_TESTNET, 24),
>>>>>>> 9a4860b7
    color: "#E841424D",
  });
}

export function AppHeaderUser({
  openSettings,
  small,
  setWalletModalVisible,
  disconnectAccountAndCloseSettings,
  redirectPopupTimestamp,
  showRedirectModal,
}: Props) {
  const { chainId } = useChainId();
  const { active, account } = useWeb3React();
  const showConnectionOptions = !isHomeSite();

  useEffect(() => {
    if (active) {
      setWalletModalVisible(false);
    }
  }, [active, setWalletModalVisible]);

  const onNetworkSelect = useCallback(
    (option) => {
      if (option.value === chainId) {
        return;
      }
      return switchNetwork(option.value, active);
    },
    [chainId, active]
  );

  const selectorLabel = getChainName(chainId);

  if (!active || !account) {
    return (
      <div className="App-header-user">
        <div className={cx("App-header-trade-link", { "homepage-header": isHomeSite() })}>
          <HeaderLink
            className="default-btn"
            to="/trade"
            redirectPopupTimestamp={redirectPopupTimestamp}
            showRedirectModal={showRedirectModal}
          >
            {isHomeSite() ? <Trans>Launch App</Trans> : <Trans>Trade</Trans>}
          </HeaderLink>
        </div>

        {showConnectionOptions ? (
          <>
            <ConnectWalletButton onClick={() => setWalletModalVisible(true)} imgSrc={connectWalletImg}>
              {small ? <Trans>Connect</Trans> : <Trans>Connect Wallet</Trans>}
            </ConnectWalletButton>
            <NetworkDropdown
              small={small}
              networkOptions={NETWORK_OPTIONS}
              selectorLabel={selectorLabel}
              onNetworkSelect={onNetworkSelect}
              openSettings={openSettings}
            />
          </>
        ) : (
          <LanguagePopupHome />
        )}
      </div>
    );
  }

  const accountUrl = getAccountUrl(chainId, account);

  return (
    <div className="App-header-user">
      <div className="App-header-trade-link">
        <HeaderLink
          className="default-btn"
          to="/trade"
          redirectPopupTimestamp={redirectPopupTimestamp}
          showRedirectModal={showRedirectModal}
        >
          <Trans>Trade</Trans>
        </HeaderLink>
      </div>

      {showConnectionOptions ? (
        <>
          <div className="App-header-user-address">
            <AddressDropdown
              account={account}
              accountUrl={accountUrl}
              disconnectAccountAndCloseSettings={disconnectAccountAndCloseSettings}
            />
          </div>
          <NetworkDropdown
            small={small}
            networkOptions={NETWORK_OPTIONS}
            selectorLabel={selectorLabel}
            onNetworkSelect={onNetworkSelect}
            openSettings={openSettings}
          />
        </>
      ) : (
        <LanguagePopupHome />
      )}
    </div>
  );
}<|MERGE_RESOLUTION|>--- conflicted
+++ resolved
@@ -11,9 +11,6 @@
 import { Trans } from "@lingui/macro";
 import NetworkDropdown from "../NetworkDropdown/NetworkDropdown";
 import LanguagePopupHome from "../NetworkDropdown/LanguagePopupHome";
-<<<<<<< HEAD
-import { ARBITRUM, ARBITRUM_TESTNET, AVALANCHE, AVALANCHE_FUJI_TESTNET, getChainName } from "config/chains";
-=======
 import {
   ARBITRUM,
   ARBITRUM_TESTNET,
@@ -22,7 +19,6 @@
   getChainIcon,
   getChainName,
 } from "config/chains";
->>>>>>> 9a4860b7
 import { switchNetwork } from "lib/wallets";
 import { useChainId } from "lib/chains";
 import { isDevelopment } from "config/env";
@@ -40,21 +36,13 @@
   {
     label: getChainName(ARBITRUM),
     value: ARBITRUM,
-<<<<<<< HEAD
-    icon: "ic_arbitrum_24.svg",
-=======
     icon: getChainIcon(ARBITRUM, 24),
->>>>>>> 9a4860b7
     color: "#264f79",
   },
   {
     label: getChainName(AVALANCHE),
     value: AVALANCHE,
-<<<<<<< HEAD
-    icon: "ic_avalanche_24.svg",
-=======
     icon: getChainIcon(AVALANCHE, 24),
->>>>>>> 9a4860b7
     color: "#E841424D",
   },
 ];
@@ -63,21 +51,13 @@
   NETWORK_OPTIONS.push({
     label: getChainName(ARBITRUM_TESTNET),
     value: ARBITRUM_TESTNET,
-<<<<<<< HEAD
-    icon: "ic_arbitrum_24.svg",
-=======
     icon: getChainIcon(ARBITRUM_TESTNET, 24),
->>>>>>> 9a4860b7
     color: "#264f79",
   });
   NETWORK_OPTIONS.push({
     label: getChainName(AVALANCHE_FUJI_TESTNET),
     value: AVALANCHE_FUJI_TESTNET,
-<<<<<<< HEAD
-    icon: "ic_avalanche_24.svg",
-=======
     icon: getChainIcon(AVALANCHE_FUJI_TESTNET, 24),
->>>>>>> 9a4860b7
     color: "#E841424D",
   });
 }

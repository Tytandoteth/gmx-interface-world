.Orders-toa .Modal-content {
<<<<<<< HEAD
  width: 34.1rem;
=======
  width: 36rem;
  font-size: 1.55rem;
>>>>>>> 100b8e5c
}

.Orders-toa-accept-rules {
  margin-top: 0.31rem;
}

.Orders-toa-accept-rules .Checkbox {
  width: 100%;
  display: grid;
  grid-template-columns: 1fr auto;
  direction: rtl;
  font-size: 1.4rem;
  margin-bottom: 0.465rem;
}

.Orders-toa-accept-rules .Checkbox-label {
  margin-right: 0.8rem;
}<|MERGE_RESOLUTION|>--- conflicted
+++ resolved
@@ -1,10 +1,6 @@
 .Orders-toa .Modal-content {
-<<<<<<< HEAD
-  width: 34.1rem;
-=======
   width: 36rem;
   font-size: 1.55rem;
->>>>>>> 100b8e5c
 }
 
 .Orders-toa-accept-rules {

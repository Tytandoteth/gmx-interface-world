export enum ErrorCode {
<<<<<<< HEAD
  InsufficientLiquiditySwap = "INSUFFICIENT_LIQUIDITY_SWAP",
=======
  InsufficientLiquidityLeverage = "INSUFFICIENT_LIQUIDITY_LEVERAGE",
  InsufficientCollateralIn = "INSUFFICIENT_COLLATERAL_IN",
  InsufficientProfitLiquidity = "INSUFFICIENT_PROFIT_LIQUIDITY",
  InsufficientReceiveToken = "INSUFFICIENT_RECEIVE_TOKEN",
  ReceiveCollateralTokenOnly = "RECEIVE_COLLATERAL_TOKEN_ONLY",
  TokenPoolExceeded = "TOKEN_POOL_EXCEEDED",
  TokenPoolExceededShorts = "TOKEN_POOL_EXCEEDED_SHORTS",
  PoolExceeded = "POOL_EXCEEDED",
>>>>>>> 4b865505
  Buffer = "BUFFER",
  MaxUSDG = "MAX_USDG",
  InvalidLiqPrice = "INVALID_LIQ_PRICE",
}

export enum ErrorDisplayType {
  Modal = "MODAL",
  Tooltip = "TOOLTIP",
}<|MERGE_RESOLUTION|>--- conflicted
+++ resolved
@@ -1,7 +1,5 @@
 export enum ErrorCode {
-<<<<<<< HEAD
   InsufficientLiquiditySwap = "INSUFFICIENT_LIQUIDITY_SWAP",
-=======
   InsufficientLiquidityLeverage = "INSUFFICIENT_LIQUIDITY_LEVERAGE",
   InsufficientCollateralIn = "INSUFFICIENT_COLLATERAL_IN",
   InsufficientProfitLiquidity = "INSUFFICIENT_PROFIT_LIQUIDITY",
@@ -9,8 +7,6 @@
   ReceiveCollateralTokenOnly = "RECEIVE_COLLATERAL_TOKEN_ONLY",
   TokenPoolExceeded = "TOKEN_POOL_EXCEEDED",
   TokenPoolExceededShorts = "TOKEN_POOL_EXCEEDED_SHORTS",
-  PoolExceeded = "POOL_EXCEEDED",
->>>>>>> 4b865505
   Buffer = "BUFFER",
   MaxUSDG = "MAX_USDG",
   InvalidLiqPrice = "INVALID_LIQ_PRICE",

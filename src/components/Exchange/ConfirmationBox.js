import { Plural, Trans, t } from "@lingui/macro";
import { useCallback, useEffect, useMemo, useRef, useState } from "react";
import { BsArrowRight } from "react-icons/bs";
import { useKey } from "react-use";

import { cancelDecreaseOrder, handleCancelOrder } from "domain/legacy";
import { getTokenInfo, getUsd } from "domain/tokens";

import { getConstant } from "config/chains";
import { getContract } from "config/contracts";
import {
  BASIS_POINTS_DIVISOR_BIGINT,
  DEFAULT_HIGHER_SLIPPAGE_AMOUNT,
  DEFAULT_SLIPPAGE_AMOUNT,
  EXCESSIVE_SLIPPAGE_AMOUNT,
} from "config/factors";
import { SLIPPAGE_BPS_KEY } from "config/localStorage";
import { getPriceDecimals, getToken, getWrappedToken } from "config/tokens";
import { TRIGGER_PREFIX_ABOVE, TRIGGER_PREFIX_BELOW } from "config/ui";
import {
  DECREASE,
  INCREASE,
  LIMIT,
  MIN_PROFIT_TIME,
  PRECISION,
  USD_DECIMALS,
  calculatePositionDelta,
  getExchangeRate,
  getExchangeRateDisplay,
} from "lib/legacy";
import { useLocalStorageSerializeKey } from "lib/localStorage";
import { expandDecimals, formatAmount, formatPercentage } from "lib/numbers";
import useWallet from "lib/wallets/useWallet";

import Button from "components/Button/Button";
import PercentageInput from "components/PercentageInput/PercentageInput";
import TokenWithIcon from "components/TokenIcon/TokenWithIcon";
import TooltipWithPortal from "components/Tooltip/TooltipWithPortal";
import Checkbox from "../Checkbox/Checkbox";
import Modal from "../Modal/Modal";
import StatsTooltipRow from "../StatsTooltip/StatsTooltipRow";
import Tooltip from "../Tooltip/Tooltip";
import ExchangeInfoRow from "./ExchangeInfoRow";
import FeesTooltip from "./FeesTooltip";

import "./ConfirmationBox.css";
import { bigMath } from "lib/bigmath";

const HIGH_SPREAD_THRESHOLD = expandDecimals(1, USD_DECIMALS) / 100n; // 1%;

function getSwapSpreadInfo(fromTokenInfo, toTokenInfo, isLong, nativeTokenAddress) {
  if (fromTokenInfo?.spread && toTokenInfo?.spread) {
    let value = fromTokenInfo.spread + toTokenInfo.spread;

    const fromTokenAddress = fromTokenInfo.isNative ? nativeTokenAddress : fromTokenInfo.address;
    const toTokenAddress = toTokenInfo.isNative ? nativeTokenAddress : toTokenInfo.address;

    if (isLong && fromTokenAddress === toTokenAddress) {
      value = fromTokenInfo.spread;
    }

    return {
      value,
      isHigh: value > HIGH_SPREAD_THRESHOLD,
    };
  }
}

function renderAllowedSlippage(setAllowedSlippage, defaultSlippage, allowedSlippage) {
  return (
    <ExchangeInfoRow
      label={
        <TooltipWithPortal
          handle={t`Allowed Slippage`}
          position="top-start"
          renderContent={() => {
            return (
              <div className="text-white">
                <Trans>
                  You can edit the default Allowed Slippage in the settings menu on the top right of the page.
                  <br />
                  <br />
                  Note that a low allowed slippage, e.g. less than{" "}
                  {formatPercentage(BigInt(DEFAULT_SLIPPAGE_AMOUNT), { signed: false })}, may result in failed orders if
                  prices are volatile.
                </Trans>
              </div>
            );
          }}
        />
      }
    >
      <PercentageInput
        onChange={setAllowedSlippage}
        value={allowedSlippage}
        defaultValue={defaultSlippage}
        highValue={EXCESSIVE_SLIPPAGE_AMOUNT}
        highValueWarningText={t`Slippage is too high`}
      />
    </ExchangeInfoRow>
  );
}

export default function ConfirmationBox(props) {
  const {
    fromToken,
    fromTokenInfo,
    toToken,
    toTokenInfo,
    isSwap,
    isLong,
    isMarketOrder,
    orderOption,
    isShort,
    toAmount,
    fromAmount,
    isHigherSlippageAllowed,
    onConfirmationClick,
    setIsConfirming,
    hasExistingPosition,
    leverage,
    existingPosition,
    existingLiquidationPrice,
    displayLiquidationPrice,
    shortCollateralToken,
    isPendingConfirmation,
    triggerPriceUsd,
    triggerRatio,
    feesUsd,
    isSubmitting,
    fromUsdMin,
    toUsdMax,
    nextAveragePrice,
    collateralTokenAddress,
    feeBps,
    chainId,
    orders,
    setPendingTxns,
    pendingTxns,
    minExecutionFee,
    minExecutionFeeUSD,
    minExecutionFeeErrorMessage,
    entryMarkPrice,
    positionFee,
    swapFees,
    infoTokens,
    fundingRate,
  } = props;
  const { signer } = useWallet();
  const [savedSlippageAmount] = useLocalStorageSerializeKey([chainId, SLIPPAGE_BPS_KEY], DEFAULT_SLIPPAGE_AMOUNT);
  const [isProfitWarningAccepted, setIsProfitWarningAccepted] = useState(false);
  const [isTriggerWarningAccepted, setIsTriggerWarningAccepted] = useState(false);
  const [isLimitOrdersVisible, setIsLimitOrdersVisible] = useState(false);

  const [allowedSlippage, setAllowedSlippage] = useState(savedSlippageAmount);

  const existingPositionPriceDecimal = getPriceDecimals(chainId, existingPosition?.indexToken.symbol);
  const toTokenPriceDecimal = getPriceDecimals(chainId, toToken.symbol);

  useEffect(() => {
    setAllowedSlippage(savedSlippageAmount);
    if (isHigherSlippageAllowed) {
      setAllowedSlippage(DEFAULT_HIGHER_SLIPPAGE_AMOUNT);
    }
  }, [savedSlippageAmount, isHigherSlippageAllowed]);

  const onCancelOrderClick = useCallback(
    (order) => {
      handleCancelOrder(chainId, signer, order, { pendingTxns, setPendingTxns });
    },
    [signer, pendingTxns, setPendingTxns, chainId]
  );

  let minOut;
  let fromTokenUsd;
  let toTokenUsd;

  let collateralAfterFees = fromUsdMin;
  if (feesUsd) {
    collateralAfterFees = fromUsdMin - feesUsd;
  }
  if (isSwap) {
    minOut = bigMath.mulDiv(
      toAmount,
      BASIS_POINTS_DIVISOR_BIGINT - BigInt(allowedSlippage ?? 0),
      BASIS_POINTS_DIVISOR_BIGINT
    );

    fromTokenUsd = fromTokenInfo ? formatAmount(fromTokenInfo.minPrice, USD_DECIMALS, 2, true) : 0;
    toTokenUsd = toTokenInfo ? formatAmount(toTokenInfo.maxPrice, USD_DECIMALS, 2, true) : 0;
  }

  const getTitle = () => {
    if (!isMarketOrder) {
      return t`Confirm Limit Order`;
    }
    if (isSwap) {
      return t`Confirm Swap`;
    }
    return isLong ? t`Confirm Long` : t`Confirm Short`;
  };

  const title = getTitle();

  const existingOrder = useMemo(() => {
    const wrappedToken = getWrappedToken(chainId);
    for (const order of orders) {
      if (order.type !== INCREASE) continue;
      const sameToken =
        order.indexToken === wrappedToken.address ? toToken.isNative : order.indexToken === toToken.address;
      if (order.isLong === isLong && sameToken) {
        return order;
      }
    }
  }, [orders, chainId, isLong, toToken.address, toToken.isNative]);

  const existingOrders = useMemo(() => {
    const wrappedToken = getWrappedToken(chainId);
    return orders.filter((order) => {
      if (order.type !== INCREASE) return false;
      const sameToken =
        order.indexToken === wrappedToken.address ? toToken.isNative : order.indexToken === toToken.address;
      return order.isLong === isLong && sameToken;
    });
  }, [orders, chainId, isLong, toToken.address, toToken.isNative]);

  const existingTriggerOrders = useMemo(() => {
    const wrappedToken = getWrappedToken(chainId);
    return orders.filter((order) => {
      if (order.type !== DECREASE) return false;
      const sameToken =
        order.indexToken === wrappedToken.address ? toToken.isNative : order.indexToken === toToken.address;
      return order.isLong === isLong && sameToken;
    });
  }, [orders, chainId, isLong, toToken.address, toToken.isNative]);

  const decreaseOrdersThatWillBeExecuted = useMemo(() => {
    if (isSwap) return [];
    return existingTriggerOrders.filter((order) => {
      if (order.triggerAboveThreshold) {
        return existingPosition?.markPrice >= order.triggerPrice;
      } else {
        return existingPosition?.markPrice <= order.triggerPrice;
      }
    });
  }, [existingPosition, existingTriggerOrders, isSwap]);

  const getError = () => {
    if (!isSwap && hasExistingPosition && !isMarketOrder) {
      const { delta, hasProfit } = calculatePositionDelta(triggerPriceUsd, existingPosition);
      if (hasProfit && delta == 0n) {
        return t`Invalid price, see warning`;
      }
    }
    if (isMarketOrder && hasPendingProfit && !isProfitWarningAccepted) {
      return t`Forfeit profit not checked`;
    }
    return false;
  };

  const getPrimaryText = () => {
    if (decreaseOrdersThatWillBeExecuted.length > 0 && !isTriggerWarningAccepted) {
      return t`Accept confirmation of trigger orders`;
    }

    if (!isPendingConfirmation) {
      const error = getError();
      if (error) {
        return error;
      }

      if (isSwap) {
        return title;
      }
      const action = isMarketOrder ? (isLong ? t`Long` : t`Short`) : t`Create Order`;

      if (
        isMarketOrder &&
        MIN_PROFIT_TIME > 0 &&
        hasExistingPosition &&
        existingPosition.delta == 0n &&
        existingPosition.pendingDelta > 0
      ) {
        return isLong ? t`Forfeit profit and ${action}` : t`Forfeit profit and Short`;
      }

      return isMarketOrder && MIN_PROFIT_TIME > 0 ? t`Accept minimum and ${action}` : action;
    }

    if (!isMarketOrder) {
      return t`Creating Order...`;
    }
    if (isSwap) {
      return t`Swapping...`;
    }
    if (isLong) {
      return t`Longing...`;
    }
    return t`Shorting...`;
  };

  const isPrimaryEnabled = () => {
    if (getError()) {
      return false;
    }
    if (decreaseOrdersThatWillBeExecuted.length > 0 && !isTriggerWarningAccepted) {
      return false;
    }
    return !isPendingConfirmation && !isSubmitting;
  };

  const nativeTokenAddress = getContract(chainId, "NATIVE_TOKEN");
  const spreadInfo = getSwapSpreadInfo(fromTokenInfo, toTokenInfo, isLong, nativeTokenAddress);

  // it's meaningless for limit/stop orders to show spread based on current prices
  const showSwapSpread = isSwap && isMarketOrder && !!spreadInfo;

  const renderSwapSpreadWarning = useCallback(() => {
    if (!isMarketOrder) {
      return null;
    }

    if (spreadInfo && spreadInfo?.isHigh) {
      return (
        <div className="Confirmation-box-warning">
          <Trans>The spread is {`>`} 1%, please ensure the trade details are acceptable before confirming</Trans>
        </div>
      );
    }
  }, [isMarketOrder, spreadInfo]);

  const collateralSpreadInfo = useMemo(() => {
    if (!toTokenInfo?.spread || !collateralTokenAddress) {
      return null;
    }

    let totalSpread = toTokenInfo.spread;
    if (toTokenInfo.address === collateralTokenAddress) {
      return {
        value: totalSpread,
        isHigh: toTokenInfo.spread > HIGH_SPREAD_THRESHOLD,
      };
    }

    const collateralTokenInfo = getTokenInfo(infoTokens, collateralTokenAddress);
    if (collateralTokenInfo?.spread) {
      totalSpread = totalSpread + collateralTokenInfo.spread;
    }

    return {
      value: totalSpread,
      isHigh: totalSpread > HIGH_SPREAD_THRESHOLD,
    };
  }, [toTokenInfo, collateralTokenAddress, infoTokens]);

  const renderCollateralSpreadWarning = useCallback(() => {
    if (collateralSpreadInfo && collateralSpreadInfo?.isHigh) {
      return (
        <div className="Confirmation-box-warning">
          <Trans>
            Transacting with a depegged stable coin is subject to spreads reflecting the worse of current market price
            or $1.00, with transactions involving multiple stablecoins may have multiple spreads.
          </Trans>
        </div>
      );
    }
  }, [collateralSpreadInfo]);

  const showCollateralSpread = !isSwap && isMarketOrder && !!collateralSpreadInfo;

  const renderFeeWarning = useCallback(() => {
    if (orderOption === LIMIT || !feeBps || feeBps <= 60) {
      return null;
    }

    if (isSwap) {
      return (
        <div className="Confirmation-box-warning">
          <Trans>
            Fees are high to swap from {fromToken.symbol} to {toToken.symbol}.
          </Trans>
        </div>
      );
    }

    if (!collateralTokenAddress) {
      return null;
    }

    const collateralToken = getToken(chainId, collateralTokenAddress);
    return (
      <div className="Confirmation-box-warning">
        <Trans>
          Fees are high to swap from {fromToken.symbol} to {collateralToken.symbol}. <br />
          {collateralToken.symbol} is needed for collateral.
        </Trans>
      </div>
    );
  }, [feeBps, isSwap, collateralTokenAddress, chainId, fromToken.symbol, toToken.symbol, orderOption]);

  const hasPendingProfit =
    MIN_PROFIT_TIME > 0 && existingPosition && existingPosition.delta == 0n && existingPosition.pendingDelta > 0;

  const renderExistingOrderWarning = useCallback(() => {
    if (isSwap || !existingOrder) {
      return;
    }
    const indexToken = getToken(chainId, existingOrder.indexToken);
    const sizeInToken = formatAmount(
      bigMath.mulDiv(existingOrder.sizeDelta, PRECISION, existingOrder.triggerPrice),
      USD_DECIMALS,
      4,
      true
    );
    const longOrShortText = existingOrder.isLong ? t`Long` : t`Short`;
    if (existingOrders?.length > 1) {
      return (
        <div>
          <div className="Confirmation-box-info">
            <span>
              <Trans>
                You have multiple existing Increase {longOrShortText} {indexToken.symbol} limit orders{" "}
              </Trans>
            </span>
            <span onClick={() => setIsLimitOrdersVisible((p) => !p)} className="view-orders">
              ({isLimitOrdersVisible ? t`hide` : t`view`})
            </span>
          </div>
          {isLimitOrdersVisible && (
            <ul className="order-list">
              {existingOrders.map((order) => {
                const { account, index, type, triggerAboveThreshold, triggerPrice } = order;
                const id = `${account}-${index}`;
                const triggerPricePrefix = triggerAboveThreshold ? TRIGGER_PREFIX_ABOVE : TRIGGER_PREFIX_BELOW;
                const indexToken = getToken(chainId, order.indexToken);

                return (
                  <li key={id}>
                    <p>
                      {type === INCREASE ? t`Increase` : t`Decrease`} {indexToken.symbol} {isLong ? t`Long` : t`Short`}{" "}
                      &nbsp;{triggerPricePrefix} ${formatAmount(triggerPrice, USD_DECIMALS, 2, true)}
                    </p>
                    <button onClick={() => onCancelOrderClick(order)}>
                      <Trans>Cancel</Trans>
                    </button>
                  </li>
                );
              })}
            </ul>
          )}
        </div>
      );
    }
    return (
      <div className="Confirmation-box-info">
        <Trans>
          You have an active Limit Order to Increase {longOrShortText} {sizeInToken} {indexToken.symbol} ($
          {formatAmount(existingOrder.sizeDelta, USD_DECIMALS, 2, true)}) at price $
          {formatAmount(existingOrder.triggerPrice, USD_DECIMALS, 2, true)}
        </Trans>
      </div>
    );
  }, [existingOrder, isSwap, chainId, existingOrders, isLong, isLimitOrdersVisible, onCancelOrderClick]);

  const renderExistingTriggerErrors = useCallback(() => {
    if (isSwap || decreaseOrdersThatWillBeExecuted?.length < 1) {
      return;
    }
    const existingTriggerOrderLength = decreaseOrdersThatWillBeExecuted.length;
    return (
      <>
        <div className="Confirmation-box-warning">
          <Plural
            value={existingTriggerOrderLength}
            one="You have an active trigger order that might execute immediately after you open this position. Please cancel the order or accept the confirmation to continue."
            other="You have # active trigger orders that might execute immediately after you open this position. Please cancel the orders or accept the confirmation to continue."
          />
        </div>
        <ul className="order-list">
          {decreaseOrdersThatWillBeExecuted.map((order) => {
            const { account, index, type, triggerAboveThreshold, triggerPrice } = order;
            const id = `${account}-${index}`;
            const triggerPricePrefix = triggerAboveThreshold ? TRIGGER_PREFIX_ABOVE : TRIGGER_PREFIX_BELOW;
            const indexToken = getToken(chainId, order.indexToken);
            return (
              <li key={id}>
                <p>
                  {type === INCREASE ? t`Increase` : t`Decrease`} {indexToken.symbol} {isLong ? t`Long` : t`Short`}
                  &nbsp;{triggerPricePrefix} ${formatAmount(triggerPrice, USD_DECIMALS, 2, true)}
                </p>
                <button
                  onClick={() =>
                    cancelDecreaseOrder(chainId, signer, index, {
                      successMsg: t`Order cancelled`,
                      failMsg: t`Cancel failed`,
                      sentMsg: t`Cancel submitted`,
                      pendingTxns,
                      setPendingTxns,
                    })
                  }
                >
                  <Trans>Cancel</Trans>
                </button>
              </li>
            );
          })}
        </ul>
      </>
    );
  }, [decreaseOrdersThatWillBeExecuted, isSwap, chainId, signer, pendingTxns, setPendingTxns, isLong]);

  const renderExistingTriggerWarning = useCallback(() => {
    if (
      isSwap ||
      existingTriggerOrders.length < 1 ||
      decreaseOrdersThatWillBeExecuted.length > 0 ||
      renderExistingOrderWarning()
    ) {
      return;
    }
    const existingTriggerOrderLength = existingTriggerOrders.length;
    return (
      <div className="Confirmation-box-info">
        <Plural
          value={existingTriggerOrderLength}
          one="You have an active trigger order that could impact this position."
          other="You have # active trigger orders that could impact this position."
        />
      </div>
    );
  }, [existingTriggerOrders, isSwap, decreaseOrdersThatWillBeExecuted, renderExistingOrderWarning]);

  // TODO handle unaprproved order plugin (very unlikely case)
  const renderMain = useCallback(() => {
    if (isSwap) {
      return (
        <div className="Confirmation-box-main">
          <div>
            <Trans>Pay</Trans>&nbsp;{formatAmount(fromAmount, fromToken.decimals, 4, true)}{" "}
            <TokenWithIcon symbol={fromToken.symbol} displaySize={20} /> ($
            {formatAmount(fromUsdMin, USD_DECIMALS, 2, true)})
          </div>
          <div className="Confirmation-box-main-icon"></div>
          <div>
            <Trans>Receive</Trans>&nbsp;{formatAmount(toAmount, toToken.decimals, 4, true)}{" "}
            <TokenWithIcon symbol={toToken.symbol} displaySize={20} /> ($
            {formatAmount(toUsdMax, USD_DECIMALS, 2, true)})
          </div>
        </div>
      );
    }

    return (
      <div className="Confirmation-box-main">
        <span>
          <Trans>Pay</Trans>&nbsp;{formatAmount(fromAmount, fromToken.decimals, 4, true)}{" "}
          <TokenWithIcon symbol={fromToken.symbol} displaySize={20} /> ($
          {formatAmount(fromUsdMin, USD_DECIMALS, 2, true)})
        </span>
        <div className="Confirmation-box-main-icon"></div>
        <div>
          {isLong ? t`Long` : t`Short`}&nbsp;
          {formatAmount(toAmount, toToken.decimals, 4, true)} <TokenWithIcon symbol={toToken.symbol} displaySize={20} />{" "}
          (${formatAmount(toUsdMax, USD_DECIMALS, 2, true)})
        </div>
      </div>
    );
  }, [isSwap, fromAmount, fromToken, toToken, fromUsdMin, toUsdMax, isLong, toAmount]);

  const SWAP_ORDER_EXECUTION_GAS_FEE = getConstant(chainId, "SWAP_ORDER_EXECUTION_GAS_FEE");
  const INCREASE_ORDER_EXECUTION_GAS_FEE = getConstant(chainId, "INCREASE_ORDER_EXECUTION_GAS_FEE");
  const executionFee = isSwap ? SWAP_ORDER_EXECUTION_GAS_FEE : INCREASE_ORDER_EXECUTION_GAS_FEE;
  const executionFeeUsd = getUsd(executionFee, nativeTokenAddress, false, infoTokens);
  const currentExecutionFee = isMarketOrder ? minExecutionFee : executionFee;
  const currentExecutionFeeUsd = isMarketOrder ? minExecutionFeeUSD : executionFeeUsd;

  const renderAvailableLiquidity = useCallback(() => {
    let availableLiquidity;
    const riskThresholdBps = 5000n;
    let isLiquidityRisk;
    const token = isSwap || isLong ? toTokenInfo : shortCollateralToken;

    if (!token || !token.poolAmount || !token.availableAmount) {
      return null;
    }

    const riskLiquidity = bigMath.mulDiv(availableLiquidity, riskThresholdBps, BASIS_POINTS_DIVISOR_BIGINT);

    if (isSwap) {
      const poolWithoutBuffer = token.poolAmount - token.bufferAmount;
      availableLiquidity = token.availableAmount > poolWithoutBuffer ? poolWithoutBuffer : token.availableAmount;
      isLiquidityRisk = riskLiquidity < toAmount;
    } else {
      if (isShort) {
        availableLiquidity = token.availableAmount;

        let adjustedMaxGlobalShortSize;

        if (toTokenInfo.maxAvailableShort && toTokenInfo.maxAvailableShort > 0) {
          adjustedMaxGlobalShortSize = bigMath.mulDiv(
            toTokenInfo.maxAvailableShort,
            expandDecimals(1, token.decimals),
            expandDecimals(1, USD_DECIMALS)
          );
        }

        if (adjustedMaxGlobalShortSize && adjustedMaxGlobalShortSize < token.availableAmount) {
          availableLiquidity = adjustedMaxGlobalShortSize;
        }

        const sizeTokens = bigMath.mulDiv(toUsdMax, expandDecimals(1, token.decimals), token.minPrice);
        isLiquidityRisk = riskLiquidity < sizeTokens;
      } else {
        availableLiquidity = token.availableAmount;
        isLiquidityRisk = riskLiquidity < toAmount;
      }
    }

    if (!availableLiquidity) {
      return null;
    }

    return (
      <ExchangeInfoRow label={t`Available Liquidity`}>
        <Tooltip
          position="bottom-end"
          handleClassName={isLiquidityRisk ? "negative" : null}
          handle={
            <>
              {formatAmount(availableLiquidity, token.decimals, token.isStable ? 0 : 2, true)} {token.symbol}
            </>
          }
          renderContent={() =>
            isLiquidityRisk
              ? t`There may not be sufficient liquidity to execute your order when the price conditions are met`
              : t`The order will only execute if the price conditions are met and there is sufficient liquidity`
          }
        />
      </ExchangeInfoRow>
    );
  }, [toTokenInfo, shortCollateralToken, isShort, isLong, isSwap, toAmount, toUsdMax]);

  const currentExecutionFees = useMemo(
    () => ({
      fee: currentExecutionFee,
      feeUsd: currentExecutionFeeUsd,
    }),
    [currentExecutionFee, currentExecutionFeeUsd]
  );

  const renderMarginSection = useCallback(() => {
    const collateralToken = getToken(chainId, collateralTokenAddress);
    return (
      <>
        <div>
          {renderMain()}
          {renderCollateralSpreadWarning()}
          {renderFeeWarning()}
          {renderExistingOrderWarning()}
          {renderExistingTriggerErrors()}
          {renderExistingTriggerWarning()}
          {minExecutionFeeErrorMessage && <div className="Confirmation-box-warning">{minExecutionFeeErrorMessage}</div>}
          {hasPendingProfit && isMarketOrder && (
            <div className="PositionEditor-accept-profit-warning">
              <Checkbox isChecked={isProfitWarningAccepted} setIsChecked={setIsProfitWarningAccepted}>
                <span className="muted">
                  <Trans>Forfeit profit</Trans>
                </span>
              </Checkbox>
            </div>
          )}
          {orderOption === LIMIT && renderAvailableLiquidity()}
          <ExchangeInfoRow label={t`Leverage`}>
<<<<<<< HEAD
            {hasExistingPosition && toAmount && toAmount > 0 && (
              <div className="inline-block muted">
=======
            {hasExistingPosition && toAmount && toAmount.gt(0) && (
              <div className="muted inline-block">
>>>>>>> ab57b553
                {formatAmount(existingPosition?.leverage, 4, 2)}x
                <BsArrowRight className="transition-arrow inline-block" />
              </div>
            )}
            {toAmount && leverage && leverage > 0 && `${formatAmount(leverage, 4, 2)}x`}
            {!toAmount && leverage && leverage > 0 && `-`}
            {leverage !== undefined && leverage == 0n && `-`}
          </ExchangeInfoRow>
          {isMarketOrder && renderAllowedSlippage(setAllowedSlippage, savedSlippageAmount, allowedSlippage)}
          {showCollateralSpread && (
            <ExchangeInfoRow label={t`Collateral Spread`} isWarning={collateralSpreadInfo?.isHigh} isTop>
              {formatAmount(collateralSpreadInfo?.value * 100n, USD_DECIMALS, 2, true)}%
            </ExchangeInfoRow>
          )}
          {isMarketOrder && (
            <ExchangeInfoRow label={t`Entry Price`}>
<<<<<<< HEAD
              {hasExistingPosition && toAmount && toAmount > 0 && (
                <div className="inline-block muted">
=======
              {hasExistingPosition && toAmount && toAmount.gt(0) && (
                <div className="muted inline-block">
>>>>>>> ab57b553
                  ${formatAmount(existingPosition.averagePrice, USD_DECIMALS, existingPositionPriceDecimal, true)}
                  <BsArrowRight className="transition-arrow inline-block" />
                </div>
              )}
              {nextAveragePrice &&
                `$${formatAmount(nextAveragePrice, USD_DECIMALS, existingPositionPriceDecimal, true)}`}
              {!nextAveragePrice && `-`}
            </ExchangeInfoRow>
          )}
          {!isMarketOrder && (
            <ExchangeInfoRow label={t`Mark Price`} isTop={true}>
              ${formatAmount(entryMarkPrice, USD_DECIMALS, toTokenPriceDecimal, true)}
            </ExchangeInfoRow>
          )}
          {!isMarketOrder && (
            <ExchangeInfoRow label={t`Limit Price`}>
              ${formatAmount(triggerPriceUsd, USD_DECIMALS, toTokenPriceDecimal, true)}
            </ExchangeInfoRow>
          )}
          <ExchangeInfoRow label={t`Liq. Price`}>
<<<<<<< HEAD
            {hasExistingPosition && toAmount && toAmount > 0 && (
              <div className="inline-block muted">
=======
            {hasExistingPosition && toAmount && toAmount.gt(0) && (
              <div className="muted inline-block">
>>>>>>> ab57b553
                ${formatAmount(existingLiquidationPrice, USD_DECIMALS, existingPositionPriceDecimal, true)}
                <BsArrowRight className="transition-arrow inline-block" />
              </div>
            )}
            {toAmount &&
              displayLiquidationPrice &&
              `$${formatAmount(displayLiquidationPrice, USD_DECIMALS, toTokenPriceDecimal, true)}`}
            {!toAmount && displayLiquidationPrice && `-`}
            {!displayLiquidationPrice && `-`}
          </ExchangeInfoRow>
          <ExchangeInfoRow label={t`Collateral (${collateralToken.symbol})`} isTop>
            <Tooltip
              handle={`$${formatAmount(collateralAfterFees, USD_DECIMALS, 2, true)}`}
              position="top-end"
              renderContent={() => {
                return (
                  <>
                    <Trans>Your position's collateral after deducting fees:</Trans>
                    <br />
                    <br />
                    <StatsTooltipRow label={t`Pay Amount`} value={formatAmount(fromUsdMin, USD_DECIMALS, 2, true)} />
                    <StatsTooltipRow label={t`Fees`} value={formatAmount(feesUsd, USD_DECIMALS, 2, true)} />
                    <div className="Tooltip-divider" />
                    <StatsTooltipRow
                      label={t`Collateral`}
                      value={formatAmount(collateralAfterFees, USD_DECIMALS, 2, true)}
                    />
                  </>
                );
              }}
            />
          </ExchangeInfoRow>
          <ExchangeInfoRow label={t`Fees`}>
            <FeesTooltip
              fundingRate={fundingRate}
              executionFees={currentExecutionFees}
              positionFee={positionFee}
              swapFee={swapFees}
            />
          </ExchangeInfoRow>

          {decreaseOrdersThatWillBeExecuted.length > 0 && (
            <div className="PositionEditor-allow-higher-slippage">
              <Checkbox isChecked={isTriggerWarningAccepted} setIsChecked={setIsTriggerWarningAccepted}>
                <span className="muted text-sm">
                  <Trans>I am aware of the trigger orders</Trans>
                </span>
              </Checkbox>
            </div>
          )}
        </div>
      </>
    );
  }, [
    chainId,
    collateralTokenAddress,
    renderMain,
    renderCollateralSpreadWarning,
    renderFeeWarning,
    renderExistingOrderWarning,
    renderExistingTriggerErrors,
    renderExistingTriggerWarning,
    minExecutionFeeErrorMessage,
    hasPendingProfit,
    isMarketOrder,
    isProfitWarningAccepted,
    orderOption,
    renderAvailableLiquidity,
    hasExistingPosition,
    toAmount,
    existingPosition?.leverage,
    existingPosition?.averagePrice,
    leverage,
    savedSlippageAmount,
    showCollateralSpread,
    collateralSpreadInfo?.isHigh,
    collateralSpreadInfo?.value,
    existingPositionPriceDecimal,
    nextAveragePrice,
    entryMarkPrice,
    toTokenPriceDecimal,
    triggerPriceUsd,
    existingLiquidationPrice,
    displayLiquidationPrice,
    collateralAfterFees,
    fundingRate,
    currentExecutionFees,
    positionFee,
    swapFees,
    decreaseOrdersThatWillBeExecuted.length,
    isTriggerWarningAccepted,
    fromUsdMin,
    feesUsd,
    allowedSlippage,
  ]);

  const renderSwapSection = useCallback(() => {
    return (
      <div>
        {renderMain()}
        {renderFeeWarning()}
        {renderSwapSpreadWarning()}
        {showSwapSpread && (
          <ExchangeInfoRow label={t`Spread`} isWarning={spreadInfo?.isHigh}>
            {formatAmount(spreadInfo.value * 100n, USD_DECIMALS, 2, true)}%
          </ExchangeInfoRow>
        )}
        {orderOption === LIMIT && renderAvailableLiquidity()}
        {isMarketOrder && renderAllowedSlippage(setAllowedSlippage, savedSlippageAmount, allowedSlippage)}
        <ExchangeInfoRow label={t`Mark Price`} isTop>
          {getExchangeRateDisplay(getExchangeRate(fromTokenInfo, toTokenInfo), fromTokenInfo, toTokenInfo)}
        </ExchangeInfoRow>
        {!isMarketOrder && (
          <div className="Exchange-info-row">
            <div className="Exchange-info-label">
              <Trans>Limit Price</Trans>
            </div>
            <div className="align-right">{getExchangeRateDisplay(triggerRatio, fromTokenInfo, toTokenInfo)}</div>
          </div>
        )}

        {fromTokenUsd && (
          <div className="Exchange-info-row">
            <div className="Exchange-info-label">
              <Trans>{fromTokenInfo.symbol} Price</Trans>
            </div>
            <div className="align-right">{fromTokenUsd} USD</div>
          </div>
        )}
        {toTokenUsd && (
          <div className="Exchange-info-row">
            <div className="Exchange-info-label">
              <Trans>{toTokenInfo.symbol} Price</Trans>
            </div>
            <div className="align-right">{toTokenUsd} USD</div>
          </div>
        )}
        <ExchangeInfoRow label={t`Fees`} isTop>
          <FeesTooltip executionFees={!isMarketOrder && currentExecutionFees} swapFee={feesUsd} />
        </ExchangeInfoRow>

        <ExchangeInfoRow label={t`Min. Receive`} isTop>
          {formatAmount(minOut, toTokenInfo.decimals, 4, true)} {toTokenInfo.symbol}
        </ExchangeInfoRow>
      </div>
    );
  }, [
    renderMain,
    renderFeeWarning,
    renderSwapSpreadWarning,
    showSwapSpread,
    spreadInfo?.isHigh,
    spreadInfo?.value,
    orderOption,
    renderAvailableLiquidity,
    isMarketOrder,
    savedSlippageAmount,
    fromTokenInfo,
    toTokenInfo,
    triggerRatio,
    fromTokenUsd,
    toTokenUsd,
    currentExecutionFees,
    feesUsd,
    minOut,
    allowedSlippage,
  ]);
  const submitButtonRef = useRef(null);

  useKey("Enter", (event) => {
    event.stopPropagation();
    submitButtonRef.current.scrollIntoView({ behavior: "smooth", block: "end" });
    onConfirmationClick();
  });

  return (
    <div className="Confirmation-box">
      <Modal isVisible={true} setIsVisible={() => setIsConfirming(false)} label={title}>
        {isSwap && renderSwapSection()}
        {!isSwap && renderMarginSection()}
        <div className="Confirmation-box-row" ref={submitButtonRef}>
          <Button
            variant="primary-action"
            onClick={onConfirmationClick}
            className="mt-10 w-full"
            disabled={!isPrimaryEnabled()}
            type="submit"
          >
            {getPrimaryText()}
          </Button>
        </div>
      </Modal>
    </div>
  );
}<|MERGE_RESOLUTION|>--- conflicted
+++ resolved
@@ -671,13 +671,8 @@
           )}
           {orderOption === LIMIT && renderAvailableLiquidity()}
           <ExchangeInfoRow label={t`Leverage`}>
-<<<<<<< HEAD
             {hasExistingPosition && toAmount && toAmount > 0 && (
-              <div className="inline-block muted">
-=======
-            {hasExistingPosition && toAmount && toAmount.gt(0) && (
               <div className="muted inline-block">
->>>>>>> ab57b553
                 {formatAmount(existingPosition?.leverage, 4, 2)}x
                 <BsArrowRight className="transition-arrow inline-block" />
               </div>
@@ -694,13 +689,8 @@
           )}
           {isMarketOrder && (
             <ExchangeInfoRow label={t`Entry Price`}>
-<<<<<<< HEAD
               {hasExistingPosition && toAmount && toAmount > 0 && (
-                <div className="inline-block muted">
-=======
-              {hasExistingPosition && toAmount && toAmount.gt(0) && (
                 <div className="muted inline-block">
->>>>>>> ab57b553
                   ${formatAmount(existingPosition.averagePrice, USD_DECIMALS, existingPositionPriceDecimal, true)}
                   <BsArrowRight className="transition-arrow inline-block" />
                 </div>
@@ -721,13 +711,8 @@
             </ExchangeInfoRow>
           )}
           <ExchangeInfoRow label={t`Liq. Price`}>
-<<<<<<< HEAD
             {hasExistingPosition && toAmount && toAmount > 0 && (
-              <div className="inline-block muted">
-=======
-            {hasExistingPosition && toAmount && toAmount.gt(0) && (
               <div className="muted inline-block">
->>>>>>> ab57b553
                 ${formatAmount(existingLiquidationPrice, USD_DECIMALS, existingPositionPriceDecimal, true)}
                 <BsArrowRight className="transition-arrow inline-block" />
               </div>

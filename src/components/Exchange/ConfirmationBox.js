--- conflicted
+++ resolved
@@ -1,8 +1,5 @@
-<<<<<<< HEAD
-import React, { useCallback, useState, useMemo, useEffect } from "react";
-=======
-import React, { useCallback, useState, useMemo, useRef } from "react";
->>>>>>> 64f8638b
+import React, { useCallback, useState, useMemo, useRef, useEffect } from "react";
+import { useKey } from "react-use";
 import "./ConfirmationBox.css";
 import {
   USD_DECIMALS,
@@ -37,11 +34,7 @@
 import Button from "components/Button/Button";
 import FeesTooltip from "./FeesTooltip";
 import { getTokenInfo, getUsd } from "domain/tokens";
-<<<<<<< HEAD
 import SlippageInput from "components/SlippageInput/SlippageInput";
-=======
-import { useKey } from "react-use";
->>>>>>> 64f8638b
 
 const HIGH_SPREAD_THRESHOLD = expandDecimals(1, USD_DECIMALS).div(100); // 1%;
 
@@ -770,11 +763,8 @@
     renderCollateralSpreadWarning,
     collateralSpreadInfo,
     showCollateralSpread,
-<<<<<<< HEAD
     savedSlippageAmount,
-=======
     fundingRate,
->>>>>>> 64f8638b
   ]);
 
   const renderSwapSection = useCallback(() => {
@@ -856,6 +846,7 @@
     savedSlippageAmount,
   ]);
   const submitButtonRef = useRef(null);
+
   useKey("Enter", () => {
     submitButtonRef.current.scrollIntoView({ behavior: "smooth", block: "end" });
     onConfirmationClick();

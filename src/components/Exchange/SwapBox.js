--- conflicted
+++ resolved
@@ -83,11 +83,8 @@
 import swapImg from "../../img/swap.svg";
 
 import { useUserReferralCode } from "../../domain/referrals";
-<<<<<<< HEAD
 import NoLiquidityErrorModal from "./NoLiquidityErrorModal";
-=======
 import StatsTooltipRow from "../StatsTooltip/StatsTooltipRow";
->>>>>>> d0dd040b
 import { fetcher } from "../../lib/contracts/fetcher";
 import { callContract } from "../../lib/contracts/callContract";
 
@@ -797,24 +794,14 @@
     if (!fromTokenInfo || !fromTokenInfo.minPrice) {
       return [t`Incorrect network`];
     }
-<<<<<<< HEAD
-
     if (
       !savedShouldDisableValidationForTesting &&
-=======
-    if (
-      !savedShouldDisableOrderValidation &&
->>>>>>> d0dd040b
       fromTokenInfo &&
       fromTokenInfo.balance &&
       fromAmount &&
       fromAmount.gt(fromTokenInfo.balance)
     ) {
-<<<<<<< HEAD
       return [t`Insufficient ${fromTokenInfo.symbol} balance`];
-=======
-      return [`Insufficient ${fromTokenInfo.symbol} balance`];
->>>>>>> d0dd040b
     }
 
     const toTokenInfo = getTokenInfo(infoTokens, toTokenAddress);
@@ -826,7 +813,7 @@
 
       const currentRate = getExchangeRate(fromTokenInfo, toTokenInfo);
       if (currentRate && currentRate.lt(triggerRatio)) {
-        return [t`Price ${triggerRatioInverted ? "below" : "above"} Mark Price`];
+        return triggerRatioInverted ? [t`Price below Mark Price`] : [t`Price above Mark Price`];
       }
     }
 
@@ -887,21 +874,13 @@
 
     const fromTokenInfo = getTokenInfo(infoTokens, fromTokenAddress);
     if (
-<<<<<<< HEAD
       !savedShouldDisableValidationForTesting &&
-=======
-      !savedShouldDisableOrderValidation &&
->>>>>>> d0dd040b
       fromTokenInfo &&
       fromTokenInfo.balance &&
       fromAmount &&
       fromAmount.gt(fromTokenInfo.balance)
     ) {
-<<<<<<< HEAD
       return [t`Insufficient ${fromTokenInfo.symbol} balance`];
-=======
-      return [`Insufficient ${fromTokenInfo.symbol} balance`];
->>>>>>> d0dd040b
     }
 
     if (leverage && leverage.eq(0)) {

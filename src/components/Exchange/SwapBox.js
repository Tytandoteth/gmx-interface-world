import React, { useState, useEffect, useMemo, useCallback } from 'react'

import Tooltip from '../Tooltip/Tooltip'
import Modal from '../Modal/Modal'
import Slider, { SliderTooltip } from 'rc-slider'
import 'rc-slider/assets/index.css'

import cx from "classnames";
import useSWR from 'swr'
import { ethers } from 'ethers'

import { IoMdSwap } from 'react-icons/io'
import { BsArrowRight } from 'react-icons/bs'

import {
  helperToast,
	formatAmount,
	bigNumberify,
	USD_DECIMALS,
  USDG_DECIMALS,
	LONG,
	SHORT,
	SWAP,
	MARKET,
	SWAP_ORDER_OPTIONS,
	LEVERAGE_ORDER_OPTIONS,
	getPositionKey,
	getUsd,
	BASIS_POINTS_DIVISOR,
  MARGIN_FEE_BASIS_POINTS,
	PRECISION,
	USDG_ADDRESS,
	STOP,
	LIMIT,
	SWAP_OPTIONS,
	DUST_BNB,
  isTriggerRatioInverted,
	usePrevious,
	formatAmountFree,
	fetcher,
	parseValue,
	expandDecimals,
	shouldRaiseGasError,
	getTokenInfo,
	getLiquidationPrice,
	approveTokens,
	getLeverage,
  isSupportedChain,
  getExchangeRate,
  getExchangeRateDisplay,
  getNextToAmount,
  getNextFromAmount,
  getMostAbundantStableToken,
  useLocalStorageSerializeKey,
  calculatePositionDelta,
  replaceNativeTokenAddress,
  adjustForDecimals
} from '../../Helpers'
import { getConstant } from '../../Constants'
import * as Api from '../../Api'
import { getContract } from '../../Addresses'

import Checkbox from '../Checkbox/Checkbox'
import Tab from '../Tab/Tab'
import TokenSelector from './TokenSelector'
import ExchangeInfoRow from './ExchangeInfoRow'
import ConfirmationBox from './ConfirmationBox'
import OrdersToa from './OrdersToa'

import { getTokens, getWhitelistedTokens, getToken, getTokenBySymbol } from '../../data/Tokens'
import Token from '../../abis/Token.json'
import Router from '../../abis/Router.json'
import WETH from '../../abis/WETH.json'

import longImg from '../../img/long.svg'
import shortImg from '../../img/short.svg'
import swapImg from '../../img/swap.svg'

const SWAP_ICONS = {
  [LONG]: longImg,
  [SHORT]: shortImg,
  [SWAP]: swapImg
}
const { AddressZero } = ethers.constants

const leverageSliderHandle = props => {
  const { value, dragging, index, ...restProps } = props;
  return (
    <SliderTooltip
      prefixCls="rc-slider-tooltip"
      overlay={`${parseFloat(value).toFixed(2)}x`}
      visible={dragging}
      placement="top"
      key={index}
    >
      <Slider.Handle value={value} {...restProps} />
    </SliderTooltip>
  );
};

function getNextAveragePrice({ size, sizeDelta, hasProfit, delta, nextPrice, isLong }) {
  if (!size || !sizeDelta || !delta || !nextPrice) { return }
  const nextSize = size.add(sizeDelta)
  let divisor
  if (isLong) {
      divisor = hasProfit ? nextSize.add(delta) : nextSize.sub(delta);
  } else {
      divisor = hasProfit ? nextSize.sub(delta) : nextSize.add(delta);
  }
  if (!divisor || divisor.eq(0)) {
    return
  }
  const nextAveragePrice = nextPrice.mul(nextSize).div(divisor)
  return nextAveragePrice
}

export default function SwapBox(props) {
  const {
    infoTokens,
    active,
    library,
    account,
    fromTokenAddress,
    setFromTokenAddress,
    toTokenAddress,
    setToTokenAddress,
    swapOption,
    setSwapOption,
    positionsMap,
    pendingTxns,
    setPendingTxns,
    tokenSelection,
    setTokenSelection,
    setIsConfirming,
    isConfirming,
    isPendingConfirmation,
    setIsPendingConfirmation,
    flagOrdersEnabled,
    chainId,
    nativeTokenAddress,
    savedSlippageAmount,
    totalTokenWeights,
    usdgSupply,
    orders,
    savedIsPnlInLeverage,
    orderBookApproved,
    isWaitingForPluginApproval,
    approveOrderBook,
    setIsWaitingForPluginApproval,
    isPluginApproving
  } = props

  const [fromValue, setFromValue] = useState("")
  const [toValue, setToValue] = useState("")
  const [anchorOnFromAmount, setAnchorOnFromAmount] = useState(true)
  const [isApproving, setIsApproving] = useState(false)
  const [isWaitingForApproval, setIsWaitingForApproval] = useState(false)
  const [isSubmitting, setIsSubmitting] = useState(false)
  const [modalError, setModalError] = useState(false)

  const defaultCollateralSymbol = getConstant(chainId, "defaultCollateralSymbol")
  // TODO hack with useLocalStorageSerializeKey
  const [shortCollateralAddress, setShortCollateralAddress] = useLocalStorageSerializeKey(
    [chainId, "Short-Collateral-Address"],
    getTokenBySymbol(chainId, defaultCollateralSymbol).address
  )
  const isLong = swapOption === LONG
  const isShort = swapOption === SHORT
  const isSwap = swapOption === SWAP
  const [leverageOption, setLeverageOption] = useLocalStorageSerializeKey([chainId, "Exchange-swap-leverage-option"], "2")
	const [isLeverageSliderEnabled, setIsLeverageSliderEnabled] = useLocalStorageSerializeKey([chainId, "Exchange-swap-leverage-slider-enabled"], true)

	const hasLeverageOption = isLeverageSliderEnabled && !isNaN(parseFloat(leverageOption))

  const [ordersToaOpen, setOrdersToaOpen] = useState(false)

  let [orderOption, setOrderOption] = useLocalStorageSerializeKey([chainId, 'Order-option'], MARKET);
  if (!flagOrdersEnabled) {
    orderOption = MARKET;
  }

  const onOrderOptionChange = option => {
    setOrderOption(option);
  }

  const [sellValue, setSellValue] = useState('');

  const onSellChange = evt => {
    setSellValue(evt.target.value || '');
  }

  const isMarketOrder = orderOption === MARKET;
  const orderOptions = isSwap ? SWAP_ORDER_OPTIONS : LEVERAGE_ORDER_OPTIONS;

  const [triggerPriceValue, setTriggerPriceValue] = useState('');
  const triggerPriceUsd = isMarketOrder ? 0 : parseValue(triggerPriceValue, USD_DECIMALS);

  const onTriggerPriceChange = evt => {
    setTriggerPriceValue(evt.target.value || '');
  }

  const onTriggerRatioChange = evt => {
    setTriggerRatioValue(evt.target.value || '');
  }

  let positionKey
  if (isLong) {
    positionKey = getPositionKey(toTokenAddress, toTokenAddress, true, nativeTokenAddress)
  }
  if (isShort) {
    positionKey = getPositionKey(shortCollateralAddress, toTokenAddress, false, nativeTokenAddress)
  }

  const existingPosition = positionKey ? positionsMap[positionKey] : undefined
  const hasExistingPosition = existingPosition && existingPosition.size && existingPosition.size.gt(0)

  const whitelistedTokens = getWhitelistedTokens(chainId)
  const tokens = getTokens(chainId)
  const fromTokens = tokens
  const stableTokens = tokens.filter(token => token.isStable)
  const indexTokens = whitelistedTokens.filter(token => !token.isStable && !token.isWrapped)
  const toTokens = isSwap ? tokens : indexTokens

  const needOrderBookApproval = !isMarketOrder && !orderBookApproved
  const prevNeedOrderBookApproval = usePrevious(needOrderBookApproval)

  useEffect(() => {
    if (!needOrderBookApproval && prevNeedOrderBookApproval && isWaitingForPluginApproval) {
      setIsWaitingForPluginApproval(false)
      helperToast.success(<div>
        Orders enabled!
      </div>)
    }
  }, [needOrderBookApproval, prevNeedOrderBookApproval, setIsWaitingForPluginApproval, isWaitingForPluginApproval])

  const routerAddress = getContract(chainId, "Router")
  const tokenAllowanceAddress = fromTokenAddress === AddressZero ? nativeTokenAddress : fromTokenAddress
  const { data: tokenAllowance, mutate: updateTokenAllowance } = useSWR(active && [active, chainId, tokenAllowanceAddress, "allowance", account, routerAddress], {
    fetcher: fetcher(library, Token),
  })

  const fromToken = getToken(chainId, fromTokenAddress)
  const toToken = getToken(chainId, toTokenAddress)
  const shortCollateralToken = getTokenInfo(infoTokens, shortCollateralAddress)

  const fromTokenInfo = getTokenInfo(infoTokens, fromTokenAddress)
  const toTokenInfo = getTokenInfo(infoTokens, toTokenAddress)

  const fromBalance = fromTokenInfo ? fromTokenInfo.balance : bigNumberify(0)
  const toBalance = toTokenInfo ? toTokenInfo.balance : bigNumberify(0)

  const fromAmount = parseValue(fromValue, fromToken && fromToken.decimals)
  const toAmount = parseValue(toValue, toToken && toToken.decimals)

  const isPotentialWrap = (fromToken.isNative && toToken.isWrapped) || (fromToken.isWrapped && toToken.isNative)
  const isWrapOrUnwrap = isSwap && isPotentialWrap
  const needApproval = fromTokenAddress !== AddressZero && tokenAllowance && fromAmount && fromAmount.gt(tokenAllowance) && !isWrapOrUnwrap
  const prevFromTokenAddress = usePrevious(fromTokenAddress)
  const prevNeedApproval = usePrevious(needApproval)
	const prevToTokenAddress = usePrevious(toTokenAddress)

  const fromUsdMin = getUsd(fromAmount, fromTokenAddress, false, infoTokens)
  const toUsdMax = getUsd(toAmount, toTokenAddress, true, infoTokens, orderOption, triggerPriceUsd)

  const indexTokenAddress = toTokenAddress === AddressZero ? nativeTokenAddress : toTokenAddress
  const collateralTokenAddress = isLong ? indexTokenAddress : shortCollateralAddress;

  const [triggerRatioValue, setTriggerRatioValue] = useState('');

  const triggerRatioInverted = useMemo(() => {
    return isTriggerRatioInverted(fromTokenInfo, toTokenInfo)
  }, [toTokenInfo, fromTokenInfo])

  const triggerRatio = useMemo(() => {
    if (!triggerRatioValue) {
      return bigNumberify(0)
    }
    let ratio = parseValue(triggerRatioValue, USD_DECIMALS)
    if (ratio.eq(0)) {
      return bigNumberify(0)
    }
    if (triggerRatioInverted) {
      ratio = PRECISION.mul(PRECISION).div(ratio)
    }
    return ratio
  }, [triggerRatioValue, triggerRatioInverted])

  useEffect(() => {
    if (fromToken && fromTokenAddress === prevFromTokenAddress && !needApproval && prevNeedApproval && isWaitingForApproval) {
      setIsWaitingForApproval(false)
      helperToast.success(<div>
        {fromToken.symbol} approved!
      </div>)
    }
  }, [fromTokenAddress, prevFromTokenAddress, needApproval,
      prevNeedApproval, setIsWaitingForApproval, fromToken.symbol,
      isWaitingForApproval, fromToken])

  useEffect(() => {
    if (!toTokens.find(token => token.address === toTokenAddress)) {
      setToTokenAddress(toTokens[0].address)
    }
  }, [toTokens, toTokenAddress, setToTokenAddress])

  useEffect(() => {
    if (active) {
      function onBlock() {
        updateTokenAllowance(undefined, true)
      }
      library.on('block', onBlock)
      return () => {
        library.removeListener('block', onBlock)
      }
    }
  }, [active, library, updateTokenAllowance])

  useEffect(() => {
    if (swapOption !== SHORT) { return }
		if (toTokenAddress === prevToTokenAddress) { return }
    for (let i = 0; i < stableTokens.length; i++) {
      const stableToken = stableTokens[i]
      const key = getPositionKey(stableToken.address, toTokenAddress, false, nativeTokenAddress)
      const position = positionsMap[key]
      if (position && position.size && position.size.gt(0)) {
        setShortCollateralAddress(position.collateralToken.address)
        return
      }
    }
  }, [toTokenAddress, prevToTokenAddress, swapOption, positionsMap, stableTokens, nativeTokenAddress, shortCollateralAddress, setShortCollateralAddress])

  useEffect(() => {
    const updateSwapAmounts = () => {
      if (anchorOnFromAmount) {
        if (!fromAmount) {
          setToValue("")
          return
        }
        if (toToken) {
          const { amount: nextToAmount } = getNextToAmount(
            chainId,
            fromAmount,
            fromTokenAddress,
            toTokenAddress,
            infoTokens,
            undefined,
            !isMarketOrder && triggerRatio,
            usdgSupply,
            totalTokenWeights
          )

          const nextToValue = formatAmountFree(nextToAmount, toToken.decimals, toToken.decimals)
          setToValue(nextToValue)
        }
        return
      }

      if (!toAmount) {
        setFromValue("")
        return
      }
      if(fromToken) {
        const { amount: nextFromAmount } = getNextFromAmount(
          chainId,
          toAmount,
          fromTokenAddress,
          toTokenAddress,
          infoTokens,
          undefined,
          !isMarketOrder && triggerRatio,
          usdgSupply,
          totalTokenWeights
        )
        const nextFromValue = formatAmountFree(nextFromAmount, fromToken.decimals, fromToken.decimals)
        setFromValue(nextFromValue)
      }
    }

    const updateLeverageAmounts = () => {
      if (!hasLeverageOption) {
        return
      }
      if (anchorOnFromAmount) {
        if (!fromAmount) {
          setToValue("")
          return
        }

        const toTokenInfo = getTokenInfo(infoTokens, toTokenAddress)
        if (toTokenInfo && toTokenInfo.maxPrice && fromUsdMin && fromUsdMin.gt(0)) {
          const leverageMultiplier = parseInt(leverageOption * BASIS_POINTS_DIVISOR)
          const toTokenPriceUsd = (!isMarketOrder && triggerPriceUsd && triggerPriceUsd.gt(0)) ? triggerPriceUsd : toTokenInfo.maxPrice;

          const { feeBasisPoints } = getNextToAmount(chainId, fromAmount, collateralTokenAddress, indexTokenAddress, infoTokens, undefined, undefined, usdgSupply, totalTokenWeights)
          let fromUsdMinAfterFee = fromUsdMin
          if (feeBasisPoints) {
            fromUsdMinAfterFee = fromUsdMin.mul(BASIS_POINTS_DIVISOR - feeBasisPoints).div(BASIS_POINTS_DIVISOR)
          }

          const baseToUsd = fromUsdMinAfterFee.mul(leverageMultiplier).div(BASIS_POINTS_DIVISOR)
          fromUsdMinAfterFee = fromUsdMinAfterFee.sub(baseToUsd.mul(MARGIN_FEE_BASIS_POINTS).div(BASIS_POINTS_DIVISOR))
          const nextToUsd = fromUsdMinAfterFee.mul(leverageMultiplier).div(BASIS_POINTS_DIVISOR)
          const nextToAmount = nextToUsd.mul(expandDecimals(1, toToken.decimals)).div(toTokenPriceUsd)
          const nextToValue = formatAmountFree(nextToAmount, toToken.decimals, toToken.decimals)
          setToValue(nextToValue)
        }
        return
      }

      if (!toAmount) {
        setFromValue("")
        return
      }

      const fromTokenInfo = getTokenInfo(infoTokens, fromTokenAddress)
      if (fromTokenInfo && fromTokenInfo.minPrice && toUsdMax && toUsdMax.gt(0)) {
        const leverageMultiplier = parseInt(leverageOption * BASIS_POINTS_DIVISOR)
        const baseFromAmountUsd = toUsdMax.mul(BASIS_POINTS_DIVISOR).div(leverageMultiplier)
        let fees = toUsdMax.mul(MARGIN_FEE_BASIS_POINTS).div(BASIS_POINTS_DIVISOR)

        const { feeBasisPoints } = getNextToAmount(chainId, fromAmount, collateralTokenAddress, indexTokenAddress, infoTokens, undefined, undefined, usdgSupply, totalTokenWeights)
        if (feeBasisPoints) {
          const swapFees = baseFromAmountUsd.mul(feeBasisPoints).div(BASIS_POINTS_DIVISOR)
          fees = fees.add(swapFees)
        }

        const nextFromUsd = baseFromAmountUsd.add(fees)
        const nextFromAmount = nextFromUsd.mul(expandDecimals(1, fromToken.decimals)).div(fromTokenInfo.minPrice)
        const nextFromValue = formatAmountFree(nextFromAmount, fromToken.decimals, fromToken.decimals)
        setFromValue(nextFromValue)
      }
    }

    if (isSwap) {
      updateSwapAmounts()
    }

    if (isLong || isShort) {
      updateLeverageAmounts()
    }
  }, [anchorOnFromAmount, fromAmount, toAmount,
      fromToken, toToken, fromTokenAddress, toTokenAddress,
      infoTokens, isSwap, isLong, isShort, leverageOption, fromUsdMin, toUsdMax,
      isMarketOrder, triggerPriceUsd, triggerRatio, hasLeverageOption,
      usdgSupply, totalTokenWeights, chainId, collateralTokenAddress, indexTokenAddress])

  let entryMarkPrice
  let exitMarkPrice
  if (toTokenInfo) {
    entryMarkPrice = swapOption === LONG ? toTokenInfo.maxPrice : toTokenInfo.minPrice
    exitMarkPrice = swapOption === LONG ? toTokenInfo.minPrice : toTokenInfo.maxPrice
  }

  let leverage = bigNumberify(0)
	if (fromUsdMin && toUsdMax && fromUsdMin.gt(0)) {
		const fees = toUsdMax.mul(MARGIN_FEE_BASIS_POINTS).div(BASIS_POINTS_DIVISOR)
    if (fromUsdMin.sub(fees).gt(0)) {
  		leverage = toUsdMax.mul(BASIS_POINTS_DIVISOR).div(fromUsdMin.sub(fees))
    }
	}

  let nextAveragePrice = isMarketOrder ? entryMarkPrice : triggerPriceUsd
  if (hasExistingPosition) {
    let nextDelta, nextHasProfit

    if (isMarketOrder) {
      nextDelta = existingPosition.delta
      nextHasProfit = existingPosition.hasProfit
    } else {
      const data = calculatePositionDelta(triggerPriceUsd || bigNumberify(0), existingPosition)
      nextDelta = data.delta
      nextHasProfit = data.hasProfit
    }

    nextAveragePrice = getNextAveragePrice({
      size: existingPosition.size,
      sizeDelta: toUsdMax,
      hasProfit: nextHasProfit,
      delta: nextDelta,
      nextPrice: isMarketOrder ? entryMarkPrice : triggerPriceUsd,
			isLong
    })
  }

  const liquidationPrice = getLiquidationPrice({
    isLong,
    size: hasExistingPosition ? existingPosition.size : bigNumberify(0),
    collateral: hasExistingPosition ? existingPosition.collateral : bigNumberify(0),
    averagePrice: nextAveragePrice,
    entryFundingRate: hasExistingPosition ? existingPosition.entryFundingRate : bigNumberify(0),
    cumulativeFundingRate: hasExistingPosition ? existingPosition.cumulativeFundingRate : bigNumberify(0),
    sizeDelta: toUsdMax,
    collateralDelta: fromUsdMin,
    increaseCollateral: true,
    increaseSize: true
  })

  const existingLiquidationPrice = existingPosition ? getLiquidationPrice(existingPosition) : undefined
  let displayLiquidationPrice = liquidationPrice ? liquidationPrice : existingLiquidationPrice

  if (hasExistingPosition) {
    const collateralDelta = fromUsdMin ? fromUsdMin : bigNumberify(0)
    const sizeDelta = toUsdMax ? toUsdMax : bigNumberify(0)
    leverage = getLeverage({
      size: existingPosition.size,
      sizeDelta,
      collateral: existingPosition.collateral,
      collateralDelta,
      increaseCollateral: true,
      entryFundingRate: existingPosition.entryFundingRate,
      cumulativeFundingRate: existingPosition.cumulativeFundingRate,
      increaseSize: true,
      hasProfit: existingPosition.hasProfit,
      delta: existingPosition.delta,
      includeDelta: savedIsPnlInLeverage
    })
  } else if (hasLeverageOption) {
		leverage = bigNumberify(parseInt(leverageOption * BASIS_POINTS_DIVISOR))
	}

  const getSwapError = () => {
    if (fromTokenAddress === toTokenAddress) { return ["Select different tokens"] }

    if (!isMarketOrder) {
      if ((toToken.isStable || toToken.isUsdg) && (fromToken.isStable || fromToken.isUsdg)) {
        return ["Select different tokens"]
      }

      if (fromToken.isNative && toToken.isWrapped) {
        return ["Select different tokens"]
      }

      if (toToken.isNative && fromToken.isWrapped) {
        return ["Select different tokens"]
      }
    }

    if (!fromAmount || fromAmount.eq(0)) { return ["Enter an amount"] }
    if (!toAmount || toAmount.eq(0)) { return ["Enter an amount"] }

    const fromTokenInfo = getTokenInfo(infoTokens, fromTokenAddress)
    if (!fromTokenInfo || !fromTokenInfo.minPrice) {
      return ["Incorrect network"]
    }
    if (fromTokenInfo && fromTokenInfo.balance && fromAmount && fromAmount.gt(fromTokenInfo.balance)) {
      return [`Insufficient ${fromTokenInfo.symbol} balance`]
    }

    const toTokenInfo = getTokenInfo(infoTokens, toTokenAddress)

    if (!isMarketOrder) {
      if (!triggerRatioValue || triggerRatio.eq(0)) { return ["Enter a price"] }

      const currentRate = getExchangeRate(fromTokenInfo, toTokenInfo);
      if (currentRate && currentRate.lt(triggerRatio)) {
        return [`Price ${triggerRatioInverted ? "below": "above"} Mark Price`]
      }
    }

    if (!isWrapOrUnwrap && toToken && toTokenAddress !== USDG_ADDRESS && toTokenInfo &&
        toTokenInfo.availableAmount && toAmount.gt(toTokenInfo.availableAmount)) {
      return ["Insufficient liquidity"]
    }
    if (toAmount && toTokenInfo.bufferAmount && toTokenInfo.poolAmount && toTokenInfo.bufferAmount.gt(toTokenInfo.poolAmount.sub(toAmount))) {
      return ["Insufficient liquidity"]
    }

    if (fromUsdMin && fromTokenInfo.maxUsdgAmount && fromTokenInfo.maxUsdgAmount.gt(0) && fromTokenInfo.usdgAmount && fromTokenInfo.maxPrice) {
      const usdgFromAmount = adjustForDecimals(fromUsdMin, USD_DECIMALS, USDG_DECIMALS)
      const nextUsdgAmount = fromTokenInfo.usdgAmount.add(usdgFromAmount)

      if (nextUsdgAmount.gt(fromTokenInfo.maxUsdgAmount)) {
        return [`${fromTokenInfo.symbol} pool exceeded`]
      }
    }

    return [false]
  }

  const getLeverageError = useCallback(() => {
    if (!toAmount || toAmount.eq(0)) { return ["Enter an amount"] }

    let toTokenInfo = getTokenInfo(infoTokens, toTokenAddress)
    if (toTokenInfo && toTokenInfo.isStable) {
      return [`${swapOption === LONG ? "Longing" : "Shorting"} ${toTokenInfo.symbol} not supported`]
    }

    const fromTokenInfo = getTokenInfo(infoTokens, fromTokenAddress)
    if (fromTokenInfo && fromTokenInfo.balance && fromAmount && fromAmount.gt(fromTokenInfo.balance)) {
      return [`Insufficient ${fromTokenInfo.symbol} balance`]
    }

    if (leverage && leverage.eq(0)) { return ["Enter an amount"] }
    if (!isMarketOrder && (!triggerPriceValue || triggerPriceUsd.eq(0))) { return ["Enter a price"] }

    if (!hasExistingPosition && fromUsdMin && fromUsdMin.lt(expandDecimals(10, USD_DECIMALS))) {
      return ["Min order: 10 USD"]
    }

    if (leverage && leverage.lt(1.1 * BASIS_POINTS_DIVISOR)) {
      return ["Min leverage: 1.1x"]
    }

    if (leverage && leverage.gt(30.5 * BASIS_POINTS_DIVISOR)) {
      return ["Max leverage: 30.5x"]
    }

    if (!isMarketOrder && entryMarkPrice && triggerPriceUsd) {
      if (isLong && entryMarkPrice.lt(triggerPriceUsd)) { return ["Price above Mark Price"] }
      if (!isLong && entryMarkPrice.gt(triggerPriceUsd)) { return ["Price below Mark Price"] }
    }

    if (isLong) {
      let requiredAmount = toAmount
      if (fromTokenAddress !== toTokenAddress) {
        const { amount: swapAmount } = getNextToAmount(chainId, fromAmount, fromTokenAddress, toTokenAddress, infoTokens, undefined, undefined, usdgSupply, totalTokenWeights)
        requiredAmount = requiredAmount.add(swapAmount)

        if (toTokenInfo.poolAmount
          && toTokenInfo.bufferAmount
          && toTokenInfo.bufferAmount.gt(toTokenInfo.poolAmount.sub(swapAmount))
        ) {
          return ["Insufficient liquidity", true, "BUFFER"]
        }

        if (fromUsdMin && fromTokenInfo.maxUsdgAmount && fromTokenInfo.maxUsdgAmount.gt(0) && fromTokenInfo.minPrice && fromTokenInfo.usdgAmount) {
          const usdgFromAmount = adjustForDecimals(fromUsdMin, USD_DECIMALS, USDG_DECIMALS)
          const nextUsdgAmount = fromTokenInfo.usdgAmount.add(usdgFromAmount)
          if (nextUsdgAmount.gt(fromTokenInfo.maxUsdgAmount)) {
            return [`${fromTokenInfo.symbol} pool exceeded, try different token`, true, "MAX_USDG"]
          }
        }
      }
      if (toToken && toTokenAddress !== USDG_ADDRESS &&
          toTokenInfo.availableAmount && requiredAmount.gt(toTokenInfo.availableAmount)) {
        return ["Insufficient liquidity"]
      }
    }

    if (isShort) {
      let stableTokenAmount = bigNumberify(0)
      if (fromTokenAddress !== shortCollateralAddress && fromAmount && fromAmount.gt(0)) {
        const { amount: nextToAmount } = getNextToAmount(chainId, fromAmount, fromTokenAddress, shortCollateralAddress, infoTokens, undefined, undefined, usdgSupply, totalTokenWeights)
        stableTokenAmount = nextToAmount
        if (stableTokenAmount.gt(shortCollateralToken.availableAmount)) {
          return [`Insufficient liquidity`]
        }

        if (shortCollateralToken.bufferAmount && shortCollateralToken.poolAmount && shortCollateralToken.bufferAmount.gt(shortCollateralToken.poolAmount.sub(stableTokenAmount))) {
          // suggest swapping to collateralToken
          return ["Insufficient liquidity", true, "BUFFER"]
        }

        if (fromTokenInfo.maxUsdgAmount && fromTokenInfo.maxUsdgAmount.gt(0) && fromTokenInfo.minPrice && fromTokenInfo.usdgAmount) {
          const usdgFromAmount = adjustForDecimals(fromUsdMin, USD_DECIMALS, USDG_DECIMALS)
          const nextUsdgAmount = fromTokenInfo.usdgAmount.add(usdgFromAmount)
          if (nextUsdgAmount.gt(fromTokenInfo.maxUsdgAmount)) {
            return [`${fromTokenInfo.symbol} pool exceeded, try different token`, true, "MAX_USDG"]
          }
        }
      }
      if (!shortCollateralToken || !fromTokenInfo || !toTokenInfo || !toTokenInfo.maxPrice || !shortCollateralToken.availableAmount) {
        return ["Fetching token info..."]
      }

      const sizeUsd = toAmount.mul(toTokenInfo.maxPrice).div(expandDecimals(1, toTokenInfo.decimals))
      const sizeTokens = sizeUsd.mul(expandDecimals(1, shortCollateralToken.decimals)).div(shortCollateralToken.minPrice)

      stableTokenAmount = stableTokenAmount.add(sizeTokens)
      if (stableTokenAmount.gt(shortCollateralToken.availableAmount)) {
        return [`Insufficient liquidity`]
      }
    }

    return [false]
  }, [chainId, fromAmount, fromTokenAddress, fromUsdMin, hasExistingPosition,
    infoTokens, isLong, isMarketOrder, isShort, leverage, shortCollateralAddress,
    shortCollateralToken, swapOption, toAmount, toToken, toTokenAddress,
    totalTokenWeights, triggerPriceUsd, triggerPriceValue, usdgSupply, entryMarkPrice])

  const getToLabel = () => {
    if (isSwap) { return "Receive" }
    if (isLong) { return "Long" }
    return "Short"
  }

  const getError = () => {
    if (isSwap) {
      return getSwapError()
    }
    return getLeverageError()
  }

  const renderOrdersToa = useCallback(() => {
    if (!ordersToaOpen) {
      return null
    }

    return <OrdersToa
      setIsVisible={setOrdersToaOpen}
      approveOrderBook={approveOrderBook}
      isPluginApproving={isPluginApproving}
    />
  }, [ordersToaOpen, setOrdersToaOpen, isPluginApproving, approveOrderBook])

  const renderErrorModal = useCallback(() => {
    const inputCurrency = fromToken.address === AddressZero ? "ETH" : fromToken.address
    let outputCurrency
    if (isLong) {
      outputCurrency = toToken.address === AddressZero ? "ETH" : toToken.address
    } else {
      outputCurrency = shortCollateralToken.address
    }
    let uniswapUrl = `https://app.uniswap.org/#/swap?inputCurrency=${inputCurrency}&outputCurrency=${outputCurrency}`
    const label = modalError === "BUFFER" ? `${shortCollateralToken.symbol} Required` : `${fromToken.symbol} Capacity Reached`
    const swapTokenSymbol = isLong ? toToken.symbol : shortCollateralToken.symbol
    return (
      <Modal isVisible={!!modalError} setIsVisible={setModalError} label={label} className="Error-modal">
        You will need to select {swapTokenSymbol} as the "Pay" token to initiate this trade.<br/>
        <br/>
        <a href={uniswapUrl} target="_blank" rel="noreferrer">Buy {swapTokenSymbol} on Uniswap</a>
      </Modal>
    )
  }, [modalError, setModalError, fromToken.address, toToken.address, shortCollateralToken.address, isLong,
    shortCollateralToken.symbol, toToken.symbol, fromToken.symbol])

  const isPrimaryEnabled = () => {
    if (!active) { return true }
    const [error, modal] = getError()
    if (error && !modal) { return false }
    if (needOrderBookApproval && isWaitingForPluginApproval) { return false }
    if ((needApproval && isWaitingForApproval) || isApproving) { return false }
    if (isApproving) { return false }
    if (isSubmitting) { return false }

    return true
  }

  const getPrimaryText = () => {
    if (!active) { return "Connect Wallet" }
    if (!isSupportedChain(chainId)) { return "Incorrect Network" }
    const [error, modal] = getError()
    if (error && !modal) { return error }

    if (needApproval && isWaitingForApproval) { return "Waiting for Approval" }
    if (isApproving) { return `Approving ${fromToken.symbol}...` }
    if (needApproval) { return `Approve ${fromToken.symbol}` }

    if (needOrderBookApproval && isWaitingForPluginApproval) { return "Enabling Orders..." }
    if (isPluginApproving) { return "Enabling Orders..." }
    if (needOrderBookApproval) { return "Enable Orders" }

    if (!isMarketOrder) return `Create ${orderOption.charAt(0) + orderOption.substring(1).toLowerCase()} Order`;

    if (isSwap) {
      if (toUsdMax && toUsdMax.lt(fromUsdMin.mul(95).div(100))) {
        return "High Slippage, Swap Anyway"
      }
      if (toToken.isWrapped && fromToken.isNative) {
        return "Wrap"
      }
      if (toToken.isNative && fromToken.isWrapped) {
        return "Unwrap"
      }
      return "Swap"
    }

   if (isLong) {
			const indexTokenInfo = getTokenInfo(infoTokens, toTokenAddress)
			if (indexTokenInfo && indexTokenInfo.minPrice) {
	      const { amount: nextToAmount } = getNextToAmount(chainId, fromAmount, fromTokenAddress, indexTokenAddress, infoTokens, undefined, undefined, usdgSupply, totalTokenWeights)
				const nextToAmountUsd = nextToAmount.mul(indexTokenInfo.minPrice).div(expandDecimals(1, indexTokenInfo.decimals))
	      if (fromTokenAddress === USDG_ADDRESS && nextToAmountUsd.lt(fromUsdMin.mul(98).div(100))) {
	        return "High USDG Slippage, Long Anyway"
	      }
			}
      return `Long ${toToken.symbol}`
    }

    return `Short ${toToken.symbol}`;
  }

  const onSelectFromToken = (token) => {
    setFromTokenAddress(token.address)
    setIsWaitingForApproval(false)

    const updatedTokenSelection = JSON.parse(JSON.stringify(tokenSelection))
    updatedTokenSelection[swapOption] = {
      from: token.address,
      to: toTokenAddress
    }
    setTokenSelection(updatedTokenSelection)
  }

  const onSelectShortCollateralAddress = (token) => {
    setShortCollateralAddress(token.address)
  }

  const onSelectToToken = (token) => {
    setToTokenAddress(token.address)
    const updatedTokenSelection = JSON.parse(JSON.stringify(tokenSelection))
    updatedTokenSelection[swapOption] = {
      from: fromTokenAddress,
      to: token.address
    }
    setTokenSelection(updatedTokenSelection)
  }

  const onFromValueChange = (e) => {
    setAnchorOnFromAmount(true)
    setFromValue(e.target.value)
  }

  const onToValueChange = (e) => {
    setAnchorOnFromAmount(false)
    setToValue(e.target.value)
  }

  const switchTokens = () => {
    if (fromAmount && toAmount) {
      if (anchorOnFromAmount) {
        setToValue(formatAmountFree(fromAmount, fromToken.decimals, 8))
      } else {
        setFromValue(formatAmountFree(toAmount, toToken.decimals, 8))
      }
      setAnchorOnFromAmount(!anchorOnFromAmount)
    }
    setFromTokenAddress(toTokenAddress)
    setToTokenAddress(fromTokenAddress)
    setIsWaitingForApproval(false)

    const updatedTokenSelection = JSON.parse(JSON.stringify(tokenSelection))
    updatedTokenSelection[swapOption] = {
      from: toTokenAddress,
      to: fromTokenAddress
    }
    setTokenSelection(updatedTokenSelection)
  }

  const wrap = async () => {
    setIsSubmitting(true)

    const contract = new ethers.Contract(nativeTokenAddress, WETH.abi, library.getSigner())
    Api.callContract(chainId, contract, "deposit", {
      value: fromAmount,
      sentMsg: "Swap submitted!",
      successMsg: `Swapped ${formatAmount(fromAmount, fromToken.decimals, 4, true)} ${fromToken.symbol} for ${formatAmount(toAmount, toToken.decimals, 4, true)} ${toToken.symbol}`,
      failMsg: "Swap failed.",
      setPendingTxns
     })
    .then(async (res) => {
    })
    .finally(() => {
      setIsSubmitting(false)
    })
  }

  const unwrap = async () => {
    setIsSubmitting(true)

    const contract = new ethers.Contract(nativeTokenAddress, WETH.abi, library.getSigner())
    Api.callContract(chainId, contract, "withdraw", [fromAmount], {
      sentMsg: "Swap submitted!",
      failMsg: "Swap failed.",
      successMsg: `Swapped ${formatAmount(fromAmount, fromToken.decimals, 4, true)} ${fromToken.symbol} for ${formatAmount(toAmount, toToken.decimals, 4, true)} ${toToken.symbol}`,
      setPendingTxns
    })
    .then(async (res) => {
    })
    .finally(() => {
      setIsSubmitting(false)
    })
  }

  const swap = async () => {
    if (fromToken.isNative && toToken.isWrapped) {
      wrap()
      return
    }

    if (fromTokenAddress.isWrapped && toToken.isNative) {
      unwrap()
      return
    }

    setIsSubmitting(true)
    let path = [fromTokenAddress, toTokenAddress]
    if (anchorOnFromAmount) {
      const { path: multiPath } = getNextToAmount(chainId, fromAmount, fromTokenAddress, toTokenAddress, infoTokens, undefined, undefined, usdgSupply, totalTokenWeights)
      if (multiPath) { path = multiPath }
    } else {
      const { path: multiPath } = getNextFromAmount(chainId, toAmount, fromTokenAddress, toTokenAddress, infoTokens, undefined, undefined, usdgSupply, totalTokenWeights)
      if (multiPath) { path = multiPath }
    }

    let method;
    let contract;
    let value;
    let params;
    let minOut;
    if (shouldRaiseGasError(getTokenInfo(infoTokens, fromTokenAddress), fromAmount)) {
      setIsSubmitting(false)
      helperToast.error(`Leave at least ${formatAmount(DUST_BNB, 18, 3)} ${getConstant(chainId, "networkTokenSymbol")} for gas`)
      return
    }

    if (!isMarketOrder) {
      minOut = toAmount
      Api.createSwapOrder(chainId, library, path, fromAmount, minOut, triggerRatio, nativeTokenAddress, {
        sentMsg: "Swap Order submitted!",
        successMsg: "Swap Order created!",
        failMsg: "Swap Order creation failed",
        pendingTxns,
        setPendingTxns
      }).then(() => {
        setIsConfirming(false)
      }).finally(() => {
        setIsSubmitting(false)
        setIsPendingConfirmation(false)
      })
      return
    }

    path = replaceNativeTokenAddress(path, nativeTokenAddress)
    method = "swap"
    value = bigNumberify(0)
    if (toTokenAddress === AddressZero) {
      method = "swapTokensToETH"
    }

    minOut = toAmount.mul(BASIS_POINTS_DIVISOR - savedSlippageAmount).div(BASIS_POINTS_DIVISOR)
    params = [path, fromAmount, minOut, account]
    if (fromTokenAddress === AddressZero) {
      method = "swapETHToTokens"
      value = fromAmount
      params = [path, minOut, account]
    }
    contract = new ethers.Contract(routerAddress, Router.abi, library.getSigner())

    Api.callContract(chainId, contract, method, params, {
      value,
      sentMsg: `Swap ${!isMarketOrder ? ' order ' : ''} submitted!`,
      successMsg: `Swapped ${formatAmount(fromAmount, fromToken.decimals, 4, true)} ${fromToken.symbol} for ${formatAmount(toAmount, toToken.decimals, 4, true)} ${toToken.symbol}`,
      failMsg: "Swap failed.",
      setPendingTxns
    })
    .then(async () => {
      setIsConfirming(false)
    })
    .finally(() => {
      setIsSubmitting(false)
      setIsPendingConfirmation(false)
    })
  }

  const createIncreaseOrder = () => {
    let path = [fromTokenAddress];

    if (path[0] === USDG_ADDRESS) {
      if (isLong) {
        const stableToken = getMostAbundantStableToken(chainId, infoTokens)
        path.push(stableToken.address)
      } else {
        path.push(shortCollateralAddress)
      }
    }

    const minOut = 0
    const indexToken = getToken(chainId, indexTokenAddress)
    const successMsg = `
      Created limit order for ${indexToken.symbol} ${isLong ? "Long" : "Short"}: ${formatAmount(toUsdMax, USD_DECIMALS, 2)} USD
    `
    return Api.createIncreaseOrder(
      chainId,
      library,
      nativeTokenAddress,
      path,
      fromAmount,
      indexTokenAddress,
      minOut,
      toUsdMax,
      collateralTokenAddress,
      isLong,
      triggerPriceUsd,
      {
        pendingTxns,
        setPendingTxns,
        sentMsg: 'Limit order submitted!',
        successMsg,
        failMsg: "Limit order creation failed."
    }).then(() => {
      setIsConfirming(false)
    }).finally(() => {
      setIsSubmitting(false)
      setIsPendingConfirmation(false)
    })
  }

  const increasePosition = async () => {
    setIsSubmitting(true)
    const tokenAddress0 = fromTokenAddress === AddressZero ? nativeTokenAddress : fromTokenAddress
    const indexTokenAddress = toTokenAddress === AddressZero ? nativeTokenAddress : toTokenAddress
    let path = [indexTokenAddress] // assume long
    if (toTokenAddress !== fromTokenAddress) {
      path = [tokenAddress0, indexTokenAddress]
    }

    if (fromTokenAddress === AddressZero && toTokenAddress === nativeTokenAddress) {
      path = [nativeTokenAddress]
    }

    if (fromTokenAddress === nativeTokenAddress && toTokenAddress === AddressZero) {
      path = [nativeTokenAddress]
    }

    if (isShort) {
      path = [shortCollateralAddress]
      if (tokenAddress0 !== shortCollateralAddress) {
        path = [tokenAddress0, shortCollateralAddress]
      }
    }

    const refPrice = isLong ? toTokenInfo.maxPrice : toTokenInfo.minPrice
    const priceBasisPoints = isLong ? (BASIS_POINTS_DIVISOR + savedSlippageAmount) : (BASIS_POINTS_DIVISOR - savedSlippageAmount)
    const priceLimit = refPrice.mul(priceBasisPoints).div(BASIS_POINTS_DIVISOR)

    const boundedFromAmount = fromAmount ? fromAmount : bigNumberify(0)

    if (fromAmount && fromAmount.gt(0) && fromTokenAddress === USDG_ADDRESS && isLong) {
      const { amount: nextToAmount, path: multiPath } = getNextToAmount(chainId, fromAmount, fromTokenAddress, indexTokenAddress, infoTokens, undefined, undefined, usdgSupply, totalTokenWeights)
      if (nextToAmount.eq(0)) {
        helperToast.error("Insufficient liquidity")
        return
      }
      if (multiPath) {
        path = replaceNativeTokenAddress(multiPath)
      }
    }

    let params = [path, indexTokenAddress, boundedFromAmount, 0, toUsdMax, isLong, priceLimit]

    let method = "increasePosition"
    let value = bigNumberify(0)
    if (fromTokenAddress === AddressZero) {
      method = "increasePositionETH"
      value = boundedFromAmount
      params = [path, indexTokenAddress, 0, toUsdMax, isLong, priceLimit]
    }

    if (shouldRaiseGasError(getTokenInfo(infoTokens, fromTokenAddress), fromAmount)) {
      setIsSubmitting(false)
      helperToast.error(`Leave at least ${formatAmount(DUST_BNB, 18, 3)} ${getConstant(chainId, "networkTokenSymbol")} for gas`)
      return
    }

    const contract = new ethers.Contract(routerAddress, Router.abi, library.getSigner())
    const indexToken = getTokenInfo(infoTokens, indexTokenAddress)
    const tokenSymbol = indexToken.isWrapped ? getConstant(chainId, "networkTokenSymbol") : indexToken.symbol
    const successMsg = `Increased ${tokenSymbol} ${isLong ? "Long" : "Short"} by ${formatAmount(toUsdMax, USD_DECIMALS, 2)} USD`;

    Api.callContract(chainId, contract, method, params, {
      value,
      setPendingTxns,
      sentMsg: `${isLong ? "Long" : "Short"} submitted!`,
      failMsg: `${isLong ? "Long" : "Short"} failed.`,
      successMsg
    })
    .then(async () => {
      setIsConfirming(false)
    })
    .finally(() => {
      setIsSubmitting(false)
      setIsPendingConfirmation(false)
    })
  }

  const onSwapOptionChange = (opt) => {
    const updatedTokenSelection = JSON.parse(JSON.stringify(tokenSelection))
    updatedTokenSelection[swapOption] = {
      from: fromTokenAddress,
      to: toTokenAddress
    }
    setTokenSelection(updatedTokenSelection)
    setFromTokenAddress(tokenSelection[opt].from)
    setToTokenAddress(tokenSelection[opt].to)
    setSwapOption(opt)
    setAnchorOnFromAmount(true)
    setFromValue("")
    setToValue("")
    setTriggerPriceValue("")
    setTriggerRatioValue("")

    if (opt === SHORT && infoTokens) {
      const stableToken = getMostAbundantStableToken(chainId, infoTokens)
      setShortCollateralAddress(stableToken.address)
    }
  }

  const onConfirmationClick = () => {
    if (!active) {
      props.connectWallet()
      return
    }

    if (needOrderBookApproval) {
      approveOrderBook()
      return
    }

    setIsPendingConfirmation(true)

    if (isSwap) {
      swap()
      return
    }

    if (orderOption === LIMIT) {
      createIncreaseOrder();
      return;
    }

    increasePosition()
  }

  function approveFromToken() {
    approveTokens({
      setIsApproving,
      library,
      tokenAddress: fromToken.address,
      spender: routerAddress,
      chainId: chainId,
      onApproveSubmitted: () => {
        setIsWaitingForApproval(true)
      },
      infoTokens,
      getTokenInfo,
      pendingTxns,
      setPendingTxns
    })
  }

  const onClickPrimary = () => {
    if (!active) {
      props.connectWallet()
      return
    }

    if (needOrderBookApproval) {
      setOrdersToaOpen(true)
      return;
    }

    if (needApproval) {
      approveFromToken();
      return
    }

    const [, modal, errorCode] = getError()

    if (modal) {
      setModalError(errorCode)
      return
    }

    if (isSwap) {
      if (fromTokenAddress === AddressZero && toTokenAddress === nativeTokenAddress) {
        wrap()
        return
      }

      if (fromTokenAddress === nativeTokenAddress && toTokenAddress === AddressZero) {
        unwrap()
        return
      }
    }

    setIsConfirming(true);
  }

  const showFromAndToSection = orderOption !== STOP;
  const showSizeSection = orderOption === STOP;
  const showTriggerPriceSection = !isSwap && !isMarketOrder;
  const showTriggerRatioSection = isSwap && !isMarketOrder;

  let fees;
  let feesUsd;
  let feeBps
  if (isSwap) {
    if (fromAmount) {
      const { feeBasisPoints } = getNextToAmount(chainId, fromAmount, fromTokenAddress, toTokenAddress, infoTokens, undefined, undefined, usdgSupply, totalTokenWeights)
      if (feeBasisPoints !== undefined) {
        fees = fromAmount.mul(feeBasisPoints).div(BASIS_POINTS_DIVISOR)
        const feeTokenPrice = fromTokenInfo.address === USDG_ADDRESS ? expandDecimals(1, USD_DECIMALS) : fromTokenInfo.maxPrice
        feesUsd = fees.mul(feeTokenPrice).div(expandDecimals(1, fromTokenInfo.decimals))
      }
      feeBps = feeBasisPoints
    }
  } else if (toUsdMax) {
    feesUsd = toUsdMax.mul(MARGIN_FEE_BASIS_POINTS).div(BASIS_POINTS_DIVISOR);

    const { feeBasisPoints } = getNextToAmount(chainId, fromAmount, fromTokenAddress, collateralTokenAddress, infoTokens, undefined, undefined, usdgSupply, totalTokenWeights)
    if (feeBasisPoints) {
      const swapFees = fromUsdMin.mul(feeBasisPoints).div(BASIS_POINTS_DIVISOR)
      feesUsd = feesUsd.add(swapFees)
    }
    feeBps = feeBasisPoints
  }

	const leverageMarks = {
		2: "2x",
		5: "5x",
		10: "10x",
		15: "15x",
		20: "20x",
		25: "25x",
		30: "30x"
	}

  if (!fromToken || !toToken) {
    return null
  }

  let hasZeroBorrowFee = false
  let borrowFeeText
  if (isLong && toTokenInfo && toTokenInfo.fundingRate) {
    borrowFeeText = formatAmount(toTokenInfo.fundingRate, 4, 4) + "% / 1h"
    if (toTokenInfo.fundingRate.eq(0)) {
      hasZeroBorrowFee = true
    }
  }
  if (isShort && shortCollateralToken && shortCollateralToken.fundingRate) {
    borrowFeeText = formatAmount(shortCollateralToken.fundingRate, 4, 4) + "% / 1h"
    if (shortCollateralToken.fundingRate.eq(0)) {
      hasZeroBorrowFee = true
    }
  }

  return (
    <div className="Exchange-swap-box">
      <div className="Exchange-swap-wallet-box App-box">
        {active && <div className="Exchange-swap-account" >
        </div>}
      </div>
      <div className="Exchange-swap-box-inner App-box-highlight">
        <div>
          <Tab icons={SWAP_ICONS} options={SWAP_OPTIONS} option={swapOption} onChange={onSwapOptionChange} className="Exchange-swap-option-tabs" />
          {flagOrdersEnabled &&
            <Tab options={orderOptions} className="Exchange-swap-order-type-tabs" type="inline" option={orderOption} onChange={onOrderOptionChange} />
          }
        </div>
        {showFromAndToSection &&
          <React.Fragment>
            <div className="Exchange-swap-section">
              <div className="Exchange-swap-section-top">
                <div className="muted">
                  {fromUsdMin &&
                    <div className="Exchange-swap-usd">
                      Pay: {formatAmount(fromUsdMin, USD_DECIMALS, 2, true)} USD
                    </div>
                  }
                  {!fromUsdMin && "Pay"}
                </div>
                {fromBalance &&
                  <div className="muted align-right clickable" onClick={() => {setFromValue(formatAmountFree(fromBalance, fromToken.decimals, fromToken.decimals)); setAnchorOnFromAmount(true)}}>Balance: {formatAmount(fromBalance, fromToken.decimals, 4, true)}</div>
                }
              </div>
              <div className="Exchange-swap-section-bottom">
                <div className="Exchange-swap-input-container">
                  <input type="number" min="0" placeholder="0.0" className="Exchange-swap-input" value={fromValue} onChange={onFromValueChange} />
                  {fromValue !== formatAmountFree(fromBalance, fromToken.decimals, fromToken.decimals) &&
                    <div className="Exchange-swap-max" onClick={() => {setFromValue(formatAmountFree(fromBalance, fromToken.decimals, fromToken.decimals)); setAnchorOnFromAmount(true)}}>
                      MAX
                    </div>
                  }
                </div>
                <div>
                  <TokenSelector
                    label="From"
                    chainId={chainId}
                    tokenAddress={fromTokenAddress}
                    onSelectToken={onSelectFromToken}
                    tokens={fromTokens}
                    infoTokens={infoTokens}
                    showMintingCap={false}
                  />
                </div>
              </div>
            </div>
            <div className="Exchange-swap-ball-container">
              <div className="Exchange-swap-ball" onClick={switchTokens}>
                <IoMdSwap className="Exchange-swap-ball-icon" />
              </div>
            </div>
            <div className="Exchange-swap-section">
              <div className="Exchange-swap-section-top">
                <div className="muted">
                  {toUsdMax &&
                    <div className="Exchange-swap-usd">
                      {getToLabel()}: {formatAmount(toUsdMax, USD_DECIMALS, 2, true)} USD
                    </div>
                  }
                  {!toUsdMax && getToLabel()}
                </div>
                {toBalance && isSwap &&
                  <div className="muted align-right">Balance: {formatAmount(toBalance, toToken.decimals, 4, true)}</div>
                }
                {((isLong || isShort) && hasLeverageOption) &&
                  <div className="muted align-right">
										Leverage: {parseFloat(leverageOption).toFixed(2)}x
                  </div>
                }
              </div>
              <div className="Exchange-swap-section-bottom">
                <div>
                  <input type="number" min="0" placeholder="0.0" className="Exchange-swap-input" value={toValue} onChange={onToValueChange} />
                </div>
                <div>
                  <TokenSelector
                    label="To"
                    chainId={chainId}
                    tokenAddress={toTokenAddress}
                    onSelectToken={onSelectToToken}
                    tokens={toTokens}
                    infoTokens={infoTokens}
                  />
                </div>
              </div>
            </div>
          </React.Fragment>
        }
        {showSizeSection &&
          <div className="Exchange-swap-section">
            <div className="Exchange-swap-section-top">
              <div className="muted">
                Sell, USD
              </div>
              {existingPosition &&
                <div
                  className="muted align-right clickable"
                  onClick={() => {setSellValue(formatAmountFree(existingPosition.size, USD_DECIMALS, 2))}}
                >
                  Position: {formatAmount(existingPosition.size, USD_DECIMALS, 2, true)}
                </div>
              }
            </div>
            <div className="Exchange-swap-section-bottom">
              <div className="Exchange-swap-input-container">
                <input type="number" min="0" placeholder="0.0" className="Exchange-swap-input" value={sellValue} onChange={onSellChange} />
                {existingPosition && sellValue !== formatAmountFree(existingPosition.size, USD_DECIMALS, 2) &&
                  <div
                    className="Exchange-swap-max"
                    onClick={() => {setSellValue(formatAmountFree(existingPosition.size, USD_DECIMALS, 2))}}
                  >
                    MAX
                  </div>
                }
              </div>
              <div>
                <TokenSelector
                  label="To"
                  chainId={chainId}
                  tokenAddress={toTokenAddress}
                  onSelectToken={onSelectToToken}
                  tokens={toTokens}
                  infoTokens={infoTokens}
                />
              </div>
            </div>
          </div>
        }
        {showTriggerRatioSection &&
          <div className="Exchange-swap-section">
            <div className="Exchange-swap-section-top">
              <div className="muted">
                Price
              </div>
              {fromTokenInfo && toTokenInfo &&
                <div
                  className="muted align-right clickable"
                  onClick={() => {setTriggerRatioValue(formatAmountFree(getExchangeRate(fromTokenInfo, toTokenInfo, triggerRatioInverted), USD_DECIMALS, 10))}}
                >
                  {formatAmount(getExchangeRate(fromTokenInfo, toTokenInfo, triggerRatioInverted), USD_DECIMALS, 4)}
                </div>
              }
            </div>
            <div className="Exchange-swap-section-bottom">
              <div className="Exchange-swap-input-container">
                <input type="number" min="0" placeholder="0.0" className="Exchange-swap-input small" value={triggerRatioValue} onChange={onTriggerRatioChange} />
              </div>
              {(() => {
                if (!toTokenInfo) return;
                if (!fromTokenInfo) return;
                const [tokenA, tokenB] = triggerRatioInverted ? [toTokenInfo, fromTokenInfo] : [fromTokenInfo, toTokenInfo]
                return <div className="PositionEditor-token-symbol">
                  {tokenA.symbol}&nbsp;per&nbsp;{tokenB.symbol}
                </div>
              })()}
            </div>
          </div>
        }
        {showTriggerPriceSection &&
          <div className="Exchange-swap-section">
            <div className="Exchange-swap-section-top">
              <div className="muted">
                Price
              </div>
              <div
                className="muted align-right clickable"
                onClick={() => {setTriggerPriceValue(formatAmountFree(entryMarkPrice, USD_DECIMALS, 2))}}
              >
                Mark: {formatAmount(entryMarkPrice, USD_DECIMALS, 2, true)}
              </div>
            </div>
            <div className="Exchange-swap-section-bottom">
              <div className="Exchange-swap-input-container">
                <input type="number" min="0" placeholder="0.0" className="Exchange-swap-input" value={triggerPriceValue} onChange={onTriggerPriceChange} />
              </div>
              <div className="PositionEditor-token-symbol">
                USD
              </div>
            </div>
          </div>
        }
				{isSwap &&
					<div className="Exchange-swap-box-info">
	          <ExchangeInfoRow label="Fees">
							<div>
								{!fees && "-"}
								{fees &&
									<div>
                    {formatAmount(feeBps, 2, 2, false)}%&nbsp;
				            ({formatAmount(fees, fromToken.decimals, 4, true)} {fromToken.symbol}: ${formatAmount(feesUsd, USD_DECIMALS, 2, true)})
									</div>
								}
							</div>
	          </ExchangeInfoRow>
					</div>
				}
        {(isLong || isShort) &&
          <div className="Exchange-leverage-box">
						<div className="Exchange-leverage-slider-settings">
							<Checkbox isChecked={isLeverageSliderEnabled} setIsChecked={setIsLeverageSliderEnabled}>
								<span className="muted">Leverage slider</span>
							</Checkbox>
						</div>
						{isLeverageSliderEnabled && <div className={cx("Exchange-leverage-slider", "App-slider", { positive: isLong, negative: isShort })}>
							<Slider min={1.1} max={30.5} step={0.1} marks={leverageMarks} handle={leverageSliderHandle} onChange={(value) => setLeverageOption(value)} defaultValue={leverageOption} />
						</div>}
            {(isShort) &&
              <div className="Exchange-info-row">
                <div className="Exchange-info-label">Profits In</div>
                <div className="align-right">
                  <TokenSelector label="Profits In" chainId={chainId} tokenAddress={shortCollateralAddress} onSelectToken={onSelectShortCollateralAddress} tokens={stableTokens}/>
                </div>
              </div>
            }
            {(isLong) &&
              <div className="Exchange-info-row">
                <div className="Exchange-info-label">Profits In</div>
                <div className="align-right strong">
                  {toToken.symbol}
                </div>
              </div>
            }
            <div className="Exchange-info-row">
              <div className="Exchange-info-label">Leverage</div>
              <div className="align-right">
                {hasExistingPosition && toAmount && toAmount.gt(0) && <div className="inline-block muted">
                  {formatAmount(existingPosition.leverage, 4, 2)}x
                  <BsArrowRight className="transition-arrow" />
                </div>}
                {(toAmount && leverage && leverage.gt(0)) && `${formatAmount(leverage, 4, 2)}x`}
                {(!toAmount && leverage && leverage.gt(0)) && `-`}
                {(leverage && leverage.eq(0)) && `-`}
              </div>
            </div>
            <div className="Exchange-info-row">
              <div className="Exchange-info-label">Entry Price</div>
              <div className="align-right">
                {hasExistingPosition && toAmount && toAmount.gt(0) && <div className="inline-block muted">
                  ${formatAmount(existingPosition.averagePrice, USD_DECIMALS, 2, true)}
                  <BsArrowRight className="transition-arrow" />
                </div>}
                {nextAveragePrice && `$${formatAmount(nextAveragePrice, USD_DECIMALS, 2, true)}`}
                {!nextAveragePrice && `-`}
              </div>
            </div>
            <div className="Exchange-info-row">
              <div className="Exchange-info-label">Liq. Price</div>
              <div className="align-right">
                {hasExistingPosition && toAmount && toAmount.gt(0) && <div className="inline-block muted">
                  ${formatAmount(existingLiquidationPrice, USD_DECIMALS, 2, true)}
                  <BsArrowRight className="transition-arrow" />
                </div>}
                {toAmount && displayLiquidationPrice && `$${formatAmount(displayLiquidationPrice, USD_DECIMALS, 2, true)}`}
                {!toAmount && displayLiquidationPrice && `-`}
                {!displayLiquidationPrice && `-`}
              </div>
            </div>
            <ExchangeInfoRow label="Fees">
							<div>
								{!feesUsd && "-"}
								{feesUsd &&
                  <Tooltip
                    handle={`${formatAmount(MARGIN_FEE_BASIS_POINTS, 2, 2, false)}% (${formatAmount(feesUsd, USD_DECIMALS, 2, true)} USD)`}
                    position="right-bottom"
                    renderContent={() => "Fees are calculated based on your position size."}
                  />
                }
							</div>
            </ExchangeInfoRow>
          </div>
        }
        <div className="Exchange-swap-button-container">
          <button className="App-cta Exchange-swap-button" onClick={onClickPrimary} disabled={!isPrimaryEnabled()}>
            {getPrimaryText()}
          </button>
        </div>
      </div>
      {(isSwap) &&
        <div className="Exchange-swap-market-box App-box App-box-border">
          <div className="Exchange-swap-market-box-title">
            Swap
          </div>
          <div className="App-card-divider"></div>
          <div className="Exchange-info-row">
            <div className="Exchange-info-label">{fromToken.symbol} Price</div>
            <div className="align-right">{fromTokenInfo && formatAmount(fromTokenInfo.minPrice, USD_DECIMALS, 2, true)} USD</div>
          </div>
          <div className="Exchange-info-row">
            <div className="Exchange-info-label">{toToken.symbol} Price</div>
            <div className="align-right">{toTokenInfo && formatAmount(toTokenInfo.maxPrice, USD_DECIMALS, 2, true)} USD</div>
          </div>
          {!isMarketOrder &&
            <ExchangeInfoRow label="Price">
              {getExchangeRateDisplay(getExchangeRate(fromTokenInfo, toTokenInfo), fromToken, toToken)}
            </ExchangeInfoRow>
          }
        </div>
      }
      {(isLong || isShort) &&
        <div className="Exchange-swap-market-box App-box App-box-border">
          <div className="Exchange-swap-market-box-title">
            {isLong ? "Long" : "Short"}&nbsp;{toToken.symbol}
          </div>
          <div className="App-card-divider"></div>
          <div className="Exchange-info-row">
            <div className="Exchange-info-label">Entry Price</div>
            <div className="align-right">
              <Tooltip
                handle={`${formatAmount(entryMarkPrice, USD_DECIMALS, 2, true)} USD`}
                position="right-bottom"
                renderContent={() => {
                  return <>
                    The position will be opened at {formatAmount(entryMarkPrice, USD_DECIMALS, 2, true)} USD with a max slippage of {parseFloat(savedSlippageAmount / 100.0).toFixed(2)}%.<br/>
                    <br/>
                    The slippage amount can be configured by clicking on the "..." icon in the top right of the page after connecting your wallet.<br/>
                    <br/>
                    <a href="https://gmxio.gitbook.io/gmx/trading#opening-a-position" target="_blank" rel="noopener noreferrer">More Info</a>
                    }}>
                  </>
                }}
              />
            </div>
          </div>
          <div className="Exchange-info-row">
            <div className="Exchange-info-label">Exit Price</div>
            <div className="align-right">
              <Tooltip
                handle={`${formatAmount(exitMarkPrice, USD_DECIMALS, 2, true)} USD`}
                position="right-bottom"
                renderContent={() => {
                  return <>
                    If you have an existing position, the position will be closed at {formatAmount(entryMarkPrice, USD_DECIMALS, 2, true)} USD.<br/>
                    <br/>
                    This exit price will change with the price of the asset.
                    <br/>
                    <br/>
                    <a href="https://gmxio.gitbook.io/gmx/trading#opening-a-position" target="_blank" rel="noopener noreferrer">More Info</a>
                    }}>
                  </>
                }}
              />
            </div>
          </div>
          <div className="Exchange-info-row">
            <div className="Exchange-info-label">Borrow Fee</div>
            <div className="align-right">
<<<<<<< HEAD
              <Tooltip handle={borrowFeeText} position="right-bottom">
                {hasZeroBorrowFee && <div>
                  {isLong && "There are more shorts than longs, borrow fees for longing is currently zero"}
                  {isShort && "There are more longs than shorts, borrow fees for shorting is currently zero"}
                </div>}
                {!hasZeroBorrowFee && <div>
                  The borrow fee is calculated as (assets borrowed) / (total assets in pool) * 0.01% per hour.
                </div>}
                <br/>
                <a href="https://gmxio.gitbook.io/gmx/trading#opening-a-position" target="_blank" rel="noopener noreferrer">More Info</a>
              </Tooltip>
=======
              <Tooltip handle={borrowFeeText} position="right-bottom" renderContent={() => {
                return <>
                  The borrow fee is calculated as (assets borrowed) / (total assets in pool) * 0.01% per hour.<br/>
                  <br/>
                  <a href="https://gmxio.gitbook.io/gmx/trading#opening-a-position" target="_blank" rel="noopener noreferrer">More Info</a>
                </>
              }} />
>>>>>>> 7795cfed
            </div>
          </div>
        </div>
      }
      <div className="Exchange-swap-market-box App-box App-box-border">
        <div className="Exchange-swap-market-box-title">
          Trading Guide
        </div>
        <div className="App-card-divider"></div>
        <div className="Exchange-info-row">
          <div className="Exchange-info-label-button">
            <a href="https://gmxio.gitbook.io/gmx/trading" target="_blank" rel="noopener noreferrer">
              How to Trade
            </a>
          </div>
        </div>
        <div className="Exchange-info-row">
          <div className="Exchange-info-label-button">
            <a href="https://medium.com/@gmx.io/gmx-trading-competition-win-250-000-usd-in-prizes-1346504b96f6" target="_blank" rel="noopener noreferrer">
              How to Win $250,000 in Prizes
            </a>
          </div>
        </div>
      </div>
      {renderErrorModal()}
      {renderOrdersToa()}
      {isConfirming &&
        <ConfirmationBox
          orders={orders}
          isSwap={isSwap}
          isLong={isLong}
          isMarketOrder={isMarketOrder}
          orderOption={orderOption}
          isShort={isShort}
          fromToken={fromToken}
          fromTokenInfo={fromTokenInfo}
          toToken={toToken}
          toTokenInfo={toTokenInfo}
          toAmount={toAmount}
          fromAmount={fromAmount}
          feeBps={feeBps}
          onConfirmationClick={onConfirmationClick}
          setIsConfirming={setIsConfirming}
          hasExistingPosition={hasExistingPosition}
          shortCollateralAddress={shortCollateralAddress}
          shortCollateralToken={shortCollateralToken}
          leverage={leverage}
          existingPosition={existingPosition}
          existingLiquidationPrice={existingLiquidationPrice}
          displayLiquidationPrice={displayLiquidationPrice}
          nextAveragePrice={nextAveragePrice}
          triggerPriceUsd={triggerPriceUsd}
          triggerRatio={triggerRatio}
          fees={fees}
          feesUsd={feesUsd}
          isSubmitting={isSubmitting}
          isPendingConfirmation={isPendingConfirmation}
          fromUsdMin={fromUsdMin}
          toUsdMax={toUsdMax}
          collateralTokenAddress={collateralTokenAddress}
          infoTokens={infoTokens}
          chainId={chainId}
        />
      }
    </div>
  )
}<|MERGE_RESOLUTION|>--- conflicted
+++ resolved
@@ -1556,8 +1556,7 @@
                     The slippage amount can be configured by clicking on the "..." icon in the top right of the page after connecting your wallet.<br/>
                     <br/>
                     <a href="https://gmxio.gitbook.io/gmx/trading#opening-a-position" target="_blank" rel="noopener noreferrer">More Info</a>
-                    }}>
-                  </>
+                      </>
                 }}
               />
             </div>
@@ -1576,7 +1575,6 @@
                     <br/>
                     <br/>
                     <a href="https://gmxio.gitbook.io/gmx/trading#opening-a-position" target="_blank" rel="noopener noreferrer">More Info</a>
-                    }}>
                   </>
                 }}
               />
@@ -1585,27 +1583,21 @@
           <div className="Exchange-info-row">
             <div className="Exchange-info-label">Borrow Fee</div>
             <div className="align-right">
-<<<<<<< HEAD
-              <Tooltip handle={borrowFeeText} position="right-bottom">
-                {hasZeroBorrowFee && <div>
-                  {isLong && "There are more shorts than longs, borrow fees for longing is currently zero"}
-                  {isShort && "There are more longs than shorts, borrow fees for shorting is currently zero"}
-                </div>}
-                {!hasZeroBorrowFee && <div>
-                  The borrow fee is calculated as (assets borrowed) / (total assets in pool) * 0.01% per hour.
-                </div>}
-                <br/>
-                <a href="https://gmxio.gitbook.io/gmx/trading#opening-a-position" target="_blank" rel="noopener noreferrer">More Info</a>
-              </Tooltip>
-=======
               <Tooltip handle={borrowFeeText} position="right-bottom" renderContent={() => {
                 return <>
-                  The borrow fee is calculated as (assets borrowed) / (total assets in pool) * 0.01% per hour.<br/>
+                  {hasZeroBorrowFee && <div>
+                    {isLong && "There are more shorts than longs, borrow fees for longing is currently zero"}
+                    {isShort && "There are more longs than shorts, borrow fees for shorting is currently zero"}
+                  </div>}
+                  {!hasZeroBorrowFee && <div>
+                    The borrow fee is calculated as (assets borrowed) / (total assets in pool) * 0.01% per hour.
+                  </div>}
                   <br/>
                   <a href="https://gmxio.gitbook.io/gmx/trading#opening-a-position" target="_blank" rel="noopener noreferrer">More Info</a>
                 </>
-              }} />
->>>>>>> 7795cfed
+              }}>
+                {!hasZeroBorrowFee && null}
+              </Tooltip>
             </div>
           </div>
         </div>

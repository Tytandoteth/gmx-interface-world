import React, { useState, useEffect, useMemo } from "react";
import Tooltip from "../Tooltip/Tooltip";
import { Trans, t } from "@lingui/macro";
import Modal from "../Modal/Modal";
import Slider, { SliderTooltip } from "rc-slider";
import "rc-slider/assets/index.css";
import "./SwapBox.css";

import cx from "classnames";
import useSWR from "swr";
import { ethers } from "ethers";

import { IoMdSwap } from "react-icons/io";
import { BsArrowRight } from "react-icons/bs";

import {
  helperToast,
  formatAmount,
  bigNumberify,
  ARBITRUM,
  AVALANCHE,
  USD_DECIMALS,
  USDG_DECIMALS,
  LONG,
  SHORT,
  SWAP,
  MARKET,
  SWAP_ORDER_OPTIONS,
  LEVERAGE_ORDER_OPTIONS,
  DEFAULT_HIGHER_SLIPPAGE_AMOUNT,
  getPositionKey,
  getUsd,
  BASIS_POINTS_DIVISOR,
  MARGIN_FEE_BASIS_POINTS,
  PRECISION,
  USDG_ADDRESS,
  STOP,
  LIMIT,
  SWAP_OPTIONS,
  DUST_BNB,
  isTriggerRatioInverted,
  usePrevious,
  formatAmountFree,
  fetcher,
  parseValue,
  expandDecimals,
  shouldRaiseGasError,
  getTokenInfo,
  getLiquidationPrice,
  approveTokens,
  getLeverage,
  isSupportedChain,
  getExchangeRate,
  getExchangeRateDisplay,
  getNextToAmount,
  getNextFromAmount,
  getMostAbundantStableToken,
  useLocalStorageSerializeKey,
  useLocalStorageByChainId,
  calculatePositionDelta,
  replaceNativeTokenAddress,
  adjustForDecimals,
} from "../../Helpers";
import { getConstant } from "../../Constants";
import * as Api from "../../Api";
import { getContract } from "../../Addresses";

import Checkbox from "../Checkbox/Checkbox";
import Tab from "../Tab/Tab";
import TokenSelector from "./TokenSelector";
import ExchangeInfoRow from "./ExchangeInfoRow";
import ConfirmationBox from "./ConfirmationBox";
import OrdersToa from "./OrdersToa";

import { getTokens, getWhitelistedTokens, getToken, getTokenBySymbol } from "../../data/Tokens";
import PositionRouter from "../../abis/PositionRouter.json";
import Router from "../../abis/Router.json";
import Token from "../../abis/Token.json";
import WETH from "../../abis/WETH.json";

import longImg from "../../img/long.svg";
import shortImg from "../../img/short.svg";
import swapImg from "../../img/swap.svg";
import { useUserReferralCode } from "../../Api/referrals";

const SWAP_ICONS = {
  [LONG]: longImg,
  [SHORT]: shortImg,
  [SWAP]: swapImg,
};
const { AddressZero } = ethers.constants;

const leverageSliderHandle = (props) => {
  const { value, dragging, index, ...restProps } = props;
  return (
    <SliderTooltip
      prefixCls="rc-slider-tooltip"
      overlay={`${parseFloat(value).toFixed(2)}x`}
      visible={dragging}
      placement="top"
      key={index}
    >
      <Slider.Handle value={value} {...restProps} />
    </SliderTooltip>
  );
};

function getNextAveragePrice({ size, sizeDelta, hasProfit, delta, nextPrice, isLong }) {
  if (!size || !sizeDelta || !delta || !nextPrice) {
    return;
  }
  const nextSize = size.add(sizeDelta);
  let divisor;
  if (isLong) {
    divisor = hasProfit ? nextSize.add(delta) : nextSize.sub(delta);
  } else {
    divisor = hasProfit ? nextSize.sub(delta) : nextSize.add(delta);
  }
  if (!divisor || divisor.eq(0)) {
    return;
  }
  const nextAveragePrice = nextPrice.mul(nextSize).div(divisor);
  return nextAveragePrice;
}

export default function SwapBox(props) {
  const {
    pendingPositions,
    setPendingPositions,
    infoTokens,
    active,
    library,
    account,
    fromTokenAddress,
    setFromTokenAddress,
    toTokenAddress,
    setToTokenAddress,
    swapOption,
    setSwapOption,
    positionsMap,
    pendingTxns,
    setPendingTxns,
    tokenSelection,
    setTokenSelection,
    setIsConfirming,
    isConfirming,
    isPendingConfirmation,
    setIsPendingConfirmation,
    flagOrdersEnabled,
    chainId,
    nativeTokenAddress,
    savedSlippageAmount,
    totalTokenWeights,
    usdgSupply,
    orders,
    savedIsPnlInLeverage,
    orderBookApproved,
    positionRouterApproved,
    isWaitingForPluginApproval,
    approveOrderBook,
    approvePositionRouter,
    setIsWaitingForPluginApproval,
    isWaitingForPositionRouterApproval,
    setIsWaitingForPositionRouterApproval,
    isPluginApproving,
    isPositionRouterApproving,
    savedShouldDisableOrderValidation,
    minExecutionFee,
    minExecutionFeeUSD,
    minExecutionFeeErrorMessage,
  } = props;

  const [fromValue, setFromValue] = useState("");
  const [toValue, setToValue] = useState("");
  const [anchorOnFromAmount, setAnchorOnFromAmount] = useState(true);
  const [isApproving, setIsApproving] = useState(false);
  const [isWaitingForApproval, setIsWaitingForApproval] = useState(false);
  const [isSubmitting, setIsSubmitting] = useState(false);
  const [modalError, setModalError] = useState(false);
  const [isHigherSlippageAllowed, setIsHigherSlippageAllowed] = useState(false);
  const { attachedOnChain, userReferralCode } = useUserReferralCode(library, chainId, account);

  let allowedSlippage = savedSlippageAmount;
  if (isHigherSlippageAllowed) {
    allowedSlippage = DEFAULT_HIGHER_SLIPPAGE_AMOUNT;
  }

  const defaultCollateralSymbol = getConstant(chainId, "defaultCollateralSymbol");
  // TODO hack with useLocalStorageSerializeKey
  const [shortCollateralAddress, setShortCollateralAddress] = useLocalStorageByChainId(
    chainId,
    "Short-Collateral-Address",
    getTokenBySymbol(chainId, defaultCollateralSymbol).address
  );
  const isLong = swapOption === LONG;
  const isShort = swapOption === SHORT;
  const isSwap = swapOption === SWAP;

  const getLeaderboardLink = () => {
    if (chainId === ARBITRUM) {
      return "https://www.gmx.house/arbitrum/leaderboard";
    }
    if (chainId === AVALANCHE) {
      return "https://www.gmx.house/avalanche/leaderboard";
    }
    return "https://www.gmx.house";
  };

  function getTokenLabel() {
    switch (true) {
      case isLong:
        return t`Long`;
      case isShort:
        return t`Short`;
      case isSwap:
        return t`Receive`;
      default:
        return "";
    }
  }
  const [leverageOption, setLeverageOption] = useLocalStorageSerializeKey(
    [chainId, "Exchange-swap-leverage-option"],
    "2"
  );
  const [isLeverageSliderEnabled, setIsLeverageSliderEnabled] = useLocalStorageSerializeKey(
    [chainId, "Exchange-swap-leverage-slider-enabled"],
    true
  );

  const hasLeverageOption = isLeverageSliderEnabled && !isNaN(parseFloat(leverageOption));

  const [ordersToaOpen, setOrdersToaOpen] = useState(false);

  let [orderOption, setOrderOption] = useLocalStorageSerializeKey([chainId, "Order-option"], MARKET);
  if (!flagOrdersEnabled) {
    orderOption = MARKET;
  }

  const onOrderOptionChange = (option) => {
    setOrderOption(option);
  };

  const isMarketOrder = orderOption === MARKET;
  const orderOptions = isSwap ? SWAP_ORDER_OPTIONS : LEVERAGE_ORDER_OPTIONS;
  const orderOptionLabels = { [STOP]: "Trigger" };

  const [triggerPriceValue, setTriggerPriceValue] = useState("");
  const triggerPriceUsd = isMarketOrder ? 0 : parseValue(triggerPriceValue, USD_DECIMALS);

  const onTriggerPriceChange = (evt) => {
    setTriggerPriceValue(evt.target.value || "");
  };

  const onTriggerRatioChange = (evt) => {
    setTriggerRatioValue(evt.target.value || "");
  };

  let positionKey;
  if (isLong) {
    positionKey = getPositionKey(account, toTokenAddress, toTokenAddress, true, nativeTokenAddress);
  }
  if (isShort) {
    positionKey = getPositionKey(account, shortCollateralAddress, toTokenAddress, false, nativeTokenAddress);
  }

  const existingPosition = positionKey ? positionsMap[positionKey] : undefined;
  const hasExistingPosition = existingPosition && existingPosition.size && existingPosition.size.gt(0);

  const whitelistedTokens = getWhitelistedTokens(chainId);
  const tokens = getTokens(chainId);
  const fromTokens = tokens;
  const stableTokens = tokens.filter((token) => token.isStable);
  const indexTokens = whitelistedTokens.filter((token) => !token.isStable && !token.isWrapped);
  const shortableTokens = indexTokens.filter((token) => token.isShortable);

  let toTokens = tokens;
  if (isLong) {
    toTokens = indexTokens;
  }
  if (isShort) {
    toTokens = shortableTokens;
  }

  const needOrderBookApproval = !isMarketOrder && !orderBookApproved;
  const prevNeedOrderBookApproval = usePrevious(needOrderBookApproval);

  const needPositionRouterApproval = (isLong || isShort) && isMarketOrder && !positionRouterApproved;
  const prevNeedPositionRouterApproval = usePrevious(needPositionRouterApproval);

  useEffect(() => {
    if (!needOrderBookApproval && prevNeedOrderBookApproval && isWaitingForPluginApproval) {
      setIsWaitingForPluginApproval(false);
      helperToast.success(<div>Orders enabled!</div>);
    }
  }, [needOrderBookApproval, prevNeedOrderBookApproval, setIsWaitingForPluginApproval, isWaitingForPluginApproval]);

  useEffect(() => {
    if (!needPositionRouterApproval && prevNeedPositionRouterApproval && isWaitingForPositionRouterApproval) {
      setIsWaitingForPositionRouterApproval(false);
      helperToast.success(<div>Leverage enabled!</div>);
    }
  }, [
    needPositionRouterApproval,
    prevNeedPositionRouterApproval,
    setIsWaitingForPositionRouterApproval,
    isWaitingForPositionRouterApproval,
  ]);

  useEffect(() => {
    if (!needOrderBookApproval && prevNeedOrderBookApproval && isWaitingForPluginApproval) {
      setIsWaitingForPluginApproval(false);
      helperToast.success(<div>Orders enabled!</div>);
    }
  }, [needOrderBookApproval, prevNeedOrderBookApproval, setIsWaitingForPluginApproval, isWaitingForPluginApproval]);

  const routerAddress = getContract(chainId, "Router");
  const tokenAllowanceAddress = fromTokenAddress === AddressZero ? nativeTokenAddress : fromTokenAddress;
  const { data: tokenAllowance } = useSWR(
    active && [active, chainId, tokenAllowanceAddress, "allowance", account, routerAddress],
    {
      fetcher: fetcher(library, Token),
    }
  );

  const { data: hasOutdatedUi } = Api.useHasOutdatedUi();

  const fromToken = getToken(chainId, fromTokenAddress);
  const toToken = getToken(chainId, toTokenAddress);
  const shortCollateralToken = getTokenInfo(infoTokens, shortCollateralAddress);

  const fromTokenInfo = getTokenInfo(infoTokens, fromTokenAddress);
  const toTokenInfo = getTokenInfo(infoTokens, toTokenAddress);

  const renderAvailableLongLiquidity = () => {
    if (!isLong) {
      return null;
    }

    return (
      <div className="Exchange-info-row">
        <div className="Exchange-info-label">
          <Trans>Available Liquidity</Trans>
        </div>
        <div className="align-right">
          <Tooltip
            handle={`${formatAmount(toTokenInfo.maxAvailableLong, USD_DECIMALS, 2, true)}`}
            position="right-bottom"
            renderContent={() => {
              return (
                <>
                  Max {toTokenInfo.symbol} long capacity: $
                  {formatAmount(toTokenInfo.maxLongCapacity, USD_DECIMALS, 2, true)}
                  <br />
                  <br />
                  Current {toTokenInfo.symbol} longs: ${formatAmount(toTokenInfo.guaranteedUsd, USD_DECIMALS, 2, true)}
                  <br />
                </>
              );
            }}
          ></Tooltip>
        </div>
      </div>
    );
  };

  const fromBalance = fromTokenInfo ? fromTokenInfo.balance : bigNumberify(0);
  const toBalance = toTokenInfo ? toTokenInfo.balance : bigNumberify(0);

  const fromAmount = parseValue(fromValue, fromToken && fromToken.decimals);
  const toAmount = parseValue(toValue, toToken && toToken.decimals);

  const isPotentialWrap = (fromToken.isNative && toToken.isWrapped) || (fromToken.isWrapped && toToken.isNative);
  const isWrapOrUnwrap = isSwap && isPotentialWrap;
  const needApproval =
    fromTokenAddress !== AddressZero &&
    tokenAllowance &&
    fromAmount &&
    fromAmount.gt(tokenAllowance) &&
    !isWrapOrUnwrap;
  const prevFromTokenAddress = usePrevious(fromTokenAddress);
  const prevNeedApproval = usePrevious(needApproval);
  const prevToTokenAddress = usePrevious(toTokenAddress);

  const fromUsdMin = getUsd(fromAmount, fromTokenAddress, false, infoTokens);
  const toUsdMax = getUsd(toAmount, toTokenAddress, true, infoTokens, orderOption, triggerPriceUsd);

  const indexTokenAddress = toTokenAddress === AddressZero ? nativeTokenAddress : toTokenAddress;
  const collateralTokenAddress = isLong ? indexTokenAddress : shortCollateralAddress;
  const collateralToken = getToken(chainId, collateralTokenAddress);

  const [triggerRatioValue, setTriggerRatioValue] = useState("");

  const triggerRatioInverted = useMemo(() => {
    return isTriggerRatioInverted(fromTokenInfo, toTokenInfo);
  }, [toTokenInfo, fromTokenInfo]);

  const maxToTokenOut = useMemo(() => {
    const value = toTokenInfo.availableAmount?.gt(toTokenInfo.poolAmount?.sub(toTokenInfo.bufferAmount))
      ? toTokenInfo.poolAmount?.sub(toTokenInfo.bufferAmount)
      : toTokenInfo.availableAmount;

    if (!value) {
      return bigNumberify(0);
    }

    return value.gt(0) ? value : bigNumberify(0);
  }, [toTokenInfo]);

  const maxToTokenOutUSD = useMemo(() => {
    return getUsd(maxToTokenOut, toTokenAddress, false, infoTokens);
  }, [maxToTokenOut, toTokenAddress, infoTokens]);

  const maxFromTokenInUSD = useMemo(() => {
    const value = fromTokenInfo.maxUsdgAmount
      ?.sub(fromTokenInfo.usdgAmount)
      .mul(expandDecimals(1, USD_DECIMALS))
      .div(expandDecimals(1, USDG_DECIMALS));

    if (!value) {
      return bigNumberify(0);
    }

    return value.gt(0) ? value : bigNumberify(0);
  }, [fromTokenInfo]);

  const maxFromTokenIn = useMemo(() => {
    if (!fromTokenInfo.maxPrice) {
      return bigNumberify(0);
    }
    return maxFromTokenInUSD?.mul(expandDecimals(1, fromTokenInfo.decimals)).div(fromTokenInfo.maxPrice).toString();
  }, [maxFromTokenInUSD, fromTokenInfo]);

  let maxSwapAmountUsd = bigNumberify(0);

  if (maxToTokenOutUSD && maxFromTokenInUSD) {
    maxSwapAmountUsd = maxToTokenOutUSD.lt(maxFromTokenInUSD) ? maxToTokenOutUSD : maxFromTokenInUSD;
  }

  const triggerRatio = useMemo(() => {
    if (!triggerRatioValue) {
      return bigNumberify(0);
    }
    let ratio = parseValue(triggerRatioValue, USD_DECIMALS);
    if (ratio.eq(0)) {
      return bigNumberify(0);
    }
    if (triggerRatioInverted) {
      ratio = PRECISION.mul(PRECISION).div(ratio);
    }
    return ratio;
  }, [triggerRatioValue, triggerRatioInverted]);

  useEffect(() => {
    if (
      fromToken &&
      fromTokenAddress === prevFromTokenAddress &&
      !needApproval &&
      prevNeedApproval &&
      isWaitingForApproval
    ) {
      setIsWaitingForApproval(false);
      helperToast.success(<div>{fromToken.symbol} approved!</div>);
    }
  }, [
    fromTokenAddress,
    prevFromTokenAddress,
    needApproval,
    prevNeedApproval,
    setIsWaitingForApproval,
    fromToken.symbol,
    isWaitingForApproval,
    fromToken,
  ]);

  useEffect(() => {
    if (!toTokens.find((token) => token.address === toTokenAddress)) {
      setToTokenAddress(swapOption, toTokens[0].address);
    }
  }, [swapOption, toTokens, toTokenAddress, setToTokenAddress]);

  useEffect(() => {
    if (swapOption !== SHORT) {
      return;
    }
    if (toTokenAddress === prevToTokenAddress) {
      return;
    }
    for (let i = 0; i < stableTokens.length; i++) {
      const stableToken = stableTokens[i];
      const key = getPositionKey(account, stableToken.address, toTokenAddress, false, nativeTokenAddress);
      const position = positionsMap[key];
      if (position && position.size && position.size.gt(0)) {
        setShortCollateralAddress(position.collateralToken.address);
        return;
      }
    }
  }, [
    account,
    toTokenAddress,
    prevToTokenAddress,
    swapOption,
    positionsMap,
    stableTokens,
    nativeTokenAddress,
    shortCollateralAddress,
    setShortCollateralAddress,
  ]);

  useEffect(() => {
    const updateSwapAmounts = () => {
      if (anchorOnFromAmount) {
        if (!fromAmount) {
          setToValue("");
          return;
        }
        if (toToken) {
          const { amount: nextToAmount } = getNextToAmount(
            chainId,
            fromAmount,
            fromTokenAddress,
            toTokenAddress,
            infoTokens,
            undefined,
            !isMarketOrder && triggerRatio,
            usdgSupply,
            totalTokenWeights,
            isSwap
          );

          const nextToValue = formatAmountFree(nextToAmount, toToken.decimals, toToken.decimals);
          setToValue(nextToValue);
        }
        return;
      }

      if (!toAmount) {
        setFromValue("");
        return;
      }
      if (fromToken) {
        const { amount: nextFromAmount } = getNextFromAmount(
          chainId,
          toAmount,
          fromTokenAddress,
          toTokenAddress,
          infoTokens,
          undefined,
          !isMarketOrder && triggerRatio,
          usdgSupply,
          totalTokenWeights,
          isSwap
        );
        const nextFromValue = formatAmountFree(nextFromAmount, fromToken.decimals, fromToken.decimals);
        setFromValue(nextFromValue);
      }
    };

    const updateLeverageAmounts = () => {
      if (!hasLeverageOption) {
        return;
      }
      if (anchorOnFromAmount) {
        if (!fromAmount) {
          setToValue("");
          return;
        }

        const toTokenInfo = getTokenInfo(infoTokens, toTokenAddress);
        if (toTokenInfo && toTokenInfo.maxPrice && fromUsdMin && fromUsdMin.gt(0)) {
          const leverageMultiplier = parseInt(leverageOption * BASIS_POINTS_DIVISOR);
          const toTokenPriceUsd =
            !isMarketOrder && triggerPriceUsd && triggerPriceUsd.gt(0) ? triggerPriceUsd : toTokenInfo.maxPrice;

          const { feeBasisPoints } = getNextToAmount(
            chainId,
            fromAmount,
            fromTokenAddress,
            collateralTokenAddress,
            infoTokens,
            undefined,
            undefined,
            usdgSupply,
            totalTokenWeights,
            isSwap
          );

          let fromUsdMinAfterFee = fromUsdMin;
          if (feeBasisPoints) {
            fromUsdMinAfterFee = fromUsdMin.mul(BASIS_POINTS_DIVISOR - feeBasisPoints).div(BASIS_POINTS_DIVISOR);
          }

          const toNumerator = fromUsdMinAfterFee.mul(leverageMultiplier).mul(BASIS_POINTS_DIVISOR);
          const toDenominator = bigNumberify(MARGIN_FEE_BASIS_POINTS)
            .mul(leverageMultiplier)
            .add(bigNumberify(BASIS_POINTS_DIVISOR).mul(BASIS_POINTS_DIVISOR));

          const nextToUsd = toNumerator.div(toDenominator);

          const nextToAmount = nextToUsd.mul(expandDecimals(1, toToken.decimals)).div(toTokenPriceUsd);

          const nextToValue = formatAmountFree(nextToAmount, toToken.decimals, toToken.decimals);

          setToValue(nextToValue);
        }
        return;
      }

      if (!toAmount) {
        setFromValue("");
        return;
      }

      const fromTokenInfo = getTokenInfo(infoTokens, fromTokenAddress);
      if (fromTokenInfo && fromTokenInfo.minPrice && toUsdMax && toUsdMax.gt(0)) {
        const leverageMultiplier = parseInt(leverageOption * BASIS_POINTS_DIVISOR);

        const baseFromAmountUsd = toUsdMax.mul(BASIS_POINTS_DIVISOR).div(leverageMultiplier);

        let fees = toUsdMax.mul(MARGIN_FEE_BASIS_POINTS).div(BASIS_POINTS_DIVISOR);

        const { feeBasisPoints } = getNextToAmount(
          chainId,
          fromAmount,
          fromTokenAddress,
          collateralTokenAddress,
          infoTokens,
          undefined,
          undefined,
          usdgSupply,
          totalTokenWeights,
          isSwap
        );

        if (feeBasisPoints) {
          const swapFees = baseFromAmountUsd.mul(feeBasisPoints).div(BASIS_POINTS_DIVISOR);
          fees = fees.add(swapFees);
        }

        const nextFromUsd = baseFromAmountUsd.add(fees);

        const nextFromAmount = nextFromUsd.mul(expandDecimals(1, fromToken.decimals)).div(fromTokenInfo.minPrice);

        const nextFromValue = formatAmountFree(nextFromAmount, fromToken.decimals, fromToken.decimals);

        setFromValue(nextFromValue);
      }
    };

    if (isSwap) {
      updateSwapAmounts();
    }

    if (isLong || isShort) {
      updateLeverageAmounts();
    }
  }, [
    anchorOnFromAmount,
    fromAmount,
    toAmount,
    fromToken,
    toToken,
    fromTokenAddress,
    toTokenAddress,
    infoTokens,
    isSwap,
    isLong,
    isShort,
    leverageOption,
    fromUsdMin,
    toUsdMax,
    isMarketOrder,
    triggerPriceUsd,
    triggerRatio,
    hasLeverageOption,
    usdgSupply,
    totalTokenWeights,
    chainId,
    collateralTokenAddress,
    indexTokenAddress,
  ]);

  let entryMarkPrice;
  let exitMarkPrice;
  if (toTokenInfo) {
    entryMarkPrice = swapOption === LONG ? toTokenInfo.maxPrice : toTokenInfo.minPrice;
    exitMarkPrice = swapOption === LONG ? toTokenInfo.minPrice : toTokenInfo.maxPrice;
  }

  let leverage = bigNumberify(0);
  if (fromUsdMin && toUsdMax && fromUsdMin.gt(0)) {
    const fees = toUsdMax.mul(MARGIN_FEE_BASIS_POINTS).div(BASIS_POINTS_DIVISOR);
    if (fromUsdMin.sub(fees).gt(0)) {
      leverage = toUsdMax.mul(BASIS_POINTS_DIVISOR).div(fromUsdMin.sub(fees));
    }
  }

  let nextAveragePrice = isMarketOrder ? entryMarkPrice : triggerPriceUsd;
  if (hasExistingPosition) {
    let nextDelta, nextHasProfit;

    if (isMarketOrder) {
      nextDelta = existingPosition.delta;
      nextHasProfit = existingPosition.hasProfit;
    } else {
      const data = calculatePositionDelta(triggerPriceUsd || bigNumberify(0), existingPosition);
      nextDelta = data.delta;
      nextHasProfit = data.hasProfit;
    }

    nextAveragePrice = getNextAveragePrice({
      size: existingPosition.size,
      sizeDelta: toUsdMax,
      hasProfit: nextHasProfit,
      delta: nextDelta,
      nextPrice: isMarketOrder ? entryMarkPrice : triggerPriceUsd,
      isLong,
    });
  }

  const liquidationPrice = getLiquidationPrice({
    isLong,
    size: hasExistingPosition ? existingPosition.size : bigNumberify(0),
    collateral: hasExistingPosition ? existingPosition.collateral : bigNumberify(0),
    averagePrice: nextAveragePrice,
    entryFundingRate: hasExistingPosition ? existingPosition.entryFundingRate : bigNumberify(0),
    cumulativeFundingRate: hasExistingPosition ? existingPosition.cumulativeFundingRate : bigNumberify(0),
    sizeDelta: toUsdMax,
    collateralDelta: fromUsdMin,
    increaseCollateral: true,
    increaseSize: true,
  });

  const existingLiquidationPrice = existingPosition ? getLiquidationPrice(existingPosition) : undefined;
  let displayLiquidationPrice = liquidationPrice ? liquidationPrice : existingLiquidationPrice;

  if (hasExistingPosition) {
    const collateralDelta = fromUsdMin ? fromUsdMin : bigNumberify(0);
    const sizeDelta = toUsdMax ? toUsdMax : bigNumberify(0);
    leverage = getLeverage({
      size: existingPosition.size,
      sizeDelta,
      collateral: existingPosition.collateral,
      collateralDelta,
      increaseCollateral: true,
      entryFundingRate: existingPosition.entryFundingRate,
      cumulativeFundingRate: existingPosition.cumulativeFundingRate,
      increaseSize: true,
      hasProfit: existingPosition.hasProfit,
      delta: existingPosition.delta,
      includeDelta: savedIsPnlInLeverage,
    });
  } else if (hasLeverageOption) {
    leverage = bigNumberify(parseInt(leverageOption * BASIS_POINTS_DIVISOR));
  }

  const getSwapError = () => {
    if (fromTokenAddress === toTokenAddress) {
      return [t`Select different tokens`];
    }

    if (!isMarketOrder) {
      if ((toToken.isStable || toToken.isUsdg) && (fromToken.isStable || fromToken.isUsdg)) {
        return [t`Select different tokens`];
      }

      if (fromToken.isNative && toToken.isWrapped) {
        return [t`Select different tokens`];
      }

      if (toToken.isNative && fromToken.isWrapped) {
        return [t`Select different tokens`];
      }
    }

    if (!fromAmount || fromAmount.eq(0)) {
      return [t`Enter an amount`];
    }
    if (!toAmount || toAmount.eq(0)) {
      return [t`Enter an amount`];
    }

    const fromTokenInfo = getTokenInfo(infoTokens, fromTokenAddress);
    if (!fromTokenInfo || !fromTokenInfo.minPrice) {
      return [t`Incorrect network`];
    }
    if (fromTokenInfo && fromTokenInfo.balance && fromAmount && fromAmount.gt(fromTokenInfo.balance)) {
      return [t`Insufficient ${fromTokenInfo.symbol} balance`];
    }

    const toTokenInfo = getTokenInfo(infoTokens, toTokenAddress);

    if (!isMarketOrder) {
      if (!triggerRatioValue || triggerRatio.eq(0)) {
        return [t`Enter a price`];
      }

      const currentRate = getExchangeRate(fromTokenInfo, toTokenInfo);
      if (currentRate && currentRate.lt(triggerRatio)) {
        return [t`Price ${triggerRatioInverted ? "below" : "above"} Mark Price`];
      }
    }

    if (
      !isWrapOrUnwrap &&
      toToken &&
      toTokenAddress !== USDG_ADDRESS &&
      toTokenInfo &&
      toTokenInfo.availableAmount &&
      toAmount.gt(toTokenInfo.availableAmount)
    ) {
      return [t`Insufficient liquidity`];
    }
    if (
      !isWrapOrUnwrap &&
      toAmount &&
      toTokenInfo.bufferAmount &&
      toTokenInfo.poolAmount &&
      toTokenInfo.bufferAmount.gt(toTokenInfo.poolAmount.sub(toAmount))
    ) {
      return [t`Insufficient liquidity`];
    }

    if (
      fromUsdMin &&
      fromTokenInfo.maxUsdgAmount &&
      fromTokenInfo.maxUsdgAmount.gt(0) &&
      fromTokenInfo.usdgAmount &&
      fromTokenInfo.maxPrice
    ) {
      const usdgFromAmount = adjustForDecimals(fromUsdMin, USD_DECIMALS, USDG_DECIMALS);
      const nextUsdgAmount = fromTokenInfo.usdgAmount.add(usdgFromAmount);

      if (nextUsdgAmount.gt(fromTokenInfo.maxUsdgAmount)) {
        return [`${fromTokenInfo.symbol} pool exceeded`];
      }
    }

    return [false];
  };

  const getLeverageError = () => {
    if (hasOutdatedUi) {
      return [t`Page outdated, please refresh`];
    }

    if (!toAmount || toAmount.eq(0)) {
      return [t`Enter an amount`];
    }

    let toTokenInfo = getTokenInfo(infoTokens, toTokenAddress);
    if (toTokenInfo && toTokenInfo.isStable) {
      return [t`${swapOption === LONG ? "Longing" : "Shorting"} ${toTokenInfo.symbol} not supported`];
    }

    const fromTokenInfo = getTokenInfo(infoTokens, fromTokenAddress);
    if (fromTokenInfo && fromTokenInfo.balance && fromAmount && fromAmount.gt(fromTokenInfo.balance)) {
      return [t`Insufficient ${fromTokenInfo.symbol} balance`];
    }

    if (leverage && leverage.eq(0)) {
      return [t`Enter an amount`];
    }
    if (!isMarketOrder && (!triggerPriceValue || triggerPriceUsd.eq(0))) {
      return [t`Enter a price`];
    }

    if (!hasExistingPosition && fromUsdMin && fromUsdMin.lt(expandDecimals(10, USD_DECIMALS))) {
      return [t`Min order: 10 USD`];
    }

    if (leverage && leverage.lt(1.1 * BASIS_POINTS_DIVISOR)) {
      return [t`Min leverage: 1.1x`];
    }

    if (leverage && leverage.gt(30.5 * BASIS_POINTS_DIVISOR)) {
      return [t`Max leverage: 30.5x`];
    }

    if (!isMarketOrder && entryMarkPrice && triggerPriceUsd && !savedShouldDisableOrderValidation) {
      if (isLong && entryMarkPrice.lt(triggerPriceUsd)) {
        return [t`Price above Mark Price`];
      }
      if (!isLong && entryMarkPrice.gt(triggerPriceUsd)) {
        return [t`Price below Mark Price`];
      }
    }

    if (isLong) {
      let requiredAmount = toAmount;
      if (fromTokenAddress !== toTokenAddress) {
        const { amount: swapAmount } = getNextToAmount(
          chainId,
          fromAmount,
          fromTokenAddress,
          toTokenAddress,
          infoTokens,
          undefined,
          undefined,
          usdgSupply,
          totalTokenWeights,
          isSwap
        );
        requiredAmount = requiredAmount.add(swapAmount);

        if (toToken && toTokenAddress !== USDG_ADDRESS) {
          if (!toTokenInfo.availableAmount) {
            return [t`Liquidity data not loaded`];
          }
          if (toTokenInfo.availableAmount && requiredAmount.gt(toTokenInfo.availableAmount)) {
            return [t`Insufficient liquidity`];
          }
        }

        if (
          toTokenInfo.poolAmount &&
          toTokenInfo.bufferAmount &&
          toTokenInfo.bufferAmount.gt(toTokenInfo.poolAmount.sub(swapAmount))
        ) {
          return [t`Insufficient liquidity", true, "BUFFER"`];
        }

        if (
          fromUsdMin &&
          fromTokenInfo.maxUsdgAmount &&
          fromTokenInfo.maxUsdgAmount.gt(0) &&
          fromTokenInfo.minPrice &&
          fromTokenInfo.usdgAmount
        ) {
          const usdgFromAmount = adjustForDecimals(fromUsdMin, USD_DECIMALS, USDG_DECIMALS);
          const nextUsdgAmount = fromTokenInfo.usdgAmount.add(usdgFromAmount);
          if (nextUsdgAmount.gt(fromTokenInfo.maxUsdgAmount)) {
            return [t`${fromTokenInfo.symbol} pool exceeded, try different token`, true, "MAX_USDG"];
          }
        }
      }

      if (toTokenInfo && toTokenInfo.maxPrice) {
        const sizeUsd = toAmount.mul(toTokenInfo.maxPrice).div(expandDecimals(1, toTokenInfo.decimals));
        if (
          toTokenInfo.maxGlobalLongSize &&
          toTokenInfo.maxGlobalLongSize.gt(0) &&
          toTokenInfo.maxAvailableLong &&
          sizeUsd.gt(toTokenInfo.maxAvailableLong)
        ) {
          return [t`Max ${toTokenInfo.symbol} long exceeded`];
        }
      }
    }

    if (isShort) {
      let stableTokenAmount = bigNumberify(0);
      if (fromTokenAddress !== shortCollateralAddress && fromAmount && fromAmount.gt(0)) {
        const { amount: nextToAmount } = getNextToAmount(
          chainId,
          fromAmount,
          fromTokenAddress,
          shortCollateralAddress,
          infoTokens,
          undefined,
          undefined,
          usdgSupply,
          totalTokenWeights,
          isSwap
        );
        stableTokenAmount = nextToAmount;
        if (stableTokenAmount.gt(shortCollateralToken.availableAmount)) {
          return [t`Insufficient liquidity, change "Profits In"`];
        }

        if (
          shortCollateralToken.bufferAmount &&
          shortCollateralToken.poolAmount &&
          shortCollateralToken.bufferAmount.gt(shortCollateralToken.poolAmount.sub(stableTokenAmount))
        ) {
          // suggest swapping to collateralToken
          return [t`Insufficient liquidity, change "Profits In"`, true, "BUFFER"];
        }

        if (
          fromTokenInfo.maxUsdgAmount &&
          fromTokenInfo.maxUsdgAmount.gt(0) &&
          fromTokenInfo.minPrice &&
          fromTokenInfo.usdgAmount
        ) {
          const usdgFromAmount = adjustForDecimals(fromUsdMin, USD_DECIMALS, USDG_DECIMALS);
          const nextUsdgAmount = fromTokenInfo.usdgAmount.add(usdgFromAmount);
          if (nextUsdgAmount.gt(fromTokenInfo.maxUsdgAmount)) {
            return [t`${fromTokenInfo.symbol} pool exceeded, try different token`, true, "MAX_USDG"];
          }
        }
      }
      if (
        !shortCollateralToken ||
        !fromTokenInfo ||
        !toTokenInfo ||
        !toTokenInfo.maxPrice ||
        !shortCollateralToken.availableAmount
      ) {
        return [t`Fetching token info...`];
      }

      const sizeUsd = toAmount.mul(toTokenInfo.maxPrice).div(expandDecimals(1, toTokenInfo.decimals));
      const sizeTokens = sizeUsd
        .mul(expandDecimals(1, shortCollateralToken.decimals))
        .div(shortCollateralToken.minPrice);

      if (!toTokenInfo.maxAvailableShort) {
        return [t`Liquidity data not loaded`];
      }

      if (
        toTokenInfo.maxGlobalShortSize &&
        toTokenInfo.maxGlobalShortSize.gt(0) &&
        toTokenInfo.maxAvailableShort &&
        sizeUsd.gt(toTokenInfo.maxAvailableShort)
      ) {
        return [t`Max ${toTokenInfo.symbol} short exceeded`];
      }

      stableTokenAmount = stableTokenAmount.add(sizeTokens);
      if (stableTokenAmount.gt(shortCollateralToken.availableAmount)) {
        return [t`Insufficient liquidity, change "Profits In"`];
      }
    }

    return [false];
  };

  const getToLabel = () => {
    if (isSwap) {
      return t`Receive`;
    }
    if (isLong) {
      return t`Long`;
    }
    return t`Short`;
  };

  const getError = () => {
    if (isSwap) {
      return getSwapError();
    }
    return getLeverageError();
  };

  const renderOrdersToa = () => {
    if (!ordersToaOpen) {
      return null;
    }

    return (
      <OrdersToa
        setIsVisible={setOrdersToaOpen}
        approveOrderBook={approveOrderBook}
        isPluginApproving={isPluginApproving}
      />
    );
  };

  const renderErrorModal = () => {
    const inputCurrency = fromToken.address === AddressZero ? "ETH" : fromToken.address;
    let outputCurrency;
    if (isLong) {
      outputCurrency = toToken.address === AddressZero ? "ETH" : toToken.address;
    } else {
      outputCurrency = shortCollateralToken.address;
    }
    let externalSwapUrl = "";
    if (chainId === AVALANCHE) {
      externalSwapUrl = `https://traderjoexyz.com/trade?outputCurrency=${outputCurrency}#/`;
    } else {
      externalSwapUrl = `https://app.uniswap.org/#/swap?inputCurrency=${inputCurrency}&outputCurrency=${outputCurrency}`;
    }
    let externalSwapName = chainId === AVALANCHE ? "Trader Joe" : "Uniswap";
    const label =
      modalError === "BUFFER" ? `${shortCollateralToken.symbol} Required` : `${fromToken.symbol} Capacity Reached`;
    const swapTokenSymbol = isLong ? toToken.symbol : shortCollateralToken.symbol;
    return (
      <Modal isVisible={!!modalError} setIsVisible={setModalError} label={label} className="Error-modal font-base">
        <div>You need to select {swapTokenSymbol} as the "Pay" token to initiate this trade.</div>
        <br />
        {isShort && (
          <div>
            Alternatively you can select a different "Profits In" token.
            <br />
            <br />
          </div>
        )}
        <a href={externalSwapUrl} target="_blank" rel="noreferrer">
          Buy {swapTokenSymbol} on {externalSwapName}
        </a>
      </Modal>
    );
  };

  const isPrimaryEnabled = () => {
    if (isStopOrder) {
      return true;
    }
    if (!active) {
      return true;
    }
    const [error, modal] = getError();
    if (error && !modal) {
      return false;
    }
    if (needOrderBookApproval && isWaitingForPluginApproval) {
      return false;
    }
    if ((needApproval && isWaitingForApproval) || isApproving) {
      return false;
    }
    if (needPositionRouterApproval && isWaitingForPositionRouterApproval) {
      return false;
    }
    if (isPositionRouterApproving) {
      return false;
    }
    if (isApproving) {
      return false;
    }
    if (isSubmitting) {
      return false;
    }

    return true;
  };

  const getPrimaryText = () => {
    if (isStopOrder) {
      return t`Open a position`;
    }
    if (!active) {
      return t`Connect Wallet`;
    }
    if (!isSupportedChain(chainId)) {
      return t`Incorrect Network`;
    }
    const [error, modal] = getError();
    if (error && !modal) {
      return error;
    }

    if (needPositionRouterApproval && isWaitingForPositionRouterApproval) {
      return t`Enabling Leverage...`;
    }
    if (isPositionRouterApproving) {
      return t`Enabling Leverage...`;
    }
    if (needPositionRouterApproval) {
      return t`Enable Leverage`;
    }

    if (needApproval && isWaitingForApproval) {
      return t`Waiting for Approval`;
    }
    if (isApproving) {
      return t`Approving ${fromToken.symbol}...`;
    }
    if (needApproval) {
      return t`Approve ${fromToken.symbol}`;
    }

    if (needOrderBookApproval && isWaitingForPluginApproval) {
      return t`Enabling Orders...`;
    }
    if (isPluginApproving) {
      return t`Enabling Orders...`;
    }
    if (needOrderBookApproval) {
      return t`Enable Orders`;
    }

    if (!isMarketOrder) return `Create ${orderOption.charAt(0) + orderOption.substring(1).toLowerCase()} Order`;

    if (isSwap) {
      if (toUsdMax && toUsdMax.lt(fromUsdMin.mul(95).div(100))) {
        return t`High Slippage, Swap Anyway`;
      }
      return "Swap";
    }

    if (isLong) {
      const indexTokenInfo = getTokenInfo(infoTokens, toTokenAddress);
      if (indexTokenInfo && indexTokenInfo.minPrice) {
        const { amount: nextToAmount } = getNextToAmount(
          chainId,
          fromAmount,
          fromTokenAddress,
          indexTokenAddress,
          infoTokens,
          undefined,
          undefined,
          usdgSupply,
          totalTokenWeights,
          isSwap
        );
        const nextToAmountUsd = nextToAmount
          .mul(indexTokenInfo.minPrice)
          .div(expandDecimals(1, indexTokenInfo.decimals));
        if (fromTokenAddress === USDG_ADDRESS && nextToAmountUsd.lt(fromUsdMin.mul(98).div(100))) {
          return t`High USDG Slippage, Long Anyway`;
        }
      }
      return t`Long ${toToken.symbol}`;
    }

    return t`Short ${toToken.symbol}`;
  };

  const onSelectFromToken = (token) => {
    setFromTokenAddress(swapOption, token.address);
    setIsWaitingForApproval(false);

    if (isShort && token.isStable) {
      setShortCollateralAddress(token.address);
    }
  };

  const onSelectShortCollateralAddress = (token) => {
    setShortCollateralAddress(token.address);
  };

  const onSelectToToken = (token) => {
    setToTokenAddress(swapOption, token.address);
  };

  const onFromValueChange = (e) => {
    setAnchorOnFromAmount(true);
    setFromValue(e.target.value);
  };

  const onToValueChange = (e) => {
    setAnchorOnFromAmount(false);
    setToValue(e.target.value);
  };

  const switchTokens = () => {
    if (fromAmount && toAmount) {
      if (anchorOnFromAmount) {
        setToValue(formatAmountFree(fromAmount, fromToken.decimals, 8));
      } else {
        setFromValue(formatAmountFree(toAmount, toToken.decimals, 8));
      }
      setAnchorOnFromAmount(!anchorOnFromAmount);
    }
    setIsWaitingForApproval(false);

    const updatedTokenSelection = JSON.parse(JSON.stringify(tokenSelection));
    updatedTokenSelection[swapOption] = {
      from: toTokenAddress,
      to: fromTokenAddress,
    };
    setTokenSelection(updatedTokenSelection);
  };

  const wrap = async () => {
    setIsSubmitting(true);

    const contract = new ethers.Contract(nativeTokenAddress, WETH.abi, library.getSigner());
    Api.callContract(chainId, contract, "deposit", {
      value: fromAmount,
      sentMsg: "Swap submitted.",
      successMsg: `Swapped ${formatAmount(fromAmount, fromToken.decimals, 4, true)} ${
        fromToken.symbol
      } for ${formatAmount(toAmount, toToken.decimals, 4, true)} ${toToken.symbol}!`,
      failMsg: "Swap failed.",
      setPendingTxns,
    })
      .then(async (res) => {})
      .finally(() => {
        setIsSubmitting(false);
      });
  };

  const unwrap = async () => {
    setIsSubmitting(true);

    const contract = new ethers.Contract(nativeTokenAddress, WETH.abi, library.getSigner());
    Api.callContract(chainId, contract, "withdraw", [fromAmount], {
      sentMsg: t`Swap submitted!`,
      failMsg: t`Swap failed.`,
      successMsg: `Swapped ${formatAmount(fromAmount, fromToken.decimals, 4, true)} ${
        fromToken.symbol
      } for ${formatAmount(toAmount, toToken.decimals, 4, true)} ${toToken.symbol}!`,
      setPendingTxns,
    })
      .then(async (res) => {})
      .finally(() => {
        setIsSubmitting(false);
      });
  };

  const swap = async () => {
    if (fromToken.isNative && toToken.isWrapped) {
      wrap();
      return;
    }

    if (fromTokenAddress.isWrapped && toToken.isNative) {
      unwrap();
      return;
    }

    setIsSubmitting(true);
    let path = [fromTokenAddress, toTokenAddress];
    if (anchorOnFromAmount) {
      const { path: multiPath } = getNextToAmount(
        chainId,
        fromAmount,
        fromTokenAddress,
        toTokenAddress,
        infoTokens,
        undefined,
        undefined,
        usdgSupply,
        totalTokenWeights,
        isSwap
      );
      if (multiPath) {
        path = multiPath;
      }
    } else {
      const { path: multiPath } = getNextFromAmount(
        chainId,
        toAmount,
        fromTokenAddress,
        toTokenAddress,
        infoTokens,
        undefined,
        undefined,
        usdgSupply,
        totalTokenWeights,
        isSwap
      );
      if (multiPath) {
        path = multiPath;
      }
    }

    let method;
    let contract;
    let value;
    let params;
    let minOut;
    if (shouldRaiseGasError(getTokenInfo(infoTokens, fromTokenAddress), fromAmount)) {
      setIsSubmitting(false);
      setIsPendingConfirmation(true);
      helperToast.error(
        `Leave at least ${formatAmount(DUST_BNB, 18, 3)} ${getConstant(chainId, "nativeTokenSymbol")} for gas`
      );
      return;
    }

    if (!isMarketOrder) {
      minOut = toAmount;
      Api.createSwapOrder(chainId, library, path, fromAmount, minOut, triggerRatio, nativeTokenAddress, {
        sentMsg: t`Swap Order submitted!`,
        successMsg: t`Swap Order created!`,
        failMsg: t`Swap Order creation failed.`,
        pendingTxns,
        setPendingTxns,
      })
        .then(() => {
          setIsConfirming(false);
        })
        .finally(() => {
          setIsSubmitting(false);
          setIsPendingConfirmation(false);
        });
      return;
    }

    path = replaceNativeTokenAddress(path, nativeTokenAddress);
    method = "swap";
    value = bigNumberify(0);
    if (toTokenAddress === AddressZero) {
      method = "swapTokensToETH";
    }

    minOut = toAmount.mul(BASIS_POINTS_DIVISOR - allowedSlippage).div(BASIS_POINTS_DIVISOR);
    params = [path, fromAmount, minOut, account];
    if (fromTokenAddress === AddressZero) {
      method = "swapETHToTokens";
      value = fromAmount;
      params = [path, minOut, account];
    }
    contract = new ethers.Contract(routerAddress, Router.abi, library.getSigner());

    Api.callContract(chainId, contract, method, params, {
      value,
      sentMsg: `Swap ${!isMarketOrder ? " order " : ""} submitted!`,
      successMsg: `Swapped ${formatAmount(fromAmount, fromToken.decimals, 4, true)} ${
        fromToken.symbol
      } for ${formatAmount(toAmount, toToken.decimals, 4, true)} ${toToken.symbol}!`,
      failMsg: t`Swap failed.`,
      setPendingTxns,
    })
      .then(async () => {
        setIsConfirming(false);
      })
      .finally(() => {
        setIsSubmitting(false);
        setIsPendingConfirmation(false);
      });
  };

  const createIncreaseOrder = () => {
    let path = [fromTokenAddress];

    if (path[0] === USDG_ADDRESS) {
      if (isLong) {
        const stableToken = getMostAbundantStableToken(chainId, infoTokens);
        path.push(stableToken.address);
      } else {
        path.push(shortCollateralAddress);
      }
    }

    const minOut = 0;
    const indexToken = getToken(chainId, indexTokenAddress);
    const successMsg = t`
      Created limit order for ${indexToken.symbol} ${isLong ? "Long" : "Short"}: ${formatAmount(
      toUsdMax,
      USD_DECIMALS,
      2
    )} USD!
    `;
    return Api.createIncreaseOrder(
      chainId,
      library,
      nativeTokenAddress,
      path,
      fromAmount,
      indexTokenAddress,
      minOut,
      toUsdMax,
      collateralTokenAddress,
      isLong,
      triggerPriceUsd,
      {
        pendingTxns,
        setPendingTxns,
        sentMsg: t`Limit order submitted!`,
        successMsg,
        failMsg: t`Limit order creation failed.`,
      }
    )
      .then(() => {
        setIsConfirming(false);
      })
      .finally(() => {
        setIsSubmitting(false);
        setIsPendingConfirmation(false);
      });
  };

  let referralCode = ethers.constants.HashZero;
  if (!attachedOnChain && userReferralCode) {
    referralCode = userReferralCode;
  }

  const increasePosition = async () => {
    setIsSubmitting(true);
    const tokenAddress0 = fromTokenAddress === AddressZero ? nativeTokenAddress : fromTokenAddress;
    const indexTokenAddress = toTokenAddress === AddressZero ? nativeTokenAddress : toTokenAddress;
    let path = [indexTokenAddress]; // assume long
    if (toTokenAddress !== fromTokenAddress) {
      path = [tokenAddress0, indexTokenAddress];
    }

    if (fromTokenAddress === AddressZero && toTokenAddress === nativeTokenAddress) {
      path = [nativeTokenAddress];
    }

    if (fromTokenAddress === nativeTokenAddress && toTokenAddress === AddressZero) {
      path = [nativeTokenAddress];
    }

    if (isShort) {
      path = [shortCollateralAddress];
      if (tokenAddress0 !== shortCollateralAddress) {
        path = [tokenAddress0, shortCollateralAddress];
      }
    }

    const refPrice = isLong ? toTokenInfo.maxPrice : toTokenInfo.minPrice;
    const priceBasisPoints = isLong ? BASIS_POINTS_DIVISOR + allowedSlippage : BASIS_POINTS_DIVISOR - allowedSlippage;
    const priceLimit = refPrice.mul(priceBasisPoints).div(BASIS_POINTS_DIVISOR);

    const boundedFromAmount = fromAmount ? fromAmount : bigNumberify(0);

    if (fromAmount && fromAmount.gt(0) && fromTokenAddress === USDG_ADDRESS && isLong) {
      const { amount: nextToAmount, path: multiPath } = getNextToAmount(
        chainId,
        fromAmount,
        fromTokenAddress,
        indexTokenAddress,
        infoTokens,
        undefined,
        undefined,
        usdgSupply,
        totalTokenWeights,
        isSwap
      );
      if (nextToAmount.eq(0)) {
        helperToast.error(t`Insufficient liquidity`);
        return;
      }
      if (multiPath) {
        path = replaceNativeTokenAddress(multiPath);
      }
    }

    let params = [
      path, // _path
      indexTokenAddress, // _indexToken
      boundedFromAmount, // _amountIn
      0, // _minOut
      toUsdMax, // _sizeDelta
      isLong, // _isLong
      priceLimit, // _acceptablePrice
      minExecutionFee, // _executionFee
      referralCode, // _referralCode
    ];

    let method = "createIncreasePosition";
    let value = minExecutionFee;
    if (fromTokenAddress === AddressZero) {
      method = "createIncreasePositionETH";
      value = boundedFromAmount.add(minExecutionFee);
      params = [
        path, // _path
        indexTokenAddress, // _indexToken
        0, // _minOut
        toUsdMax, // _sizeDelta
        isLong, // _isLong
        priceLimit, // _acceptablePrice
        minExecutionFee, // _executionFee
        referralCode, // _referralCode
      ];
    }

    if (shouldRaiseGasError(getTokenInfo(infoTokens, fromTokenAddress), fromAmount)) {
      setIsSubmitting(false);
      setIsPendingConfirmation(false);
      helperToast.error(
        t`Leave at least ${formatAmount(DUST_BNB, 18, 3)} ${getConstant(chainId, "nativeTokenSymbol")} for gas`
      );
      return;
    }

    const contractAddress = getContract(chainId, "PositionRouter");
    const contract = new ethers.Contract(contractAddress, PositionRouter.abi, library.getSigner());
    const indexToken = getTokenInfo(infoTokens, indexTokenAddress);
    const tokenSymbol = indexToken.isWrapped ? getConstant(chainId, "nativeTokenSymbol") : indexToken.symbol;
    const successMsg = t`Requested increase of ${tokenSymbol} ${isLong ? "Long" : "Short"} by ${formatAmount(
      toUsdMax,
      USD_DECIMALS,
      2
    )} USD.`;

    Api.callContract(chainId, contract, method, params, {
      value,
      setPendingTxns,
      sentMsg: `${isLong ? "Long" : "Short"} submitted.`,
      failMsg: `${isLong ? "Long" : "Short"} failed.`,
      successMsg,
    })
      .then(async () => {
        setIsConfirming(false);

        const key = getPositionKey(account, path[path.length - 1], indexTokenAddress, isLong);
        let nextSize = toUsdMax;
        if (hasExistingPosition) {
          nextSize = existingPosition.size.add(toUsdMax);
        }

        pendingPositions[key] = {
          updatedAt: Date.now(),
          pendingChanges: {
            size: nextSize,
          },
        };

        setPendingPositions({ ...pendingPositions });
      })
      .finally(() => {
        setIsSubmitting(false);
        setIsPendingConfirmation(false);
      });
  };

  const onSwapOptionChange = (opt) => {
    setSwapOption(opt);
    if (orderOption === STOP) {
      setOrderOption(MARKET);
    }
    setAnchorOnFromAmount(true);
    setFromValue("");
    setToValue("");
    setTriggerPriceValue("");
    setTriggerRatioValue("");

    if (opt === SHORT && infoTokens) {
      const fromToken = getToken(chainId, tokenSelection[opt].from);
      if (fromToken && fromToken.isStable) {
        setShortCollateralAddress(fromToken.address);
      } else {
        const stableToken = getMostAbundantStableToken(chainId, infoTokens);
        setShortCollateralAddress(stableToken.address);
      }
    }
  };

  const onConfirmationClick = () => {
    if (!active) {
      props.connectWallet();
      return;
    }

    if (needOrderBookApproval) {
      approveOrderBook();
      return;
    }

    setIsPendingConfirmation(true);

    if (isSwap) {
      swap();
      return;
    }

    if (orderOption === LIMIT) {
      createIncreaseOrder();
      return;
    }

    increasePosition();
  };

  function approveFromToken() {
    approveTokens({
      setIsApproving,
      library,
      tokenAddress: fromToken.address,
      spender: routerAddress,
      chainId: chainId,
      onApproveSubmitted: () => {
        setIsWaitingForApproval(true);
      },
      infoTokens,
      getTokenInfo,
      pendingTxns,
      setPendingTxns,
    });
  }

  const onClickPrimary = () => {
    if (isStopOrder) {
      setOrderOption(MARKET);
      return;
    }

    if (!active) {
      props.connectWallet();
      return;
    }

    if (needPositionRouterApproval) {
      approvePositionRouter({
        sentMsg: t`Enable leverage sent.`,
        failMsg: t`Enable leverage failed.`,
      });
      return;
    }

    if (needApproval) {
      approveFromToken();
      return;
    }

    if (needOrderBookApproval) {
      setOrdersToaOpen(true);
      return;
    }

    const [, modal, errorCode] = getError();

    if (modal) {
      setModalError(errorCode);
      return;
    }

    if (isSwap) {
      if (fromTokenAddress === AddressZero && toTokenAddress === nativeTokenAddress) {
        wrap();
        return;
      }

      if (fromTokenAddress === nativeTokenAddress && toTokenAddress === AddressZero) {
        unwrap();
        return;
      }
    }

    setIsConfirming(true);
    setIsHigherSlippageAllowed(false);
  };

  const isStopOrder = orderOption === STOP;
  const showFromAndToSection = !isStopOrder;
  const showTriggerPriceSection = !isSwap && !isMarketOrder && !isStopOrder;
  const showTriggerRatioSection = isSwap && !isMarketOrder && !isStopOrder;

  let fees;
  let feesUsd;
  let feeBps;
  let swapFees;
  let positionFee;
  if (isSwap) {
    if (fromAmount) {
      const { feeBasisPoints } = getNextToAmount(
        chainId,
        fromAmount,
        fromTokenAddress,
        toTokenAddress,
        infoTokens,
        undefined,
        undefined,
        usdgSupply,
        totalTokenWeights,
        isSwap
      );
      if (feeBasisPoints !== undefined) {
        fees = fromAmount.mul(feeBasisPoints).div(BASIS_POINTS_DIVISOR);
        const feeTokenPrice =
          fromTokenInfo.address === USDG_ADDRESS ? expandDecimals(1, USD_DECIMALS) : fromTokenInfo.maxPrice;
        feesUsd = fees.mul(feeTokenPrice).div(expandDecimals(1, fromTokenInfo.decimals));
      }
      feeBps = feeBasisPoints;
    }
  } else if (toUsdMax) {
    positionFee = toUsdMax.mul(MARGIN_FEE_BASIS_POINTS).div(BASIS_POINTS_DIVISOR);
    feesUsd = positionFee;

    const { feeBasisPoints } = getNextToAmount(
      chainId,
      fromAmount,
      fromTokenAddress,
      collateralTokenAddress,
      infoTokens,
      undefined,
      undefined,
      usdgSupply,
      totalTokenWeights,
      isSwap
    );
    if (feeBasisPoints) {
      swapFees = fromUsdMin.mul(feeBasisPoints).div(BASIS_POINTS_DIVISOR);
      feesUsd = feesUsd.add(swapFees);
    }
    feeBps = feeBasisPoints;
  }

  const leverageMarks = {
    2: "2x",
    5: "5x",
    10: "10x",
    15: "15x",
    20: "20x",
    25: "25x",
    30: "30x",
  };

  if (!fromToken || !toToken) {
    return null;
  }

  let hasZeroBorrowFee = false;
  let borrowFeeText;
  if (isLong && toTokenInfo && toTokenInfo.fundingRate) {
    borrowFeeText = formatAmount(toTokenInfo.fundingRate, 4, 4) + "% / 1h";
    if (toTokenInfo.fundingRate.eq(0)) {
      // hasZeroBorrowFee = true
    }
  }
  if (isShort && shortCollateralToken && shortCollateralToken.fundingRate) {
    borrowFeeText = formatAmount(shortCollateralToken.fundingRate, 4, 4) + "% / 1h";
    if (shortCollateralToken.fundingRate.eq(0)) {
      // hasZeroBorrowFee = true
    }
  }

  function setFromValueToMaximumAvailable() {
    if (!fromToken || !fromBalance) {
      return;
    }

    const maxAvailableAmount = fromToken.isNative ? fromBalance.sub(bigNumberify(DUST_BNB).mul(2)) : fromBalance;
    setFromValue(formatAmountFree(maxAvailableAmount, fromToken.decimals, fromToken.decimals));
    setAnchorOnFromAmount(true);
  }

  function shouldShowMaxButton() {
    if (!fromToken || !fromBalance) {
      return false;
    }
    const maxAvailableAmount = fromToken.isNative ? fromBalance.sub(bigNumberify(DUST_BNB).mul(2)) : fromBalance;
    return fromValue !== formatAmountFree(maxAvailableAmount, fromToken.decimals, fromToken.decimals);
  }

  return (
    <div className="Exchange-swap-box">
      {/* <div className="Exchange-swap-wallet-box App-box">
        {active && <div className="Exchange-swap-account" >
        </div>}
      </div> */}
      <div className="Exchange-swap-box-inner App-box-highlight">
        <div>
          <Tab
            icons={SWAP_ICONS}
            options={SWAP_OPTIONS}
            option={swapOption}
            onChange={onSwapOptionChange}
            className="Exchange-swap-option-tabs"
          />
          {flagOrdersEnabled && (
            <Tab
              options={orderOptions}
              optionLabels={orderOptionLabels}
              className="Exchange-swap-order-type-tabs"
              type="inline"
              option={orderOption}
              onChange={onOrderOptionChange}
            />
          )}
        </div>
        {showFromAndToSection && (
          <React.Fragment>
            <div className="Exchange-swap-section">
              <div className="Exchange-swap-section-top">
                <div className="muted">
                  {fromUsdMin && (
                    <div className="Exchange-swap-usd">Pay: {formatAmount(fromUsdMin, USD_DECIMALS, 2, true)} USD</div>
                  )}
                  {!fromUsdMin && "Pay"}
                </div>
                {fromBalance && (
                  <div className="muted align-right clickable" onClick={setFromValueToMaximumAvailable}>
                    Balance: {formatAmount(fromBalance, fromToken.decimals, 4, true)}
                  </div>
                )}
              </div>
              <div className="Exchange-swap-section-bottom">
                <div className="Exchange-swap-input-container">
                  <input
                    type="number"
                    min="0"
                    placeholder="0.0"
                    className="Exchange-swap-input"
                    value={fromValue}
                    onChange={onFromValueChange}
                  />
                  {shouldShowMaxButton() && (
                    <div className="Exchange-swap-max" onClick={setFromValueToMaximumAvailable}>
                      MAX
                    </div>
                  )}
                </div>
                <div>
                  <TokenSelector
                    label="Pay"
                    chainId={chainId}
                    tokenAddress={fromTokenAddress}
                    onSelectToken={onSelectFromToken}
                    tokens={fromTokens}
                    infoTokens={infoTokens}
                    showMintingCap={false}
                    showTokenImgInDropdown={true}
                  />
                </div>
              </div>
            </div>
            <div className="Exchange-swap-ball-container">
              <div className="Exchange-swap-ball" onClick={switchTokens}>
                <IoMdSwap className="Exchange-swap-ball-icon" />
              </div>
            </div>
            <div className="Exchange-swap-section">
              <div className="Exchange-swap-section-top">
                <div className="muted">
                  {toUsdMax && (
                    <div className="Exchange-swap-usd">
                      {getToLabel()}: {formatAmount(toUsdMax, USD_DECIMALS, 2, true)} USD
                    </div>
                  )}
                  {!toUsdMax && getToLabel()}
                </div>
                {toBalance && isSwap && (
                  <div className="muted align-right">
                    <Trans>Balance</Trans>: {formatAmount(toBalance, toToken.decimals, 4, true)}
                  </div>
                )}
                {(isLong || isShort) && hasLeverageOption && (
                  <div className="muted align-right">
                    <Trans>Leverage</Trans>: {parseFloat(leverageOption).toFixed(2)}x
                  </div>
                )}
              </div>
              <div className="Exchange-swap-section-bottom">
                <div>
                  <input
                    type="number"
                    min="0"
                    placeholder="0.0"
                    className="Exchange-swap-input"
                    value={toValue}
                    onChange={onToValueChange}
                  />
                </div>
                <div>
                  <TokenSelector
                    label={getTokenLabel()}
                    chainId={chainId}
                    tokenAddress={toTokenAddress}
                    onSelectToken={onSelectToToken}
                    tokens={toTokens}
                    infoTokens={infoTokens}
                    showTokenImgInDropdown={true}
                  />
                </div>
              </div>
            </div>
          </React.Fragment>
        )}
        {showTriggerRatioSection && (
          <div className="Exchange-swap-section">
            <div className="Exchange-swap-section-top">
              <div className="muted">
                <Trans>Price</Trans>
              </div>
              {fromTokenInfo && toTokenInfo && (
                <div
                  className="muted align-right clickable"
                  onClick={() => {
                    setTriggerRatioValue(
                      formatAmountFree(
                        getExchangeRate(fromTokenInfo, toTokenInfo, triggerRatioInverted),
                        USD_DECIMALS,
                        10
                      )
                    );
                  }}
                >
                  {formatAmount(getExchangeRate(fromTokenInfo, toTokenInfo, triggerRatioInverted), USD_DECIMALS, 4)}
                </div>
              )}
            </div>
            <div className="Exchange-swap-section-bottom">
              <div className="Exchange-swap-input-container">
                <input
                  type="number"
                  min="0"
                  placeholder="0.0"
                  className="Exchange-swap-input small"
                  value={triggerRatioValue}
                  onChange={onTriggerRatioChange}
                />
              </div>
              {(() => {
                if (!toTokenInfo) return;
                if (!fromTokenInfo) return;
                const [tokenA, tokenB] = triggerRatioInverted
                  ? [toTokenInfo, fromTokenInfo]
                  : [fromTokenInfo, toTokenInfo];
                return (
                  <div className="PositionEditor-token-symbol">
                    {tokenA.symbol}&nbsp;per&nbsp;{tokenB.symbol}
                  </div>
                );
              })()}
            </div>
          </div>
        )}
        {showTriggerPriceSection && (
          <div className="Exchange-swap-section">
            <div className="Exchange-swap-section-top">
              <div className="muted">
                <Trans>Price</Trans>
              </div>
              <div
                className="muted align-right clickable"
                onClick={() => {
                  setTriggerPriceValue(formatAmountFree(entryMarkPrice, USD_DECIMALS, 2));
                }}
              >
                Mark: {formatAmount(entryMarkPrice, USD_DECIMALS, 2, true)}
              </div>
            </div>
            <div className="Exchange-swap-section-bottom">
              <div className="Exchange-swap-input-container">
                <input
                  type="number"
                  min="0"
                  placeholder="0.0"
                  className="Exchange-swap-input"
                  value={triggerPriceValue}
                  onChange={onTriggerPriceChange}
                />
              </div>
              <div className="PositionEditor-token-symbol">USD</div>
            </div>
          </div>
        )}
        {isSwap && (
          <div className="Exchange-swap-box-info">
            <ExchangeInfoRow label="Fees">
              <div>
                {!fees && "-"}
                {fees && (
                  <div>
                    {formatAmount(feeBps, 2, 2, false)}%&nbsp; ({formatAmount(fees, fromToken.decimals, 4, true)}{" "}
                    {fromToken.symbol}: ${formatAmount(feesUsd, USD_DECIMALS, 2, true)})
                  </div>
                )}
              </div>
            </ExchangeInfoRow>
          </div>
        )}
        {(isLong || isShort) && !isStopOrder && (
          <div className="Exchange-leverage-box">
            <div className="Exchange-leverage-slider-settings">
              <Checkbox isChecked={isLeverageSliderEnabled} setIsChecked={setIsLeverageSliderEnabled}>
                <span className="muted">Leverage slider</span>
              </Checkbox>
            </div>
            {isLeverageSliderEnabled && (
              <div
                className={cx("Exchange-leverage-slider", "App-slider", {
                  positive: isLong,
                  negative: isShort,
                })}
              >
                <Slider
                  min={1.1}
                  max={30.5}
                  step={0.1}
                  marks={leverageMarks}
                  handle={leverageSliderHandle}
                  onChange={(value) => setLeverageOption(value)}
                  value={leverageOption}
                  defaultValue={leverageOption}
                />
              </div>
            )}
            {isShort && (
              <div className="Exchange-info-row">
<<<<<<< HEAD
                <div className="Exchange-info-label">
                  <Trans>Profits In</Trans>
                </div>
=======
                <div className="Exchange-info-label">Collateral In</div>
>>>>>>> 2d294fe5
                <div className="align-right">
                  <TokenSelector
                    label="Collateral In"
                    chainId={chainId}
                    tokenAddress={shortCollateralAddress}
                    onSelectToken={onSelectShortCollateralAddress}
                    tokens={stableTokens}
                    showTokenImgInDropdown={true}
                  />
                </div>
              </div>
            )}
            {isLong && (
              <div className="Exchange-info-row">
<<<<<<< HEAD
                <div className="Exchange-info-label">
                  <Trans>Profits In</Trans>
                </div>
                <div className="align-right strong">{toToken.symbol}</div>
=======
                <div className="Exchange-info-label">Collateral In</div>
                <div className="align-right">
                  <Tooltip
                    position="right-bottom"
                    handle="USD"
                    renderContent={() => (
                      <span className="SwapBox-collateral-tooltip-text">
                        A snapshot of the USD value of your collateral is taken when the position is opened.
                        <br />
                        <br />
                        When closing the position, you can select which token you would like to receive.
                      </span>
                    )}
                  />
                </div>
>>>>>>> 2d294fe5
              </div>
            )}
            <div className="Exchange-info-row">
              <div className="Exchange-info-label">
                <Trans>Leverage</Trans>
              </div>
              <div className="align-right">
                {hasExistingPosition && toAmount && toAmount.gt(0) && (
                  <div className="inline-block muted">
                    {formatAmount(existingPosition.leverage, 4, 2)}x
                    <BsArrowRight className="transition-arrow" />
                  </div>
                )}
                {toAmount && leverage && leverage.gt(0) && `${formatAmount(leverage, 4, 2)}x`}
                {!toAmount && leverage && leverage.gt(0) && `-`}
                {leverage && leverage.eq(0) && `-`}
              </div>
            </div>
            <div className="Exchange-info-row">
              <div className="Exchange-info-label">
                <Trans>Entry Price</Trans>
              </div>
              <div className="align-right">
                {hasExistingPosition && toAmount && toAmount.gt(0) && (
                  <div className="inline-block muted">
                    ${formatAmount(existingPosition.averagePrice, USD_DECIMALS, 2, true)}
                    <BsArrowRight className="transition-arrow" />
                  </div>
                )}
                {nextAveragePrice && `$${formatAmount(nextAveragePrice, USD_DECIMALS, 2, true)}`}
                {!nextAveragePrice && `-`}
              </div>
            </div>
            <div className="Exchange-info-row">
              <div className="Exchange-info-label">
                <Trans>Liq. Price</Trans>
              </div>
              <div className="align-right">
                {hasExistingPosition && toAmount && toAmount.gt(0) && (
                  <div className="inline-block muted">
                    ${formatAmount(existingLiquidationPrice, USD_DECIMALS, 2, true)}
                    <BsArrowRight className="transition-arrow" />
                  </div>
                )}
                {toAmount &&
                  displayLiquidationPrice &&
                  `$${formatAmount(displayLiquidationPrice, USD_DECIMALS, 2, true)}`}
                {!toAmount && displayLiquidationPrice && `-`}
                {!displayLiquidationPrice && `-`}
              </div>
            </div>
            <ExchangeInfoRow label="Fees">
              <div>
                {!feesUsd && "-"}
                {feesUsd && (
                  <Tooltip
                    handle={`$${formatAmount(feesUsd, USD_DECIMALS, 2, true)}`}
                    position="right-bottom"
                    renderContent={() => {
                      return (
                        <>
                          {swapFees && (
                            <div>
                              {collateralToken.symbol} is required for collateral. <br />
                              <br />
                              Swap {fromToken.symbol} to {collateralToken.symbol} Fee: $
                              {formatAmount(swapFees, USD_DECIMALS, 2, true)}
                              <br />
                              <br />
                            </div>
                          )}
                          <div>
                            Position Fee (0.1% of position size): ${formatAmount(positionFee, USD_DECIMALS, 2, true)}
                          </div>
                        </>
                      );
                    }}
                  />
                )}
              </div>
            </ExchangeInfoRow>
          </div>
        )}
        {isStopOrder && (
          <div className="Exchange-swap-section Exchange-trigger-order-info">
            Take-profit and stop-loss orders can be set after opening a position. <br />
            <br />
            There will be a "Close" button on each position row, clicking this will display the option to set trigger
            orders. <br />
            <br />
            For screenshots and more information, please see the{" "}
            <a
              href="https://gmxio.gitbook.io/gmx/trading#stop-loss-take-profit-orders"
              target="_blank"
              rel="noopener noreferrer"
            >
              docs
            </a>
            .
          </div>
        )}
        <div className="Exchange-swap-button-container">
          <button className="App-cta Exchange-swap-button" onClick={onClickPrimary} disabled={!isPrimaryEnabled()}>
            {getPrimaryText()}
          </button>
        </div>
      </div>
      {isSwap && (
        <div className="Exchange-swap-market-box App-box App-box-border">
          <div className="Exchange-swap-market-box-title">
            <Trans>Swap</Trans>
          </div>
          <div className="App-card-divider"></div>
          <div className="Exchange-info-row">
            <div className="Exchange-info-label">{fromToken.symbol} Price</div>
            <div className="align-right">
              {fromTokenInfo && formatAmount(fromTokenInfo.minPrice, USD_DECIMALS, 2, true)} USD
            </div>
          </div>
          <div className="Exchange-info-row">
            <div className="Exchange-info-label">{toToken.symbol} Price</div>
            <div className="align-right">
              {toTokenInfo && formatAmount(toTokenInfo.maxPrice, USD_DECIMALS, 2, true)} USD
            </div>
          </div>
          <div className="Exchange-info-row">
            <div className="Exchange-info-label">
              <Trans>Available Liquidity</Trans>:
            </div>
            <div className="align-right al-swap">
              <Tooltip
                handle={`${formatAmount(maxSwapAmountUsd, USD_DECIMALS, 2, true)} USD`}
                position="right-bottom"
                renderContent={() => {
                  return (
                    <div>
                      <div>
                        Max {fromTokenInfo.symbol} in: {formatAmount(maxFromTokenIn, fromTokenInfo.decimals, 2, true)}{" "}
                        {fromTokenInfo.symbol} <br />({"$ "}
                        {formatAmount(maxFromTokenInUSD, USD_DECIMALS, 2, true)})
                      </div>
                      <br />
                      <div>
                        Max {toTokenInfo.symbol} out: {formatAmount(maxToTokenOut, toTokenInfo.decimals, 2, true)}{" "}
                        {toTokenInfo.symbol} <br />({"$ "}
                        {formatAmount(maxToTokenOutUSD, USD_DECIMALS, 2, true)})
                      </div>
                    </div>
                  );
                }}
              />
            </div>
          </div>
          {!isMarketOrder && (
            <ExchangeInfoRow label="Price">
              {getExchangeRateDisplay(getExchangeRate(fromTokenInfo, toTokenInfo), fromToken, toToken)}
            </ExchangeInfoRow>
          )}
        </div>
      )}
      {(isLong || isShort) && (
        <div className="Exchange-swap-market-box App-box App-box-border">
          <div className="Exchange-swap-market-box-title">
            {isLong ? "Long" : "Short"}&nbsp;{toToken.symbol}
          </div>
          <div className="App-card-divider"></div>
          <div className="Exchange-info-row">
            <div className="Exchange-info-label">
              <Trans>Entry Price</Trans>
            </div>
            <div className="align-right">
              <Tooltip
                handle={`${formatAmount(entryMarkPrice, USD_DECIMALS, 2, true)} USD`}
                position="right-bottom"
                renderContent={() => {
                  return (
                    <>
                      The position will be opened at {formatAmount(entryMarkPrice, USD_DECIMALS, 2, true)} USD with a
                      max slippage of {parseFloat(savedSlippageAmount / 100.0).toFixed(2)}%.
                      <br />
                      <br />
                      The slippage amount can be configured under Settings, found by clicking on your address at the top
                      right of the page after connecting your wallet.
                      <br />
                      <br />
                      <a
                        href="https://gmxio.gitbook.io/gmx/trading#opening-a-position"
                        target="_blank"
                        rel="noopener noreferrer"
                      >
                        More Info
                      </a>
                    </>
                  );
                }}
              />
            </div>
          </div>
          <div className="Exchange-info-row">
            <div className="Exchange-info-label">
              <Trans>Exit Price</Trans>
            </div>
            <div className="align-right">
              <Tooltip
                handle={`${formatAmount(exitMarkPrice, USD_DECIMALS, 2, true)} USD`}
                position="right-bottom"
                renderContent={() => {
                  return (
                    <>
                      If you have an existing position, the position will be closed at{" "}
                      {formatAmount(entryMarkPrice, USD_DECIMALS, 2, true)} USD.
                      <br />
                      <br />
                      This exit price will change with the price of the asset.
                      <br />
                      <br />
                      <a
                        href="https://gmxio.gitbook.io/gmx/trading#opening-a-position"
                        target="_blank"
                        rel="noopener noreferrer"
                      >
                        More Info
                      </a>
                    </>
                  );
                }}
              />
            </div>
          </div>
          <div className="Exchange-info-row">
            <div className="Exchange-info-label">
              <Trans>Borrow Fee</Trans>
            </div>
            <div className="align-right">
              <Tooltip
                handle={borrowFeeText}
                position="right-bottom"
                renderContent={() => {
                  return (
                    <>
                      {hasZeroBorrowFee && (
                        <div>
                          {isLong && "There are more shorts than longs, borrow fees for longing is currently zero"}
                          {isShort && "There are more longs than shorts, borrow fees for shorting is currently zero"}
                        </div>
                      )}
                      {!hasZeroBorrowFee && (
                        <div>
                          The borrow fee is calculated as (assets borrowed) / (total assets in pool) * 0.01% per hour.
                          <br />
                          <br />
                          {isShort && `You can change the "Profits In" token above to find lower fees`}
                        </div>
                      )}
                      <br />
                      <a
                        href="https://gmxio.gitbook.io/gmx/trading#opening-a-position"
                        target="_blank"
                        rel="noopener noreferrer"
                      >
                        More Info
                      </a>
                    </>
                  );
                }}
              >
                {!hasZeroBorrowFee && null}
              </Tooltip>
            </div>
          </div>
          {renderAvailableLongLiquidity()}
          {isShort && toTokenInfo.hasMaxAvailableShort && (
            <div className="Exchange-info-row">
              <div className="Exchange-info-label">
                <Trans>Available Liquidity</Trans>
              </div>
              <div className="align-right">
                <Tooltip
                  handle={`${formatAmount(toTokenInfo.maxAvailableShort, USD_DECIMALS, 2, true)}`}
                  position="right-bottom"
                  renderContent={() => {
                    return (
                      <>
                        Max {toTokenInfo.symbol} short capacity: $
                        {formatAmount(toTokenInfo.maxGlobalShortSize, USD_DECIMALS, 2, true)}
                        <br />
                        <br />
                        Current {toTokenInfo.symbol} shorts: $
                        {formatAmount(toTokenInfo.globalShortSize, USD_DECIMALS, 2, true)}
                        <br />
                      </>
                    );
                  }}
                ></Tooltip>
              </div>
            </div>
          )}
        </div>
      )}
      <div className="Exchange-swap-market-box App-box App-box-border">
        <div className="Exchange-swap-market-box-title">
          <Trans>Useful Links</Trans>
        </div>
        <div className="App-card-divider"></div>
        <div className="Exchange-info-row">
          <div className="Exchange-info-label-button">
            <a href="https://gmxio.gitbook.io/gmx/trading" target="_blank" rel="noopener noreferrer">
              <Trans>Trading guide</Trans>
            </a>
          </div>
        </div>
        <div className="Exchange-info-row">
          <div className="Exchange-info-label-button">
            <a href={getLeaderboardLink()} target="_blank" rel="noopener noreferrer">
              <Trans>Leaderboard</Trans>
            </a>
          </div>
        </div>
        <div className="Exchange-info-row">
          <div className="Exchange-info-label-button">
            <a href="https://gmxio.gitbook.io/gmx/trading#backup-rpc-urls" target="_blank" rel="noopener noreferrer">
              <Trans>Speed up page loading</Trans>
            </a>
          </div>
        </div>
      </div>
      {renderErrorModal()}
      {renderOrdersToa()}
      {isConfirming && (
        <ConfirmationBox
          library={library}
          isHigherSlippageAllowed={isHigherSlippageAllowed}
          setIsHigherSlippageAllowed={setIsHigherSlippageAllowed}
          orders={orders}
          isSwap={isSwap}
          isLong={isLong}
          isMarketOrder={isMarketOrder}
          orderOption={orderOption}
          isShort={isShort}
          fromToken={fromToken}
          fromTokenInfo={fromTokenInfo}
          toToken={toToken}
          toTokenInfo={toTokenInfo}
          toAmount={toAmount}
          fromAmount={fromAmount}
          feeBps={feeBps}
          onConfirmationClick={onConfirmationClick}
          setIsConfirming={setIsConfirming}
          hasExistingPosition={hasExistingPosition}
          shortCollateralAddress={shortCollateralAddress}
          shortCollateralToken={shortCollateralToken}
          leverage={leverage}
          existingPosition={existingPosition}
          existingLiquidationPrice={existingLiquidationPrice}
          displayLiquidationPrice={displayLiquidationPrice}
          nextAveragePrice={nextAveragePrice}
          triggerPriceUsd={triggerPriceUsd}
          triggerRatio={triggerRatio}
          fees={fees}
          feesUsd={feesUsd}
          isSubmitting={isSubmitting}
          isPendingConfirmation={isPendingConfirmation}
          fromUsdMin={fromUsdMin}
          toUsdMax={toUsdMax}
          collateralTokenAddress={collateralTokenAddress}
          infoTokens={infoTokens}
          chainId={chainId}
          setPendingTxns={setPendingTxns}
          pendingTxns={pendingTxns}
          minExecutionFee={minExecutionFee}
          minExecutionFeeUSD={minExecutionFeeUSD}
          minExecutionFeeErrorMessage={minExecutionFeeErrorMessage}
        />
      )}
    </div>
  );
}<|MERGE_RESOLUTION|>--- conflicted
+++ resolved
@@ -2056,13 +2056,10 @@
             )}
             {isShort && (
               <div className="Exchange-info-row">
-<<<<<<< HEAD
                 <div className="Exchange-info-label">
-                  <Trans>Profits In</Trans>
+                  <Trans>Collateral In</Trans>
                 </div>
-=======
-                <div className="Exchange-info-label">Collateral In</div>
->>>>>>> 2d294fe5
+
                 <div className="align-right">
                   <TokenSelector
                     label="Collateral In"
@@ -2077,28 +2074,25 @@
             )}
             {isLong && (
               <div className="Exchange-info-row">
-<<<<<<< HEAD
                 <div className="Exchange-info-label">
-                  <Trans>Profits In</Trans>
+                  <Trans>Collateral In</Trans>
                 </div>
-                <div className="align-right strong">{toToken.symbol}</div>
-=======
-                <div className="Exchange-info-label">Collateral In</div>
                 <div className="align-right">
                   <Tooltip
                     position="right-bottom"
                     handle="USD"
                     renderContent={() => (
                       <span className="SwapBox-collateral-tooltip-text">
-                        A snapshot of the USD value of your collateral is taken when the position is opened.
+                        <Trans>
+                          A snapshot of the USD value of your collateral is taken when the position is opened.
+                        </Trans>
                         <br />
                         <br />
-                        When closing the position, you can select which token you would like to receive.
+                        <Trans>When closing the position, you can select which token you would like to receive.</Trans>
                       </span>
                     )}
                   />
                 </div>
->>>>>>> 2d294fe5
               </div>
             )}
             <div className="Exchange-info-row">

import { Trans, t } from "@lingui/macro";
import React, { useEffect, useMemo, useState } from "react";
import Tooltip from "../Tooltip/Tooltip";
import "./SwapBox.scss";

import { ethers } from "ethers";
import useSWR from "swr";

import { BsArrowRight } from "react-icons/bs";
import { IoMdSwap } from "react-icons/io";

import { ARBITRUM, IS_NETWORK_DISABLED, getChainName, getConstant, isSupportedChain } from "config/chains";
import { getContract } from "config/contracts";
import * as Api from "domain/legacy";
import {
  DUST_BNB,
  LEVERAGE_ORDER_OPTIONS,
  LIMIT,
  LONG,
  MARGIN_FEE_BASIS_POINTS,
  MARKET,
  PRECISION,
  SHORT,
  STOP,
  SWAP,
  SWAP_OPTIONS,
  SWAP_ORDER_OPTIONS,
  USDG_ADDRESS,
  USDG_DECIMALS,
  USD_DECIMALS,
  adjustForDecimals,
  calculatePositionDelta,
  getExchangeRate,
  getExchangeRateDisplay,
  getNextFromAmount,
  getNextToAmount,
  getPositionKey,
  isTriggerRatioInverted,
} from "lib/legacy";
import { DEFAULT_HIGHER_SLIPPAGE_AMOUNT } from "config/factors";
import { BASIS_POINTS_DIVISOR, MAX_ALLOWED_LEVERAGE } from "config/factors";

import TokenSelector from "components/TokenSelector/TokenSelector";
import Tab from "../Tab/Tab";
import ConfirmationBox from "./ConfirmationBox";
import ExchangeInfoRow from "./ExchangeInfoRow";
import OrdersToa from "./OrdersToa";

import PositionRouter from "abis/PositionRouter.json";
import Router from "abis/Router.json";
import Token from "abis/Token.json";
import WETH from "abis/WETH.json";

import longImg from "img/long.svg";
import shortImg from "img/short.svg";
import swapImg from "img/swap.svg";

import Button from "components/Button/Button";
import BuyInputSection from "components/BuyInputSection/BuyInputSection";
import ExternalLink from "components/ExternalLink/ExternalLink";
import { LeverageSlider } from "components/LeverageSlider/LeverageSlider";
import ToggleSwitch from "components/ToggleSwitch/ToggleSwitch";
import { get1InchSwapUrl } from "config/links";
import { getPriceDecimals, getToken, getTokenBySymbol, getV1Tokens, getWhitelistedV1Tokens } from "config/tokens";
import { useUserReferralCode } from "domain/referrals/hooks";
import {
  approveTokens,
  getMostAbundantStableToken,
  replaceNativeTokenAddress,
  shouldRaiseGasError,
} from "domain/tokens";
import { getTokenInfo, getUsd } from "domain/tokens/utils";
import { callContract, contractFetcher } from "lib/contracts";
import { helperToast } from "lib/helperToast";
import { useLocalStorageByChainId, useLocalStorageSerializeKey } from "lib/localStorage";
import { bigNumberify, expandDecimals, formatAmount, formatAmountFree, parseValue } from "lib/numbers";
import { getLeverage } from "lib/positions/getLeverage";
import getLiquidationPrice from "lib/positions/getLiquidationPrice";
import { usePrevious } from "lib/usePrevious";
import StatsTooltipRow from "../StatsTooltip/StatsTooltipRow";
import FeesTooltip from "./FeesTooltip";
<<<<<<< HEAD
import TokenIcon from "components/TokenIcon/TokenIcon";
=======
import NoLiquidityErrorModal from "./NoLiquidityErrorModal";
import UsefulLinks from "./UsefulLinks";
import { ErrorCode, ErrorDisplayType } from "./constants";
>>>>>>> a6a30aaa

const SWAP_ICONS = {
  [LONG]: longImg,
  [SHORT]: shortImg,
  [SWAP]: swapImg,
};

const { AddressZero } = ethers.constants;

function renderSymbolWithIcon(symbol) {
  return (
    <span>
      <TokenIcon className="mr-xs Swap-limit-icon" symbol={symbol} importSize={24} displaySize={20} />
      {symbol}
    </span>
  );
}

function getNextAveragePrice({ size, sizeDelta, hasProfit, delta, nextPrice, isLong }) {
  if (!size || !sizeDelta || !delta || !nextPrice) {
    return;
  }
  const nextSize = size.add(sizeDelta);
  let divisor;
  if (isLong) {
    divisor = hasProfit ? nextSize.add(delta) : nextSize.sub(delta);
  } else {
    divisor = hasProfit ? nextSize.sub(delta) : nextSize.add(delta);
  }
  if (!divisor || divisor.eq(0)) {
    return;
  }
  const nextAveragePrice = nextPrice.mul(nextSize).div(divisor);
  return nextAveragePrice;
}

export default function SwapBox(props) {
  const {
    pendingPositions,
    setPendingPositions,
    infoTokens,
    active,
    library,
    account,
    fromTokenAddress,
    setFromTokenAddress,
    toTokenAddress,
    setToTokenAddress,
    swapOption,
    setSwapOption,
    positionsMap,
    pendingTxns,
    setPendingTxns,
    tokenSelection,
    setTokenSelection,
    setIsConfirming,
    isConfirming,
    isPendingConfirmation,
    setIsPendingConfirmation,
    flagOrdersEnabled,
    chainId,
    nativeTokenAddress,
    savedSlippageAmount,
    totalTokenWeights,
    usdgSupply,
    orders,
    savedIsPnlInLeverage,
    orderBookApproved,
    positionRouterApproved,
    isWaitingForPluginApproval,
    approveOrderBook,
    approvePositionRouter,
    setIsWaitingForPluginApproval,
    isWaitingForPositionRouterApproval,
    setIsWaitingForPositionRouterApproval,
    isPluginApproving,
    isPositionRouterApproving,
    savedShouldDisableValidationForTesting,
    minExecutionFee,
    minExecutionFeeUSD,
    minExecutionFeeErrorMessage,
  } = props;
  const [fromValue, setFromValue] = useState("");
  const [toValue, setToValue] = useState("");
  const [anchorOnFromAmount, setAnchorOnFromAmount] = useState(true);
  const [isApproving, setIsApproving] = useState(false);
  const [isWaitingForApproval, setIsWaitingForApproval] = useState(false);
  const [isSubmitting, setIsSubmitting] = useState(false);
  const [modalError, setModalError] = useState(false);
  const [isHigherSlippageAllowed, setIsHigherSlippageAllowed] = useState(false);
  const { attachedOnChain, userReferralCode } = useUserReferralCode(library, chainId, account);

  let allowedSlippage = savedSlippageAmount;
  if (isHigherSlippageAllowed) {
    allowedSlippage = DEFAULT_HIGHER_SLIPPAGE_AMOUNT;
  }

  const defaultCollateralSymbol = getConstant(chainId, "defaultCollateralSymbol");
  // TODO hack with useLocalStorageSerializeKey
  const [shortCollateralAddress, setShortCollateralAddress] = useLocalStorageByChainId(
    chainId,
    "Short-Collateral-Address",
    getTokenBySymbol(chainId, defaultCollateralSymbol).address
  );
  const isLong = swapOption === LONG;
  const isShort = swapOption === SHORT;
  const isSwap = swapOption === SWAP;

  function getTokenLabel() {
    switch (true) {
      case isLong:
        return t`Long`;
      case isShort:
        return t`Short`;
      case isSwap:
        return t`Receive`;
      default:
        return "";
    }
  }
  const [leverageOption, setLeverageOption] = useLocalStorageSerializeKey(
    [chainId, "Exchange-swap-leverage-option"],
    "2"
  );
  const [isLeverageSliderEnabled, setIsLeverageSliderEnabled] = useLocalStorageSerializeKey(
    [chainId, "Exchange-swap-leverage-slider-enabled"],
    true
  );

  const hasLeverageOption = isLeverageSliderEnabled && !isNaN(parseFloat(leverageOption));

  const [ordersToaOpen, setOrdersToaOpen] = useState(false);

  let [orderOption, setOrderOption] = useLocalStorageSerializeKey([chainId, "Order-option"], MARKET);
  if (!flagOrdersEnabled) {
    orderOption = MARKET;
  }

  const onOrderOptionChange = (option) => {
    setOrderOption(option);
  };

  const isMarketOrder = orderOption === MARKET;
  const orderOptions = isSwap ? SWAP_ORDER_OPTIONS : LEVERAGE_ORDER_OPTIONS;
  const orderOptionLabels = { [STOP]: t`Trigger`, [MARKET]: t`Market`, [LIMIT]: t`Limit` };

  const [triggerPriceValue, setTriggerPriceValue] = useState("");
  const triggerPriceUsd = isMarketOrder ? 0 : parseValue(triggerPriceValue, USD_DECIMALS);

  const onTriggerPriceChange = (evt) => {
    setTriggerPriceValue(evt.target.value || "");
  };

  const onTriggerRatioChange = (evt) => {
    setTriggerRatioValue(evt.target.value || "");
  };

  let positionKey;
  if (isLong) {
    positionKey = getPositionKey(account, toTokenAddress, toTokenAddress, true, nativeTokenAddress);
  }
  if (isShort) {
    positionKey = getPositionKey(account, shortCollateralAddress, toTokenAddress, false, nativeTokenAddress);
  }

  const existingPosition = positionKey ? positionsMap[positionKey] : undefined;
  const hasExistingPosition = existingPosition && existingPosition.size && existingPosition.size.gt(0);

  const whitelistedTokens = getWhitelistedV1Tokens(chainId);
  const tokens = getV1Tokens(chainId);
  const fromTokens = tokens;
  const stableTokens = tokens.filter((token) => token.isStable);
  const indexTokens = whitelistedTokens.filter((token) => !token.isStable && !token.isWrapped);
  const shortableTokens = indexTokens.filter((token) => token.isShortable);

  let toTokens = tokens;
  if (isLong) {
    toTokens = indexTokens;
  }
  if (isShort) {
    toTokens = shortableTokens;
  }

  const needOrderBookApproval = !isMarketOrder && !orderBookApproved;
  const prevNeedOrderBookApproval = usePrevious(needOrderBookApproval);

  const needPositionRouterApproval = (isLong || isShort) && isMarketOrder && !positionRouterApproved;
  const prevNeedPositionRouterApproval = usePrevious(needPositionRouterApproval);

  useEffect(() => {
    if (!needOrderBookApproval && prevNeedOrderBookApproval && isWaitingForPluginApproval) {
      setIsWaitingForPluginApproval(false);
      helperToast.success(<div>Orders enabled!</div>);
    }
  }, [needOrderBookApproval, prevNeedOrderBookApproval, setIsWaitingForPluginApproval, isWaitingForPluginApproval]);

  useEffect(() => {
    if (!needPositionRouterApproval && prevNeedPositionRouterApproval && isWaitingForPositionRouterApproval) {
      setIsWaitingForPositionRouterApproval(false);
      helperToast.success(<div>Leverage enabled!</div>);
    }
  }, [
    needPositionRouterApproval,
    prevNeedPositionRouterApproval,
    setIsWaitingForPositionRouterApproval,
    isWaitingForPositionRouterApproval,
  ]);

  useEffect(() => {
    if (!needOrderBookApproval && prevNeedOrderBookApproval && isWaitingForPluginApproval) {
      setIsWaitingForPluginApproval(false);
      helperToast.success(<div>Orders enabled!</div>);
    }
  }, [needOrderBookApproval, prevNeedOrderBookApproval, setIsWaitingForPluginApproval, isWaitingForPluginApproval]);

  const routerAddress = getContract(chainId, "Router");
  const tokenAllowanceAddress = fromTokenAddress === AddressZero ? nativeTokenAddress : fromTokenAddress;
  const { data: tokenAllowance } = useSWR(
    active && [active, chainId, tokenAllowanceAddress, "allowance", account, routerAddress],
    {
      fetcher: contractFetcher(library, Token),
    }
  );

  const { data: hasOutdatedUi } = Api.useHasOutdatedUi();

  const fromToken = getToken(chainId, fromTokenAddress);
  const toToken = getToken(chainId, toTokenAddress);
  const shortCollateralToken = getTokenInfo(infoTokens, shortCollateralAddress);
  const toTokenPriceDecimal = getPriceDecimals(chainId, toToken.symbol);
  const existingPositionPriceDecimal = getPriceDecimals(chainId, existingPosition?.indexToken?.symbol);

  const fromTokenInfo = getTokenInfo(infoTokens, fromTokenAddress);
  const toTokenInfo = getTokenInfo(infoTokens, toTokenAddress);

  const renderAvailableLongLiquidity = () => {
    if (!isLong) {
      return null;
    }

    return (
      <div className="Exchange-info-row">
        <div className="Exchange-info-label">
          <Trans>Available Liquidity</Trans>
        </div>
        <div className="align-right">
          <Tooltip
            handle={`$${formatAmount(toTokenInfo?.maxAvailableLong, USD_DECIMALS, 2, true)}`}
            position="right-bottom"
            renderContent={() => {
              return (
                <>
                  <StatsTooltipRow
                    label={t`Max ${toTokenInfo.symbol} long capacity`}
                    value={formatAmount(toTokenInfo.maxLongCapacity, USD_DECIMALS, 0, true)}
                  />
                  <StatsTooltipRow
                    label={t`Current ${toTokenInfo.symbol} long`}
                    value={formatAmount(toTokenInfo.guaranteedUsd, USD_DECIMALS, 0, true)}
                  />
                </>
              );
            }}
          ></Tooltip>
        </div>
      </div>
    );
  };

  const fromBalance = fromTokenInfo ? fromTokenInfo.balance : bigNumberify(0);
  const toBalance = toTokenInfo ? toTokenInfo.balance : bigNumberify(0);

  const fromAmount = parseValue(fromValue, fromToken && fromToken.decimals);
  const toAmount = parseValue(toValue, toToken && toToken.decimals);

  const isPotentialWrap = (fromToken.isNative && toToken.isWrapped) || (fromToken.isWrapped && toToken.isNative);
  const isWrapOrUnwrap = isSwap && isPotentialWrap;
  const needApproval =
    fromTokenAddress !== AddressZero &&
    tokenAllowance &&
    fromAmount &&
    fromAmount.gt(tokenAllowance) &&
    !isWrapOrUnwrap;
  const prevFromTokenAddress = usePrevious(fromTokenAddress);
  const prevNeedApproval = usePrevious(needApproval);
  const prevToTokenAddress = usePrevious(toTokenAddress);

  const fromUsdMin = getUsd(fromAmount, fromTokenAddress, false, infoTokens);
  const toUsdMax = getUsd(toAmount, toTokenAddress, true, infoTokens, orderOption, triggerPriceUsd);

  const indexTokenAddress = toTokenAddress === AddressZero ? nativeTokenAddress : toTokenAddress;
  const collateralTokenAddress = isLong ? indexTokenAddress : shortCollateralAddress;
  const collateralToken = getToken(chainId, collateralTokenAddress);

  const [triggerRatioValue, setTriggerRatioValue] = useState("");

  const triggerRatioInverted = useMemo(() => {
    return isTriggerRatioInverted(fromTokenInfo, toTokenInfo);
  }, [toTokenInfo, fromTokenInfo]);

  const maxToTokenOut = useMemo(() => {
    const value = toTokenInfo?.availableAmount?.gt(toTokenInfo.poolAmount?.sub(toTokenInfo.bufferAmount))
      ? toTokenInfo.poolAmount?.sub(toTokenInfo.bufferAmount)
      : toTokenInfo?.availableAmount;

    if (!value) {
      return bigNumberify(0);
    }

    return value.gt(0) ? value : bigNumberify(0);
  }, [toTokenInfo]);

  const maxToTokenOutUSD = useMemo(() => {
    return getUsd(maxToTokenOut, toTokenAddress, false, infoTokens);
  }, [maxToTokenOut, toTokenAddress, infoTokens]);

  const maxFromTokenInUSD = useMemo(() => {
    const value = fromTokenInfo.maxUsdgAmount
      ?.sub(fromTokenInfo.usdgAmount)
      .mul(expandDecimals(1, USD_DECIMALS))
      .div(expandDecimals(1, USDG_DECIMALS));

    if (!value) {
      return bigNumberify(0);
    }

    return value.gt(0) ? value : bigNumberify(0);
  }, [fromTokenInfo]);

  const maxFromTokenIn = useMemo(() => {
    if (!fromTokenInfo.maxPrice) {
      return bigNumberify(0);
    }
    return maxFromTokenInUSD?.mul(expandDecimals(1, fromTokenInfo.decimals)).div(fromTokenInfo.maxPrice).toString();
  }, [maxFromTokenInUSD, fromTokenInfo]);

  let maxSwapAmountUsd = bigNumberify(0);

  if (maxToTokenOutUSD && maxFromTokenInUSD) {
    maxSwapAmountUsd = maxToTokenOutUSD.lt(maxFromTokenInUSD) ? maxToTokenOutUSD : maxFromTokenInUSD;
  }

  const triggerRatio = useMemo(() => {
    if (!triggerRatioValue) {
      return bigNumberify(0);
    }
    let ratio = parseValue(triggerRatioValue, USD_DECIMALS);
    if (ratio.eq(0)) {
      return bigNumberify(0);
    }
    if (triggerRatioInverted) {
      ratio = PRECISION.mul(PRECISION).div(ratio);
    }
    return ratio;
  }, [triggerRatioValue, triggerRatioInverted]);

  useEffect(() => {
    if (
      fromToken &&
      fromTokenAddress === prevFromTokenAddress &&
      !needApproval &&
      prevNeedApproval &&
      isWaitingForApproval
    ) {
      setIsWaitingForApproval(false);
      helperToast.success(<div>{fromToken.symbol} approved!</div>);
    }
  }, [
    fromTokenAddress,
    prevFromTokenAddress,
    needApproval,
    prevNeedApproval,
    setIsWaitingForApproval,
    fromToken.symbol,
    isWaitingForApproval,
    fromToken,
  ]);

  useEffect(() => {
    if (!toTokens.find((token) => token.address === toTokenAddress)) {
      setToTokenAddress(swapOption, toTokens[0].address);
    }
  }, [swapOption, toTokens, toTokenAddress, setToTokenAddress]);

  useEffect(() => {
    if (swapOption !== SHORT) {
      return;
    }
    if (toTokenAddress === prevToTokenAddress) {
      return;
    }
    for (let i = 0; i < stableTokens.length; i++) {
      const stableToken = stableTokens[i];
      const key = getPositionKey(account, stableToken.address, toTokenAddress, false, nativeTokenAddress);
      const position = positionsMap[key];
      if (position && position.size && position.size.gt(0)) {
        setShortCollateralAddress(position.collateralToken.address);
        return;
      }
    }
  }, [
    account,
    toTokenAddress,
    prevToTokenAddress,
    swapOption,
    positionsMap,
    stableTokens,
    nativeTokenAddress,
    shortCollateralAddress,
    setShortCollateralAddress,
  ]);

  useEffect(() => {
    const updateSwapAmounts = () => {
      if (anchorOnFromAmount) {
        if (!fromAmount) {
          setToValue("");
          return;
        }
        if (toToken) {
          const { amount: nextToAmount } = getNextToAmount(
            chainId,
            fromAmount,
            fromTokenAddress,
            toTokenAddress,
            infoTokens,
            undefined,
            !isMarketOrder && triggerRatio,
            usdgSupply,
            totalTokenWeights,
            isSwap
          );

          const nextToValue = formatAmountFree(nextToAmount, toToken.decimals, toToken.decimals);
          setToValue(nextToValue);
        }
        return;
      }

      if (!toAmount) {
        setFromValue("");
        return;
      }
      if (fromToken) {
        const { amount: nextFromAmount } = getNextFromAmount(
          chainId,
          toAmount,
          fromTokenAddress,
          toTokenAddress,
          infoTokens,
          undefined,
          !isMarketOrder && triggerRatio,
          usdgSupply,
          totalTokenWeights,
          isSwap
        );
        const nextFromValue = formatAmountFree(nextFromAmount, fromToken.decimals, fromToken.decimals);
        setFromValue(nextFromValue);
      }
    };

    const updateLeverageAmounts = () => {
      if (!hasLeverageOption) {
        return;
      }
      if (anchorOnFromAmount) {
        if (!fromAmount) {
          setToValue("");
          return;
        }

        const toTokenInfo = getTokenInfo(infoTokens, toTokenAddress);
        if (toTokenInfo && toTokenInfo.maxPrice && fromUsdMin && fromUsdMin.gt(0)) {
          const leverageMultiplier = parseInt(leverageOption * BASIS_POINTS_DIVISOR);
          const toTokenPriceUsd =
            !isMarketOrder && triggerPriceUsd && triggerPriceUsd.gt(0) ? triggerPriceUsd : toTokenInfo.maxPrice;

          const { feeBasisPoints } = getNextToAmount(
            chainId,
            fromAmount,
            fromTokenAddress,
            collateralTokenAddress,
            infoTokens,
            undefined,
            undefined,
            usdgSupply,
            totalTokenWeights,
            isSwap
          );
          let fromUsdMinAfterFee = fromUsdMin;
          if (feeBasisPoints) {
            fromUsdMinAfterFee = fromUsdMin.mul(BASIS_POINTS_DIVISOR - feeBasisPoints).div(BASIS_POINTS_DIVISOR);
          }

          const toNumerator = fromUsdMinAfterFee.mul(leverageMultiplier).mul(BASIS_POINTS_DIVISOR);
          const toDenominator = bigNumberify(MARGIN_FEE_BASIS_POINTS)
            .mul(leverageMultiplier)
            .add(bigNumberify(BASIS_POINTS_DIVISOR).mul(BASIS_POINTS_DIVISOR));

          const nextToUsd = toNumerator.div(toDenominator);

          const nextToAmount = nextToUsd.mul(expandDecimals(1, toToken.decimals)).div(toTokenPriceUsd);

          const nextToValue = formatAmountFree(nextToAmount, toToken.decimals, toToken.decimals);

          setToValue(nextToValue);
        }
        return;
      }

      if (!toAmount) {
        setFromValue("");
        return;
      }

      const fromTokenInfo = getTokenInfo(infoTokens, fromTokenAddress);
      if (fromTokenInfo && fromTokenInfo.minPrice && toUsdMax && toUsdMax.gt(0)) {
        const leverageMultiplier = parseInt(leverageOption * BASIS_POINTS_DIVISOR);

        const baseFromAmountUsd = toUsdMax.mul(BASIS_POINTS_DIVISOR).div(leverageMultiplier);

        let fees = toUsdMax.mul(MARGIN_FEE_BASIS_POINTS).div(BASIS_POINTS_DIVISOR);

        const { feeBasisPoints } = getNextToAmount(
          chainId,
          fromAmount,
          fromTokenAddress,
          collateralTokenAddress,
          infoTokens,
          undefined,
          undefined,
          usdgSupply,
          totalTokenWeights,
          isSwap
        );

        if (feeBasisPoints) {
          const swapFees = baseFromAmountUsd.mul(feeBasisPoints).div(BASIS_POINTS_DIVISOR);
          fees = fees.add(swapFees);
        }

        const nextFromUsd = baseFromAmountUsd.add(fees);

        const nextFromAmount = nextFromUsd.mul(expandDecimals(1, fromToken.decimals)).div(fromTokenInfo.minPrice);

        const nextFromValue = formatAmountFree(nextFromAmount, fromToken.decimals, fromToken.decimals);

        setFromValue(nextFromValue);
      }
    };

    if (isSwap) {
      updateSwapAmounts();
    }

    if (isLong || isShort) {
      updateLeverageAmounts();
    }
  }, [
    anchorOnFromAmount,
    fromAmount,
    toAmount,
    fromToken,
    toToken,
    fromTokenAddress,
    toTokenAddress,
    infoTokens,
    isSwap,
    isLong,
    isShort,
    leverageOption,
    fromUsdMin,
    toUsdMax,
    isMarketOrder,
    triggerPriceUsd,
    triggerRatio,
    hasLeverageOption,
    usdgSupply,
    totalTokenWeights,
    chainId,
    collateralTokenAddress,
    indexTokenAddress,
  ]);

  let entryMarkPrice;
  let exitMarkPrice;
  if (toTokenInfo) {
    entryMarkPrice = swapOption === LONG ? toTokenInfo.maxPrice : toTokenInfo.minPrice;
    exitMarkPrice = swapOption === LONG ? toTokenInfo.minPrice : toTokenInfo.maxPrice;
  }

  let leverage = bigNumberify(0);
  let nextDelta = bigNumberify(0);
  let nextHasProfit = false;

  if (fromUsdMin && toUsdMax && fromUsdMin.gt(0)) {
    const fees = toUsdMax.mul(MARGIN_FEE_BASIS_POINTS).div(BASIS_POINTS_DIVISOR);
    if (fromUsdMin.sub(fees).gt(0)) {
      leverage = toUsdMax.mul(BASIS_POINTS_DIVISOR).div(fromUsdMin.sub(fees));
    }
  }

  let nextAveragePrice = isMarketOrder ? entryMarkPrice : triggerPriceUsd;
  if (hasExistingPosition) {
    if (isMarketOrder) {
      nextDelta = existingPosition.delta;
      nextHasProfit = existingPosition.hasProfit;
    } else {
      const data = calculatePositionDelta(triggerPriceUsd || bigNumberify(0), existingPosition);
      nextDelta = data.delta;
      nextHasProfit = data.hasProfit;
    }

    nextAveragePrice = getNextAveragePrice({
      size: existingPosition.size,
      sizeDelta: toUsdMax,
      hasProfit: nextHasProfit,
      delta: nextDelta,
      nextPrice: isMarketOrder ? entryMarkPrice : triggerPriceUsd,
      isLong,
    });
  }

  const getSwapError = () => {
    if (IS_NETWORK_DISABLED[chainId]) {
      return [t`Swaps disabled, pending ${getChainName(chainId)} upgrade`];
    }

    if (fromTokenAddress === toTokenAddress) {
      return [t`Select different tokens`];
    }

    if (!isMarketOrder) {
      if ((toToken.isStable || toToken.isUsdg) && (fromToken.isStable || fromToken.isUsdg)) {
        return [t`Select different tokens`];
      }

      if (fromToken.isNative && toToken.isWrapped) {
        return [t`Select different tokens`];
      }

      if (toToken.isNative && fromToken.isWrapped) {
        return [t`Select different tokens`];
      }
    }

    if (!fromAmount || fromAmount.eq(0)) {
      return [t`Enter an amount`];
    }
    if (!toAmount || toAmount.eq(0)) {
      return [t`Enter an amount`];
    }

    const fromTokenInfo = getTokenInfo(infoTokens, fromTokenAddress);
    if (!fromTokenInfo || !fromTokenInfo.minPrice) {
      return [t`Incorrect network`];
    }
    if (
      !savedShouldDisableValidationForTesting &&
      fromTokenInfo &&
      fromTokenInfo.balance &&
      fromAmount &&
      fromAmount.gt(fromTokenInfo.balance)
    ) {
      return [t`Insufficient ${fromTokenInfo.symbol} balance`];
    }

    const toTokenInfo = getTokenInfo(infoTokens, toTokenAddress);

    if (!isMarketOrder) {
      if (!triggerRatioValue || triggerRatio.eq(0)) {
        return [t`Enter a price`];
      }

      const currentRate = getExchangeRate(fromTokenInfo, toTokenInfo);
      if (currentRate && currentRate.lt(triggerRatio)) {
        return triggerRatioInverted ? [t`Price below Mark Price`] : [t`Price above Mark Price`];
      }
    }

    if (
      !isWrapOrUnwrap &&
      toToken &&
      toTokenAddress !== USDG_ADDRESS &&
      toTokenInfo &&
      toTokenInfo.availableAmount &&
      toAmount.gt(toTokenInfo.availableAmount)
    ) {
      return [t`Insufficient Liquidity`];
    }
    if (
      !isWrapOrUnwrap &&
      toAmount &&
      toTokenInfo.bufferAmount &&
      toTokenInfo.poolAmount &&
      toTokenInfo.bufferAmount.gt(toTokenInfo.poolAmount.sub(toAmount))
    ) {
      return [t`Insufficient Liquidity`];
    }

    if (
      fromUsdMin &&
      fromTokenInfo.maxUsdgAmount &&
      fromTokenInfo.maxUsdgAmount.gt(0) &&
      fromTokenInfo.usdgAmount &&
      fromTokenInfo.maxPrice
    ) {
      const usdgFromAmount = adjustForDecimals(fromUsdMin, USD_DECIMALS, USDG_DECIMALS);
      const nextUsdgAmount = fromTokenInfo.usdgAmount.add(usdgFromAmount);

      if (nextUsdgAmount.gt(fromTokenInfo.maxUsdgAmount)) {
        return [t`Insufficient liquidity`, ErrorDisplayType.Tooltip, ErrorCode.InsufficientLiquiditySwap];
      }
    }

    return [false];
  };

  const getLeverageError = () => {
    if (IS_NETWORK_DISABLED[chainId]) {
      return [t`Leverage disabled, pending ${getChainName(chainId)} upgrade`];
    }
    if (hasOutdatedUi) {
      return [t`Page outdated, please refresh`];
    }

    if (!toAmount || toAmount.eq(0)) {
      return [t`Enter an amount`];
    }

    let toTokenInfo = getTokenInfo(infoTokens, toTokenAddress);
    if (toTokenInfo && toTokenInfo.isStable) {
      const SWAP_OPTION_LABEL = {
        [LONG]: "Longing",
        [SHORT]: "Shorting",
      };
      return [t`${SWAP_OPTION_LABEL[swapOption]} ${toTokenInfo.symbol} not supported`];
    }

    const fromTokenInfo = getTokenInfo(infoTokens, fromTokenAddress);
    if (
      !savedShouldDisableValidationForTesting &&
      fromTokenInfo &&
      fromTokenInfo.balance &&
      fromAmount &&
      fromAmount.gt(fromTokenInfo.balance)
    ) {
      return [t`Insufficient ${fromTokenInfo.symbol} balance`];
    }

    if (leverage && leverage.eq(0)) {
      return [t`Enter an amount`];
    }
    if (!isMarketOrder && (!triggerPriceValue || triggerPriceUsd.eq(0))) {
      return [t`Enter a price`];
    }

    if (!hasExistingPosition && fromUsdMin && fromUsdMin.lt(expandDecimals(10, USD_DECIMALS))) {
      return [t`Min order: 10 USD`];
    }

    if (leverage && leverage.lt(1.1 * BASIS_POINTS_DIVISOR)) {
      return [t`Min leverage: 1.1x`];
    }

    if (leverage && leverage.gt(MAX_ALLOWED_LEVERAGE)) {
      return [t`Max leverage: ${(MAX_ALLOWED_LEVERAGE / BASIS_POINTS_DIVISOR).toFixed(1)}x`];
    }

    if (!isMarketOrder && entryMarkPrice && triggerPriceUsd && !savedShouldDisableValidationForTesting) {
      if (isLong && entryMarkPrice.lt(triggerPriceUsd)) {
        return [t`Price above Mark Price`];
      }
      if (!isLong && entryMarkPrice.gt(triggerPriceUsd)) {
        return [t`Price below Mark Price`];
      }
    }

    if (isLong) {
      let requiredAmount = toAmount;
      if (fromTokenAddress !== toTokenAddress) {
        const { amount: swapAmount } = getNextToAmount(
          chainId,
          fromAmount,
          fromTokenAddress,
          toTokenAddress,
          infoTokens,
          undefined,
          undefined,
          usdgSupply,
          totalTokenWeights,
          isSwap
        );
        requiredAmount = requiredAmount.add(swapAmount);

        if (toToken && toTokenAddress !== USDG_ADDRESS) {
          if (!toTokenInfo.availableAmount) {
            return [t`Liquidity data not loaded`];
          }
          if (toTokenInfo.availableAmount && requiredAmount.gt(toTokenInfo.availableAmount)) {
            return [t`Insufficient Liquidity`, ErrorDisplayType.Tooltip, ErrorCode.InsufficientLiquidityLeverage];
          }
        }

        if (
          toTokenInfo.poolAmount &&
          toTokenInfo.bufferAmount &&
          toTokenInfo.bufferAmount.gt(toTokenInfo.poolAmount.sub(swapAmount))
        ) {
          return [t`Insufficient Liquidity`, ErrorDisplayType.Tooltip, ErrorCode.InsufficientLiquidityLeverage];
        }

        if (
          fromUsdMin &&
          fromTokenInfo.maxUsdgAmount &&
          fromTokenInfo.maxUsdgAmount.gt(0) &&
          fromTokenInfo.minPrice &&
          fromTokenInfo.usdgAmount
        ) {
          const usdgFromAmount = adjustForDecimals(fromUsdMin, USD_DECIMALS, USDG_DECIMALS);
          const nextUsdgAmount = fromTokenInfo.usdgAmount.add(usdgFromAmount);
          if (nextUsdgAmount.gt(fromTokenInfo.maxUsdgAmount)) {
            return [t`Insufficient Liquidity`, ErrorDisplayType.Tooltip, ErrorCode.TokenPoolExceeded];
          }
        }
      }

      if (toTokenInfo && toTokenInfo.maxPrice) {
        const sizeUsd = toAmount.mul(toTokenInfo.maxPrice).div(expandDecimals(1, toTokenInfo.decimals));
        if (
          toTokenInfo.maxGlobalLongSize &&
          toTokenInfo.maxGlobalLongSize.gt(0) &&
          toTokenInfo.maxAvailableLong &&
          sizeUsd.gt(toTokenInfo.maxAvailableLong)
        ) {
          return [t`Max ${toTokenInfo.symbol} long exceeded`];
        }
      }
    }

    if (isShort) {
      let stableTokenAmount = bigNumberify(0);
      if (fromTokenAddress !== shortCollateralAddress && fromAmount && fromAmount.gt(0)) {
        const { amount: nextToAmount } = getNextToAmount(
          chainId,
          fromAmount,
          fromTokenAddress,
          shortCollateralAddress,
          infoTokens,
          undefined,
          undefined,
          usdgSupply,
          totalTokenWeights,
          isSwap
        );
        stableTokenAmount = nextToAmount;
        if (stableTokenAmount.gt(shortCollateralToken.availableAmount)) {
          return [t`Insufficient Liquidity`, ErrorDisplayType.Tooltip, ErrorCode.InsufficientCollateralIn];
        }

        if (
          shortCollateralToken.bufferAmount &&
          shortCollateralToken.poolAmount &&
          shortCollateralToken.bufferAmount.gt(shortCollateralToken.poolAmount.sub(stableTokenAmount))
        ) {
          // suggest swapping to collateralToken
          return [t`Insufficient Liquidity`, ErrorDisplayType.Tooltip, ErrorCode.InsufficientCollateralIn];
        }

        if (
          fromTokenInfo.maxUsdgAmount &&
          fromTokenInfo.maxUsdgAmount.gt(0) &&
          fromTokenInfo.minPrice &&
          fromTokenInfo.usdgAmount
        ) {
          const usdgFromAmount = adjustForDecimals(fromUsdMin, USD_DECIMALS, USDG_DECIMALS);
          const nextUsdgAmount = fromTokenInfo.usdgAmount.add(usdgFromAmount);
          if (nextUsdgAmount.gt(fromTokenInfo.maxUsdgAmount)) {
            return [t`Insufficient Liquidity`, ErrorDisplayType.Tooltip, ErrorCode.TokenPoolExceededShorts];
          }
        }
      }
      if (
        !shortCollateralToken ||
        !fromTokenInfo ||
        !toTokenInfo ||
        !toTokenInfo.maxPrice ||
        !shortCollateralToken.availableAmount
      ) {
        return [t`Fetching token info...`];
      }

      const sizeUsd = toAmount.mul(toTokenInfo.maxPrice).div(expandDecimals(1, toTokenInfo.decimals));
      const sizeTokens = sizeUsd
        .mul(expandDecimals(1, shortCollateralToken.decimals))
        .div(shortCollateralToken.minPrice);

      if (!toTokenInfo.maxAvailableShort) {
        return [t`Liquidity data not loaded`];
      }

      if (
        toTokenInfo.maxGlobalShortSize &&
        toTokenInfo.maxGlobalShortSize.gt(0) &&
        toTokenInfo.maxAvailableShort &&
        sizeUsd.gt(toTokenInfo.maxAvailableShort)
      ) {
        return [t`Max ${toTokenInfo.symbol} short exceeded`];
      }

      stableTokenAmount = stableTokenAmount.add(sizeTokens);
      if (stableTokenAmount.gt(shortCollateralToken.availableAmount)) {
        return [t`Insufficient Liquidity`, ErrorDisplayType.Tooltip, ErrorCode.InsufficientProfitLiquidity];
      }
    }

    return [false];
  };

  const getToLabel = () => {
    if (isSwap) {
      return t`Receive`;
    }
    if (isLong) {
      return t`Long`;
    }
    return t`Short`;
  };

  const getError = () => {
    if (isSwap) {
      return getSwapError();
    }
    return getLeverageError();
  };

  const renderOrdersToa = () => {
    if (!ordersToaOpen) {
      return null;
    }

    return (
      <OrdersToa
        setIsVisible={setOrdersToaOpen}
        approveOrderBook={approveOrderBook}
        isPluginApproving={isPluginApproving}
      />
    );
  };

  const isPrimaryEnabled = () => {
    if (IS_NETWORK_DISABLED[chainId]) {
      return false;
    }
    if (isStopOrder) {
      return true;
    }
    if (!active) {
      return true;
    }
    const [error, errorType] = getError();
    if (error && errorType !== ErrorDisplayType.Modal) {
      return false;
    }
    if (needOrderBookApproval && isWaitingForPluginApproval) {
      return false;
    }
    if ((needApproval && isWaitingForApproval) || isApproving) {
      return false;
    }
    if (needPositionRouterApproval && isWaitingForPositionRouterApproval) {
      return false;
    }
    if (isPositionRouterApproving) {
      return false;
    }
    if (isApproving) {
      return false;
    }
    if (isSubmitting) {
      return false;
    }

    return true;
  };

  const getPrimaryText = () => {
    if (isStopOrder) {
      return t`Open a position`;
    }
    if (!active) {
      return t`Connect Wallet`;
    }
    if (!isSupportedChain(chainId)) {
      return t`Incorrect Network`;
    }
    const [error, errorType] = getError();
    if (error && errorType !== ErrorDisplayType.Modal) {
      return error;
    }

    if (needPositionRouterApproval && isWaitingForPositionRouterApproval) {
      return t`Enabling Leverage...`;
    }
    if (isPositionRouterApproving) {
      return t`Enabling Leverage...`;
    }
    if (needPositionRouterApproval) {
      return t`Enable Leverage`;
    }

    if (needApproval && isWaitingForApproval) {
      return t`Waiting for Approval`;
    }
    if (isApproving) {
      return t`Approving ${fromToken.symbol}...`;
    }
    if (needApproval) {
      return t`Approve ${fromToken.symbol}`;
    }

    if (needOrderBookApproval && isWaitingForPluginApproval) {
      return t`Enabling Orders...`;
    }
    if (isPluginApproving) {
      return t`Enabling Orders...`;
    }
    if (needOrderBookApproval) {
      return t`Enable Orders`;
    }

    if (!isMarketOrder) return t`Create ${orderOption.charAt(0) + orderOption.substring(1).toLowerCase()} Order`;

    if (isSwap) {
      if (toUsdMax && toUsdMax.lt(fromUsdMin.mul(95).div(100))) {
        return t`High Slippage, Swap Anyway`;
      }
      return t`Swap`;
    }

    if (isLong) {
      const indexTokenInfo = getTokenInfo(infoTokens, toTokenAddress);
      if (indexTokenInfo && indexTokenInfo.minPrice) {
        const { amount: nextToAmount } = getNextToAmount(
          chainId,
          fromAmount,
          fromTokenAddress,
          indexTokenAddress,
          infoTokens,
          undefined,
          undefined,
          usdgSupply,
          totalTokenWeights,
          isSwap
        );
        const nextToAmountUsd = nextToAmount
          .mul(indexTokenInfo.minPrice)
          .div(expandDecimals(1, indexTokenInfo.decimals));
        if (fromTokenAddress === USDG_ADDRESS && nextToAmountUsd.lt(fromUsdMin.mul(98).div(100))) {
          return t`High USDG Slippage, Long Anyway`;
        }
      }
      return t`Long ${toToken.symbol}`;
    }

    return t`Short ${toToken.symbol}`;
  };

  const onSelectFromToken = (token) => {
    setFromTokenAddress(swapOption, token.address);
    setIsWaitingForApproval(false);

    if (isShort && token.isStable) {
      setShortCollateralAddress(token.address);
    }
  };

  const onSelectShortCollateralAddress = (token) => {
    setShortCollateralAddress(token.address);
  };

  const onSelectToToken = (token) => {
    setToTokenAddress(swapOption, token.address);
  };

  const onFromValueChange = (e) => {
    setAnchorOnFromAmount(true);
    setFromValue(e.target.value);
  };

  const onToValueChange = (e) => {
    setAnchorOnFromAmount(false);
    setToValue(e.target.value);
  };

  const switchTokens = () => {
    if (fromAmount && toAmount) {
      if (anchorOnFromAmount) {
        setToValue(formatAmountFree(fromAmount, fromToken.decimals, 8));
      } else {
        setFromValue(formatAmountFree(toAmount, toToken.decimals, 8));
      }
      setAnchorOnFromAmount(!anchorOnFromAmount);
    }
    setIsWaitingForApproval(false);
    const shouldSwitch = toTokens.find((token) => token.address === fromTokenAddress);
    if (shouldSwitch) {
      const updatedTokenSelection = JSON.parse(JSON.stringify(tokenSelection));

      updatedTokenSelection[swapOption] = {
        from: toTokenAddress,
        to: fromTokenAddress,
      };
      setTokenSelection(updatedTokenSelection);
    }
  };

  const wrap = async () => {
    setIsSubmitting(true);

    const contract = new ethers.Contract(nativeTokenAddress, WETH.abi, library.getSigner());
    callContract(chainId, contract, "deposit", {
      value: fromAmount,
      sentMsg: t`Swap submitted.`,
      successMsg: t`Swapped ${formatAmount(fromAmount, fromToken.decimals, 4, true)} ${
        fromToken.symbol
      } for ${formatAmount(toAmount, toToken.decimals, 4, true)} ${toToken.symbol}!`,
      failMsg: t`Swap failed.`,
      setPendingTxns,
    })
      .then(async (res) => {})
      .finally(() => {
        setIsSubmitting(false);
      });
  };

  const unwrap = async () => {
    setIsSubmitting(true);

    const contract = new ethers.Contract(nativeTokenAddress, WETH.abi, library.getSigner());
    callContract(chainId, contract, "withdraw", [fromAmount], {
      sentMsg: t`Swap submitted!`,
      failMsg: t`Swap failed.`,
      successMsg: t`Swapped ${formatAmount(fromAmount, fromToken.decimals, 4, true)} ${
        fromToken.symbol
      } for ${formatAmount(toAmount, toToken.decimals, 4, true)} ${toToken.symbol}!`,
      setPendingTxns,
    })
      .then(async (res) => {})
      .finally(() => {
        setIsSubmitting(false);
      });
  };

  const swap = async () => {
    if (fromToken.isNative && toToken.isWrapped) {
      wrap();
      return;
    }

    if (fromTokenAddress.isWrapped && toToken.isNative) {
      unwrap();
      return;
    }

    setIsSubmitting(true);
    let path = [fromTokenAddress, toTokenAddress];
    if (anchorOnFromAmount) {
      const { path: multiPath } = getNextToAmount(
        chainId,
        fromAmount,
        fromTokenAddress,
        toTokenAddress,
        infoTokens,
        undefined,
        undefined,
        usdgSupply,
        totalTokenWeights,
        isSwap
      );
      if (multiPath) {
        path = multiPath;
      }
    } else {
      const { path: multiPath } = getNextFromAmount(
        chainId,
        toAmount,
        fromTokenAddress,
        toTokenAddress,
        infoTokens,
        undefined,
        undefined,
        usdgSupply,
        totalTokenWeights,
        isSwap
      );
      if (multiPath) {
        path = multiPath;
      }
    }

    let method;
    let contract;
    let value;
    let params;
    let minOut;
    if (shouldRaiseGasError(getTokenInfo(infoTokens, fromTokenAddress), fromAmount)) {
      setIsSubmitting(false);
      setIsPendingConfirmation(true);
      helperToast.error(
        t`Leave at least ${formatAmount(DUST_BNB, 18, 3)} ${getConstant(chainId, "nativeTokenSymbol")} for gas`
      );
      return;
    }

    if (!isMarketOrder) {
      minOut = toAmount;
      Api.createSwapOrder(chainId, library, path, fromAmount, minOut, triggerRatio, nativeTokenAddress, {
        sentMsg: t`Swap Order submitted!`,
        successMsg: t`Swap Order created!`,
        failMsg: t`Swap Order creation failed.`,
        pendingTxns,
        setPendingTxns,
      })
        .then(() => {
          setIsConfirming(false);
        })
        .finally(() => {
          setIsSubmitting(false);
          setIsPendingConfirmation(false);
        });
      return;
    }

    path = replaceNativeTokenAddress(path, nativeTokenAddress);
    method = "swap";
    value = bigNumberify(0);
    if (toTokenAddress === AddressZero) {
      method = "swapTokensToETH";
    }

    minOut = toAmount.mul(BASIS_POINTS_DIVISOR - allowedSlippage).div(BASIS_POINTS_DIVISOR);
    params = [path, fromAmount, minOut, account];
    if (fromTokenAddress === AddressZero) {
      method = "swapETHToTokens";
      value = fromAmount;
      params = [path, minOut, account];
    }
    contract = new ethers.Contract(routerAddress, Router.abi, library.getSigner());

    callContract(chainId, contract, method, params, {
      value,
      sentMsg: t`Swap ${!isMarketOrder ? " order " : ""} submitted!`,
      successMsg: t`Swapped ${formatAmount(fromAmount, fromToken.decimals, 4, true)} ${
        fromToken.symbol
      } for ${formatAmount(toAmount, toToken.decimals, 4, true)} ${toToken.symbol}!`,
      failMsg: t`Swap failed.`,
      setPendingTxns,
    })
      .then(async () => {
        setIsConfirming(false);
      })
      .finally(() => {
        setIsSubmitting(false);
        setIsPendingConfirmation(false);
      });
  };

  const createIncreaseOrder = () => {
    let path = [fromTokenAddress];

    if (path[0] === USDG_ADDRESS) {
      if (isLong) {
        const stableToken = getMostAbundantStableToken(chainId, infoTokens);
        path.push(stableToken.address);
      } else {
        path.push(shortCollateralAddress);
      }
    }

    const minOut = 0;
    const indexToken = getToken(chainId, indexTokenAddress);
    const successMsg = t`
      Created limit order for ${indexToken.symbol} ${isLong ? "Long" : "Short"}: ${formatAmount(
      toUsdMax,
      USD_DECIMALS,
      2
    )} USD!
    `;
    return Api.createIncreaseOrder(
      chainId,
      library,
      nativeTokenAddress,
      path,
      fromAmount,
      indexTokenAddress,
      minOut,
      toUsdMax,
      collateralTokenAddress,
      isLong,
      triggerPriceUsd,
      {
        pendingTxns,
        setPendingTxns,
        sentMsg: t`Limit order submitted!`,
        successMsg,
        failMsg: t`Limit order creation failed.`,
      }
    )
      .then(() => {
        setIsConfirming(false);
      })
      .finally(() => {
        setIsSubmitting(false);
        setIsPendingConfirmation(false);
      });
  };

  let referralCode = ethers.constants.HashZero;
  if (!attachedOnChain && userReferralCode) {
    referralCode = userReferralCode;
  }

  const increasePosition = async () => {
    setIsSubmitting(true);
    const tokenAddress0 = fromTokenAddress === AddressZero ? nativeTokenAddress : fromTokenAddress;
    const indexTokenAddress = toTokenAddress === AddressZero ? nativeTokenAddress : toTokenAddress;
    let path = [indexTokenAddress]; // assume long
    if (toTokenAddress !== fromTokenAddress) {
      path = [tokenAddress0, indexTokenAddress];
    }

    if (fromTokenAddress === AddressZero && toTokenAddress === nativeTokenAddress) {
      path = [nativeTokenAddress];
    }

    if (fromTokenAddress === nativeTokenAddress && toTokenAddress === AddressZero) {
      path = [nativeTokenAddress];
    }

    if (isShort) {
      path = [shortCollateralAddress];
      if (tokenAddress0 !== shortCollateralAddress) {
        path = [tokenAddress0, shortCollateralAddress];
      }
    }

    const refPrice = isLong ? toTokenInfo.maxPrice : toTokenInfo.minPrice;
    const priceBasisPoints = isLong ? BASIS_POINTS_DIVISOR + allowedSlippage : BASIS_POINTS_DIVISOR - allowedSlippage;
    const priceLimit = refPrice.mul(priceBasisPoints).div(BASIS_POINTS_DIVISOR);

    const boundedFromAmount = fromAmount ? fromAmount : bigNumberify(0);

    if (fromAmount && fromAmount.gt(0) && fromTokenAddress === USDG_ADDRESS && isLong) {
      const { amount: nextToAmount, path: multiPath } = getNextToAmount(
        chainId,
        fromAmount,
        fromTokenAddress,
        indexTokenAddress,
        infoTokens,
        undefined,
        undefined,
        usdgSupply,
        totalTokenWeights,
        isSwap
      );
      if (nextToAmount.eq(0)) {
        helperToast.error(t`Insufficient Liquidity`);
        return;
      }
      if (multiPath) {
        path = replaceNativeTokenAddress(multiPath);
      }
    }

    let params = [
      path, // _path
      indexTokenAddress, // _indexToken
      boundedFromAmount, // _amountIn
      0, // _minOut
      toUsdMax, // _sizeDelta
      isLong, // _isLong
      priceLimit, // _acceptablePrice
      minExecutionFee, // _executionFee
      referralCode, // _referralCode
      AddressZero, // _callbackTarget
    ];

    let method = "createIncreasePosition";
    let value = minExecutionFee;
    if (fromTokenAddress === AddressZero) {
      method = "createIncreasePositionETH";
      value = boundedFromAmount.add(minExecutionFee);
      params = [
        path, // _path
        indexTokenAddress, // _indexToken
        0, // _minOut
        toUsdMax, // _sizeDelta
        isLong, // _isLong
        priceLimit, // _acceptablePrice
        minExecutionFee, // _executionFee
        referralCode, // _referralCode
        AddressZero, // _callbackTarget
      ];
    }

    if (shouldRaiseGasError(getTokenInfo(infoTokens, fromTokenAddress), fromAmount)) {
      setIsSubmitting(false);
      setIsPendingConfirmation(false);
      helperToast.error(
        t`Leave at least ${formatAmount(DUST_BNB, 18, 3)} ${getConstant(chainId, "nativeTokenSymbol")} for gas`
      );
      return;
    }

    const contractAddress = getContract(chainId, "PositionRouter");
    const contract = new ethers.Contract(contractAddress, PositionRouter.abi, library.getSigner());
    const indexToken = getTokenInfo(infoTokens, indexTokenAddress);
    const tokenSymbol = indexToken.isWrapped ? getConstant(chainId, "nativeTokenSymbol") : indexToken.symbol;
    const longOrShortText = isLong ? t`Long` : t`Short`;
    const successMsg = t`Requested increase of ${tokenSymbol} ${longOrShortText} by ${formatAmount(
      toUsdMax,
      USD_DECIMALS,
      2
    )} USD.`;

    callContract(chainId, contract, method, params, {
      value,
      setPendingTxns,
      sentMsg: `${longOrShortText} submitted.`,
      failMsg: `${longOrShortText} failed.`,
      successMsg,
      // for Arbitrum, sometimes the successMsg shows after the position has already been executed
      // hide the success message for Arbitrum as a workaround
      hideSuccessMsg: chainId === ARBITRUM,
    })
      .then(async () => {
        setIsConfirming(false);

        const key = getPositionKey(account, path[path.length - 1], indexTokenAddress, isLong);
        let nextSize = toUsdMax;
        if (hasExistingPosition) {
          nextSize = existingPosition.size.add(toUsdMax);
        }

        pendingPositions[key] = {
          updatedAt: Date.now(),
          pendingChanges: {
            size: nextSize,
          },
        };

        setPendingPositions({ ...pendingPositions });
      })
      .finally(() => {
        setIsSubmitting(false);
        setIsPendingConfirmation(false);
      });
  };

  const onSwapOptionChange = (opt) => {
    setSwapOption(opt);
    if (orderOption === STOP) {
      setOrderOption(MARKET);
    }
    setAnchorOnFromAmount(true);
    setFromValue("");
    setToValue("");
    setTriggerPriceValue("");
    setTriggerRatioValue("");

    if (opt === SHORT && infoTokens) {
      const fromToken = getToken(chainId, tokenSelection[opt].from);
      if (fromToken && fromToken.isStable) {
        setShortCollateralAddress(fromToken.address);
      } else {
        const stableToken = getMostAbundantStableToken(chainId, infoTokens);
        setShortCollateralAddress(stableToken.address);
      }
    }
  };

  const onConfirmationClick = () => {
    if (!active) {
      props.connectWallet();
      return;
    }

    if (needOrderBookApproval) {
      approveOrderBook();
      return;
    }

    setIsPendingConfirmation(true);

    if (isSwap) {
      swap();
      return;
    }

    if (orderOption === LIMIT) {
      createIncreaseOrder();
      return;
    }

    increasePosition();
  };

  function approveFromToken() {
    approveTokens({
      setIsApproving,
      library,
      tokenAddress: fromToken.address,
      spender: routerAddress,
      chainId: chainId,
      onApproveSubmitted: () => {
        setIsWaitingForApproval(true);
      },
      infoTokens,
      getTokenInfo,
      pendingTxns,
      setPendingTxns,
    });
  }

  const onClickPrimary = () => {
    if (isStopOrder) {
      setOrderOption(MARKET);
      return;
    }

    if (!active) {
      props.connectWallet();
      return;
    }

    if (needPositionRouterApproval) {
      approvePositionRouter({
        sentMsg: t`Enable leverage sent.`,
        failMsg: t`Enable leverage failed.`,
      });
      return;
    }

    if (needApproval) {
      approveFromToken();
      return;
    }

    if (needOrderBookApproval) {
      setOrdersToaOpen(true);
      return;
    }

    const [, errorType, errorCode] = getError();

    if (errorType === ErrorDisplayType.Modal) {
      setModalError(errorCode);
      return;
    }

    if (isSwap) {
      if (fromTokenAddress === AddressZero && toTokenAddress === nativeTokenAddress) {
        wrap();
        return;
      }

      if (fromTokenAddress === nativeTokenAddress && toTokenAddress === AddressZero) {
        unwrap();
        return;
      }
    }

    setIsConfirming(true);
    setIsHigherSlippageAllowed(false);
  };

  const isStopOrder = orderOption === STOP;
  const showFromAndToSection = !isStopOrder;
  const showTriggerPriceSection = !isSwap && !isMarketOrder && !isStopOrder;
  const showTriggerRatioSection = isSwap && !isMarketOrder && !isStopOrder;

  let fees;
  let feesUsd;
  let feeBps;
  let swapFees;
  let positionFee;
  if (isSwap) {
    if (fromAmount) {
      const { feeBasisPoints } = getNextToAmount(
        chainId,
        fromAmount,
        fromTokenAddress,
        toTokenAddress,
        infoTokens,
        undefined,
        undefined,
        usdgSupply,
        totalTokenWeights,
        isSwap
      );
      if (feeBasisPoints !== undefined) {
        fees = fromAmount.mul(feeBasisPoints).div(BASIS_POINTS_DIVISOR);
        const feeTokenPrice =
          fromTokenInfo.address === USDG_ADDRESS ? expandDecimals(1, USD_DECIMALS) : fromTokenInfo.maxPrice;
        feesUsd = fees.mul(feeTokenPrice).div(expandDecimals(1, fromTokenInfo.decimals));
      }
      feeBps = feeBasisPoints;
    }
  } else if (toUsdMax) {
    positionFee = toUsdMax.mul(MARGIN_FEE_BASIS_POINTS).div(BASIS_POINTS_DIVISOR);
    feesUsd = positionFee;

    const { feeBasisPoints } = getNextToAmount(
      chainId,
      fromAmount,
      fromTokenAddress,
      collateralTokenAddress,
      infoTokens,
      undefined,
      undefined,
      usdgSupply,
      totalTokenWeights,
      isSwap
    );
    if (feeBasisPoints) {
      swapFees = fromUsdMin.mul(feeBasisPoints).div(BASIS_POINTS_DIVISOR);
      feesUsd = feesUsd.add(swapFees);
    }
    feeBps = feeBasisPoints;
  }

  if (!fromToken || !toToken) {
    return null;
  }

  let hasZeroBorrowFee = false;
  let borrowFeeText;
  if (isLong && toTokenInfo && toTokenInfo.fundingRate) {
    borrowFeeText = formatAmount(toTokenInfo.fundingRate, 4, 4) + "% / 1h";
    if (toTokenInfo.fundingRate.eq(0)) {
      // hasZeroBorrowFee = true
    }
  }
  if (isShort && shortCollateralToken && shortCollateralToken.fundingRate) {
    borrowFeeText = formatAmount(shortCollateralToken.fundingRate, 4, 4) + "% / 1h";
    if (shortCollateralToken.fundingRate.eq(0)) {
      // hasZeroBorrowFee = true
    }
  }

  const fromUsdMinAfterFees = fromUsdMin?.sub(swapFees ?? 0).sub(positionFee ?? 0) || bigNumberify(0);
  const liquidationPrice = getLiquidationPrice({
    isLong,
    size: hasExistingPosition ? existingPosition.size.add(toUsdMax || 0) : toUsdMax ?? bigNumberify(0),
    collateral: hasExistingPosition
      ? existingPosition.collateralAfterFee.add(fromUsdMinAfterFees)
      : fromUsdMinAfterFees ?? bigNumberify(0),
    averagePrice: nextAveragePrice ?? bigNumberify(0),
  });

  const existingLiquidationPrice = existingPosition
    ? getLiquidationPrice({
        isLong: existingPosition.isLong,
        size: existingPosition.size,
        collateral: existingPosition.collateral,
        averagePrice: existingPosition.averagePrice,
        fundingFee: existingPosition.fundingFee,
      })
    : undefined;

  const displayLiquidationPrice = liquidationPrice ? liquidationPrice : existingLiquidationPrice;

  if (hasExistingPosition) {
    leverage = getLeverage({
      size: existingPosition.size.add(toUsdMax || 0),
      collateral: existingPosition.collateralAfterFee.add(fromUsdMinAfterFees),
      delta: nextDelta,
      hasProfit: nextHasProfit,
      includeDelta: savedIsPnlInLeverage,
    });
  } else if (hasLeverageOption) {
    leverage = bigNumberify(parseInt(leverageOption * BASIS_POINTS_DIVISOR));
  }

  function getFundingRate() {
    let fundingRate = "";

    if (isLong && toTokenInfo) {
      fundingRate = formatAmount(toTokenInfo.fundingRate, 4, 4);
    } else if (isShort && shortCollateralToken) {
      fundingRate = formatAmount(shortCollateralToken.fundingRate, 4, 4);
    }

    if (fundingRate) {
      fundingRate += "% / 1h";
    }

    return fundingRate;
  }

  function setFromValueToMaximumAvailable() {
    if (!fromToken || !fromBalance) {
      return;
    }

    const maxAvailableAmount = fromToken.isNative ? fromBalance.sub(bigNumberify(DUST_BNB).mul(2)) : fromBalance;
    setFromValue(formatAmountFree(maxAvailableAmount, fromToken.decimals, fromToken.decimals));
    setAnchorOnFromAmount(true);
  }

  function shouldShowMaxButton() {
    if (!fromToken || !fromBalance) {
      return false;
    }
    const maxAvailableAmount = fromToken.isNative ? fromBalance.sub(bigNumberify(DUST_BNB).mul(2)) : fromBalance;
    return fromValue !== formatAmountFree(maxAvailableAmount, fromToken.decimals, fromToken.decimals);
  }

  const ERROR_TOOLTIP_MSG = {
    [ErrorCode.InsufficientLiquiditySwap]: t`Swap amount exceeds Available Liquidity.`,
    [ErrorCode.InsufficientLiquidityLeverage]: (
      <Trans>
        <p>{toToken.symbol} is required for collateral.</p>
        <p>
          Swap amount from {fromToken.symbol} to {toToken.symbol} exceeds {toToken.symbol} Available Liquidity. Reduce
          the "Pay" size, or use {toToken.symbol} as the "Pay" token to use it for collateral.
        </p>
        <ExternalLink href={get1InchSwapUrl(chainId, fromToken.symbol, toToken.symbol)}>
          You can buy {toToken.symbol} on 1inch.
        </ExternalLink>
      </Trans>
    ),
    [ErrorCode.TokenPoolExceeded]: (
      <Trans>
        <p>{toToken.symbol} is required for collateral.</p>
        <p>
          Swap amount from {fromToken.symbol} to {toToken.symbol} exceeds {fromToken.symbol} acceptable amount. Reduce
          the "Pay" size, or use {toToken.symbol} as the "Pay" token to use it for collateral.
        </p>
        <ExternalLink href={get1InchSwapUrl(chainId, fromToken.symbol, toToken.symbol)}>
          You can buy {toToken.symbol} on 1inch.
        </ExternalLink>
      </Trans>
    ),
    [ErrorCode.TokenPoolExceededShorts]: (
      <Trans>
        <p>{shortCollateralToken.symbol} is required for collateral.</p>
        <p>
          Swap amount from {fromToken.symbol} to {shortCollateralToken.symbol} exceeds {fromToken.symbol} acceptable
          amount. Reduce the "Pay" size, or use {shortCollateralToken.symbol} as the "Pay" token to use it for
          collateral.
        </p>
        <ExternalLink href={get1InchSwapUrl(chainId, fromToken.symbol, shortCollateralToken.symbol)}>
          You can buy {shortCollateralToken.symbol} on 1inch.
        </ExternalLink>
      </Trans>
    ),
    [ErrorCode.InsufficientCollateralIn]: (
      <Trans>
        <p>{shortCollateralToken.symbol} is required for collateral.</p>
        <p>
          Swap amount from {fromToken.symbol} to {shortCollateralToken.symbol} exceeds {shortCollateralToken.symbol}{" "}
          available liquidity. Reduce the "Pay" size, or change the "Collateral In" token.
        </p>
      </Trans>
    ),
    [ErrorCode.InsufficientProfitLiquidity]: (
      <Trans>
        <p>{shortCollateralToken.symbol} is required for collateral.</p>
        <p>
          Short amount for {toToken.symbol} with {shortCollateralToken.symbol} exceeds potential profits liquidity.
          Reduce the "Short Position" size, or change the "Collateral In" token.
        </p>
      </Trans>
    ),
  };

  const SWAP_LABELS = {
    [LONG]: t`Long`,
    [SHORT]: t`Short`,
    [SWAP]: t`Swap`,
  };

  const SWAP_ORDER_EXECUTION_GAS_FEE = getConstant(chainId, "SWAP_ORDER_EXECUTION_GAS_FEE");
  const INCREASE_ORDER_EXECUTION_GAS_FEE = getConstant(chainId, "INCREASE_ORDER_EXECUTION_GAS_FEE");
  const executionFee = isSwap ? SWAP_ORDER_EXECUTION_GAS_FEE : INCREASE_ORDER_EXECUTION_GAS_FEE;
  const executionFeeUsd = getUsd(executionFee, nativeTokenAddress, false, infoTokens);
  const currentExecutionFee = isMarketOrder ? minExecutionFee : executionFee;
  const currentExecutionFeeUsd = isMarketOrder ? minExecutionFeeUSD : executionFeeUsd;

  function renderPrimaryButton() {
    const [errorMessage, errorType, errorCode] = getError();
    const primaryTextMessage = getPrimaryText();
    if (errorType === ErrorDisplayType.Tooltip && errorMessage === primaryTextMessage && ERROR_TOOLTIP_MSG[errorCode]) {
      return (
        <Tooltip
          isHandlerDisabled
          handle={
            <Button variant="primary-action" className="w-full" onClick={onClickPrimary} disabled={!isPrimaryEnabled()}>
              {primaryTextMessage}
            </Button>
          }
          position="center-bottom"
          className="Tooltip-flex"
          renderContent={() => ERROR_TOOLTIP_MSG[errorCode]}
        />
      );
    }
    return (
      <Button
        type="submit"
        variant="primary-action"
        className="w-full"
        onClick={onClickPrimary}
        disabled={!isPrimaryEnabled()}
      >
        {primaryTextMessage}
      </Button>
    );
  }

  return (
    <div className="Exchange-swap-box">
      <form
        onSubmit={(e) => {
          e.preventDefault();
          onClickPrimary();
        }}
      >
        <div className="Exchange-swap-box-inner App-box-highlight">
          <div>
            <Tab
              icons={SWAP_ICONS}
              options={SWAP_OPTIONS}
              optionLabels={SWAP_LABELS}
              option={swapOption}
              onChange={onSwapOptionChange}
              className="Exchange-swap-option-tabs"
            />
            {flagOrdersEnabled && (
              <Tab
                options={orderOptions}
                optionLabels={orderOptionLabels}
                className="Exchange-swap-order-type-tabs"
                type="inline"
                option={orderOption}
                onChange={onOrderOptionChange}
              />
            )}
          </div>
          {showFromAndToSection && (
            <React.Fragment>
              <BuyInputSection
                topLeftLabel={t`Pay`}
                topLeftValue={fromUsdMin && `$${formatAmount(fromUsdMin, USD_DECIMALS, 2, true)}`}
                topRightLabel={t`Balance`}
                topRightValue={fromBalance && `${formatAmount(fromBalance, fromToken.decimals, 4, true)}`}
                onClickTopRightLabel={setFromValueToMaximumAvailable}
                showMaxButton={shouldShowMaxButton()}
                inputValue={fromValue}
                onInputValueChange={onFromValueChange}
                onClickMax={setFromValueToMaximumAvailable}
              >
                <TokenSelector
                  label={t`Pay`}
                  chainId={chainId}
                  tokenAddress={fromTokenAddress}
                  onSelectToken={onSelectFromToken}
                  tokens={fromTokens}
                  infoTokens={infoTokens}
                  showMintingCap={false}
                  showTokenImgInDropdown={true}
                  showSymbolImage
                />
              </BuyInputSection>
              <div className="Exchange-swap-ball-container">
                <button type="button" className="Exchange-swap-ball" onClick={switchTokens}>
                  <IoMdSwap className="Exchange-swap-ball-icon" />
                </button>
              </div>
              <BuyInputSection
                topLeftLabel={getToLabel()}
                topRightLabel={isSwap ? t`Balance` : t`Leverage`}
                topLeftValue={toUsdMax && `$${formatAmount(toUsdMax, USD_DECIMALS, 2, true)}`}
                topRightValue={
                  isSwap
                    ? formatAmount(toBalance, toToken.decimals, 4, true)
                    : `${parseFloat(leverageOption).toFixed(2)}x`
                }
                showMaxButton={false}
                inputValue={toValue}
                onInputValueChange={onToValueChange}
              >
                <TokenSelector
                  label={getTokenLabel()}
                  chainId={chainId}
                  tokenAddress={toTokenAddress}
                  onSelectToken={onSelectToToken}
                  tokens={toTokens}
                  infoTokens={infoTokens}
                  showTokenImgInDropdown={true}
<<<<<<< HEAD
                  showSymbolImage
=======
                  showBalances={false}
>>>>>>> a6a30aaa
                />
              </BuyInputSection>
            </React.Fragment>
          )}
          {showTriggerRatioSection && (
            <BuyInputSection
              topLeftLabel={t`Price`}
              topRightLabel={formatAmount(
                getExchangeRate(fromTokenInfo, toTokenInfo, triggerRatioInverted),
                USD_DECIMALS,
                4
              )}
              onClickTopRightLabel={() => {
                setTriggerRatioValue(
                  formatAmountFree(getExchangeRate(fromTokenInfo, toTokenInfo, triggerRatioInverted), USD_DECIMALS, 10)
                );
              }}
              showMaxButton={false}
              inputValue={triggerRatioValue}
              onInputValueChange={onTriggerRatioChange}
            >
              {(() => {
                if (!toTokenInfo || !fromTokenInfo) return;
                const [tokenA, tokenB] = triggerRatioInverted
                  ? [toTokenInfo, fromTokenInfo]
                  : [fromTokenInfo, toTokenInfo];
                return (
                  <div className="PositionEditor-token-symbol">
                    {renderSymbolWithIcon(tokenA.symbol)}&nbsp;per&nbsp;{renderSymbolWithIcon(tokenB.symbol)}
                  </div>
                );
              })()}
            </BuyInputSection>
          )}
          {showTriggerPriceSection && (
            <BuyInputSection
              topLeftLabel={t`Price`}
              topRightLabel={t`Mark`}
              topRightValue={formatAmount(entryMarkPrice, USD_DECIMALS, toTokenPriceDecimal, true)}
              onClickTopRightLabel={() => {
                setTriggerPriceValue(formatAmountFree(entryMarkPrice, USD_DECIMALS, toTokenPriceDecimal));
              }}
              showMaxButton={false}
              inputValue={triggerPriceValue}
              onInputValueChange={onTriggerPriceChange}
            >
              USD
            </BuyInputSection>
          )}
          {isSwap && (
            <div className="Exchange-swap-box-info">
              <ExchangeInfoRow label={t`Fees`}>
                <div>
                  {!fees && "-"}
                  {fees && (
                    <FeesTooltip
                      swapFee={feesUsd}
                      executionFees={
                        !isMarketOrder && {
                          fee: currentExecutionFee,
                          feeUsd: currentExecutionFeeUsd,
                        }
                      }
                    />
                  )}
                </div>
              </ExchangeInfoRow>
            </div>
          )}
          {(isLong || isShort) && !isStopOrder && (
            <div className="Exchange-leverage-box">
              <ToggleSwitch
                className="Exchange-leverage-toggle-wrapper"
                isChecked={isLeverageSliderEnabled}
                setIsChecked={setIsLeverageSliderEnabled}
              >
                <span className="muted">Leverage slider</span>
              </ToggleSwitch>
              {isLeverageSliderEnabled && (
                <LeverageSlider isPositive={isLong} value={leverageOption} onChange={setLeverageOption} />
              )}
              {isShort && (
                <div className="Exchange-info-row">
                  <div className="Exchange-info-label">
                    <Trans>Collateral In</Trans>
                  </div>

                  <div className="align-right">
                    <TokenSelector
                      label={t`Collateral In`}
                      chainId={chainId}
                      tokenAddress={shortCollateralAddress}
                      onSelectToken={onSelectShortCollateralAddress}
                      tokens={stableTokens}
                      showTokenImgInDropdown={true}
                    />
                  </div>
                </div>
              )}
              {isLong && (
                <div className="Exchange-info-row">
                  <div className="Exchange-info-label">
                    <Trans>Collateral In</Trans>
                  </div>
                  <div className="align-right">
                    <Tooltip
                      position="right-bottom"
                      handle="USD"
                      renderContent={() => (
                        <span className="SwapBox-collateral-tooltip-text">
                          <Trans>
                            A snapshot of the USD value of your {existingPosition?.collateralToken?.symbol} collateral
                            is taken when the position is opened.
                          </Trans>
                          <br />
                          <br />
                          <Trans>
                            When closing the position, you can select which token you would like to receive the profits
                            in.
                          </Trans>
                        </span>
                      )}
                    />
                  </div>
                </div>
              )}
              <div className="Exchange-info-row">
                <div className="Exchange-info-label">
                  <Trans>Leverage</Trans>
                </div>
                <div className="align-right">
                  {hasExistingPosition && toAmount && toAmount.gt(0) && (
                    <div className="inline-block muted">
                      {formatAmount(existingPosition.leverage, 4, 2)}x
                      <BsArrowRight className="transition-arrow" />
                    </div>
                  )}
                  {toAmount && leverage && leverage.gt(0) && `${formatAmount(leverage, 4, 2)}x`}
                  {!toAmount && leverage && leverage.gt(0) && `-`}
                  {leverage && leverage.eq(0) && `-`}
                </div>
              </div>
              <div className="Exchange-info-row">
                <div className="Exchange-info-label">
                  <Trans>Entry Price</Trans>
                </div>
                <div className="align-right">
                  {hasExistingPosition && toAmount && toAmount.gt(0) && (
                    <div className="inline-block muted">
                      ${formatAmount(existingPosition.averagePrice, USD_DECIMALS, existingPositionPriceDecimal, true)}
                      <BsArrowRight className="transition-arrow" />
                    </div>
                  )}
                  {nextAveragePrice && `$${formatAmount(nextAveragePrice, USD_DECIMALS, toTokenPriceDecimal, true)}`}
                  {!nextAveragePrice && `-`}
                </div>
              </div>
              <div className="Exchange-info-row">
                <div className="Exchange-info-label">
                  <Trans>Liq. Price</Trans>
                </div>
                <div className="align-right">
                  {hasExistingPosition && toAmount && toAmount.gt(0) && (
                    <div className="inline-block muted">
                      ${formatAmount(existingLiquidationPrice, USD_DECIMALS, existingPositionPriceDecimal, true)}
                      <BsArrowRight className="transition-arrow" />
                    </div>
                  )}
                  {toAmount &&
                    displayLiquidationPrice &&
                    `$${formatAmount(displayLiquidationPrice, USD_DECIMALS, toTokenPriceDecimal, true)}`}
                  {!toAmount && displayLiquidationPrice && `-`}
                  {!displayLiquidationPrice && `-`}
                </div>
              </div>
              <ExchangeInfoRow label={t`Fees`}>
                <div>
                  {!feesUsd && "-"}

                  {feesUsd && (
                    <FeesTooltip
                      fundingRate={getFundingRate()}
                      executionFees={{
                        fee: currentExecutionFee,
                        feeUsd: currentExecutionFeeUsd,
                      }}
                      positionFee={positionFee}
                      swapFee={swapFees}
                      titleText={swapFees && <Trans>{collateralToken.symbol} is required for collateral.</Trans>}
                    />
                  )}
                </div>
              </ExchangeInfoRow>
            </div>
          )}
          {isStopOrder && (
            <div className="Exchange-swap-section Exchange-trigger-order-info">
              <Trans>
                Take-profit and stop-loss orders can be set after opening a position. <br />
                <br />
                There will be a "Close" button on each position row, clicking this will display the option to set
                trigger orders. <br />
                <br />
                For screenshots and more information, please see the{" "}
                <ExternalLink href="https://docs.gmx.io/docs/trading/v1#stop-loss--take-profit-orders">
                  docs
                </ExternalLink>
                .
              </Trans>
            </div>
          )}
          <div className="Exchange-swap-button-container">{renderPrimaryButton()}</div>
        </div>
      </form>
      <div className="Exchange-swap-info-group">
        {isSwap && (
          <div className="Exchange-swap-market-box App-box App-box-border">
            <div className="Exchange-swap-market-box-title">
              <Trans>Swap</Trans>
            </div>
            <div className="App-card-divider"></div>
            <div className="Exchange-info-row">
              <div className="Exchange-info-label">
                <Trans>{fromToken.symbol} Price</Trans>
              </div>
              <div className="align-right">
                ${fromTokenInfo && formatAmount(fromTokenInfo.minPrice, USD_DECIMALS, 2, true)}
              </div>
            </div>
            <div className="Exchange-info-row">
              <div className="Exchange-info-label">
                <Trans>{toToken.symbol} Price</Trans>
              </div>
              <div className="align-right">
                ${toTokenInfo && formatAmount(toTokenInfo.maxPrice, USD_DECIMALS, 2, true)}
              </div>
            </div>
            <div className="Exchange-info-row">
              <div className="Exchange-info-label">
                <Trans>Available Liquidity</Trans>
              </div>

              <div className="align-right al-swap">
                <Tooltip
                  handle={`$${formatAmount(maxSwapAmountUsd, USD_DECIMALS, 2, true)}`}
                  position="right-bottom"
                  renderContent={() => {
                    return (
                      <div>
                        <StatsTooltipRow
                          label={t`Max ${fromTokenInfo.symbol} in`}
                          value={[
                            `${formatAmount(maxFromTokenIn, fromTokenInfo.decimals, 0, true)} ${fromTokenInfo.symbol}`,
                            `($${formatAmount(maxFromTokenInUSD, USD_DECIMALS, 0, true)})`,
                          ]}
                        />
                        <StatsTooltipRow
                          label={t`Max ${toTokenInfo.symbol} out`}
                          value={[
                            `${formatAmount(maxToTokenOut, toTokenInfo.decimals, 0, true)} ${toTokenInfo.symbol}`,
                            `($${formatAmount(maxToTokenOutUSD, USD_DECIMALS, 0, true)})`,
                          ]}
                        />
                      </div>
                    );
                  }}
                />
              </div>
            </div>
            {!isMarketOrder && (
              <ExchangeInfoRow label={t`Price`}>
                {getExchangeRateDisplay(getExchangeRate(fromTokenInfo, toTokenInfo), fromToken, toToken)}
              </ExchangeInfoRow>
            )}
          </div>
        )}
        {(isLong || isShort) && (
          <div className="Exchange-swap-market-box App-box App-box-border">
            <div className="Exchange-swap-market-box-title">
              {isLong ? t`Long` : t`Short`} {toToken.symbol}
            </div>
            <div className="App-card-divider" />
            <div className="Exchange-info-row">
              <div className="Exchange-info-label">
                <Trans>Entry Price</Trans>
              </div>
              <div className="align-right">
                <Tooltip
                  handle={`$${formatAmount(entryMarkPrice, USD_DECIMALS, toTokenPriceDecimal, true)}`}
                  position="right-bottom"
                  renderContent={() => {
                    return (
                      <div>
                        <Trans>
                          The position will be opened at{" "}
                          {formatAmount(entryMarkPrice, USD_DECIMALS, toTokenPriceDecimal, true)} USD with a max
                          slippage of {parseFloat(savedSlippageAmount / 100.0).toFixed(2)}%.
                          <br />
                          <br />
                          The slippage amount can be configured under Settings, found by clicking on your address at the
                          top right of the page after connecting your wallet.
                          <br />
                          <br />
                          <ExternalLink href="https://docs.gmx.io/docs/trading/v1#opening-a-position">
                            More Info
                          </ExternalLink>
                        </Trans>
                      </div>
                    );
                  }}
                />
              </div>
            </div>
            <div className="Exchange-info-row">
              <div className="Exchange-info-label">
                <Trans>Exit Price</Trans>
              </div>
              <div className="align-right">
                <Tooltip
                  handle={`$${formatAmount(exitMarkPrice, USD_DECIMALS, toTokenPriceDecimal, true)}`}
                  position="right-bottom"
                  renderContent={() => {
                    return (
                      <div>
                        <Trans>
                          If you have an existing position, the position will be closed at{" "}
                          {formatAmount(entryMarkPrice, USD_DECIMALS, toTokenPriceDecimal, true)} USD.
                          <br />
                          <br />
                          This exit price will change with the price of the asset.
                          <br />
                          <br />
                          <ExternalLink href="https://docs.gmx.io/docs/trading/v1#opening-a-position">
                            More Info
                          </ExternalLink>
                        </Trans>
                      </div>
                    );
                  }}
                />
              </div>
            </div>
            <div className="Exchange-info-row">
              <div className="Exchange-info-label">
                <Trans>Borrow Fee</Trans>
              </div>
              <div className="align-right">
                <Tooltip
                  handle={borrowFeeText}
                  position="right-bottom"
                  renderContent={() => {
                    return (
                      <div>
                        {hasZeroBorrowFee && (
                          <div>
                            {isLong && t`There are more shorts than longs, borrow fees for longing is currently zero`}
                            {isShort && t`There are more longs than shorts, borrow fees for shorting is currently zero`}
                          </div>
                        )}
                        {!hasZeroBorrowFee && (
                          <div>
                            <Trans>
                              The borrow fee is calculated as (assets borrowed) / (total assets in pool) * 0.01% per
                              hour.
                            </Trans>
                            <br />
                            <br />
                            {isShort && t`You can change the "Collateral In" token above to find lower fees`}
                          </div>
                        )}
                        <br />
                        <ExternalLink href="https://docs.gmx.io/docs/trading/v1#opening-a-position">
                          <Trans>More Info</Trans>
                        </ExternalLink>
                      </div>
                    );
                  }}
                >
                  {!hasZeroBorrowFee && null}
                </Tooltip>
              </div>
            </div>
            {renderAvailableLongLiquidity()}
            {isShort && toTokenInfo.hasMaxAvailableShort && (
              <div className="Exchange-info-row">
                <div className="Exchange-info-label">
                  <Trans>Available Liquidity</Trans>
                </div>
                <div className="align-right">
                  <Tooltip
                    handle={`$${formatAmount(toTokenInfo.maxAvailableShort, USD_DECIMALS, 2, true)}`}
                    position="right-bottom"
                    renderContent={() => {
                      return (
                        <>
                          <StatsTooltipRow
                            label={t`Max ${toTokenInfo.symbol} short capacity`}
                            value={formatAmount(toTokenInfo.maxGlobalShortSize, USD_DECIMALS, 0, true)}
                          />
                          <StatsTooltipRow
                            label={t`Current ${toTokenInfo.symbol} shorts`}
                            value={formatAmount(toTokenInfo.globalShortSize, USD_DECIMALS, 0, true)}
                          />
                        </>
                      );
                    }}
                  ></Tooltip>
                </div>
              </div>
            )}
          </div>
        )}
        <UsefulLinks className="Useful-links-swapbox" />
      </div>
      <NoLiquidityErrorModal
        chainId={chainId}
        fromToken={fromToken}
        toToken={toToken}
        shortCollateralToken={shortCollateralToken}
        isLong={isLong}
        isShort={isShort}
        modalError={modalError}
        setModalError={setModalError}
      />
      {renderOrdersToa()}
      {isConfirming && (
        <ConfirmationBox
          library={library}
          isHigherSlippageAllowed={isHigherSlippageAllowed}
          setIsHigherSlippageAllowed={setIsHigherSlippageAllowed}
          orders={orders}
          isSwap={isSwap}
          isLong={isLong}
          isMarketOrder={isMarketOrder}
          orderOption={orderOption}
          isShort={isShort}
          fromToken={fromToken}
          fromTokenInfo={fromTokenInfo}
          toToken={toToken}
          toTokenInfo={toTokenInfo}
          toAmount={toAmount}
          fromAmount={fromAmount}
          feeBps={feeBps}
          onConfirmationClick={onConfirmationClick}
          setIsConfirming={setIsConfirming}
          hasExistingPosition={hasExistingPosition}
          shortCollateralAddress={shortCollateralAddress}
          shortCollateralToken={shortCollateralToken}
          leverage={leverage}
          existingPosition={existingPosition}
          existingLiquidationPrice={existingLiquidationPrice}
          displayLiquidationPrice={displayLiquidationPrice}
          nextAveragePrice={nextAveragePrice}
          triggerPriceUsd={triggerPriceUsd}
          triggerRatio={triggerRatio}
          fees={fees}
          feesUsd={feesUsd}
          isSubmitting={isSubmitting}
          isPendingConfirmation={isPendingConfirmation}
          fromUsdMin={fromUsdMin}
          toUsdMax={toUsdMax}
          collateralTokenAddress={collateralTokenAddress}
          infoTokens={infoTokens}
          chainId={chainId}
          setPendingTxns={setPendingTxns}
          pendingTxns={pendingTxns}
          minExecutionFee={minExecutionFee}
          minExecutionFeeUSD={minExecutionFeeUSD}
          minExecutionFeeErrorMessage={minExecutionFeeErrorMessage}
          entryMarkPrice={entryMarkPrice}
          swapFees={swapFees}
          positionFee={positionFee}
        />
      )}
    </div>
  );
}<|MERGE_RESOLUTION|>--- conflicted
+++ resolved
@@ -79,13 +79,10 @@
 import { usePrevious } from "lib/usePrevious";
 import StatsTooltipRow from "../StatsTooltip/StatsTooltipRow";
 import FeesTooltip from "./FeesTooltip";
-<<<<<<< HEAD
-import TokenIcon from "components/TokenIcon/TokenIcon";
-=======
 import NoLiquidityErrorModal from "./NoLiquidityErrorModal";
 import UsefulLinks from "./UsefulLinks";
 import { ErrorCode, ErrorDisplayType } from "./constants";
->>>>>>> a6a30aaa
+import TokenIcon from "components/TokenIcon/TokenIcon";
 
 const SWAP_ICONS = {
   [LONG]: longImg,
@@ -1988,11 +1985,8 @@
                   tokens={toTokens}
                   infoTokens={infoTokens}
                   showTokenImgInDropdown={true}
-<<<<<<< HEAD
                   showSymbolImage
-=======
                   showBalances={false}
->>>>>>> a6a30aaa
                 />
               </BuyInputSection>
             </React.Fragment>

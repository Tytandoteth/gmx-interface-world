--- conflicted
+++ resolved
@@ -29,11 +29,8 @@
 import { usePrevious } from "lib/usePrevious";
 import { bigNumberify, expandDecimals, formatAmount, formatAmountFree, parseValue } from "lib/numbers";
 import { ErrorCode, ErrorDisplayType } from "./constants";
-<<<<<<< HEAD
 import Button from "components/Button/Button";
-=======
 import FeesTooltip from "./FeesTooltip";
->>>>>>> e194a5cd
 
 const DEPOSIT = "Deposit";
 const WITHDRAW = "Withdraw";

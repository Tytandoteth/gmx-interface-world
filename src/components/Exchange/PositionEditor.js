import React, { useEffect, useState } from "react";
import useSWR from "swr";
import { Trans, t } from "@lingui/macro";
import { ethers } from "ethers";
import { BsArrowRight } from "react-icons/bs";

import {
  USD_DECIMALS,
  BASIS_POINTS_DIVISOR,
  DEPOSIT_FEE,
  DUST_BNB,
  helperToast,
  formatAmount,
  bigNumberify,
  usePrevious,
  formatAmountFree,
  parseValue,
  expandDecimals,
  shouldRaiseGasError,
  getTokenInfo,
  getLiquidationPrice,
  approveTokens,
  IS_NETWORK_DISABLED,
  getChainName,
} from "../../lib/legacy";
import { getContract } from "../../config/Addresses";
import Tab from "../Tab/Tab";
import Modal from "../Modal/Modal";

import PositionRouter from "../../abis/PositionRouter.json";
import Token from "../../abis/Token.json";
import Tooltip from "../Tooltip/Tooltip";

import { getConstant } from "../../config/chains";
<<<<<<< HEAD
import StatsTooltipRow from "../StatsTooltip/StatsTooltipRow";
=======
import { fetcher } from "../../lib/contracts/fetcher";
import { callContract } from "../../lib/contracts/callContract";
>>>>>>> ca76a09e

const DEPOSIT = t`Deposit`;
const WITHDRAW = t`Withdraw`;
const EDIT_OPTIONS = [DEPOSIT, WITHDRAW];
const { AddressZero } = ethers.constants;

export default function PositionEditor(props) {
  const {
    pendingPositions,
    setPendingPositions,
    positionsMap,
    positionKey,
    isVisible,
    setIsVisible,
    infoTokens,
    active,
    account,
    library,
    collateralTokenAddress,
    pendingTxns,
    setPendingTxns,
    getUsd,
    getLeverage,
    savedIsPnlInLeverage,
    positionRouterApproved,
    isWaitingForPositionRouterApproval,
    isPositionRouterApproving,
    approvePositionRouter,
    chainId,
    minExecutionFee,
    minExecutionFeeUSD,
    minExecutionFeeErrorMessage,
  } = props;
  const nativeTokenAddress = getContract(chainId, "NATIVE_TOKEN");
  const position = positionsMap && positionKey ? positionsMap[positionKey] : undefined;
  const [option, setOption] = useState(DEPOSIT);
  const [fromValue, setFromValue] = useState("");
  const [isApproving, setIsApproving] = useState(false);
  const [isSwapping, setIsSwapping] = useState(false);
  const prevIsVisible = usePrevious(isVisible);

  const routerAddress = getContract(chainId, "Router");
  const positionRouterAddress = getContract(chainId, "PositionRouter");

  const { data: tokenAllowance } = useSWR(
    [active, chainId, collateralTokenAddress, "allowance", account, routerAddress],
    {
      fetcher: fetcher(library, Token),
    }
  );

  // const { data: minExecutionFee } = useSWR([active, chainId, positionRouterAddress, "minExecutionFee"], {
  //   fetcher: fetcher(library, PositionRouter),
  // });

  const isDeposit = option === DEPOSIT;
  const isWithdrawal = option === WITHDRAW;

  const needPositionRouterApproval = !positionRouterApproved;

  let collateralToken;
  let maxAmount;
  let maxAmountFormatted;
  let maxAmountFormattedFree;
  let fromAmount;
  let needApproval;

  let convertedAmount;
  let convertedAmountFormatted;

  let nextLeverage;
  let nextLeverageExcludingPnl;
  let liquidationPrice;
  let nextLiquidationPrice;
  let nextCollateral;

  let title;
  let collateralDelta;
  if (position) {
    title = `Edit ${position.isLong ? "Long" : "Short"} ${position.indexToken.symbol}`;
    collateralToken = position.collateralToken;
    liquidationPrice = getLiquidationPrice(position);

    if (isDeposit) {
      fromAmount = parseValue(fromValue, collateralToken.decimals);
      maxAmount = collateralToken ? collateralToken.balance : bigNumberify(0);
      maxAmountFormatted = formatAmount(maxAmount, collateralToken.decimals, 4, true);
      maxAmountFormattedFree = formatAmountFree(maxAmount, collateralToken.decimals, 8);
      if (fromAmount) {
        convertedAmount = getUsd(fromAmount, position.collateralToken.address, false, infoTokens);
        convertedAmountFormatted = formatAmount(convertedAmount, USD_DECIMALS, 2);
      }
    } else {
      fromAmount = parseValue(fromValue, USD_DECIMALS);
      maxAmount = position.collateral;
      maxAmountFormatted = formatAmount(maxAmount, USD_DECIMALS, 2, true);
      maxAmountFormattedFree = formatAmountFree(maxAmount, USD_DECIMALS, 2);
      if (fromAmount) {
        convertedAmount = fromAmount.mul(expandDecimals(1, collateralToken.decimals)).div(collateralToken.maxPrice);
        convertedAmountFormatted = formatAmount(convertedAmount, collateralToken.decimals, 4, true);
      }
    }
    needApproval = isDeposit && tokenAllowance && fromAmount && fromAmount.gt(tokenAllowance);

    if (fromAmount) {
      collateralDelta = isDeposit ? convertedAmount : fromAmount;
      if (position.isLong) {
        collateralDelta = collateralDelta.mul(BASIS_POINTS_DIVISOR - DEPOSIT_FEE).div(BASIS_POINTS_DIVISOR);
      }
      nextLeverage = getLeverage({
        size: position.size,
        collateral: position.collateral,
        collateralDelta,
        increaseCollateral: isDeposit,
        entryFundingRate: position.entryFundingRate,
        cumulativeFundingRate: position.cumulativeFundingRate,
        hasProfit: position.hasProfit,
        delta: position.delta,
        includeDelta: savedIsPnlInLeverage,
      });
      nextLeverageExcludingPnl = getLeverage({
        size: position.size,
        collateral: position.collateral,
        collateralDelta,
        increaseCollateral: isDeposit,
        entryFundingRate: position.entryFundingRate,
        cumulativeFundingRate: position.cumulativeFundingRate,
        hasProfit: position.hasProfit,
        delta: position.delta,
        includeDelta: false,
      });

      nextLiquidationPrice = getLiquidationPrice({
        isLong: position.isLong,
        size: position.size,
        collateral: position.collateral,
        averagePrice: position.averagePrice,
        entryFundingRate: position.entryFundingRate,
        cumulativeFundingRate: position.cumulativeFundingRate,
        collateralDelta,
        increaseCollateral: isDeposit,
      });

      nextCollateral = isDeposit ? position.collateral.add(collateralDelta) : position.collateral.sub(collateralDelta);
    }
  }

  const getError = () => {
    if (IS_NETWORK_DISABLED[chainId]) {
      if (isDeposit) return [t`Deposit disabled, pending ${getChainName(chainId)} upgrade`];
      return [t`Withdraw disabled, pending ${getChainName(chainId)} upgrade`];
    }
    if (!fromAmount) {
      return t`Enter an amount`;
    }
    if (nextLeverage && nextLeverage.eq(0)) {
      return t`Enter an amount`;
    }

    if (!isDeposit && fromAmount) {
      if (fromAmount.gte(position.collateral)) {
        return t`Min order: 10 USD`;
      }
      if (position.collateral.sub(fromAmount).lt(expandDecimals(10, USD_DECIMALS))) {
        return t`Min order: 10 USD`;
      }
    }

    if (!isDeposit && fromAmount && nextLiquidationPrice) {
      if (position.isLong && position.markPrice.lt(nextLiquidationPrice)) {
        return t`Invalid liq. price`;
      }
      if (!position.isLong && position.markPrice.gt(nextLiquidationPrice)) {
        return t`Invalid liq. price`;
      }
    }

    if (nextLeverageExcludingPnl && nextLeverageExcludingPnl.lt(1.1 * BASIS_POINTS_DIVISOR)) {
      return t`Min leverage: 1.1x`;
    }

    if (nextLeverageExcludingPnl && nextLeverageExcludingPnl.gt(30.5 * BASIS_POINTS_DIVISOR)) {
      return t`Max leverage: 30x`;
    }
  };

  const isPrimaryEnabled = () => {
    const error = getError();
    if (error) {
      return false;
    }
    if (isSwapping) {
      return false;
    }
    if (needPositionRouterApproval && isWaitingForPositionRouterApproval) {
      return false;
    }
    if (isPositionRouterApproving) {
      return false;
    }

    return true;
  };

  const getPrimaryText = () => {
    const error = getError();
    if (error) {
      return error;
    }
    if (isSwapping) {
      if (isDeposit) {
        return t`Depositing...`;
      }
      return t`Withdrawing...`;
    }

    if (isApproving) {
      return t`Approving ${position.collateralToken.symbol}...`;
    }
    if (needApproval) {
      return t`Approve ${position.collateralToken.symbol}`;
    }

    if (needPositionRouterApproval && isWaitingForPositionRouterApproval) {
      return t`Enabling Leverage`;
    }

    if (isPositionRouterApproving) {
      return t`Enabling Leverage...`;
    }

    if (needPositionRouterApproval) {
      return t`Enable Leverage`;
    }

    if (isDeposit) {
      return t`Deposit`;
    }

    return t`Withdraw`;
  };

  const resetForm = () => {
    setFromValue("");
  };

  useEffect(() => {
    if (prevIsVisible !== isVisible) {
      resetForm();
    }
  }, [prevIsVisible, isVisible]);

  const depositCollateral = async () => {
    setIsSwapping(true);
    const tokenAddress0 = collateralTokenAddress === AddressZero ? nativeTokenAddress : collateralTokenAddress;
    const path = [tokenAddress0];
    const indexTokenAddress =
      position.indexToken.address === AddressZero ? nativeTokenAddress : position.indexToken.address;

    const priceBasisPoints = position.isLong ? 11000 : 9000;
    const priceLimit = position.indexToken.maxPrice.mul(priceBasisPoints).div(10000);

    const referralCode = ethers.constants.HashZero;
    let params = [
      path, // _path
      indexTokenAddress, // _indexToken
      fromAmount, // _amountIn
      0, // _minOut
      0, // _sizeDelta
      position.isLong, // _isLong
      priceLimit, // _acceptablePrice
      minExecutionFee, // _executionFee
      referralCode, // _referralCode
    ];

    let method = "createIncreasePosition";
    let value = minExecutionFee;
    if (collateralTokenAddress === AddressZero) {
      method = "createIncreasePositionETH";
      value = fromAmount.add(minExecutionFee);
      params = [
        path, // _path
        indexTokenAddress, // _indexToken
        0, // _minOut
        0, // _sizeDelta
        position.isLong, // _isLong
        priceLimit, // _acceptablePrice
        minExecutionFee, // _executionFee
        referralCode, // _referralCode
      ];
    }

    if (shouldRaiseGasError(getTokenInfo(infoTokens, collateralTokenAddress), fromAmount)) {
      setIsSwapping(false);
      helperToast.error(`Leave at least ${formatAmount(DUST_BNB, 18, 3)} ETH for gas`);
      return;
    }

    const contract = new ethers.Contract(positionRouterAddress, PositionRouter.abi, library.getSigner());
    callContract(chainId, contract, method, params, {
      value,
      sentMsg: t`Deposit submitted.`,
      successMsg: t`Requested deposit of ${formatAmount(fromAmount, position.collateralToken.decimals, 4)} ${
        position.collateralToken.symbol
      } into ${position.indexToken.symbol} ${position.isLong ? "Long" : "Short"}.`,
      failMsg: t`Deposit failed.`,
      setPendingTxns,
    })
      .then(async (res) => {
        setFromValue("");
        setIsVisible(false);

        pendingPositions[position.key] = {
          updatedAt: Date.now(),
          pendingChanges: {
            collateralSnapshot: position.collateral,
            expectingCollateralChange: true,
          },
        };

        setPendingPositions({ ...pendingPositions });
      })
      .finally(() => {
        setIsSwapping(false);
      });
  };

  const withdrawCollateral = async () => {
    setIsSwapping(true);
    const tokenAddress0 = collateralTokenAddress === AddressZero ? nativeTokenAddress : collateralTokenAddress;
    const indexTokenAddress =
      position.indexToken.address === AddressZero ? nativeTokenAddress : position.indexToken.address;
    const priceBasisPoints = position.isLong ? 9000 : 11000;
    const priceLimit = position.indexToken.maxPrice.mul(priceBasisPoints).div(10000);

    const withdrawETH = collateralTokenAddress === AddressZero || collateralTokenAddress === nativeTokenAddress;
    const params = [
      [tokenAddress0], // _path
      indexTokenAddress, // _indexToken
      fromAmount, // _collateralDelta
      0, // _sizeDelta
      position.isLong, // _isLong
      account, // _receiver
      priceLimit, // _acceptablePrice
      0, // _minOut
      minExecutionFee, // _executionFee
      withdrawETH, // _withdrawETH
    ];

    const method = "createDecreasePosition";

    const contract = new ethers.Contract(positionRouterAddress, PositionRouter.abi, library.getSigner());
    callContract(chainId, contract, method, params, {
      value: minExecutionFee,
      sentMsg: t`Withdrawal submitted.`,
      successMsg: t`Requested withdrawal of ${formatAmount(fromAmount, USD_DECIMALS, 2)} USD from ${
        position.indexToken.symbol
      } ${position.isLong ? "Long" : "Short"}.`,
      failMsg: t`Withdrawal failed.`,
      setPendingTxns,
    })
      .then(async (res) => {
        setFromValue("");
        setIsVisible(false);

        pendingPositions[position.key] = {
          updatedAt: Date.now(),
          pendingChanges: {
            collateralSnapshot: position.collateral,
            expectingCollateralChange: true,
          },
        };
      })
      .finally(() => {
        setIsSwapping(false);
      });
  };

  const onClickPrimary = () => {
    if (needApproval) {
      approveTokens({
        setIsApproving,
        library,
        tokenAddress: collateralTokenAddress,
        spender: routerAddress,
        chainId: chainId,
        infoTokens,
        getTokenInfo,
        pendingTxns,
        setPendingTxns,
      });
      return;
    }

    if (needPositionRouterApproval) {
      approvePositionRouter({
        sentMsg: isDeposit ? t`Enable deposit sent.` : t`Enable withdraw sent.`,
        failMsg: isDeposit ? t`Enable deposit failed.` : t`Enable withdraw failed.`,
      });
      return;
    }

    if (isDeposit) {
      depositCollateral();
      return;
    }

    withdrawCollateral();
  };
  const nativeTokenSymbol = getConstant(chainId, "nativeTokenSymbol");

  return (
    <div className="PositionEditor">
      {position && (
        <Modal isVisible={isVisible} setIsVisible={setIsVisible} label={title}>
          <div>
            <Tab options={EDIT_OPTIONS} option={option} setOption={setOption} onChange={resetForm} />
            {(isDeposit || isWithdrawal) && (
              <div>
                <div className="Exchange-swap-section">
                  <div className="Exchange-swap-section-top">
                    <div className="muted">
                      {convertedAmountFormatted && (
                        <div className="Exchange-swap-usd">
                          {isDeposit ? t`Deposit` : t`Withdraw`}: {convertedAmountFormatted}{" "}
                          {isDeposit ? "USD" : position.collateralToken.symbol}
                        </div>
                      )}
                      {!convertedAmountFormatted && `${isDeposit ? t`Deposit` : t`Withdraw`}`}
                    </div>
                    {maxAmount && (
                      <div className="muted align-right clickable" onClick={() => setFromValue(maxAmountFormattedFree)}>
                        Max: {maxAmountFormatted}
                      </div>
                    )}
                  </div>
                  <div className="Exchange-swap-section-bottom">
                    <div className="Exchange-swap-input-container">
                      <input
                        type="number"
                        min="0"
                        placeholder="0.0"
                        className="Exchange-swap-input"
                        value={fromValue}
                        onChange={(e) => setFromValue(e.target.value)}
                      />
                      {fromValue !== maxAmountFormattedFree && (
                        <div
                          className="Exchange-swap-max"
                          onClick={() => {
                            setFromValue(maxAmountFormattedFree);
                          }}
                        >
                          MAX
                        </div>
                      )}
                    </div>
                    <div className="PositionEditor-token-symbol">
                      {isDeposit ? position.collateralToken.symbol : "USD"}
                    </div>
                  </div>
                </div>
                <div className="PositionEditor-info-box">
                  {minExecutionFeeErrorMessage && (
                    <div className="Confirmation-box-warning">{minExecutionFeeErrorMessage}</div>
                  )}
                  <div className="Exchange-info-row">
                    <div className="Exchange-info-label">
                      <Trans>Size</Trans>
                    </div>
                    <div className="align-right">{formatAmount(position.size, USD_DECIMALS, 2, true)} USD</div>
                  </div>
                  <div className="Exchange-info-row">
                    <div className="Exchange-info-label">
                      <Trans>Collateral</Trans>
                    </div>
                    <div className="align-right">
                      {!nextCollateral && <div>${formatAmount(position.collateral, USD_DECIMALS, 2, true)}</div>}
                      {nextCollateral && (
                        <div>
                          <div className="inline-block muted">
                            ${formatAmount(position.collateral, USD_DECIMALS, 2, true)}
                            <BsArrowRight className="transition-arrow" />
                          </div>
                          ${formatAmount(nextCollateral, USD_DECIMALS, 2, true)}
                        </div>
                      )}
                    </div>
                  </div>
                  <div className="Exchange-info-row">
                    <div className="Exchange-info-label">
                      <Trans>Leverage</Trans>
                    </div>
                    <div className="align-right">
                      {!nextLeverage && <div>{formatAmount(position.leverage, 4, 2, true)}x</div>}
                      {nextLeverage && (
                        <div>
                          <div className="inline-block muted">
                            {formatAmount(position.leverage, 4, 2, true)}x
                            <BsArrowRight className="transition-arrow" />
                          </div>
                          {formatAmount(nextLeverage, 4, 2, true)}x
                        </div>
                      )}
                    </div>
                  </div>
                  <div className="Exchange-info-row">
                    <div className="Exchange-info-label">
                      <Trans>Mark Price</Trans>
                    </div>
                    <div className="align-right">${formatAmount(position.markPrice, USD_DECIMALS, 2, true)}</div>
                  </div>
                  <div className="Exchange-info-row">
                    <div className="Exchange-info-label">
                      <Trans>Liq. Price</Trans>
                    </div>
                    <div className="align-right">
                      {!nextLiquidationPrice && (
                        <div>
                          {!fromAmount && `$${formatAmount(liquidationPrice, USD_DECIMALS, 2, true)}`}
                          {fromAmount && "-"}
                        </div>
                      )}
                      {nextLiquidationPrice && (
                        <div>
                          <div className="inline-block muted">
                            ${formatAmount(liquidationPrice, USD_DECIMALS, 2, true)}
                            <BsArrowRight className="transition-arrow" />
                          </div>
                          ${formatAmount(nextLiquidationPrice, USD_DECIMALS, 2, true)}
                        </div>
                      )}
                    </div>
                  </div>
                  <div className="Exchange-info-row">
                    <div className="Exchange-info-label">
                      <Trans>Execution Fee</Trans>
                    </div>
                    <div className="align-right">
                      <Tooltip
                        handle={`${formatAmountFree(minExecutionFee, 18, 5)} ${nativeTokenSymbol}`}
                        position="right-top"
                        renderContent={() => {
                          return (
                            <>
                              <StatsTooltipRow
                                label="Network fee"
                                showDollar={false}
                                value={`${formatAmountFree(
                                  minExecutionFee,
                                  18,
                                  5
                                )} ${nativeTokenSymbol} ($${formatAmount(minExecutionFeeUSD, USD_DECIMALS, 2)})`}
                              />
                              <br />
                              This is the network cost required to execute the {isDeposit
                                ? "deposit"
                                : "withdrawal"}.{" "}
                              <a
                                href="https://gmxio.gitbook.io/gmx/trading#execution-fee"
                                target="_blank"
                                rel="noopener noreferrer"
                              >
                                More Info
                              </a>
                            </>
                          );
                        }}
                      />
                    </div>
                  </div>
                </div>

                <div className="Exchange-swap-button-container">
                  <button
                    className="App-cta Exchange-swap-button"
                    onClick={onClickPrimary}
                    disabled={!isPrimaryEnabled()}
                  >
                    {getPrimaryText()}
                  </button>
                </div>
              </div>
            )}
          </div>
        </Modal>
      )}
    </div>
  );
}<|MERGE_RESOLUTION|>--- conflicted
+++ resolved
@@ -32,12 +32,9 @@
 import Tooltip from "../Tooltip/Tooltip";
 
 import { getConstant } from "../../config/chains";
-<<<<<<< HEAD
 import StatsTooltipRow from "../StatsTooltip/StatsTooltipRow";
-=======
 import { fetcher } from "../../lib/contracts/fetcher";
 import { callContract } from "../../lib/contracts/callContract";
->>>>>>> ca76a09e
 
 const DEPOSIT = t`Deposit`;
 const WITHDRAW = t`Withdraw`;

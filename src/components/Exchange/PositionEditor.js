--- conflicted
+++ resolved
@@ -198,27 +198,14 @@
     if (!fromAmount) {
       return [t`Enter an amount`];
     }
-<<<<<<< HEAD
-    if (nextLeverage && nextLeverage.eq(0)) {
-      return [t`Enter an amount`];
-    }
-
-    if (!isDeposit && fromAmount) {
-      if (fromAmount.gte(position.collateral)) {
-        return [t`Min order: 10 USD`];
-      }
-      if (position.collateral.sub(fromAmount).lt(expandDecimals(10, USD_DECIMALS))) {
-        return [t`Min order: 10 USD`];
-=======
 
     if (fromAmount.lte(0)) {
-      return t`Amount should be greater than zero`;
+      return [t`Amount should be greater than zero`];
     }
 
     if (!isDeposit && fromAmount) {
       if (position.collateralAfterFee.sub(fromAmount).lt(MIN_ORDER_USD)) {
-        return t`Min residual collateral: 10 USD`;
->>>>>>> 58c7358f
+        return [t`Min residual collateral: 10 USD`];
       }
     }
 
@@ -476,7 +463,6 @@
     [DEPOSIT]: t`Deposit`,
     [WITHDRAW]: t`Withdraw`,
   };
-<<<<<<< HEAD
   const ERROR_TOOLTIP_MSG = {
     [ErrorCodes.invalidLiqPrice]: t`Liquidation price would cross mark price.`,
   };
@@ -505,8 +491,6 @@
     );
   }
 
-=======
->>>>>>> 58c7358f
   return (
     <div className="PositionEditor">
       {position && (

import React, { useState } from "react";
import cx from "classnames";
import { Trans, t } from "@lingui/macro";
import Tooltip from "../Tooltip/Tooltip";
import PositionSeller from "./PositionSeller";
import PositionEditor from "./PositionEditor";
import OrdersToa from "./OrdersToa";
import { ImSpinner2 } from "react-icons/im";

import { getOrderError, USD_DECIMALS, FUNDING_RATE_PRECISION, SWAP, LONG, SHORT, INCREASE, DECREASE } from "lib/legacy";
import PositionShare from "./PositionShare";
import PositionDropdown from "./PositionDropdown";
import StatsTooltipRow from "../StatsTooltip/StatsTooltipRow";
import NetValueTooltip from "./NetValueTooltip";
import { helperToast } from "lib/helperToast";
import { getUsd } from "domain/tokens/utils";
import { bigNumberify, formatAmount } from "lib/numbers";
import { AiOutlineEdit } from "react-icons/ai";
import useAccountType, { AccountType } from "lib/wallets/useAccountType";
<<<<<<< HEAD
import TokenIcon from "components/TokenIcon/TokenIcon";
=======
import getLiquidationPrice from "lib/positions/getLiquidationPrice";
import { getPriceDecimals } from "config/tokens";
>>>>>>> a6a30aaa

const getOrdersForPosition = (account, position, orders, nativeTokenAddress) => {
  if (!orders || orders.length === 0) {
    return [];
  }
  /* eslint-disable array-callback-return */
  return orders
    .filter((order) => {
      if (order.type === SWAP) {
        return false;
      }
      const hasMatchingIndexToken =
        order.indexToken === nativeTokenAddress
          ? position.indexToken.isNative
          : order.indexToken === position.indexToken.address;
      const hasMatchingCollateralToken =
        order.collateralToken === nativeTokenAddress
          ? position.collateralToken.isNative
          : order.collateralToken === position.collateralToken.address;
      if (order.isLong === position.isLong && hasMatchingIndexToken && hasMatchingCollateralToken) {
        return true;
      }
    })
    .map((order) => {
      order.error = getOrderError(account, order, undefined, position);
      if (order.type === DECREASE && order.sizeDelta.gt(position.size)) {
        order.error = t`Order size is bigger than position, will only be executable if position increases`;
      }
      return order;
    });
};

export default function PositionsList(props) {
  const {
    pendingPositions,
    setPendingPositions,
    positions,
    positionsDataIsLoading,
    positionsMap,
    infoTokens,
    active,
    account,
    library,
    pendingTxns,
    setPendingTxns,
    setListSection,
    flagOrdersEnabled,
    savedIsPnlInLeverage,
    chainId,
    nativeTokenAddress,
    orders,
    setIsWaitingForPluginApproval,
    approveOrderBook,
    isPluginApproving,
    isWaitingForPluginApproval,
    orderBookApproved,
    positionRouterApproved,
    isWaitingForPositionRouterApproval,
    isPositionRouterApproving,
    approvePositionRouter,
    showPnlAfterFees,
    setMarket,
    minExecutionFee,
    minExecutionFeeUSD,
    minExecutionFeeErrorMessage,
    usdgSupply,
    totalTokenWeights,
    hideActions,
    openSettings,
  } = props;
  const [positionToEditKey, setPositionToEditKey] = useState(undefined);
  const [positionToSellKey, setPositionToSellKey] = useState(undefined);
  const [positionToShare, setPositionToShare] = useState(null);
  const [isPositionEditorVisible, setIsPositionEditorVisible] = useState(undefined);
  const [isPositionSellerVisible, setIsPositionSellerVisible] = useState(undefined);
  const [collateralTokenAddress, setCollateralTokenAddress] = useState(undefined);
  const [isPositionShareModalOpen, setIsPositionShareModalOpen] = useState(false);
  const [ordersToaOpen, setOrdersToaOpen] = useState(false);
  const [isHigherSlippageAllowed, setIsHigherSlippageAllowed] = useState(false);
  const accountType = useAccountType();
  const isContractAccount = accountType === AccountType.CONTRACT;

  const editPosition = (position) => {
    setCollateralTokenAddress(position.collateralToken.address);
    setPositionToEditKey(position.key);
    setIsPositionEditorVisible(true);
  };

  const sellPosition = (position) => {
    setPositionToSellKey(position.key);
    setIsPositionSellerVisible(true);
    setIsHigherSlippageAllowed(false);
  };

  const onPositionClick = (position) => {
    if (hideActions) return;
    const longOrShortText = position.isLong ? t`Long` : t`Short`;
    helperToast.success(t`${longOrShortText} ${position.indexToken.symbol} market selected`);
    setMarket(position.isLong ? LONG : SHORT, position.indexToken.address);
  };

  return (
    <div className="PositionsList">
      <PositionEditor
        pendingPositions={pendingPositions}
        setPendingPositions={setPendingPositions}
        positionsMap={positionsMap}
        positionKey={positionToEditKey}
        isVisible={isPositionEditorVisible}
        setIsVisible={setIsPositionEditorVisible}
        infoTokens={infoTokens}
        active={active}
        account={account}
        library={library}
        collateralTokenAddress={collateralTokenAddress}
        pendingTxns={pendingTxns}
        setPendingTxns={setPendingTxns}
        getUsd={getUsd}
        savedIsPnlInLeverage={savedIsPnlInLeverage}
        positionRouterApproved={positionRouterApproved}
        isPositionRouterApproving={isPositionRouterApproving}
        isWaitingForPositionRouterApproval={isWaitingForPositionRouterApproval}
        approvePositionRouter={approvePositionRouter}
        chainId={chainId}
        minExecutionFee={minExecutionFee}
        minExecutionFeeUSD={minExecutionFeeUSD}
        minExecutionFeeErrorMessage={minExecutionFeeErrorMessage}
        isContractAccount={isContractAccount}
      />
      {ordersToaOpen && (
        <OrdersToa
          setIsVisible={setOrdersToaOpen}
          approveOrderBook={approveOrderBook}
          isPluginApproving={isPluginApproving}
        />
      )}
      {isPositionShareModalOpen && (
        <PositionShare
          setIsPositionShareModalOpen={setIsPositionShareModalOpen}
          isPositionShareModalOpen={isPositionShareModalOpen}
          positionToShare={positionToShare}
          chainId={chainId}
          account={account}
        />
      )}
      {ordersToaOpen && (
        <OrdersToa
          setIsVisible={setOrdersToaOpen}
          approveOrderBook={approveOrderBook}
          isPluginApproving={isPluginApproving}
        />
      )}
      {isPositionSellerVisible && positionToSellKey in positionsMap && (
        <PositionSeller
          pendingPositions={pendingPositions}
          setPendingPositions={setPendingPositions}
          setIsWaitingForPluginApproval={setIsWaitingForPluginApproval}
          approveOrderBook={approveOrderBook}
          isPluginApproving={isPluginApproving}
          isWaitingForPluginApproval={isWaitingForPluginApproval}
          orderBookApproved={orderBookApproved}
          positionsMap={positionsMap}
          positionKey={positionToSellKey}
          isVisible={isPositionSellerVisible}
          setIsVisible={setIsPositionSellerVisible}
          infoTokens={infoTokens}
          active={active}
          account={account}
          orders={orders}
          library={library}
          pendingTxns={pendingTxns}
          setPendingTxns={setPendingTxns}
          flagOrdersEnabled={flagOrdersEnabled}
          savedIsPnlInLeverage={savedIsPnlInLeverage}
          chainId={chainId}
          nativeTokenAddress={nativeTokenAddress}
          setOrdersToaOpen={setOrdersToaOpen}
          positionRouterApproved={positionRouterApproved}
          isPositionRouterApproving={isPositionRouterApproving}
          isWaitingForPositionRouterApproval={isWaitingForPositionRouterApproval}
          approvePositionRouter={approvePositionRouter}
          isHigherSlippageAllowed={isHigherSlippageAllowed}
          setIsHigherSlippageAllowed={setIsHigherSlippageAllowed}
          minExecutionFee={minExecutionFee}
          minExecutionFeeUSD={minExecutionFeeUSD}
          minExecutionFeeErrorMessage={minExecutionFeeErrorMessage}
          usdgSupply={usdgSupply}
          totalTokenWeights={totalTokenWeights}
          isContractAccount={isContractAccount}
        />
      )}
      {positions && (
        <>
          {positions.length === 0 && (
            <div className="Exchange-empty-positions-list-note small App-card">
              {positionsDataIsLoading ? <Trans>Loading...</Trans> : <Trans>No open positions</Trans>}
            </div>
          )}
          <div className="Exchange-list small">
            {positions.map((position) => {
              const positionOrders = getOrdersForPosition(account, position, orders, nativeTokenAddress);
              const liquidationPrice = getLiquidationPrice({
                size: position.size,
                collateral: position.collateral,
                averagePrice: position.averagePrice,
                isLong: position.isLong,
                fundingFee: position.fundingFee,
              });

              const positionPriceDecimal = getPriceDecimals(chainId, position.indexToken.symbol);

              const hasPositionProfit = position[showPnlAfterFees ? "hasProfitAfterFees" : "hasProfit"];
              const positionDelta =
                position[showPnlAfterFees ? "pendingDeltaAfterFees" : "pendingDelta"] || bigNumberify(0);
              let borrowFeeUSD;
              if (position.collateralToken && position.collateralToken.fundingRate) {
                const borrowFeeRate = position.collateralToken.fundingRate
                  .mul(position.size)
                  .mul(24)
                  .div(FUNDING_RATE_PRECISION);
                borrowFeeUSD = formatAmount(borrowFeeRate, USD_DECIMALS, 2, true);
              }

              return (
                <div key={position.key} className="App-card">
                  <div>
                    <div className="App-card-title Position-card-title">
                      <TokenIcon
                        className="PositionList-token-icon"
                        symbol={position.indexToken.symbol}
                        displaySize={20}
                        importSize={24}
                      />
                      <span className="Exchange-list-title">{position.indexToken.symbol}</span>
                      <div>
                        <span className="Position-leverage" onClick={openSettings}>
                          {position.leverageStr}
                        </span>
                        <span
                          className={cx("Exchange-list-side", {
                            positive: position.isLong,
                            negative: !position.isLong,
                          })}
                        >
                          {position.isLong ? t`Long` : t`Short`}
                        </span>
                      </div>
                    </div>
                    <div className="App-card-divider" />
                    <div className="App-card-content">
                      <div className="App-card-row">
                        <div className="label">
                          <Trans>Net Value</Trans>
                        </div>
                        <div>
                          <NetValueTooltip isMobile position={position} />
                        </div>
                      </div>
                      <div className="App-card-row">
                        <div className="label">
                          <Trans>PnL</Trans>
                        </div>
                        <div>
                          <span
                            className={cx("Exchange-list-info-label", {
                              positive: hasPositionProfit && positionDelta.gt(0),
                              negative: !hasPositionProfit && positionDelta.gt(0),
                              muted: positionDelta.eq(0),
                            })}
                          >
                            {position.deltaStr} ({position.deltaPercentageStr})
                          </span>
                        </div>
                      </div>
                      <div className="App-card-row">
                        <div className="label">
                          <Trans>Size</Trans>
                        </div>
                        <div>${formatAmount(position.size, USD_DECIMALS, 2, true)}</div>
                      </div>
                      <div className="App-card-row">
                        <div className="label">
                          <Trans>Collateral</Trans>
                        </div>
                        <div className="position-list-collateral">
                          <Tooltip
                            handle={`$${formatAmount(position.collateralAfterFee, USD_DECIMALS, 2, true)}`}
                            position="right-bottom"
                            handleClassName={cx("plain", { negative: position.hasLowCollateral })}
                            renderContent={() => {
                              return (
                                <>
                                  {position.hasLowCollateral && (
                                    <div>
                                      <Trans>
                                        WARNING: This position has a low amount of collateral after deducting borrowing
                                        fees, deposit more collateral to reduce the position's liquidation risk.
                                      </Trans>
                                      <br />
                                      <br />
                                    </div>
                                  )}
                                  <StatsTooltipRow
                                    label={t`Initial Collateral`}
                                    value={formatAmount(position.collateral, USD_DECIMALS, 2, true)}
                                  />
                                  <StatsTooltipRow
                                    label={t`Borrow Fee`}
                                    value={formatAmount(position.fundingFee, USD_DECIMALS, 2, true)}
                                  />
                                  <StatsTooltipRow
                                    showDollar={false}
                                    label={t`Borrow Fee / Day`}
                                    value={`-$${borrowFeeUSD}`}
                                  />

                                  {!hideActions && (
                                    <span>
                                      <Trans>Use the Edit Collateral icon to deposit or withdraw collateral.</Trans>
                                    </span>
                                  )}
                                </>
                              );
                            }}
                          />
                          {!hideActions && (
                            <span className="edit-icon" onClick={() => editPosition(position)}>
                              <AiOutlineEdit fontSize={16} />
                            </span>
                          )}
                        </div>
                      </div>
                    </div>
                    <div className="App-card-divider" />
                    <div className="App-card-content">
                      <div className="App-card-row">
                        <div className="label">
                          <Trans>Entry Price</Trans>
                        </div>
                        <div>${formatAmount(position.averagePrice, USD_DECIMALS, positionPriceDecimal, true)}</div>
                      </div>
                      <div className="App-card-row">
                        <div className="label">
                          <Trans>Mark Price</Trans>
                        </div>
                        <div>${formatAmount(position.markPrice, USD_DECIMALS, positionPriceDecimal, true)}</div>
                      </div>
                      <div className="App-card-row">
                        <div className="label">
                          <Trans>Liq. Price</Trans>
                        </div>
                        <div>${formatAmount(liquidationPrice, USD_DECIMALS, positionPriceDecimal, true)}</div>
                      </div>
                    </div>
                    <div className="App-card-divider" />
                    <div className="App-card-row">
                      <div className="label">
                        <Trans>Orders</Trans>
                      </div>
                      <div>
                        {positionOrders.length === 0 && "None"}
                        {positionOrders.map((order) => {
                          const orderText = () => (
                            <>
                              {order.triggerAboveThreshold ? ">" : "<"} {formatAmount(order.triggerPrice, 30, 2, true)}:
                              {order.type === INCREASE ? " +" : " -"}${formatAmount(order.sizeDelta, 30, 2, true)}
                            </>
                          );
                          if (order.error) {
                            return (
                              <div key={`${order.isLong}-${order.type}-${order.index}`} className="Position-list-order">
                                <Tooltip
                                  className="order-error"
                                  handle={orderText()}
                                  position="right-bottom"
                                  handleClassName="plain"
                                  renderContent={() => <span className="negative">{order.error}</span>}
                                />
                              </div>
                            );
                          } else {
                            return (
                              <div key={`${order.isLong}-${order.type}-${order.index}`} className="Position-list-order">
                                {orderText()}
                              </div>
                            );
                          }
                        })}
                      </div>
                    </div>
                  </div>
                  {!hideActions && (
                    <div>
                      <div className="App-card-divider"></div>
                      <div className="App-card-options">
                        <button
                          className="App-button-option App-card-option"
                          disabled={position.size.eq(0)}
                          onClick={() => sellPosition(position)}
                        >
                          <Trans>Close</Trans>
                        </button>
                        <button
                          className="App-button-option App-card-option"
                          disabled={position.size.eq(0)}
                          onClick={() => editPosition(position)}
                        >
                          <Trans>Edit Collateral</Trans>
                        </button>
                        <button
                          className="Exchange-list-action App-button-option App-card-option"
                          onClick={() => {
                            setPositionToShare(position);
                            setIsPositionShareModalOpen(true);
                          }}
                          disabled={position.size.eq(0)}
                        >
                          <Trans>Share</Trans>
                        </button>
                      </div>
                    </div>
                  )}
                </div>
              );
            })}
          </div>
        </>
      )}
      <table className="Exchange-list large App-box">
        <tbody>
          <tr className="Exchange-list-header">
            <th>
              <Trans>Position</Trans>
            </th>
            <th>
              <Trans>Net Value</Trans>
            </th>
            <th>
              <Trans>Size</Trans>
            </th>
            <th>
              <Trans>Collateral</Trans>
            </th>
            <th>
              <Trans>Entry Price</Trans>
            </th>
            <th>
              <Trans>Mark Price</Trans>
            </th>
            <th>
              <Trans>Liq. Price</Trans>
            </th>
            {!hideActions && (
              <>
                <th></th>
                <th></th>
              </>
            )}
          </tr>
          {positions.length === 0 && (
            <tr>
              <td colSpan="15">
                <div className="Exchange-empty-positions-list-note">
                  {positionsDataIsLoading ? <Trans>Loading...</Trans> : <Trans>No open positions</Trans>}
                </div>
              </td>
            </tr>
          )}

          {positions.map((position) => {
            const liquidationPrice =
              getLiquidationPrice({
                size: position.size,
                collateral: position.collateral,
                averagePrice: position.averagePrice,
                isLong: position.isLong,
                fundingFee: position.fundingFee,
              }) || bigNumberify(0);

            const positionPriceDecimal = getPriceDecimals(chainId, position.indexToken.symbol);
            const positionOrders = getOrdersForPosition(account, position, orders, nativeTokenAddress);
            const hasOrderError = !!positionOrders.find((order) => order.error);
            const hasPositionProfit = position[showPnlAfterFees ? "hasProfitAfterFees" : "hasProfit"];
            const positionDelta =
              position[showPnlAfterFees ? "pendingDeltaAfterFees" : "pendingDelta"] || bigNumberify(0);
            let borrowFeeUSD;
            if (position.collateralToken && position.collateralToken.fundingRate) {
              const borrowFeeRate = position.collateralToken.fundingRate
                .mul(position.size)
                .mul(24)
                .div(FUNDING_RATE_PRECISION);
              borrowFeeUSD = formatAmount(borrowFeeRate, USD_DECIMALS, 2, true);
            }

            return (
              <tr key={position.key}>
                <td className="clickable" onClick={() => onPositionClick(position)}>
                  <div className="Exchange-list-title">
                    {!hideActions ? (
                      <Tooltip
                        handle={
                          <>
                            <TokenIcon
                              className="PositionList-token-icon"
                              symbol={position.indexToken.symbol}
                              displaySize={20}
                              importSize={24}
                            />
                            {position.indexToken.symbol}
                          </>
                        }
                        position="left-bottom"
                        handleClassName="plain clickable"
                        renderContent={() => {
                          return (
                            <div>
                              <Trans>
                                Click on a row to select the position's market, then use the trade box to increase your
                                position size if needed.
                              </Trans>
                              <br />
                              <br />
                              <Trans>
                                Use the "Close" button to reduce your position size, or to set stop-loss / take-profit
                                orders.
                              </Trans>
                            </div>
                          );
                        }}
                      />
                    ) : (
                      <div className="inline-flex">
                        <TokenIcon
                          className="PositionList-token-icon"
                          symbol={position.indexToken.symbol}
                          displaySize={20}
                          importSize={24}
                        />
                        {position.indexToken.symbol}
                      </div>
                    )}
                    {position.hasPendingChanges && <ImSpinner2 className="spin position-loading-icon" />}
                  </div>
                  <div className="Exchange-list-info-label">
                    {position.leverageStr && (
                      <span
                        onClick={(e) => {
                          e.stopPropagation();
                          openSettings();
                        }}
                        className="muted Position-leverage"
                      >
                        {position.leverageStr}
                      </span>
                    )}
                    <span className={cx({ positive: position.isLong, negative: !position.isLong })}>
                      {position.isLong ? t`Long` : t`Short`}
                    </span>
                  </div>
                </td>
                <td>
                  <div>{position.netValue ? <NetValueTooltip position={position} /> : t`Opening...`}</div>

                  {position.deltaStr && (
                    <div
                      className={cx("Exchange-list-info-label cursor-pointer Position-pnl", {
                        positive: hasPositionProfit && positionDelta.gt(0),
                        negative: !hasPositionProfit && positionDelta.gt(0),
                        muted: positionDelta.eq(0),
                      })}
                      onClick={openSettings}
                    >
                      {position.deltaStr} ({position.deltaPercentageStr})
                    </div>
                  )}
                </td>
                <td>
                  <div>${formatAmount(position.size, USD_DECIMALS, 2, true)}</div>
                  {positionOrders.length > 0 && (
                    <div onClick={() => setListSection && setListSection("Orders")}>
                      <Tooltip
                        handle={t`Orders (${positionOrders.length})`}
                        position="left-bottom"
                        handleClassName={cx(
                          ["Exchange-list-info-label", "Exchange-position-list-orders", "plain", "clickable"],
                          { muted: !hasOrderError, negative: hasOrderError }
                        )}
                        renderContent={() => {
                          return (
                            <>
                              <strong>
                                <Trans>Active Orders</Trans>
                              </strong>
                              {positionOrders.map((order) => {
                                const priceDecimal = getPriceDecimals(chainId, order.indexToken.symbol);
                                return (
                                  <div
                                    key={`${order.isLong}-${order.type}-${order.index}`}
                                    className="Position-list-order active-order-tooltip"
                                  >
                                    {order.triggerAboveThreshold ? ">" : "<"}{" "}
                                    {formatAmount(order.triggerPrice, 30, priceDecimal, true)}:
                                    {order.type === INCREASE ? " +" : " -"}${formatAmount(order.sizeDelta, 30, 2, true)}
                                    {order.error && <div className="negative active-oredr-error">{order.error}</div>}
                                  </div>
                                );
                              })}
                            </>
                          );
                        }}
                      />
                    </div>
                  )}
                </td>
                <td>
                  <div className="position-list-collateral">
                    <Tooltip
                      handle={`$${formatAmount(position.collateralAfterFee, USD_DECIMALS, 2, true)}`}
                      position="left-bottom"
                      handleClassName={cx("plain", { negative: position.hasLowCollateral })}
                      renderContent={() => {
                        return (
                          <>
                            {position.hasLowCollateral && (
                              <div>
                                <Trans>
                                  WARNING: This position has a low amount of collateral after deducting borrowing fees,
                                  deposit more collateral to reduce the position's liquidation risk.
                                </Trans>
                                <br />
                                <br />
                              </div>
                            )}

                            <StatsTooltipRow
                              label={t`Initial Collateral`}
                              value={formatAmount(position.collateral, USD_DECIMALS, 2, true)}
                            />
                            <StatsTooltipRow
                              label={t`Borrow Fee`}
                              showDollar={false}
                              value={`-$${formatAmount(position.fundingFee, USD_DECIMALS, 2, true)}`}
                            />
                            <StatsTooltipRow
                              showDollar={false}
                              label={t`Borrow Fee / Day`}
                              value={`-$${borrowFeeUSD}`}
                            />
                            {!hideActions && (
                              <>
                                <br />
                                <Trans>Use the Edit Collateral icon to deposit or withdraw collateral.</Trans>
                              </>
                            )}
                          </>
                        );
                      }}
                    />
                    {!hideActions && (
                      <span className="edit-icon" onClick={() => editPosition(position)}>
                        <AiOutlineEdit fontSize={16} />
                      </span>
                    )}
                  </div>
                </td>
                <td className="clickable" onClick={() => onPositionClick(position)}>
                  ${formatAmount(position.averagePrice, USD_DECIMALS, positionPriceDecimal, true)}
                </td>
                <td className="clickable" onClick={() => onPositionClick(position)}>
                  ${formatAmount(position.markPrice, USD_DECIMALS, positionPriceDecimal, true)}
                </td>
                <td className="clickable" onClick={() => onPositionClick(position)}>
                  ${formatAmount(liquidationPrice, USD_DECIMALS, positionPriceDecimal, true)}
                </td>

                <td>
                  <button
                    className="Exchange-list-action"
                    onClick={() => sellPosition(position)}
                    disabled={position.size.eq(0)}
                  >
                    <Trans>Close</Trans>
                  </button>
                </td>
                {!hideActions && (
                  <td>
                    <PositionDropdown
                      handleEditCollateral={() => {
                        editPosition(position);
                      }}
                      handleShare={() => {
                        setPositionToShare(position);
                        setIsPositionShareModalOpen(true);
                      }}
                      handleMarketSelect={() => {
                        onPositionClick(position);
                      }}
                    />
                  </td>
                )}
              </tr>
            );
          })}
        </tbody>
      </table>
    </div>
  );
}<|MERGE_RESOLUTION|>--- conflicted
+++ resolved
@@ -17,12 +17,9 @@
 import { bigNumberify, formatAmount } from "lib/numbers";
 import { AiOutlineEdit } from "react-icons/ai";
 import useAccountType, { AccountType } from "lib/wallets/useAccountType";
-<<<<<<< HEAD
-import TokenIcon from "components/TokenIcon/TokenIcon";
-=======
 import getLiquidationPrice from "lib/positions/getLiquidationPrice";
 import { getPriceDecimals } from "config/tokens";
->>>>>>> a6a30aaa
+import TokenIcon from "components/TokenIcon/TokenIcon";
 
 const getOrdersForPosition = (account, position, orders, nativeTokenAddress) => {
   if (!orders || orders.length === 0) {

--- conflicted
+++ resolved
@@ -175,18 +175,25 @@
                 <div className="App-card-row">
                   <div className="label">Collateral</div>
                   <div>
-                    <Tooltip handle={`$${formatAmount(position.collateralAfterFee, USD_DECIMALS, 2, true)}`} position="right-bottom" handleClassName={cx("plain", { "negative": position.hasLowCollateral })}>
-                      {position.hasLowCollateral && <div>
-                        WARNING: This position has a low amount of collateral after deducting borrowing fees, deposit more collateral to reduce the position's liquidation risk.
-                        <br/>
-                        <br/>
-                      </div>}
-
-                      Initial Collateral: ${formatAmount(position.collateral, USD_DECIMALS, 2, true)}<br/>
-                      Borrow Fee: ${formatAmount(position.fundingFee, USD_DECIMALS, 2, true)}<br/>
-                      <br/>
-                      Use the "Edit" button to deposit or withdraw collateral.
-                    </Tooltip>
+                    <Tooltip
+                      handle={`$${formatAmount(position.collateralAfterFee, USD_DECIMALS, 2, true)}`}
+                      position="right-bottom"
+                      handleClassName={cx("plain", { "negative": position.hasLowCollateral })}
+                      renderContent={() => {
+                        return <>
+                          {position.hasLowCollateral && <div>
+                            WARNING: This position has a low amount of collateral after deducting borrowing fees, deposit more collateral to reduce the position's liquidation risk.
+                            <br/>
+                            <br/>
+                          </div>}
+
+                          Initial Collateral: ${formatAmount(position.collateral, USD_DECIMALS, 2, true)}<br/>
+                          Borrow Fee: ${formatAmount(position.fundingFee, USD_DECIMALS, 2, true)}<br/>
+                          <br/>
+                          Use the "Edit" button to deposit or withdraw collateral.
+                        </>
+                      }}
+                    />
                   </div>
                 </div>
                 <div className="App-card-row">
@@ -200,13 +207,20 @@
                 <div className="App-card-row">
                   <div className="label">Net Value</div>
                   <div>
-                    <Tooltip handle={`$${formatAmount(position.netValue, USD_DECIMALS, 2, true)}`} position="right-bottom" handleClassName="plain">
-                      Net Value: Initial Collateral - Borrow Fee + PnL<br/>
-                      <br/>
-                      Initial Collateral: ${formatAmount(position.collateral, USD_DECIMALS, 2, true)}<br/>
-                      Borrow Fee: ${formatAmount(position.fundingFee, USD_DECIMALS, 2, true)}<br/>
-                      PnL: {position.deltaStr} ({position.deltaPercentageStr})<br/>
-                    </Tooltip>
+                    <Tooltip
+                      handle={`$${formatAmount(position.netValue, USD_DECIMALS, 2, true)}`}
+                      position="right-bottom"
+                      handleClassName="plain"
+                      renderContent={() => {
+                        return <>
+                          Net Value: Initial Collateral - Borrow Fee + PnL<br/>
+                          <br/>
+                          Initial Collateral: ${formatAmount(position.collateral, USD_DECIMALS, 2, true)}<br/>
+                          Borrow Fee: ${formatAmount(position.fundingFee, USD_DECIMALS, 2, true)}<br/>
+                          PnL: {position.deltaStr} ({position.deltaPercentageStr})<br/>
+                        </>
+                      }}
+                    />
                   </div>
                 </div>
               </div>
@@ -285,28 +299,20 @@
               </td>
               <td>
                 <div>
-<<<<<<< HEAD
-                  <Tooltip handle={`$${formatAmount(position.netValue, USD_DECIMALS, 2, true)}`} position="left-bottom" handleClassName="plain">
-                    Net Value: Initial Collateral - Borrow Fee + PnL<br/>
-                    <br/>
-                    Initial Collateral: ${formatAmount(position.collateral, USD_DECIMALS, 2, true)}<br/>
-                    Borrow Fee: ${formatAmount(position.fundingFee, USD_DECIMALS, 2, true)}<br/>
-                    PnL: {position.deltaStr} ({position.deltaPercentageStr})<br/>
-                  </Tooltip>
-=======
                   <Tooltip
                     handle={`$${formatAmount(position.netValue, USD_DECIMALS, 2, true)}`}
                     position="left-bottom"
                     handleClassName="plain"
                     renderContent={() => {
                       return <>
-                        Net Value: Collateral + PnL<br/>
-                        Collateral: ${formatAmount(position.collateral, USD_DECIMALS, 2, true)}<br/>
-                        PnL: {position.deltaStr} ({position.deltaPercentageStr})
+                        Net Value: Initial Collateral - Borrow Fee + PnL<br/>
+                        <br/>
+                        Initial Collateral: ${formatAmount(position.collateral, USD_DECIMALS, 2, true)}<br/>
+                        Borrow Fee: ${formatAmount(position.fundingFee, USD_DECIMALS, 2, true)}<br/>
+                        PnL: {position.deltaStr} ({position.deltaPercentageStr})<br/>
                       </>
                     }}
                   />
->>>>>>> 7795cfed
                 </div>
                 <div className={cx("Exchange-list-info-label", { "positive": position.hasProfit && position.pendingDelta.gt(0), "negative": !position.hasProfit && position.pendingDelta.gt(0), "muted": position.pendingDelta.eq(0) })}>
                   {position.deltaStr} ({position.deltaPercentageStr})
@@ -318,45 +324,19 @@
                 </div>
                 {positionOrders.length > 0 && <div onClick={() => setListSection && setListSection("Orders")}>
                   <Tooltip
-<<<<<<< HEAD
-                    handle={`Orders (${positionOrders.length})`} position="left-bottom" handleClassName={cx(['Exchange-list-info-label', 'plain', 'clickable'], {muted: !hasOrderError, negative: hasOrderError})}>
-                    <strong>Active Orders</strong>
-                    {positionOrders.map(order => {
-                      return <div key={`${order.isLong}-${order.type}-${order.index}`} className="Position-list-order">
-                        {order.triggerAboveThreshold ? ">" : "<"} {formatAmount(order.triggerPrice, 30, 2, true)}:
-                        {order.type === INCREASE ? " +" : " -"}${formatAmount(order.sizeDelta, 30, 2, true)}
-                        {order.error &&
-                          <>, <span className="negative">{order.error}</span></>
-                        }
-                      </div>
-                    })}
-                  </Tooltip>
-                </div>}
-              </td>
-              <td>
-                <Tooltip handle={`$${formatAmount(position.collateralAfterFee, USD_DECIMALS, 2, true)}`} position="left-bottom" handleClassName={cx("plain", { "negative": position.hasLowCollateral })}>
-                  {position.hasLowCollateral && <div>
-                    WARNING: This position has a low amount of collateral after deducting borrowing fees, deposit more collateral to reduce the position's liquidation risk.
-                    <br/>
-                    <br/>
-                  </div>}
-
-                  Initial Collateral: ${formatAmount(position.collateral, USD_DECIMALS, 2, true)}<br/>
-                  Borrow Fee: ${formatAmount(position.fundingFee, USD_DECIMALS, 2, true)}<br/>
-                  <br/>
-                  Use the "Edit" button to deposit or withdraw collateral.
-                </Tooltip>
-=======
                     handle={`Orders (${positionOrders.length})`}
                     position="left-bottom"
-                    handleClassName="Exchange-list-info-label muted plain clickable"
+                    handleClassName={cx(['Exchange-list-info-label', 'plain', 'clickable'], {muted: !hasOrderError, negative: hasOrderError})}
                     renderContent={() => {
                       return <>
                         <strong>Active Orders</strong>
                         {positionOrders.map(order => {
-                          return <div key={`${order.orderType}-${order.index}`}>
+                          return <div key={`${order.isLong}-${order.type}-${order.index}`} className="Position-list-order">
                             {order.triggerAboveThreshold ? ">" : "<"} {formatAmount(order.triggerPrice, 30, 2, true)}:
-                            {order.orderType === LIMIT ? " +" : " -"}${formatAmount(order.sizeDelta, 30, 2, true)}
+                            {order.type === INCREASE ? " +" : " -"}${formatAmount(order.sizeDelta, 30, 2, true)}
+                            {order.error &&
+                              <>, <span className="negative">{order.error}</span></>
+                            }
                           </div>
                         })}
                       </>
@@ -366,12 +346,24 @@
               </td>
               <td>
                 <Tooltip
-                  handle={`$${formatAmount(position.collateral, USD_DECIMALS, 2, true)}`}
+                  handle={`$${formatAmount(position.collateralAfterFee, USD_DECIMALS, 2, true)}`}
                   position="left-bottom"
-                  handleClassName="plain"
-                  renderContent={() => "Use the \"Edit\" button to deposit or withdraw collateral."}
+                  handleClassName={cx("plain", { "negative": position.hasLowCollateral })}
+                  renderContent={() => {
+                    return <>
+                      {position.hasLowCollateral && <div>
+                        WARNING: This position has a low amount of collateral after deducting borrowing fees, deposit more collateral to reduce the position's liquidation risk.
+                        <br/>
+                        <br/>
+                      </div>}
+
+                      Initial Collateral: ${formatAmount(position.collateral, USD_DECIMALS, 2, true)}<br/>
+                      Borrow Fee: ${formatAmount(position.fundingFee, USD_DECIMALS, 2, true)}<br/>
+                      <br/>
+                      Use the "Edit" button to deposit or withdraw collateral.
+                    </>
+                  }}
                 />
->>>>>>> 7795cfed
               </td>
               <td className="clickable" onClick={() => onPositionClick(position)}>
                 <Tooltip

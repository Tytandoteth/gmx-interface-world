import React, { useState } from "react"
import cx from "classnames"

import Tooltip from '../Tooltip/Tooltip'
import PositionSeller from "./PositionSeller"
import PositionEditor from "./PositionEditor"
import OrdersToa from "./OrdersToa"

import {
  helperToast,
  getLiquidationPrice,
  getUsd,
  getLeverage,
  formatAmount,
  USD_DECIMALS,
  SWAP,
  LONG,
  SHORT,
<<<<<<< HEAD
  INCREASE
=======
  LIMIT,
  STOP
>>>>>>> 594b2e44
} from "../../Helpers"

const getOrdersForPosition = (position, orders, nativeTokenAddress) => {
  if (!orders || orders.length === 0) {
    return []
  }
  /* eslint-disable array-callback-return */
  return orders.filter(order => {
    if (order.type === SWAP) { return false }
    const sameToken = order.indexToken === nativeTokenAddress
      ? position.indexToken.isNative
      : order.indexToken === position.indexToken.address
    if (order.isLong === position.isLong
      && sameToken) {
      return true
    }
  }).map(order => {
    if (order.orderType === STOP && order.sizeDelta.gt(position.size)) {
      order.error = "order size exceeds position"
    }
    return order
  })
}

export default function PositionsList(props) {
  const {
    positions,
    positionsMap,
    infoTokens,
    active,
    account,
    library,
    pendingTxns,
    setPendingTxns,
    setListSection,
    flagOrdersEnabled,
    savedIsPnlInLeverage,
    chainId,
    nativeTokenAddress,
    orders,
    setIsWaitingForPluginApproval,
    approveOrderBook,
    isPluginApproving,
    isWaitingForPluginApproval,
    updateOrderBookApproved,
    orderBookApproved,
    setMarket
  } = props
  const [positionToEditKey, setPositionToEditKey] = useState(undefined)
  const [positionToSellKey, setPositionToSellKey] = useState(undefined)
  const [isPositionEditorVisible, setIsPositionEditorVisible] = useState(undefined)
  const [isPositionSellerVisible, setIsPositionSellerVisible] = useState(undefined)
  const [collateralTokenAddress, setCollateralTokenAddress] = useState(undefined)
  const [ordersToaOpen, setOrdersToaOpen] = useState(false)

  const editPosition = (position) => {
    setCollateralTokenAddress(position.collateralToken.address)
    setPositionToEditKey(position.key)
    setIsPositionEditorVisible(true)
  }

  const sellPosition = (position) => {
    setPositionToSellKey(position.key)
    setIsPositionSellerVisible(true)
  }

  const onPositionClick = (position) => {
    helperToast.success(`${position.isLong ? "Long" : "Short"} ${position.indexToken.symbol} market selected`)
    setMarket(position.isLong ? LONG : SHORT, position.indexToken.address)
  }

  return (
    <div className="PositionsList">
      <PositionEditor
        positionsMap={positionsMap}
        positionKey={positionToEditKey}
        isVisible={isPositionEditorVisible}
        setIsVisible={setIsPositionEditorVisible}
        infoTokens={infoTokens}
        active={active}
        account={account}
        library={library}
        collateralTokenAddress={collateralTokenAddress}
        pendingTxns={pendingTxns}
        setPendingTxns={setPendingTxns}
        getLiquidationPrice={getLiquidationPrice}
        getUsd={getUsd}
        getLeverage={getLeverage}
        savedIsPnlInLeverage={savedIsPnlInLeverage}
        chainId={chainId}
      />
      {ordersToaOpen &&
        <OrdersToa
          setIsVisible={setOrdersToaOpen}
          approveOrderBook={approveOrderBook}
          isPluginApproving={isPluginApproving}
        />
      }
      {(isPositionSellerVisible) &&
        <PositionSeller
          setIsWaitingForPluginApproval={setIsWaitingForPluginApproval}
          approveOrderBook={approveOrderBook}
          isPluginApproving={isPluginApproving}
          isWaitingForPluginApproval={isWaitingForPluginApproval}
          updateOrderBookApproved={updateOrderBookApproved}
          orderBookApproved={orderBookApproved}
          positionsMap={positionsMap}
          positionKey={positionToSellKey}
          isVisible={isPositionSellerVisible}
          setIsVisible={setIsPositionSellerVisible}
          infoTokens={infoTokens}
          active={active}
          account={account}
          orders={orders}
          library={library}
          pendingTxns={pendingTxns}
          setPendingTxns={setPendingTxns}
          flagOrdersEnabled={flagOrdersEnabled}
          savedIsPnlInLeverage={savedIsPnlInLeverage}
          chainId={chainId}
          nativeTokenAddress={nativeTokenAddress}
          setOrdersToaOpen={setOrdersToaOpen}
        />
      }
      {(positions) && <div className="Exchange-list small">
        <div>
          {positions.length === 0 && (
            <div className="Exchange-empty-positions-list-note App-card">
              No open positions
            </div>
          )}
          {positions.map(position => {
            const liquidationPrice = getLiquidationPrice(position)
            return (<div key={position.key} className="App-card">
              <div className="App-card-title">
                <span className="Exchange-list-title">{position.indexToken.symbol}</span>
              </div>
              <div className="App-card-divider"></div>
              <div className="App-card-content">
                <div className="App-card-row">
                  <div className="label">Leverage</div>
                  <div>
                    {formatAmount(position.leverage, 4, 2, true)}x&nbsp;
                    <span className={cx("Exchange-list-side", { positive: position.isLong, negative: !position.isLong })}>
                      {position.isLong ? "Long" : "Short" }
                    </span>
                  </div>
                </div>
                <div className="App-card-row">
                  <div className="label">Size</div>
                  <div>
                     ${formatAmount(position.size, USD_DECIMALS, 2, true)}
                  </div>
                </div>
                <div className="App-card-row">
                  <div className="label">Collateral</div>
                  <div>
                    <Tooltip handle={`$${formatAmount(position.collateralAfterFee, USD_DECIMALS, 2, true)}`} position="right-bottom" handleClassName={cx("plain", { "negative": position.hasLowCollateral })}>
                      {position.hasLowCollateral && <div>
                        WARNING: This position has a low amount of collateral after deducting borrowing fees, deposit more collateral to reduce the position's liquidation risk.
                        <br/>
                        <br/>
                      </div>}

                      Initial Collateral: ${formatAmount(position.collateral, USD_DECIMALS, 2, true)}<br/>
                      Borrow Fee: ${formatAmount(position.fundingFee, USD_DECIMALS, 2, true)}<br/>
                      <br/>
                      Use the "Edit" button to deposit or withdraw collateral.
                    </Tooltip>
                  </div>
                </div>
                <div className="App-card-row">
                  <div className="label">PnL</div>
                  <div>
                    <span className={cx({ positive: position.hasProfit && position.pendingDelta.gt(0), negative: !position.hasProfit && position.pendingDelta.gt(0) })}>
                      {position.deltaStr} ({position.deltaPercentageStr})
                    </span>
                  </div>
                </div>
                <div className="App-card-row">
                  <div className="label">Net Value</div>
                  <div>
                    <Tooltip handle={`$${formatAmount(position.netValue, USD_DECIMALS, 2, true)}`} position="right-bottom" handleClassName="plain">
                      Net Value: Initial Collateral - Borrow Fee + PnL<br/>
                      <br/>
                      Initial Collateral: ${formatAmount(position.collateral, USD_DECIMALS, 2, true)}<br/>
                      Borrow Fee: ${formatAmount(position.fundingFee, USD_DECIMALS, 2, true)}<br/>
                      PnL: {position.deltaStr} ({position.deltaPercentageStr})<br/>
                    </Tooltip>
                  </div>
                </div>
              </div>
              <div className="App-card-divider"></div>
              <div className="App-card-content">
                <div className="App-card-row">
                  <div className="label">Mark Price</div>
                  <div>
                    ${formatAmount(position.markPrice, USD_DECIMALS, 2, true)}
                  </div>
                </div>
                <div className="App-card-row">
                  <div className="label">Entry Price</div>
                  <div>
                    ${formatAmount(position.averagePrice, USD_DECIMALS, 2, true)}
                  </div>
                </div>
                <div className="App-card-row">
                  <div className="label">Liq. Price</div>
                  <div>
                    ${formatAmount(liquidationPrice, USD_DECIMALS, 2, true)}
                  </div>
                </div>
              </div>
              <div className="App-card-divider"></div>
              <div className="App-card-options">
                <button className="App-button-option App-card-option" onClick={() => editPosition(position)}>
                  Edit
                </button>
                <button  className="App-button-option App-card-option" onClick={() => sellPosition(position)}>
                  Close
                </button>
              </div>
            </div>)
          })}
        </div>
      </div>}
      <table className="Exchange-list large App-box">
        <tbody>
          <tr className="Exchange-list-header">
            <th>Position</th>
            <th>Net Value</th>
            <th>Size</th>
            <th>Collateral</th>
            <th>Mark Price</th>
            <th>Entry Price</th>
            <th>Liq. Price</th>
            <th></th>
            <th></th>
          </tr>
        {positions.length === 0 &&
          <tr>
            <td colSpan="15">
              <div className="Exchange-empty-positions-list-note">
                No open positions
              </div>
            </td>
          </tr>
        }
        {positions.map(position => {
          const liquidationPrice = getLiquidationPrice(position)
          const positionOrders = getOrdersForPosition(position, orders, nativeTokenAddress)
          const hasOrderError = !!positionOrders.find(order => order.error)
          return (
            <tr key={position.key}>
              <td className="clickable" onClick={() => onPositionClick(position)}>
                <div className="Exchange-list-title">{position.indexToken.symbol}</div>
                <div className="Exchange-list-info-label">
                  <span className="muted">
                      {formatAmount(position.leverage, 4, 2, true)}x
                  </span>&nbsp;
                  <span className={cx({ "positive": position.isLong, "negative": !position.isLong })}>
                    {position.isLong ? "Long" : "Short" }
                  </span>
                </div>
              </td>
              <td>
                <div>
                  <Tooltip handle={`$${formatAmount(position.netValue, USD_DECIMALS, 2, true)}`} position="left-bottom" handleClassName="plain">
                    Net Value: Initial Collateral - Borrow Fee + PnL<br/>
                    <br/>
                    Initial Collateral: ${formatAmount(position.collateral, USD_DECIMALS, 2, true)}<br/>
                    Borrow Fee: ${formatAmount(position.fundingFee, USD_DECIMALS, 2, true)}<br/>
                    PnL: {position.deltaStr} ({position.deltaPercentageStr})<br/>
                  </Tooltip>
                </div>
                <div className={cx("Exchange-list-info-label", { "positive": position.hasProfit && position.pendingDelta.gt(0), "negative": !position.hasProfit && position.pendingDelta.gt(0), "muted": position.pendingDelta.eq(0) })}>
                  {position.deltaStr} ({position.deltaPercentageStr})
                </div>
              </td>
              <td>
                <div>
                  ${formatAmount(position.size, USD_DECIMALS, 2, true)}
                </div>
                {positionOrders.length > 0 && <div onClick={() => setListSection && setListSection("Orders")}>
                  <Tooltip
                    handle={`Orders (${positionOrders.length})`} position="left-bottom" handleClassName={cx(['Exchange-list-info-label', 'plain', 'clickable'], {muted: !hasOrderError, negative: hasOrderError})}>
                    <strong>Active Orders</strong>
                    {positionOrders.map(order => {
<<<<<<< HEAD
                      return <div key={`${order.isLong}-${order.type}-${order.index}`}>
                        {order.triggerAboveThreshold ? ">" : "<"} {formatAmount(order.triggerPrice, 30, 2, true)}:
                        {order.type === INCREASE ? " +" : " -"}${formatAmount(order.sizeDelta, 30, 2, true)}
=======
                      return <div key={`${order.orderType}-${order.index}`} className="Position-list-order">
                        {order.triggerAboveThreshold ? ">" : "<"} {formatAmount(order.triggerPrice, 30, 2, true)}:
                        {order.orderType === LIMIT ? " +" : " -"}${formatAmount(order.sizeDelta, 30, 2, true)}
                        {order.error &&
                          <>, <span className="negative">{order.error}</span></>
                        }
>>>>>>> 594b2e44
                      </div>
                    })}
                  </Tooltip>
                </div>}
              </td>
              <td>
                <Tooltip handle={`$${formatAmount(position.collateralAfterFee, USD_DECIMALS, 2, true)}`} position="left-bottom" handleClassName={cx("plain", { "negative": position.hasLowCollateral })}>
                  {position.hasLowCollateral && <div>
                    WARNING: This position has a low amount of collateral after deducting borrowing fees, deposit more collateral to reduce the position's liquidation risk.
                    <br/>
                    <br/>
                  </div>}

                  Initial Collateral: ${formatAmount(position.collateral, USD_DECIMALS, 2, true)}<br/>
                  Borrow Fee: ${formatAmount(position.fundingFee, USD_DECIMALS, 2, true)}<br/>
                  <br/>
                  Use the "Edit" button to deposit or withdraw collateral.
                </Tooltip>
              </td>
              <td className="clickable" onClick={() => onPositionClick(position)}>
                <Tooltip handle={`$${formatAmount(position.markPrice, USD_DECIMALS, 2, true)}`} position="left-bottom" handleClassName="plain clickable">
                  Click on a row to select the position's market, then use the swap box to increase your position size if needed.<br/>
                  <br/>
                  Use the "Close" button to reduce your position size, or to set stop-loss / take-profit orders.
                </Tooltip>
              </td>
              <td className="clickable" onClick={() => onPositionClick(position)}>
                ${formatAmount(position.averagePrice, USD_DECIMALS, 2, true)}
              </td>
              <td className="clickable" onClick={() => onPositionClick(position)}>
                ${formatAmount(liquidationPrice, USD_DECIMALS, 2, true)}
              </td>
              <td>
                <button className="Exchange-list-action" onClick={() => editPosition(position)}>
                  Edit
                </button>
              </td>
              <td>
                <button  className="Exchange-list-action" onClick={() => sellPosition(position)}>
                  Close
                </button>
              </td>
            </tr>
          )
        })
        }
        </tbody>
      </table>
    </div>
  )
}<|MERGE_RESOLUTION|>--- conflicted
+++ resolved
@@ -16,12 +16,8 @@
   SWAP,
   LONG,
   SHORT,
-<<<<<<< HEAD
-  INCREASE
-=======
-  LIMIT,
-  STOP
->>>>>>> 594b2e44
+  INCREASE,
+  DECREASE
 } from "../../Helpers"
 
 const getOrdersForPosition = (position, orders, nativeTokenAddress) => {
@@ -39,7 +35,7 @@
       return true
     }
   }).map(order => {
-    if (order.orderType === STOP && order.sizeDelta.gt(position.size)) {
+    if (order.type === DECREASE && order.sizeDelta.add(10000).gt(position.size)) {
       order.error = "order size exceeds position"
     }
     return order
@@ -310,18 +306,12 @@
                     handle={`Orders (${positionOrders.length})`} position="left-bottom" handleClassName={cx(['Exchange-list-info-label', 'plain', 'clickable'], {muted: !hasOrderError, negative: hasOrderError})}>
                     <strong>Active Orders</strong>
                     {positionOrders.map(order => {
-<<<<<<< HEAD
-                      return <div key={`${order.isLong}-${order.type}-${order.index}`}>
+                      return <div key={`${order.isLong}-${order.type}-${order.index}`} className="Position-list-order">
                         {order.triggerAboveThreshold ? ">" : "<"} {formatAmount(order.triggerPrice, 30, 2, true)}:
                         {order.type === INCREASE ? " +" : " -"}${formatAmount(order.sizeDelta, 30, 2, true)}
-=======
-                      return <div key={`${order.orderType}-${order.index}`} className="Position-list-order">
-                        {order.triggerAboveThreshold ? ">" : "<"} {formatAmount(order.triggerPrice, 30, 2, true)}:
-                        {order.orderType === LIMIT ? " +" : " -"}${formatAmount(order.sizeDelta, 30, 2, true)}
                         {order.error &&
                           <>, <span className="negative">{order.error}</span></>
                         }
->>>>>>> 594b2e44
                       </div>
                     })}
                   </Tooltip>

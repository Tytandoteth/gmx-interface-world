import React, { useState, useMemo } from "react";
import { BsArrowRight } from "react-icons/bs";

import {
  PRECISION,
  USD_DECIMALS,
  SWAP,
<<<<<<< HEAD
  TRIGGER_PREFIX_ABOVE,
  TRIGGER_PREFIX_BELOW,
=======
  MIN_PROFIT_TIME,
>>>>>>> 5f481259
  DECREASE,
  INCREASE,
  isTriggerRatioInverted,
  getNextToAmount,
  getExchangeRate,
  getExchangeRateDisplay,
  calculatePositionDelta,
  getLiquidationPrice,
<<<<<<< HEAD
} from "../../lib/legacy";
import { updateSwapOrder, updateIncreaseOrder, updateDecreaseOrder } from "../../domain/legacy";
import Modal from "../Modal/Modal";
import ExchangeInfoRow from "./ExchangeInfoRow";
import { getContract } from "../../config/Addresses";
import { select, t, Trans } from "@lingui/macro";
=======
  getDeltaStr,
  getProfitPrice,
} from "lib/legacy";
import { updateSwapOrder, updateIncreaseOrder, updateDecreaseOrder } from "domain/legacy";
import Modal from "../Modal/Modal";
import ExchangeInfoRow from "./ExchangeInfoRow";
import { getContract } from "config/contracts";
import { TRIGGER_PREFIX_ABOVE, TRIGGER_PREFIX_BELOW } from "config/ui";
import { getTokenInfo } from "domain/tokens/utils";
import { bigNumberify, formatAmount, formatAmountFree, parseValue } from "lib/numbers";
import { useChainId } from "lib/chains";
import { formatDateTime, getTimeRemaining } from "lib/dates";
>>>>>>> 5f481259

export default function OrderEditor(props) {
  const {
    account,
    order,
    setEditingOrder,
    infoTokens,
    pendingTxns,
    setPendingTxns,
    library,
    totalTokenWeights,
    usdgSupply,
    getPositionForOrder,
    positionsMap,
    savedShouldDisableValidationForTesting,
  } = props;

  const { chainId } = useChainId();

  const position = order.type !== SWAP ? getPositionForOrder(account, order, positionsMap) : null;
  const liquidationPrice = order.type === DECREASE && position ? getLiquidationPrice(position) : null;

  const [isSubmitting, setIsSubmitting] = useState(false);

  const nativeTokenAddress = getContract(chainId, "NATIVE_TOKEN");
  const fromTokenInfo = order.type === SWAP ? getTokenInfo(infoTokens, order.path[0], true, nativeTokenAddress) : null;
  const toTokenInfo =
    order.type === SWAP
      ? getTokenInfo(infoTokens, order.path[order.path.length - 1], order.shouldUnwrap, nativeTokenAddress)
      : null;

  const triggerRatioInverted = useMemo(() => {
    if (order.type !== SWAP) {
      return null;
    }

    return isTriggerRatioInverted(fromTokenInfo, toTokenInfo);
  }, [toTokenInfo, fromTokenInfo, order.type]);

  let initialRatio = 0;
  if (order.triggerRatio) {
    initialRatio = triggerRatioInverted ? PRECISION.mul(PRECISION).div(order.triggerRatio) : order.triggerRatio;
  }
  const [triggerRatioValue, setTriggerRatioValue] = useState(formatAmountFree(initialRatio, USD_DECIMALS, 6));

  const [triggerPriceValue, setTriggerPriceValue] = useState(formatAmountFree(order.triggerPrice, USD_DECIMALS, 4));
  const triggerPrice = useMemo(() => {
    return triggerPriceValue ? parseValue(triggerPriceValue, USD_DECIMALS) : 0;
  }, [triggerPriceValue]);

  const triggerRatio = useMemo(() => {
    if (!triggerRatioValue) {
      return bigNumberify(0);
    }
    let ratio = parseValue(triggerRatioValue, USD_DECIMALS);
    if (triggerRatioInverted) {
      ratio = PRECISION.mul(PRECISION).div(ratio);
    }
    return ratio;
  }, [triggerRatioValue, triggerRatioInverted]);

  const indexTokenMarkPrice = useMemo(() => {
    if (order.type === SWAP) {
      return;
    }
    const toTokenInfo = getTokenInfo(infoTokens, order.indexToken);
    return order.isLong ? toTokenInfo.maxPrice : toTokenInfo.minPrice;
  }, [infoTokens, order]);

  let toAmount;
  if (order.type === SWAP) {
    const { amount } = getNextToAmount(
      chainId,
      order.amountIn,
      order.path[0],
      order.path[order.path.length - 1],
      infoTokens,
      undefined,
      triggerRatio,
      usdgSupply,
      totalTokenWeights
    );
    toAmount = amount;
  }

  const onClickPrimary = () => {
    setIsSubmitting(true);

    let func;
    let params;

    if (order.type === SWAP) {
      func = updateSwapOrder;
      params = [chainId, library, order.index, toAmount, triggerRatio, order.triggerAboveThreshold];
    } else if (order.type === DECREASE) {
      func = updateDecreaseOrder;
      params = [
        chainId,
        library,
        order.index,
        order.collateralDelta,
        order.sizeDelta,
        triggerPrice,
        order.triggerAboveThreshold,
      ];
    } else if (order.type === INCREASE) {
      func = updateIncreaseOrder;
      params = [chainId, library, order.index, order.sizeDelta, triggerPrice, order.triggerAboveThreshold];
    }

    params.push({
      successMsg: t`Order updated!`,
      failMsg: t`Order update failed.`,
      sentMsg: t`Order update submitted!`,
      pendingTxns,
      setPendingTxns,
    });

    return func(...params)
      .then(() => {
        setEditingOrder(null);
      })
      .finally(() => {
        setIsSubmitting(false);
      });
  };

  const onTriggerRatioChange = (evt) => {
    setTriggerRatioValue(evt.target.value || "");
  };

  const onTriggerPriceChange = (evt) => {
    setTriggerPriceValue(evt.target.value || "");
  };

  const getError = () => {
    if ((!triggerRatio || triggerRatio.eq(0)) && (!triggerPrice || triggerPrice.eq(0))) {
      return t`Enter Price`;
    }
    if (order.type === SWAP && triggerRatio.eq(order.triggerRatio)) {
      return t`Enter new Price`;
    }
    if (order.type !== SWAP && triggerPrice.eq(order.triggerPrice)) {
      return t`Enter new Price`;
    }
    if (position) {
      if (order.type === DECREASE) {
        if (position.isLong && triggerPrice.lte(liquidationPrice)) {
          return t`Price below Liq. Price`;
        }
        if (!position.isLong && triggerPrice.gte(liquidationPrice)) {
          return t`Price above Liq. Price`;
        }
      }

      const { delta, hasProfit } = calculatePositionDelta(triggerPrice, position);
      if (hasProfit && delta.eq(0)) {
        return t`Invalid price, see warning`;
      }
    }

    if (order.type !== SWAP && indexTokenMarkPrice && !savedShouldDisableValidationForTesting) {
      if (order.triggerAboveThreshold && indexTokenMarkPrice.gt(triggerPrice)) {
        return t`Price below Mark Price`;
      }
      if (!order.triggerAboveThreshold && indexTokenMarkPrice.lt(triggerPrice)) {
        return t`Price above Mark Price`;
      }
    }

    if (order.type === SWAP) {
      const currentRate = getExchangeRate(fromTokenInfo, toTokenInfo);
      if (currentRate && !currentRate.gte(triggerRatio)) {
        return select(triggerRatioInverted, { true: "Price is below Mark Price", false: "Price is above Mark Price" });
      }
    }
  };

  const isPrimaryEnabled = () => {
    if (isSubmitting) {
      return false;
    }
    const error = getError();
    if (error) {
      return false;
    }

    return true;
  };

  const getPrimaryText = () => {
    const error = getError();
    if (error) {
      return error;
    }

    if (isSubmitting) {
      return t`Updating Order...`;
    }
    return t`Update Order`;
  };

  if (order.type !== SWAP) {
    const triggerPricePrefix = order.triggerAboveThreshold ? TRIGGER_PREFIX_ABOVE : TRIGGER_PREFIX_BELOW;
    return (
      <Modal
        isVisible={true}
        className="Exchange-list-modal"
        setIsVisible={() => setEditingOrder(null)}
        label={t`Edit order`}
      >
        <div className="Exchange-swap-section">
          <div className="Exchange-swap-section-top">
            <div className="muted">
              <Trans>Price</Trans>
            </div>
            <div
              className="muted align-right clickable"
              onClick={() => {
                setTriggerPriceValue(formatAmountFree(indexTokenMarkPrice, USD_DECIMALS, 2));
              }}
            >
              <Trans>Mark: {formatAmount(indexTokenMarkPrice, USD_DECIMALS, 2)}</Trans>
            </div>
          </div>
          <div className="Exchange-swap-section-bottom">
            <div className="Exchange-swap-input-container">
              <input
                type="number"
                min="0"
                placeholder="0.0"
                className="Exchange-swap-input"
                value={triggerPriceValue}
                onChange={onTriggerPriceChange}
              />
            </div>
            <div className="PositionEditor-token-symbol">USD</div>
          </div>
        </div>
        <ExchangeInfoRow label="Price">
          {triggerPrice && !triggerPrice.eq(order.triggerPrice) ? (
            <>
              <span className="muted">
                {triggerPricePrefix} {formatAmount(order.triggerPrice, USD_DECIMALS, 2, true)}
              </span>
              &nbsp;
              <BsArrowRight />
              &nbsp;
              {triggerPricePrefix} {formatAmount(triggerPrice, USD_DECIMALS, 2, true)}
            </>
          ) : (
            <span>
              {triggerPricePrefix} {formatAmount(order.triggerPrice, USD_DECIMALS, 2, true)}
            </span>
          )}
        </ExchangeInfoRow>
        {liquidationPrice && (
          <div className="Exchange-info-row">
            <div className="Exchange-info-label">
              <Trans>Liq. Price</Trans>
            </div>
            <div className="align-right">{`$${formatAmount(liquidationPrice, USD_DECIMALS, 2, true)}`}</div>
          </div>
        )}
        <div className="Exchange-swap-button-container">
          <button
            className="App-cta Exchange-swap-button Exchange-list-modal-button"
            onClick={onClickPrimary}
            disabled={!isPrimaryEnabled()}
          >
            {getPrimaryText()}
          </button>
        </div>
      </Modal>
    );
  }

  return (
    <Modal
      isVisible={true}
      className="Exchange-list-modal"
      setIsVisible={() => setEditingOrder(null)}
      label={t`Edit order`}
    >
      <div className="Exchange-swap-section">
        <div className="Exchange-swap-section-top">
          <div className="muted">
            <Trans>Price</Trans>
          </div>
          {fromTokenInfo && toTokenInfo && (
            <div
              className="muted align-right clickable"
              onClick={() => {
                setTriggerRatioValue(
                  formatAmountFree(getExchangeRate(fromTokenInfo, toTokenInfo, triggerRatioInverted), USD_DECIMALS, 10)
                );
              }}
            >
              <Trans>Mark Price</Trans>:{" "}
              {formatAmount(getExchangeRate(fromTokenInfo, toTokenInfo, triggerRatioInverted), USD_DECIMALS, 2)}
            </div>
          )}
        </div>
        <div className="Exchange-swap-section-bottom">
          <div className="Exchange-swap-input-container">
            <input
              type="number"
              min="0"
              placeholder="0.0"
              className="Exchange-swap-input"
              value={triggerRatioValue}
              onChange={onTriggerRatioChange}
            />
          </div>
          {(() => {
            if (!toTokenInfo) return;
            if (!fromTokenInfo) return;
            const [tokenA, tokenB] = triggerRatioInverted ? [toTokenInfo, fromTokenInfo] : [fromTokenInfo, toTokenInfo];
            return (
              <div className="PositionEditor-token-symbol">
                {tokenA.symbol}&nbsp;/&nbsp;{tokenB.symbol}
              </div>
            );
          })()}
        </div>
      </div>
      <ExchangeInfoRow label={t`Minimum received`}>
        {triggerRatio && !triggerRatio.eq(order.triggerRatio) ? (
          <>
            <span className="muted">{formatAmount(order.minOut, toTokenInfo.decimals, 4, true)}</span>
            &nbsp;
            <BsArrowRight />
            &nbsp;
            {formatAmount(toAmount, toTokenInfo.decimals, 4, true)}
          </>
        ) : (
          formatAmount(order.minOut, toTokenInfo.decimals, 4, true)
        )}
        &nbsp;{toTokenInfo.symbol}
      </ExchangeInfoRow>
      <ExchangeInfoRow label={t`Price`}>
        {triggerRatio && !triggerRatio.eq(0) && !triggerRatio.eq(order.triggerRatio) ? (
          <>
            <span className="muted">
              {getExchangeRateDisplay(order.triggerRatio, fromTokenInfo, toTokenInfo, {
                omitSymbols: !triggerRatio || !triggerRatio.eq(order.triggerRatio),
              })}
            </span>
            &nbsp;
            <BsArrowRight />
            &nbsp;
            {getExchangeRateDisplay(triggerRatio, fromTokenInfo, toTokenInfo)}
          </>
        ) : (
          getExchangeRateDisplay(order.triggerRatio, fromTokenInfo, toTokenInfo, {
            omitSymbols: !triggerRatio || !triggerRatio.eq(order.triggerRatio),
          })
        )}
      </ExchangeInfoRow>
      {fromTokenInfo && (
        <div className="Exchange-info-row">
          <div className="Exchange-info-label">
            <Trans>{fromTokenInfo.symbol} price</Trans>
          </div>
          <div className="align-right">{formatAmount(fromTokenInfo.minPrice, USD_DECIMALS, 2, true)} USD</div>
        </div>
      )}
      {toTokenInfo && (
        <div className="Exchange-info-row">
          <div className="Exchange-info-label">
            <Trans>{toTokenInfo.symbol} price</Trans>
          </div>
          <div className="align-right">{formatAmount(toTokenInfo.maxPrice, USD_DECIMALS, 2, true)} USD</div>
        </div>
      )}
      <div className="Exchange-swap-button-container">
        <button
          className="App-cta Exchange-swap-button Exchange-list-modal-button"
          onClick={onClickPrimary}
          disabled={!isPrimaryEnabled()}
        >
          {getPrimaryText()}
        </button>
      </div>
    </Modal>
  );
}<|MERGE_RESOLUTION|>--- conflicted
+++ resolved
@@ -5,12 +5,6 @@
   PRECISION,
   USD_DECIMALS,
   SWAP,
-<<<<<<< HEAD
-  TRIGGER_PREFIX_ABOVE,
-  TRIGGER_PREFIX_BELOW,
-=======
-  MIN_PROFIT_TIME,
->>>>>>> 5f481259
   DECREASE,
   INCREASE,
   isTriggerRatioInverted,
@@ -19,16 +13,6 @@
   getExchangeRateDisplay,
   calculatePositionDelta,
   getLiquidationPrice,
-<<<<<<< HEAD
-} from "../../lib/legacy";
-import { updateSwapOrder, updateIncreaseOrder, updateDecreaseOrder } from "../../domain/legacy";
-import Modal from "../Modal/Modal";
-import ExchangeInfoRow from "./ExchangeInfoRow";
-import { getContract } from "../../config/Addresses";
-import { select, t, Trans } from "@lingui/macro";
-=======
-  getDeltaStr,
-  getProfitPrice,
 } from "lib/legacy";
 import { updateSwapOrder, updateIncreaseOrder, updateDecreaseOrder } from "domain/legacy";
 import Modal from "../Modal/Modal";
@@ -38,8 +22,7 @@
 import { getTokenInfo } from "domain/tokens/utils";
 import { bigNumberify, formatAmount, formatAmountFree, parseValue } from "lib/numbers";
 import { useChainId } from "lib/chains";
-import { formatDateTime, getTimeRemaining } from "lib/dates";
->>>>>>> 5f481259
+import { select, t, Trans } from "@lingui/macro";
 
 export default function OrderEditor(props) {
   const {

import cx from "classnames";
import { useEffect, useMemo, useRef, useState } from "react";

import { useChartPrices } from "domain/legacy";
import { CHART_PERIODS, INCREASE, SWAP, USD_DECIMALS } from "lib/legacy";

import { t } from "@lingui/macro";
import TVChartContainer from "components/TVChartContainer/TVChartContainer";
import { DEFAULT_PERIOD, availableNetworksForChart } from "components/TVChartContainer/constants";
import { VersionSwitch } from "components/VersionSwitch/VersionSwitch";
import { getPriceDecimals, getToken, getV1Tokens } from "config/tokens";
import { SUPPORTED_RESOLUTIONS_V1 } from "config/tradingview";
import { getTokenInfo } from "domain/tokens/utils";
import { TVDataProvider } from "domain/tradingview/TVDataProvider";
import { useLocalStorageSerializeKey } from "lib/localStorage";
import { formatAmount, numberWithCommas } from "lib/numbers";
import getLiquidationPrice from "lib/positions/getLiquidationPrice";
import { useMedia } from "react-use";
import ChartTokenSelector from "./ChartTokenSelector";

const PRICE_LINE_TEXT_WIDTH = 15;

export function getChartToken(swapOption, fromToken, toToken, chainId) {
  if (!fromToken || !toToken) {
    return;
  }

  if (swapOption !== SWAP) {
    return toToken;
  }

  if (fromToken.isUsdg && toToken.isUsdg) {
    return getV1Tokens(chainId).find((t) => t.isStable);
  }
  if (fromToken.isUsdg) {
    return toToken;
  }
  if (toToken.isUsdg) {
    return fromToken;
  }

  if (fromToken.isStable && toToken.isStable) {
    return toToken;
  }
  if (fromToken.isStable) {
    return toToken;
  }
  if (toToken.isStable) {
    return fromToken;
  }

  return toToken;
}

export default function ExchangeTVChart(props) {
  const {
    swapOption,
    fromTokenAddress,
    toTokenAddress,
    infoTokens,
    chainId,
    positions,
    savedShouldShowPositionLines,
    orders,
    setToTokenAddress,
    tradePageVersion,
    setTradePageVersion,
  } = props;
  let [period, setPeriod] = useLocalStorageSerializeKey([chainId, "Chart-period"], DEFAULT_PERIOD);

  if (!period || !(period in CHART_PERIODS)) {
    period = DEFAULT_PERIOD;
  }

  const [currentSeries] = useState();

  const dataProvider = useRef();
  const isSmallMobile = useMedia("(max-width: 470px)");

  const fromToken = getTokenInfo(infoTokens, fromTokenAddress);
  const toToken = getTokenInfo(infoTokens, toTokenAddress);

  const [chartToken, setChartToken] = useState({
    maxPrice: null,
    minPrice: null,
  });

  useEffect(() => {
    dataProvider.current = new TVDataProvider({
      resolutions: SUPPORTED_RESOLUTIONS_V1,
    });
  }, []);

  useEffect(() => {
    const tmp = getChartToken(swapOption, fromToken, toToken, chainId);
    setChartToken(tmp);
  }, [swapOption, fromToken, toToken, chainId]);

  const currentOrders = useMemo(() => {
    if (!chartToken) {
      return [];
    }

    return orders
      .filter((order) => {
        if (order.type === SWAP) {
          // we can't show non-stable to non-stable swap orders with existing charts
          // so to avoid users confusion we'll show only long/short orders
          return false;
        }

        const indexToken = getToken(chainId, order.indexToken);
        return order.indexToken === chartToken.address || (chartToken.isNative && indexToken.isWrapped);
      })
      .map((order) => {
        const indexToken = getToken(chainId, order.indexToken);
        const priceDecimal = getPriceDecimals(chainId, indexToken?.symbol);
        const longOrShortText = order.isLong ? t`Long` : t`Short`;
        const orderTypeText = order.type === INCREASE ? t`Inc.` : t`Dec.`;
        let tokenSymbol;
        if (indexToken && indexToken.symbol) {
          tokenSymbol = indexToken.isWrapped ? indexToken.baseSymbol : indexToken.symbol;
        }
        const title = `${orderTypeText} ${tokenSymbol} ${longOrShortText}`;
        return {
          title,
          price: parseFloat(formatAmount(order.triggerPrice, USD_DECIMALS, priceDecimal)),
        };
      });
  }, [orders, chartToken, chainId]);

  const currentPositions = useMemo(() => {
    if (!positions || !chartToken) {
      return [];
    }
    return positions
      .filter((p) => p.indexToken.address === chartToken.address)
      .map((position) => {
        const longOrShortText = position.isLong ? t`Long` : t`Short`;
        const priceDecimal = getPriceDecimals(chainId, position.indexToken.symbol);
        const liquidationPrice = getLiquidationPrice({
          size: position.size,
          collateral: position.collateral,
          averagePrice: position.averagePrice,
          isLong: position.isLong,
          fundingFee: position.fundingFee,
        });

        return {
          open: {
            price: parseFloat(formatAmount(position.averagePrice, USD_DECIMALS, priceDecimal)),
            title: t`Open ${position.indexToken.symbol} ${longOrShortText}`,
          },
          liquidation: {
            price: parseFloat(formatAmount(liquidationPrice, USD_DECIMALS, priceDecimal)),
            title: t`Liq. ${position.indexToken.symbol} ${longOrShortText}`,
          },
        };
      });
  }, [chartToken, positions, chainId]);

  const chartLines = useMemo(() => {
    const lines = [];
    if (currentOrders.length > 0) {
      lines.push(...currentOrders);
    }

    if (currentPositions.length > 0) {
      currentPositions.forEach((position) => {
        lines.push(position.open);
        lines.push(position.liquidation);
      });
    }

    return lines;
  }, [currentOrders, currentPositions]);

  const ref = useRef(null);

  const currentAveragePrice =
    chartToken?.maxPrice && chartToken.minPrice ? chartToken.maxPrice.add(chartToken.minPrice).div(2) : null;
  const [priceData, updatePriceData] = useChartPrices(
    chainId,
    chartToken?.symbol,
    chartToken?.isStable,
    "1h",
    currentAveragePrice
  );

  useEffect(() => {
    const interval = setInterval(() => {
      updatePriceData(undefined, true);
    }, 60 * 1000);
    return () => clearInterval(interval);
  }, [updatePriceData]);

  useEffect(() => {
    const lines = [];
    if (currentSeries && savedShouldShowPositionLines) {
      if (currentOrders && currentOrders.length > 0) {
        currentOrders.forEach((order) => {
          const indexToken = getToken(chainId, order.indexToken);
          const priceDecimal = getPriceDecimals(chainId, indexToken?.symbol);
          let tokenSymbol;
          if (indexToken && indexToken.symbol) {
            tokenSymbol = indexToken.isWrapped ? indexToken.baseSymbol : indexToken.symbol;
          }
          const title = `${order.type === INCREASE ? "Inc." : "Dec."} ${tokenSymbol} ${
            order.isLong ? "Long" : "Short"
          }`;
          const color = "#3a3e5e";
          lines.push(
            currentSeries.createPriceLine({
              price: parseFloat(formatAmount(order.triggerPrice, USD_DECIMALS, priceDecimal)),
              color,
              title: title.padEnd(PRICE_LINE_TEXT_WIDTH, " "),
            })
          );
        });
      }

      if (currentPositions && currentPositions.length > 0) {
        const color = "#3a3e5e";
        positions.forEach((position) => {
          lines.push(
            currentSeries.createPriceLine({
              price: parseFloat(formatAmount(position.averagePrice, USD_DECIMALS, 2)),
              color,
              title: `Open ${position.indexToken.symbol} ${position.isLong ? "Long" : "Short"}`.padEnd(
                PRICE_LINE_TEXT_WIDTH,
                " "
              ),
            })
          );

          const liquidationPrice = getLiquidationPrice({
            size: position.size,
            collateral: position.collateral,
            averagePrice: position.averagePrice,
            isLong: position.isLong,
            fundingFee: position.fundingFee,
          });

          lines.push(
            currentSeries.createPriceLine({
              price: parseFloat(formatAmount(liquidationPrice, USD_DECIMALS, 2)),
              color,
              title: `Liq. ${position.indexToken.symbol} ${position.isLong ? "Long" : "Short"}`.padEnd(
                PRICE_LINE_TEXT_WIDTH,
                " "
              ),
            })
          );
        });
      }
    }
    return () => {
      lines.forEach((line) => currentSeries.removePriceLine(line));
    };
  }, [currentOrders, currentSeries, chainId, savedShouldShowPositionLines, currentPositions, positions]);

  let high;
  let low;
  let deltaPrice;
  let delta;
  let deltaPercentage;
  let deltaPercentageStr;

  const now = parseInt(Date.now() / 1000);
  const timeThreshold = now - 24 * 60 * 60;

  if (priceData) {
    for (let i = priceData.length - 1; i > 0; i--) {
      const price = priceData[i];
      if (price.time < timeThreshold) {
        break;
      }
      if (!low) {
        low = price.low;
      }
      if (!high) {
        high = price.high;
      }

      if (price.high > high) {
        high = price.high;
      }
      if (price.low < low) {
        low = price.low;
      }

      deltaPrice = price.open;
    }
  }

  if (deltaPrice && currentAveragePrice) {
    const average = parseFloat(formatAmount(currentAveragePrice, USD_DECIMALS, 2));
    delta = average - deltaPrice;
    deltaPercentage = (delta * 100) / average;
    if (deltaPercentage > 0) {
      deltaPercentageStr = `+${deltaPercentage.toFixed(2)}%`;
    } else {
      deltaPercentageStr = `${deltaPercentage.toFixed(2)}%`;
    }
    if (deltaPercentage === 0) {
      deltaPercentageStr = "0.00";
    }
  }

  if (!chartToken) {
    return null;
  }

  const onSelectToken = (token) => {
    const toTokenInfo = getTokenInfo(infoTokens, token.address);
    setToTokenAddress(swapOption, toTokenInfo.address);
    const tmp = getChartToken(swapOption, fromToken, toTokenInfo, chainId);
    setChartToken(tmp);
  };

  const priceDecimal = getPriceDecimals(chainId, chartToken?.symbol);

  return (
    <div className="ExchangeChart tv" ref={ref}>
      <div className="TVChart-top-card ExchangeChart-top App-box App-box-border">
        <div className="ExchangeChart-top-inner">
<<<<<<< HEAD
          <ChartTokenSelector
            chainId={chainId}
            selectedToken={chartToken}
            swapOption={swapOption}
            infoTokens={infoTokens}
            onSelectToken={onSelectToken}
            className="chart-token-selector"
          />

          <div>
            <div className="ExchangeChart-main-price">
              {chartToken.maxPrice && formatAmount(chartToken.maxPrice, USD_DECIMALS, 2, true)}
            </div>
            <div className="ExchangeChart-info-label">
              ${chartToken.minPrice && formatAmount(chartToken.minPrice, USD_DECIMALS, 2, true)}
            </div>
          </div>
          <div className="ExchnageChart-24h">
            <div className="ExchangeChart-info-label">24h Change</div>
            <div className={cx({ positive: deltaPercentage > 0, negative: deltaPercentage < 0 })}>
              {!deltaPercentageStr && "-"}
              {deltaPercentageStr && deltaPercentageStr}
=======
          <div>
            <div className="ExchangeChart-title">
              <ChartTokenSelector
                chainId={chainId}
                selectedToken={chartToken}
                swapOption={swapOption}
                infoTokens={infoTokens}
                onSelectToken={onSelectToken}
                className="chart-token-selector"
              />
            </div>
          </div>
          {!isSmallMobile && (
            <div>
              <div className="ExchangeChart-main-price">
                ${chartToken.maxPrice && formatAmount(chartToken.maxPrice, USD_DECIMALS, priceDecimal, true)}
              </div>
              <div className="ExchangeChart-info-label">
                ${chartToken.minPrice && formatAmount(chartToken.minPrice, USD_DECIMALS, priceDecimal, true)}
              </div>
            </div>
          )}
          {!isSmallMobile && (
            <div>
              <div className="ExchangeChart-info-label">24h Change</div>
              <div className={cx({ positive: deltaPercentage > 0, negative: deltaPercentage < 0 })}>
                {!deltaPercentageStr && "-"}
                {deltaPercentageStr && deltaPercentageStr}
              </div>
>>>>>>> a6a30aaa
            </div>
          )}
          <div className="ExchangeChart-additional-info">
            <div className="ExchangeChart-info-label">24h High</div>
            <div>
              {!high && "-"}
              {high && numberWithCommas(high.toFixed(priceDecimal))}
            </div>
          </div>
          <div className="ExchangeChart-additional-info">
            <div className="ExchangeChart-info-label">24h Low</div>
            <div>
              {!low && "-"}
              {low && numberWithCommas(low.toFixed(priceDecimal))}
            </div>
          </div>
          <VersionSwitch currentVersion={tradePageVersion} setCurrentVersion={setTradePageVersion} />
        </div>
      </div>
      <div className="ExchangeChart-bottom App-box App-box-border">
        {availableNetworksForChart.includes(chainId) && chartToken.symbol && chainId ? (
          <TVChartContainer
            chartLines={chartLines}
            savedShouldShowPositionLines={savedShouldShowPositionLines}
            symbol={chartToken.symbol}
            chainId={chainId}
            onSelectToken={onSelectToken}
            dataProvider={dataProvider.current}
            period={period}
            setPeriod={setPeriod}
            chartToken={chartToken}
            supportedResolutions={SUPPORTED_RESOLUTIONS_V1}
          />
        ) : (
          <p className="ExchangeChart-error">Sorry, chart is not supported on this network yet.</p>
        )}
      </div>
    </div>
  );
}<|MERGE_RESOLUTION|>--- conflicted
+++ resolved
@@ -324,7 +324,6 @@
     <div className="ExchangeChart tv" ref={ref}>
       <div className="TVChart-top-card ExchangeChart-top App-box App-box-border">
         <div className="ExchangeChart-top-inner">
-<<<<<<< HEAD
           <ChartTokenSelector
             chainId={chainId}
             selectedToken={chartToken}
@@ -333,33 +332,6 @@
             onSelectToken={onSelectToken}
             className="chart-token-selector"
           />
-
-          <div>
-            <div className="ExchangeChart-main-price">
-              {chartToken.maxPrice && formatAmount(chartToken.maxPrice, USD_DECIMALS, 2, true)}
-            </div>
-            <div className="ExchangeChart-info-label">
-              ${chartToken.minPrice && formatAmount(chartToken.minPrice, USD_DECIMALS, 2, true)}
-            </div>
-          </div>
-          <div className="ExchnageChart-24h">
-            <div className="ExchangeChart-info-label">24h Change</div>
-            <div className={cx({ positive: deltaPercentage > 0, negative: deltaPercentage < 0 })}>
-              {!deltaPercentageStr && "-"}
-              {deltaPercentageStr && deltaPercentageStr}
-=======
-          <div>
-            <div className="ExchangeChart-title">
-              <ChartTokenSelector
-                chainId={chainId}
-                selectedToken={chartToken}
-                swapOption={swapOption}
-                infoTokens={infoTokens}
-                onSelectToken={onSelectToken}
-                className="chart-token-selector"
-              />
-            </div>
-          </div>
           {!isSmallMobile && (
             <div>
               <div className="ExchangeChart-main-price">
@@ -377,10 +349,9 @@
                 {!deltaPercentageStr && "-"}
                 {deltaPercentageStr && deltaPercentageStr}
               </div>
->>>>>>> a6a30aaa
             </div>
           )}
-          <div className="ExchangeChart-additional-info">
+          <div className="ExchnageChart-24h">
             <div className="ExchangeChart-info-label">24h High</div>
             <div>
               {!high && "-"}

--- conflicted
+++ resolved
@@ -50,11 +50,8 @@
 import { getTokens, getWrappedToken } from "config/tokens";
 import { formatDateTime, getTimeRemaining } from "lib/dates";
 import ExternalLink from "components/ExternalLink/ExternalLink";
-<<<<<<< HEAD
 import Button from "components/Button/Button";
-=======
 import FeesTooltip from "./FeesTooltip";
->>>>>>> e194a5cd
 
 const { AddressZero } = ethers.constants;
 const ORDER_SIZE_DUST_USD = expandDecimals(1, USD_DECIMALS - 1); // $0.10

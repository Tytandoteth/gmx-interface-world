import React, { useState, useCallback, useEffect, useMemo } from "react";
import { ethers } from "ethers";

import { BsArrowRight } from "react-icons/bs";

import {
  formatAmount,
  bigNumberify,
  DEFAULT_SLIPPAGE_AMOUNT,
  USD_DECIMALS,
  DUST_USD,
  BASIS_POINTS_DIVISOR,
  USDG_ADDRESS,
  SLIPPAGE_BPS_KEY,
  TRIGGER_PREFIX_BELOW,
  TRIGGER_PREFIX_ABOVE,
  MIN_PROFIT_TIME,
  usePrevious,
  formatAmountFree,
  parseValue,
  expandDecimals,
  getTokenInfo,
  getLiquidationPrice,
  getLeverage,
  getPositionFee,
  PRECISION,
  MARKET,
  STOP,
  DECREASE,
  useLocalStorageSerializeKey,
  calculatePositionDelta,
  getDeltaStr,
  getProfitPrice,
  formatDateTime,
<<<<<<< HEAD
  getTimeRemaining
} from "../../Helpers";
import { getConstant } from "../../Constants";
import { createDecreaseOrder, callContract } from "../../Api";
=======
  getTimeRemaining,
} from "../../Helpers";
import { getConstant } from "../../Constants";
import { createDecreaseOrder, callContract, useHasOutdatedUi } from "../../Api";
>>>>>>> bdbab970
import { getContract } from "../../Addresses";
import Router from "../../abis/Router.json";
import Checkbox from "../Checkbox/Checkbox";
import Tab from "../Tab/Tab";
import Modal from "../Modal/Modal";
import ExchangeInfoRow from "./ExchangeInfoRow";

const { AddressZero } = ethers.constants;

const orderOptionLabels = {
  [MARKET]: "Market",
<<<<<<< HEAD
  [STOP]: "Trigger"
=======
  [STOP]: "Trigger",
>>>>>>> bdbab970
};

function getTokenAmount(usdAmount, tokenAddress, max, infoTokens) {
  if (!usdAmount) {
    return;
  }
  if (tokenAddress === USDG_ADDRESS) {
    return usdAmount.mul(expandDecimals(1, 18)).div(PRECISION);
  }
  const info = getTokenInfo(infoTokens, tokenAddress);
  if (!info) {
    return;
  }
  if (max && !info.maxPrice) {
    return;
  }
  if (!max && !info.minPrice) {
    return;
  }

<<<<<<< HEAD
  return usdAmount
    .mul(expandDecimals(1, info.decimals))
    .div(max ? info.minPrice : info.maxPrice);
=======
  return usdAmount.mul(expandDecimals(1, info.decimals)).div(max ? info.minPrice : info.maxPrice);
>>>>>>> bdbab970
}

export default function PositionSeller(props) {
  const {
    positionsMap,
    positionKey,
    isVisible,
    setIsVisible,
    account,
    library,
    infoTokens,
    setPendingTxns,
    flagOrdersEnabled,
    savedIsPnlInLeverage,
    chainId,
    nativeTokenAddress,
    orders,
    isWaitingForPluginApproval,
    isPluginApproving,
    orderBookApproved,
<<<<<<< HEAD
    setOrdersToaOpen
  } = props;
  const [savedSlippageAmount] = useLocalStorageSerializeKey(
    [chainId, SLIPPAGE_BPS_KEY],
    DEFAULT_SLIPPAGE_AMOUNT
  );
  const [keepLeverage, setKeepLeverage] = useLocalStorageSerializeKey(
    [chainId, "Exchange-keep-leverage"],
    true
  );
  const position =
    positionsMap && positionKey ? positionsMap[positionKey] : undefined;
=======
    setOrdersToaOpen,
  } = props;
  const [savedSlippageAmount] = useLocalStorageSerializeKey([chainId, SLIPPAGE_BPS_KEY], DEFAULT_SLIPPAGE_AMOUNT);
  const [keepLeverage, setKeepLeverage] = useLocalStorageSerializeKey([chainId, "Exchange-keep-leverage"], true);
  const position = positionsMap && positionKey ? positionsMap[positionKey] : undefined;
>>>>>>> bdbab970
  const [fromValue, setFromValue] = useState("");
  const [isProfitWarningAccepted, setIsProfitWarningAccepted] = useState(false);
  const [isSubmitting, setIsSubmitting] = useState(false);
  const prevIsVisible = usePrevious(isVisible);
  const routerAddress = getContract(chainId, "Router");
  const nativeTokenSymbol = getConstant(chainId, "nativeTokenSymbol");

  const orderOptions = [MARKET, STOP];
  let [orderOption, setOrderOption] = useState(MARKET);
  if (!flagOrdersEnabled) {
    orderOption = MARKET;
  }
  const onOrderOptionChange = (option) => {
    setOrderOption(option);
  };

<<<<<<< HEAD
  const onTriggerPriceChange = evt => {
    setTriggerPriceValue(evt.target.value || "");
  };
  const [triggerPriceValue, setTriggerPriceValue] = useState("");
  const triggerPriceUsd =
    orderOption === MARKET ? 0 : parseValue(triggerPriceValue, USD_DECIMALS);
=======
  const onTriggerPriceChange = (evt) => {
    setTriggerPriceValue(evt.target.value || "");
  };
  const [triggerPriceValue, setTriggerPriceValue] = useState("");
  const triggerPriceUsd = orderOption === MARKET ? 0 : parseValue(triggerPriceValue, USD_DECIMALS);
>>>>>>> bdbab970

  const [nextDelta, nextHasProfit = bigNumberify(0)] = useMemo(() => {
    if (!position) {
      return [bigNumberify(0), false];
    }

    if (orderOption !== STOP) {
      return [position.delta, position.hasProfit, position.deltaPercentage];
    }

    if (!triggerPriceUsd) {
      return [bigNumberify(0), false];
    }

<<<<<<< HEAD
    const { delta, hasProfit, deltaPercentage } = calculatePositionDelta(
      triggerPriceUsd,
      position
    );
=======
    const { delta, hasProfit, deltaPercentage } = calculatePositionDelta(triggerPriceUsd, position);
>>>>>>> bdbab970
    return [delta, hasProfit, deltaPercentage];
  }, [position, orderOption, triggerPriceUsd]);

  const existingOrder = useMemo(() => {
    if (orderOption === STOP && (!triggerPriceUsd || triggerPriceUsd.eq(0))) {
      return null;
    }
    if (!orders || !position) {
      return null;
    }
    for (const order of orders) {
      // only Stop orders can't be executed without corresponding opened position
      if (order.type !== DECREASE) continue;

      // if user creates Stop-Loss we need only Stop-Loss orders and vice versa
      if (orderOption === STOP) {
        const triggerAboveThreshold = triggerPriceUsd.gt(position.markPrice);
        if (triggerAboveThreshold !== order.triggerAboveThreshold) continue;
      }

      const sameToken =
        order.indexToken === nativeTokenAddress
          ? position.indexToken.isNative
          : order.indexToken === position.indexToken.address;
      if (order.isLong === position.isLong && sameToken) {
        return order;
      }
    }
  }, [position, orders, triggerPriceUsd, orderOption, nativeTokenAddress]);

  const needOrderBookApproval = orderOption === STOP && !orderBookApproved;

<<<<<<< HEAD
  let collateralToken;
  let maxAmount;
  let maxAmountFormatted;
  let maxAmountFormattedFree;
  let fromAmount;

  let convertedAmount;
  let convertedAmountFormatted;

  let nextLeverage;
  let liquidationPrice;
  let nextLiquidationPrice;
  let isClosing;
  let sizeDelta;

  let nextCollateral;
  let collateralDelta = bigNumberify(0);
  let receiveAmount = bigNumberify(0);
  let convertedReceiveAmount = bigNumberify(0);
  let adjustedDelta = bigNumberify(0);

=======
  const { data: hasOutdatedUi } = useHasOutdatedUi();

  let collateralToken;
  let maxAmount;
  let maxAmountFormatted;
  let maxAmountFormattedFree;
  let fromAmount;

  let convertedAmount;
  let convertedAmountFormatted;

  let nextLeverage;
  let liquidationPrice;
  let nextLiquidationPrice;
  let isClosing;
  let sizeDelta;

  let nextCollateral;
  let collateralDelta = bigNumberify(0);
  let receiveAmount = bigNumberify(0);
  let convertedReceiveAmount = bigNumberify(0);
  let adjustedDelta = bigNumberify(0);

>>>>>>> bdbab970
  let title;
  let fundingFee;
  let positionFee;
  let totalFees;
  if (position) {
    fundingFee = position.fundingFee;
    fromAmount = parseValue(fromValue, USD_DECIMALS);
    sizeDelta = fromAmount;

<<<<<<< HEAD
    title = `Close ${position.isLong ? "Long" : "Short"} ${
      position.indexToken.symbol
    }`;
=======
    title = `Close ${position.isLong ? "Long" : "Short"} ${position.indexToken.symbol}`;
>>>>>>> bdbab970
    collateralToken = position.collateralToken;
    liquidationPrice = getLiquidationPrice(position);

    if (fromAmount) {
      isClosing = position.size.sub(fromAmount).lt(DUST_USD);
      positionFee = getPositionFee(fromAmount);
    }

    if (isClosing) {
      sizeDelta = position.size;
      receiveAmount = position.collateral;
    }

    if (sizeDelta) {
      adjustedDelta = nextDelta.mul(sizeDelta).div(position.size);
    }

    if (nextHasProfit) {
      receiveAmount = receiveAmount.add(adjustedDelta);
    } else {
      if (receiveAmount.gt(adjustedDelta)) {
        receiveAmount = receiveAmount.sub(adjustedDelta);
      } else {
        receiveAmount = bigNumberify(0);
      }
    }

    if (keepLeverage && sizeDelta && !isClosing) {
      collateralDelta = sizeDelta.mul(position.collateral).div(position.size);
      // if the position will be realising a loss then reduce collateralDelta by the realised loss
      if (!nextHasProfit) {
        const deductions = adjustedDelta.add(positionFee).add(fundingFee);
        if (collateralDelta.gt(deductions)) {
          collateralDelta = collateralDelta = collateralDelta.sub(deductions);
        } else {
          collateralDelta = bigNumberify(0);
        }
      }
    }

    receiveAmount = receiveAmount.add(collateralDelta);

    if (sizeDelta && positionFee && fundingFee) {
      totalFees = positionFee.add(fundingFee);
      if (receiveAmount.gt(totalFees)) {
        receiveAmount = receiveAmount.sub(totalFees);
      } else {
        receiveAmount = bigNumberify(0);
      }
    }

<<<<<<< HEAD
    convertedReceiveAmount = getTokenAmount(
      receiveAmount,
      collateralToken.address,
      false,
      infoTokens
    );
=======
    convertedReceiveAmount = getTokenAmount(receiveAmount, collateralToken.address, false, infoTokens);
>>>>>>> bdbab970

    if (isClosing) {
      nextCollateral = bigNumberify(0);
    } else {
      if (position.collateral) {
        nextCollateral = position.collateral;
        if (collateralDelta && collateralDelta.gt(0)) {
          nextCollateral = position.collateral.sub(collateralDelta);
        } else if (position.delta && position.delta.gt(0) && sizeDelta) {
          if (!position.hasProfit) {
            nextCollateral = nextCollateral.sub(adjustedDelta);
          }
        }
      }
    }

    maxAmount = position.size;
    maxAmountFormatted = formatAmount(maxAmount, USD_DECIMALS, 2, true);
    maxAmountFormattedFree = formatAmountFree(maxAmount, USD_DECIMALS, 2);
    if (fromAmount && collateralToken.maxPrice) {
<<<<<<< HEAD
      convertedAmount = fromAmount
        .mul(expandDecimals(1, collateralToken.decimals))
        .div(collateralToken.maxPrice);
      convertedAmountFormatted = formatAmount(
        convertedAmount,
        collateralToken.decimals,
        4,
        true
      );
=======
      convertedAmount = fromAmount.mul(expandDecimals(1, collateralToken.decimals)).div(collateralToken.maxPrice);
      convertedAmountFormatted = formatAmount(convertedAmount, collateralToken.decimals, 4, true);
>>>>>>> bdbab970
    }

    if (fromAmount) {
      if (!isClosing && !keepLeverage) {
        nextLeverage = getLeverage({
          size: position.size,
          sizeDelta,
          collateral: position.collateral,
          entryFundingRate: position.entryFundingRate,
          cumulativeFundingRate: position.cumulativeFundingRate,
          hasProfit: nextHasProfit,
          delta: nextDelta,
<<<<<<< HEAD
          includeDelta: savedIsPnlInLeverage
=======
          includeDelta: savedIsPnlInLeverage,
>>>>>>> bdbab970
        });
        nextLiquidationPrice = getLiquidationPrice({
          isLong: position.isLong,
          size: position.size,
          sizeDelta,
          collateral: position.collateral,
          averagePrice: position.averagePrice,
          entryFundingRate: position.entryFundingRate,
          cumulativeFundingRate: position.cumulativeFundingRate,
          delta: nextDelta,
          hasProfit: nextHasProfit,
<<<<<<< HEAD
          includeDelta: true
=======
          includeDelta: true,
>>>>>>> bdbab970
        });
      }
    }
  }

  const [deltaStr, deltaPercentageStr] = useMemo(() => {
    if (!position || !position.markPrice) {
      return ["-", "-"];
    }
    if (orderOption !== STOP) {
<<<<<<< HEAD
      const {
        pendingDelta,
        pendingDeltaPercentage,
        hasProfit
      } = calculatePositionDelta(position.markPrice, position, fromAmount);
      const { deltaStr, deltaPercentageStr } = getDeltaStr({
        delta: pendingDelta,
        deltaPercentage: pendingDeltaPercentage,
        hasProfit
=======
      const { pendingDelta, pendingDeltaPercentage, hasProfit } = calculatePositionDelta(
        position.markPrice,
        position,
        fromAmount
      );
      const { deltaStr, deltaPercentageStr } = getDeltaStr({
        delta: pendingDelta,
        deltaPercentage: pendingDeltaPercentage,
        hasProfit,
>>>>>>> bdbab970
      });
      return [deltaStr, deltaPercentageStr];
    }
    if (!triggerPriceUsd || triggerPriceUsd.eq(0)) {
      return ["-", "-"];
    }

<<<<<<< HEAD
    const {
      pendingDelta,
      pendingDeltaPercentage,
      hasProfit
    } = calculatePositionDelta(triggerPriceUsd, position, fromAmount);
=======
    const { pendingDelta, pendingDeltaPercentage, hasProfit } = calculatePositionDelta(
      triggerPriceUsd,
      position,
      fromAmount
    );
>>>>>>> bdbab970

    const { deltaStr, deltaPercentageStr } = getDeltaStr({
      delta: pendingDelta,
      deltaPercentage: pendingDeltaPercentage,
<<<<<<< HEAD
      hasProfit
=======
      hasProfit,
>>>>>>> bdbab970
    });
    return [deltaStr, deltaPercentageStr];
  }, [position, triggerPriceUsd, orderOption, fromAmount]);

  const getError = () => {
<<<<<<< HEAD
=======
    if (hasOutdatedUi) {
      return "Page outdated, please refresh";
    }
>>>>>>> bdbab970
    if (!fromAmount) {
      return "Enter an amount";
    }
    if (nextLeverage && nextLeverage.eq(0)) {
      return "Enter an amount";
    }
    if (orderOption === STOP) {
      if (!triggerPriceUsd || triggerPriceUsd.eq(0)) {
        return "Enter Price";
      }
      if (position.isLong && triggerPriceUsd.lte(liquidationPrice)) {
        return "Price below Liq. Price";
      }
      if (!position.isLong && triggerPriceUsd.gte(liquidationPrice)) {
        return "Price above Liq. Price";
      }

      if (profitPrice && nextDelta.eq(0) && nextHasProfit) {
        return "Invalid price, see warning";
      }
    }

    if (!isClosing && position && position.size && fromAmount) {
      if (position.size.sub(fromAmount).lt(expandDecimals(10, USD_DECIMALS))) {
        return "Leftover position below 10 USD";
      }
    }

    if (position && position.size && position.size.lt(fromAmount)) {
      return "Max close amount exceeded";
    }

    if (nextLeverage && nextLeverage.lt(1.1 * BASIS_POINTS_DIVISOR)) {
      return "Min leverage: 1.1x";
    }

    if (nextLeverage && nextLeverage.gt(30.5 * BASIS_POINTS_DIVISOR)) {
      return "Max leverage: 30.5x";
    }

    if (hasPendingProfit && orderOption !== STOP && !isProfitWarningAccepted) {
      return "Forfeit profit not checked";
    }
  };

  const isPrimaryEnabled = () => {
    const error = getError();
    if (error) {
      return false;
    }
    if (isSubmitting) {
      return false;
    }
    if (needOrderBookApproval && isWaitingForPluginApproval) {
      return false;
    }
    if (isPluginApproving) {
      return false;
    }

    return true;
  };

  const hasPendingProfit = position.delta.eq(0) && position.pendingDelta.gt(0);

  const getPrimaryText = () => {
    const error = getError();
    if (error) {
      return error;
    }
    if (orderOption === STOP) {
      if (isSubmitting) return "Creating Order...";

      if (needOrderBookApproval && isWaitingForPluginApproval) {
        return "Enabling Orders...";
      }
      if (isPluginApproving) {
        return "Enabling Orders...";
      }
      if (needOrderBookApproval) {
        return "Enable Orders";
      }

      return "Create Order";
    }
    if (hasPendingProfit) {
      return "Close without profit";
    }
    return isSubmitting ? "Closing..." : "Close";
  };

  const resetForm = () => {
    setFromValue("");
    setIsProfitWarningAccepted(false);
  };

  useEffect(() => {
    if (prevIsVisible !== isVisible) {
      resetForm();
    }
  }, [prevIsVisible, isVisible]);

  const onClickPrimary = async () => {
    if (needOrderBookApproval) {
      setOrdersToaOpen(true);
      return;
    }

    setIsSubmitting(true);

    const collateralTokenAddress = position.collateralToken.isNative
      ? nativeTokenAddress
      : position.collateralToken.address;
<<<<<<< HEAD
    const indexTokenAddress = position.indexToken.isNative
      ? nativeTokenAddress
      : position.indexToken.address;
=======
    const indexTokenAddress = position.indexToken.isNative ? nativeTokenAddress : position.indexToken.address;
>>>>>>> bdbab970

    let params;
    let method;
    let contractAddress;
    let abi;
    let value;

    if (orderOption === STOP) {
      const triggerAboveThreshold = triggerPriceUsd.gt(position.markPrice);

      createDecreaseOrder(
        chainId,
        library,
        indexTokenAddress,
        sizeDelta,
        collateralTokenAddress,
        collateralDelta,
        position.isLong,
        triggerPriceUsd,
        triggerAboveThreshold,
        {
          sentMsg: "Order submitted!",
          successMsg: "Order created!",
          failMsg: "Order creation failed",
<<<<<<< HEAD
          setPendingTxns
=======
          setPendingTxns,
>>>>>>> bdbab970
        }
      )
        .then(() => {
          setFromValue("");
          setIsVisible(false);
        })
        .finally(() => {
          setIsSubmitting(false);
        });
      return;
    }

<<<<<<< HEAD
    const tokenAddress0 =
      collateralTokenAddress === AddressZero
        ? nativeTokenAddress
        : collateralTokenAddress;
    const priceBasisPoints = position.isLong
      ? BASIS_POINTS_DIVISOR - savedSlippageAmount
      : BASIS_POINTS_DIVISOR + savedSlippageAmount;
    const refPrice = position.isLong
      ? position.indexToken.minPrice
      : position.indexToken.maxPrice;
    let priceLimit = refPrice.mul(priceBasisPoints).div(BASIS_POINTS_DIVISOR);
    const minProfitExpiration = position.lastIncreasedTime + MIN_PROFIT_TIME;
    const minProfitTimeExpired =
      parseInt(Date.now() / 1000) > minProfitExpiration;
    if (nextHasProfit && !minProfitTimeExpired && !isProfitWarningAccepted) {
      if (
        (position.isLong && priceLimit.lt(profitPrice)) ||
        (!position.isLong && priceLimit.gt(profitPrice))
      ) {
=======
    const tokenAddress0 = collateralTokenAddress === AddressZero ? nativeTokenAddress : collateralTokenAddress;
    const priceBasisPoints = position.isLong
      ? BASIS_POINTS_DIVISOR - savedSlippageAmount
      : BASIS_POINTS_DIVISOR + savedSlippageAmount;
    const refPrice = position.isLong ? position.indexToken.minPrice : position.indexToken.maxPrice;
    let priceLimit = refPrice.mul(priceBasisPoints).div(BASIS_POINTS_DIVISOR);
    const minProfitExpiration = position.lastIncreasedTime + MIN_PROFIT_TIME;
    const minProfitTimeExpired = parseInt(Date.now() / 1000) > minProfitExpiration;
    if (nextHasProfit && !minProfitTimeExpired && !isProfitWarningAccepted) {
      if ((position.isLong && priceLimit.lt(profitPrice)) || (!position.isLong && priceLimit.gt(profitPrice))) {
>>>>>>> bdbab970
        priceLimit = profitPrice;
      }
    }

<<<<<<< HEAD
    params = [
      tokenAddress0,
      indexTokenAddress,
      collateralDelta,
      sizeDelta,
      position.isLong,
      account,
      priceLimit
    ];
    method =
      collateralTokenAddress === AddressZero ||
      collateralTokenAddress === nativeTokenAddress
=======
    params = [tokenAddress0, indexTokenAddress, collateralDelta, sizeDelta, position.isLong, account, priceLimit];
    method =
      collateralTokenAddress === AddressZero || collateralTokenAddress === nativeTokenAddress
>>>>>>> bdbab970
        ? "decreasePositionETH"
        : "decreasePosition";
    contractAddress = routerAddress;

<<<<<<< HEAD
    const successMsg = `Decreased ${position.indexToken.symbol} ${
      position.isLong ? "Long" : "Short"
    } by ${formatAmount(sizeDelta, USD_DECIMALS, 2)} USD.`;
    abi = Router.abi;

    const contract = new ethers.Contract(
      contractAddress,
      abi,
      library.getSigner()
    );
=======
    const successMsg = `Decreased ${position.indexToken.symbol} ${position.isLong ? "Long" : "Short"} by ${formatAmount(
      sizeDelta,
      USD_DECIMALS,
      2
    )} USD.`;
    abi = Router.abi;

    const contract = new ethers.Contract(contractAddress, abi, library.getSigner());
>>>>>>> bdbab970

    callContract(chainId, contract, method, params, {
      value,
      sentMsg: "Close submitted!",
      successMsg,
      failMsg: "Close failed.",
<<<<<<< HEAD
      setPendingTxns
    })
      .then(async res => {
=======
      setPendingTxns,
    })
      .then(async (res) => {
>>>>>>> bdbab970
        setFromValue("");
        setIsVisible(false);
      })
      .finally(() => {
        setIsSubmitting(false);
      });
  };

  const renderExistingOrderWarning = useCallback(() => {
    if (!existingOrder) {
      return;
    }
    const indexToken = getTokenInfo(infoTokens, existingOrder.indexToken);
    const sizeInToken = formatAmount(
      existingOrder.sizeDelta.mul(PRECISION).div(existingOrder.triggerPrice),
      USD_DECIMALS,
      4,
      true
    );
<<<<<<< HEAD
    const prefix = existingOrder.triggerAboveThreshold
      ? TRIGGER_PREFIX_ABOVE
      : TRIGGER_PREFIX_BELOW;
    return (
      <div className="Confirmation-box-warning">
        You have an active order to decrease{" "}
        {existingOrder.isLong ? "Long" : "Short"} {sizeInToken}{" "}
        {indexToken.symbol} ($
        {formatAmount(existingOrder.sizeDelta, USD_DECIMALS, 2, true)}) at{" "}
        {prefix}{" "}
=======
    const prefix = existingOrder.triggerAboveThreshold ? TRIGGER_PREFIX_ABOVE : TRIGGER_PREFIX_BELOW;
    return (
      <div className="Confirmation-box-warning">
        You have an active order to decrease {existingOrder.isLong ? "Long" : "Short"} {sizeInToken} {indexToken.symbol}{" "}
        ($
        {formatAmount(existingOrder.sizeDelta, USD_DECIMALS, 2, true)}) at {prefix}{" "}
>>>>>>> bdbab970
        {formatAmount(existingOrder.triggerPrice, USD_DECIMALS, 2, true)}
      </div>
    );
  }, [existingOrder, infoTokens]);

  function renderMinProfitWarning() {
    if (profitPrice && nextDelta.eq(0) && nextHasProfit) {
      const minProfitExpiration = position.lastIncreasedTime + MIN_PROFIT_TIME;

      if (orderOption === MARKET) {
        return (
          <div className="Confirmation-box-warning">
            Reducing the position at the current price will forfeit a&nbsp;
            <a
              href="https://gmxio.gitbook.io/gmx/trading#minimum-price-change"
              target="_blank"
              rel="noopener noreferrer"
            >
              pending profit
            </a>{" "}
            of {deltaStr}. <br />
            <br />
<<<<<<< HEAD
            Profit price: {position.isLong ? ">" : "<"} $
            {formatAmount(profitPrice, USD_DECIMALS, 2, true)}. This rule
            applies for the next {getTimeRemaining(minProfitExpiration)}, until{" "}
            {formatDateTime(minProfitExpiration)}.
=======
            Profit price: {position.isLong ? ">" : "<"} ${formatAmount(profitPrice, USD_DECIMALS, 2, true)}. This rule
            applies for the next {getTimeRemaining(minProfitExpiration)}, until {formatDateTime(minProfitExpiration)}.
>>>>>>> bdbab970
          </div>
        );
      }
      return (
        <div className="Confirmation-box-warning">
          This order will forfeit a&nbsp;
          <a
            href="https://gmxio.gitbook.io/gmx/trading#minimum-price-change"
            target="_blank"
            rel="noopener noreferrer"
          >
            profit
          </a>{" "}
          of {deltaStr}. <br />
<<<<<<< HEAD
          Profit price: {position.isLong ? ">" : "<"} $
          {formatAmount(profitPrice, USD_DECIMALS, 2, true)}. This rule applies
          for the next {getTimeRemaining(minProfitExpiration)}, until{" "}
          {formatDateTime(minProfitExpiration)}.
=======
          Profit price: {position.isLong ? ">" : "<"} ${formatAmount(profitPrice, USD_DECIMALS, 2, true)}. This rule
          applies for the next {getTimeRemaining(minProfitExpiration)}, until {formatDateTime(minProfitExpiration)}.
>>>>>>> bdbab970
        </div>
      );
    }
  }

<<<<<<< HEAD
  const DECREASE_ORDER_EXECUTION_GAS_FEE = getConstant(
    chainId,
    "DECREASE_ORDER_EXECUTION_GAS_FEE"
  );
=======
  const DECREASE_ORDER_EXECUTION_GAS_FEE = getConstant(chainId, "DECREASE_ORDER_EXECUTION_GAS_FEE");
>>>>>>> bdbab970
  function renderExecutionFee() {
    if (orderOption !== STOP) {
      return null;
    }
    return (
      <ExchangeInfoRow label="Execution Fees">
        {formatAmount(DECREASE_ORDER_EXECUTION_GAS_FEE, 18, 4)}{" "}
        {nativeTokenSymbol}
      </ExchangeInfoRow>
    );
  }

<<<<<<< HEAD
  const profitPrice = getProfitPrice(
    orderOption === MARKET ? position.markPrice : triggerPriceUsd,
    position
  );

  let triggerPricePrefix;
  if (triggerPriceUsd) {
    triggerPricePrefix = triggerPriceUsd.gt(position.markPrice)
      ? TRIGGER_PREFIX_ABOVE
      : TRIGGER_PREFIX_BELOW;
=======
  const profitPrice = getProfitPrice(orderOption === MARKET ? position.markPrice : triggerPriceUsd, position);

  let triggerPricePrefix;
  if (triggerPriceUsd) {
    triggerPricePrefix = triggerPriceUsd.gt(position.markPrice) ? TRIGGER_PREFIX_ABOVE : TRIGGER_PREFIX_BELOW;
>>>>>>> bdbab970
  }

  const shouldShowExistingOrderWarning = false;

  return (
    <div className="PositionEditor">
      {position && (
        <Modal isVisible={isVisible} setIsVisible={setIsVisible} label={title}>
          {flagOrdersEnabled && (
            <Tab
              options={orderOptions}
              option={orderOption}
              optionLabels={orderOptionLabels}
              onChange={onOrderOptionChange}
            />
          )}
          <div className="Exchange-swap-section">
            <div className="Exchange-swap-section-top">
              <div className="muted">
                {convertedAmountFormatted && (
                  <div className="Exchange-swap-usd">
                    Close: {convertedAmountFormatted}{" "}
                    {position.collateralToken.symbol}
                  </div>
                )}
                {!convertedAmountFormatted && "Close"}
              </div>
              {maxAmount && (
<<<<<<< HEAD
                <div
                  className="muted align-right clickable"
                  onClick={() => setFromValue(maxAmountFormattedFree)}
                >
=======
                <div className="muted align-right clickable" onClick={() => setFromValue(maxAmountFormattedFree)}>
>>>>>>> bdbab970
                  Max: {maxAmountFormatted}
                </div>
              )}
            </div>
            <div className="Exchange-swap-section-bottom">
              <div className="Exchange-swap-input-container">
                <input
                  type="number"
                  min="0"
                  placeholder="0.0"
                  className="Exchange-swap-input"
                  value={fromValue}
<<<<<<< HEAD
                  onChange={e => setFromValue(e.target.value)}
=======
                  onChange={(e) => setFromValue(e.target.value)}
>>>>>>> bdbab970
                />
                {fromValue !== maxAmountFormattedFree && (
                  <div
                    className="Exchange-swap-max"
                    onClick={() => {
                      setFromValue(maxAmountFormattedFree);
                    }}
                  >
                    MAX
                  </div>
                )}
              </div>
              <div className="PositionEditor-token-symbol">USD</div>
            </div>
          </div>
          {orderOption === STOP && (
            <div className="Exchange-swap-section">
              <div className="Exchange-swap-section-top">
                <div className="muted">Price</div>
                <div
                  className="muted align-right clickable"
                  onClick={() => {
<<<<<<< HEAD
                    setTriggerPriceValue(
                      formatAmountFree(position.markPrice, USD_DECIMALS, 2)
                    );
                  }}
                >
                  Mark:{" "}
                  {formatAmount(position.markPrice, USD_DECIMALS, 2, true)}
=======
                    setTriggerPriceValue(formatAmountFree(position.markPrice, USD_DECIMALS, 2));
                  }}
                >
                  Mark: {formatAmount(position.markPrice, USD_DECIMALS, 2, true)}
>>>>>>> bdbab970
                </div>
              </div>
              <div className="Exchange-swap-section-bottom">
                <div className="Exchange-swap-input-container">
                  <input
                    type="number"
                    min="0"
                    placeholder="0.0"
                    className="Exchange-swap-input"
                    value={triggerPriceValue}
                    onChange={onTriggerPriceChange}
                  />
                </div>
                <div className="PositionEditor-token-symbol">USD</div>
              </div>
            </div>
          )}
          {renderMinProfitWarning()}
          {shouldShowExistingOrderWarning && renderExistingOrderWarning()}
          <div className="PositionEditor-info-box">
            {hasPendingProfit && orderOption !== STOP && (
              <div className="PositionEditor-accept-profit-warning">
                <Checkbox
                  isChecked={isProfitWarningAccepted}
                  setIsChecked={setIsProfitWarningAccepted}
                >
                  <span className="muted">Forfeit profit</span>
                </Checkbox>
              </div>
            )}
            <div className="PositionEditor-keep-leverage-settings">
              <Checkbox isChecked={keepLeverage} setIsChecked={setKeepLeverage}>
<<<<<<< HEAD
                <span className="muted">
                  Keep leverage at {formatAmount(position.leverage, 4, 2)}x
                </span>
=======
                <span className="muted">Keep leverage at {formatAmount(position.leverage, 4, 2)}x</span>
>>>>>>> bdbab970
              </Checkbox>
            </div>
            {orderOption === STOP && (
              <div className="Exchange-info-row">
                <div className="Exchange-info-label">Trigger Price</div>
                <div className="align-right">
                  {!triggerPriceUsd && "-"}
<<<<<<< HEAD
                  {triggerPriceUsd &&
                    `${triggerPricePrefix} ${formatAmount(
                      triggerPriceUsd,
                      USD_DECIMALS,
                      2,
                      true
                    )}`}
=======
                  {triggerPriceUsd && `${triggerPricePrefix} ${formatAmount(triggerPriceUsd, USD_DECIMALS, 2, true)}`}
>>>>>>> bdbab970
                </div>
              </div>
            )}
            <div className="Exchange-info-row top-line">
              <div className="Exchange-info-label">Mark Price</div>
              <div className="align-right">${formatAmount(position.markPrice, USD_DECIMALS, 2, true)}</div>
            </div>
            <div className="Exchange-info-row">
              <div className="Exchange-info-label">Entry Price</div>
              <div className="align-right">${formatAmount(position.averagePrice, USD_DECIMALS, 2, true)}</div>
            </div>
            <div className="Exchange-info-row">
              <div className="Exchange-info-label">Liq. Price</div>
              <div className="align-right">
                {isClosing && orderOption !== STOP && "-"}
                {(!isClosing || orderOption === STOP) && (
                  <div>
<<<<<<< HEAD
                    {(!nextLiquidationPrice ||
                      nextLiquidationPrice.eq(liquidationPrice)) && (
                      <div>
                        {`$${formatAmount(
                          liquidationPrice,
                          USD_DECIMALS,
                          2,
                          true
                        )}`}
                      </div>
                    )}
                    {nextLiquidationPrice &&
                      !nextLiquidationPrice.eq(liquidationPrice) && (
                        <div>
                          <div className="inline-block muted">
                            $
                            {formatAmount(
                              liquidationPrice,
                              USD_DECIMALS,
                              2,
                              true
                            )}
                            <BsArrowRight className="transition-arrow" />
                          </div>
                          $
                          {formatAmount(
                            nextLiquidationPrice,
                            USD_DECIMALS,
                            2,
                            true
                          )}
                        </div>
                      )}
=======
                    {(!nextLiquidationPrice || nextLiquidationPrice.eq(liquidationPrice)) && (
                      <div>{`$${formatAmount(liquidationPrice, USD_DECIMALS, 2, true)}`}</div>
                    )}
                    {nextLiquidationPrice && !nextLiquidationPrice.eq(liquidationPrice) && (
                      <div>
                        <div className="inline-block muted">
                          ${formatAmount(liquidationPrice, USD_DECIMALS, 2, true)}
                          <BsArrowRight className="transition-arrow" />
                        </div>
                        ${formatAmount(nextLiquidationPrice, USD_DECIMALS, 2, true)}
                      </div>
                    )}
>>>>>>> bdbab970
                  </div>
                )}
              </div>
            </div>
            <div className="Exchange-info-row top-line">
              <div className="Exchange-info-label">Size</div>
              <div className="align-right">
                {position && position.size && fromAmount && (
                  <div>
                    <div className="inline-block muted">
                      ${formatAmount(position.size, USD_DECIMALS, 2, true)}
                      <BsArrowRight className="transition-arrow" />
                    </div>
<<<<<<< HEAD
                    $
                    {formatAmount(
                      position.size.sub(fromAmount),
                      USD_DECIMALS,
                      2,
                      true
                    )}
                  </div>
                )}
                {position && position.size && !fromAmount && (
                  <div>
                    ${formatAmount(position.size, USD_DECIMALS, 2, true)}
                  </div>
                )}
=======
                    ${formatAmount(position.size.sub(fromAmount), USD_DECIMALS, 2, true)}
                  </div>
                )}
                {position && position.size && !fromAmount && (
                  <div>${formatAmount(position.size, USD_DECIMALS, 2, true)}</div>
                )}
>>>>>>> bdbab970
              </div>
            </div>
            <div className="Exchange-info-row">
              <div className="Exchange-info-label">Collateral</div>
              <div className="align-right">
                {nextCollateral && !nextCollateral.eq(position.collateral) ? (
                  <div>
                    <div className="inline-block muted">
                      $
                      {formatAmount(position.collateral, USD_DECIMALS, 2, true)}
                      <BsArrowRight className="transition-arrow" />
                    </div>
                    ${formatAmount(nextCollateral, USD_DECIMALS, 2, true)}
                  </div>
                ) : (
                  `$${formatAmount(position.collateral, USD_DECIMALS, 4, true)}`
                )}
              </div>
            </div>
            {!keepLeverage && (
              <div className="Exchange-info-row">
                <div className="Exchange-info-label">Leverage</div>
                <div className="align-right">
                  {isClosing && "-"}
                  {!isClosing && (
                    <div>
<<<<<<< HEAD
                      {!nextLeverage && (
                        <div>{formatAmount(position.leverage, 4, 2)}x</div>
                      )}
=======
                      {!nextLeverage && <div>{formatAmount(position.leverage, 4, 2)}x</div>}
>>>>>>> bdbab970
                      {nextLeverage && (
                        <div>
                          <div className="inline-block muted">
                            {formatAmount(position.leverage, 4, 2)}x
                            <BsArrowRight className="transition-arrow" />
                          </div>
                          {formatAmount(nextLeverage, 4, 2)}x
                        </div>
                      )}
                    </div>
                  )}
                </div>
              </div>
            )}
            <div className="Exchange-info-row">
              <div className="Exchange-info-label">PnL</div>
              <div className="align-right">
                {deltaStr} ({deltaPercentageStr})
              </div>
            </div>
            <div className="Exchange-info-row top-line">
              <div className="Exchange-info-label">Borrow Fee</div>
              <div className="align-right">${formatAmount(fundingFee, USD_DECIMALS, 2, true)}</div>
            </div>
            <div className="Exchange-info-row">
              <div className="Exchange-info-label">Closing Fee</div>
              <div className="align-right">
                {positionFee &&
                  `$${formatAmount(positionFee, USD_DECIMALS, 2, true)}`}
                {!positionFee && "-"}
              </div>
            </div>
            <div className="Exchange-info-row">
              <div className="Exchange-info-label">Receive</div>
              <div className="align-right">
<<<<<<< HEAD
                {formatAmount(
                  convertedReceiveAmount,
                  position.collateralToken.decimals,
                  4,
                  true
                )}{" "}
=======
                {formatAmount(convertedReceiveAmount, position.collateralToken.decimals, 4, true)}{" "}
>>>>>>> bdbab970
                {position.collateralToken.symbol} ($
                {formatAmount(receiveAmount, USD_DECIMALS, 2, true)})
              </div>
            </div>
            {renderExecutionFee()}
          </div>
          <div className="Exchange-swap-button-container">
<<<<<<< HEAD
            <button
              className="App-cta Exchange-swap-button"
              onClick={onClickPrimary}
              disabled={!isPrimaryEnabled()}
            >
=======
            <button className="App-cta Exchange-swap-button" onClick={onClickPrimary} disabled={!isPrimaryEnabled()}>
>>>>>>> bdbab970
              {getPrimaryText()}
            </button>
          </div>
        </Modal>
      )}
    </div>
  );
}<|MERGE_RESOLUTION|>--- conflicted
+++ resolved
@@ -32,17 +32,10 @@
   getDeltaStr,
   getProfitPrice,
   formatDateTime,
-<<<<<<< HEAD
-  getTimeRemaining
-} from "../../Helpers";
-import { getConstant } from "../../Constants";
-import { createDecreaseOrder, callContract } from "../../Api";
-=======
   getTimeRemaining,
 } from "../../Helpers";
 import { getConstant } from "../../Constants";
 import { createDecreaseOrder, callContract, useHasOutdatedUi } from "../../Api";
->>>>>>> bdbab970
 import { getContract } from "../../Addresses";
 import Router from "../../abis/Router.json";
 import Checkbox from "../Checkbox/Checkbox";
@@ -54,11 +47,7 @@
 
 const orderOptionLabels = {
   [MARKET]: "Market",
-<<<<<<< HEAD
-  [STOP]: "Trigger"
-=======
   [STOP]: "Trigger",
->>>>>>> bdbab970
 };
 
 function getTokenAmount(usdAmount, tokenAddress, max, infoTokens) {
@@ -79,13 +68,7 @@
     return;
   }
 
-<<<<<<< HEAD
-  return usdAmount
-    .mul(expandDecimals(1, info.decimals))
-    .div(max ? info.minPrice : info.maxPrice);
-=======
   return usdAmount.mul(expandDecimals(1, info.decimals)).div(max ? info.minPrice : info.maxPrice);
->>>>>>> bdbab970
 }
 
 export default function PositionSeller(props) {
@@ -106,26 +89,11 @@
     isWaitingForPluginApproval,
     isPluginApproving,
     orderBookApproved,
-<<<<<<< HEAD
-    setOrdersToaOpen
-  } = props;
-  const [savedSlippageAmount] = useLocalStorageSerializeKey(
-    [chainId, SLIPPAGE_BPS_KEY],
-    DEFAULT_SLIPPAGE_AMOUNT
-  );
-  const [keepLeverage, setKeepLeverage] = useLocalStorageSerializeKey(
-    [chainId, "Exchange-keep-leverage"],
-    true
-  );
-  const position =
-    positionsMap && positionKey ? positionsMap[positionKey] : undefined;
-=======
     setOrdersToaOpen,
   } = props;
   const [savedSlippageAmount] = useLocalStorageSerializeKey([chainId, SLIPPAGE_BPS_KEY], DEFAULT_SLIPPAGE_AMOUNT);
   const [keepLeverage, setKeepLeverage] = useLocalStorageSerializeKey([chainId, "Exchange-keep-leverage"], true);
   const position = positionsMap && positionKey ? positionsMap[positionKey] : undefined;
->>>>>>> bdbab970
   const [fromValue, setFromValue] = useState("");
   const [isProfitWarningAccepted, setIsProfitWarningAccepted] = useState(false);
   const [isSubmitting, setIsSubmitting] = useState(false);
@@ -142,20 +110,11 @@
     setOrderOption(option);
   };
 
-<<<<<<< HEAD
-  const onTriggerPriceChange = evt => {
-    setTriggerPriceValue(evt.target.value || "");
-  };
-  const [triggerPriceValue, setTriggerPriceValue] = useState("");
-  const triggerPriceUsd =
-    orderOption === MARKET ? 0 : parseValue(triggerPriceValue, USD_DECIMALS);
-=======
   const onTriggerPriceChange = (evt) => {
     setTriggerPriceValue(evt.target.value || "");
   };
   const [triggerPriceValue, setTriggerPriceValue] = useState("");
   const triggerPriceUsd = orderOption === MARKET ? 0 : parseValue(triggerPriceValue, USD_DECIMALS);
->>>>>>> bdbab970
 
   const [nextDelta, nextHasProfit = bigNumberify(0)] = useMemo(() => {
     if (!position) {
@@ -170,14 +129,7 @@
       return [bigNumberify(0), false];
     }
 
-<<<<<<< HEAD
-    const { delta, hasProfit, deltaPercentage } = calculatePositionDelta(
-      triggerPriceUsd,
-      position
-    );
-=======
     const { delta, hasProfit, deltaPercentage } = calculatePositionDelta(triggerPriceUsd, position);
->>>>>>> bdbab970
     return [delta, hasProfit, deltaPercentage];
   }, [position, orderOption, triggerPriceUsd]);
 
@@ -210,7 +162,8 @@
 
   const needOrderBookApproval = orderOption === STOP && !orderBookApproved;
 
-<<<<<<< HEAD
+  const { data: hasOutdatedUi } = useHasOutdatedUi();
+
   let collateralToken;
   let maxAmount;
   let maxAmountFormatted;
@@ -232,31 +185,6 @@
   let convertedReceiveAmount = bigNumberify(0);
   let adjustedDelta = bigNumberify(0);
 
-=======
-  const { data: hasOutdatedUi } = useHasOutdatedUi();
-
-  let collateralToken;
-  let maxAmount;
-  let maxAmountFormatted;
-  let maxAmountFormattedFree;
-  let fromAmount;
-
-  let convertedAmount;
-  let convertedAmountFormatted;
-
-  let nextLeverage;
-  let liquidationPrice;
-  let nextLiquidationPrice;
-  let isClosing;
-  let sizeDelta;
-
-  let nextCollateral;
-  let collateralDelta = bigNumberify(0);
-  let receiveAmount = bigNumberify(0);
-  let convertedReceiveAmount = bigNumberify(0);
-  let adjustedDelta = bigNumberify(0);
-
->>>>>>> bdbab970
   let title;
   let fundingFee;
   let positionFee;
@@ -266,13 +194,7 @@
     fromAmount = parseValue(fromValue, USD_DECIMALS);
     sizeDelta = fromAmount;
 
-<<<<<<< HEAD
-    title = `Close ${position.isLong ? "Long" : "Short"} ${
-      position.indexToken.symbol
-    }`;
-=======
     title = `Close ${position.isLong ? "Long" : "Short"} ${position.indexToken.symbol}`;
->>>>>>> bdbab970
     collateralToken = position.collateralToken;
     liquidationPrice = getLiquidationPrice(position);
 
@@ -324,16 +246,7 @@
       }
     }
 
-<<<<<<< HEAD
-    convertedReceiveAmount = getTokenAmount(
-      receiveAmount,
-      collateralToken.address,
-      false,
-      infoTokens
-    );
-=======
     convertedReceiveAmount = getTokenAmount(receiveAmount, collateralToken.address, false, infoTokens);
->>>>>>> bdbab970
 
     if (isClosing) {
       nextCollateral = bigNumberify(0);
@@ -354,20 +267,8 @@
     maxAmountFormatted = formatAmount(maxAmount, USD_DECIMALS, 2, true);
     maxAmountFormattedFree = formatAmountFree(maxAmount, USD_DECIMALS, 2);
     if (fromAmount && collateralToken.maxPrice) {
-<<<<<<< HEAD
-      convertedAmount = fromAmount
-        .mul(expandDecimals(1, collateralToken.decimals))
-        .div(collateralToken.maxPrice);
-      convertedAmountFormatted = formatAmount(
-        convertedAmount,
-        collateralToken.decimals,
-        4,
-        true
-      );
-=======
       convertedAmount = fromAmount.mul(expandDecimals(1, collateralToken.decimals)).div(collateralToken.maxPrice);
       convertedAmountFormatted = formatAmount(convertedAmount, collateralToken.decimals, 4, true);
->>>>>>> bdbab970
     }
 
     if (fromAmount) {
@@ -380,11 +281,7 @@
           cumulativeFundingRate: position.cumulativeFundingRate,
           hasProfit: nextHasProfit,
           delta: nextDelta,
-<<<<<<< HEAD
-          includeDelta: savedIsPnlInLeverage
-=======
           includeDelta: savedIsPnlInLeverage,
->>>>>>> bdbab970
         });
         nextLiquidationPrice = getLiquidationPrice({
           isLong: position.isLong,
@@ -396,11 +293,7 @@
           cumulativeFundingRate: position.cumulativeFundingRate,
           delta: nextDelta,
           hasProfit: nextHasProfit,
-<<<<<<< HEAD
-          includeDelta: true
-=======
           includeDelta: true,
->>>>>>> bdbab970
         });
       }
     }
@@ -411,17 +304,6 @@
       return ["-", "-"];
     }
     if (orderOption !== STOP) {
-<<<<<<< HEAD
-      const {
-        pendingDelta,
-        pendingDeltaPercentage,
-        hasProfit
-      } = calculatePositionDelta(position.markPrice, position, fromAmount);
-      const { deltaStr, deltaPercentageStr } = getDeltaStr({
-        delta: pendingDelta,
-        deltaPercentage: pendingDeltaPercentage,
-        hasProfit
-=======
       const { pendingDelta, pendingDeltaPercentage, hasProfit } = calculatePositionDelta(
         position.markPrice,
         position,
@@ -431,7 +313,6 @@
         delta: pendingDelta,
         deltaPercentage: pendingDeltaPercentage,
         hasProfit,
->>>>>>> bdbab970
       });
       return [deltaStr, deltaPercentageStr];
     }
@@ -439,39 +320,24 @@
       return ["-", "-"];
     }
 
-<<<<<<< HEAD
-    const {
-      pendingDelta,
-      pendingDeltaPercentage,
-      hasProfit
-    } = calculatePositionDelta(triggerPriceUsd, position, fromAmount);
-=======
     const { pendingDelta, pendingDeltaPercentage, hasProfit } = calculatePositionDelta(
       triggerPriceUsd,
       position,
       fromAmount
     );
->>>>>>> bdbab970
 
     const { deltaStr, deltaPercentageStr } = getDeltaStr({
       delta: pendingDelta,
       deltaPercentage: pendingDeltaPercentage,
-<<<<<<< HEAD
-      hasProfit
-=======
       hasProfit,
->>>>>>> bdbab970
     });
     return [deltaStr, deltaPercentageStr];
   }, [position, triggerPriceUsd, orderOption, fromAmount]);
 
   const getError = () => {
-<<<<<<< HEAD
-=======
     if (hasOutdatedUi) {
       return "Page outdated, please refresh";
     }
->>>>>>> bdbab970
     if (!fromAmount) {
       return "Enter an amount";
     }
@@ -585,13 +451,7 @@
     const collateralTokenAddress = position.collateralToken.isNative
       ? nativeTokenAddress
       : position.collateralToken.address;
-<<<<<<< HEAD
-    const indexTokenAddress = position.indexToken.isNative
-      ? nativeTokenAddress
-      : position.indexToken.address;
-=======
     const indexTokenAddress = position.indexToken.isNative ? nativeTokenAddress : position.indexToken.address;
->>>>>>> bdbab970
 
     let params;
     let method;
@@ -616,11 +476,7 @@
           sentMsg: "Order submitted!",
           successMsg: "Order created!",
           failMsg: "Order creation failed",
-<<<<<<< HEAD
-          setPendingTxns
-=======
           setPendingTxns,
->>>>>>> bdbab970
         }
       )
         .then(() => {
@@ -633,27 +489,6 @@
       return;
     }
 
-<<<<<<< HEAD
-    const tokenAddress0 =
-      collateralTokenAddress === AddressZero
-        ? nativeTokenAddress
-        : collateralTokenAddress;
-    const priceBasisPoints = position.isLong
-      ? BASIS_POINTS_DIVISOR - savedSlippageAmount
-      : BASIS_POINTS_DIVISOR + savedSlippageAmount;
-    const refPrice = position.isLong
-      ? position.indexToken.minPrice
-      : position.indexToken.maxPrice;
-    let priceLimit = refPrice.mul(priceBasisPoints).div(BASIS_POINTS_DIVISOR);
-    const minProfitExpiration = position.lastIncreasedTime + MIN_PROFIT_TIME;
-    const minProfitTimeExpired =
-      parseInt(Date.now() / 1000) > minProfitExpiration;
-    if (nextHasProfit && !minProfitTimeExpired && !isProfitWarningAccepted) {
-      if (
-        (position.isLong && priceLimit.lt(profitPrice)) ||
-        (!position.isLong && priceLimit.gt(profitPrice))
-      ) {
-=======
     const tokenAddress0 = collateralTokenAddress === AddressZero ? nativeTokenAddress : collateralTokenAddress;
     const priceBasisPoints = position.isLong
       ? BASIS_POINTS_DIVISOR - savedSlippageAmount
@@ -664,45 +499,17 @@
     const minProfitTimeExpired = parseInt(Date.now() / 1000) > minProfitExpiration;
     if (nextHasProfit && !minProfitTimeExpired && !isProfitWarningAccepted) {
       if ((position.isLong && priceLimit.lt(profitPrice)) || (!position.isLong && priceLimit.gt(profitPrice))) {
->>>>>>> bdbab970
         priceLimit = profitPrice;
       }
     }
 
-<<<<<<< HEAD
-    params = [
-      tokenAddress0,
-      indexTokenAddress,
-      collateralDelta,
-      sizeDelta,
-      position.isLong,
-      account,
-      priceLimit
-    ];
-    method =
-      collateralTokenAddress === AddressZero ||
-      collateralTokenAddress === nativeTokenAddress
-=======
     params = [tokenAddress0, indexTokenAddress, collateralDelta, sizeDelta, position.isLong, account, priceLimit];
     method =
       collateralTokenAddress === AddressZero || collateralTokenAddress === nativeTokenAddress
->>>>>>> bdbab970
         ? "decreasePositionETH"
         : "decreasePosition";
     contractAddress = routerAddress;
 
-<<<<<<< HEAD
-    const successMsg = `Decreased ${position.indexToken.symbol} ${
-      position.isLong ? "Long" : "Short"
-    } by ${formatAmount(sizeDelta, USD_DECIMALS, 2)} USD.`;
-    abi = Router.abi;
-
-    const contract = new ethers.Contract(
-      contractAddress,
-      abi,
-      library.getSigner()
-    );
-=======
     const successMsg = `Decreased ${position.indexToken.symbol} ${position.isLong ? "Long" : "Short"} by ${formatAmount(
       sizeDelta,
       USD_DECIMALS,
@@ -711,22 +518,15 @@
     abi = Router.abi;
 
     const contract = new ethers.Contract(contractAddress, abi, library.getSigner());
->>>>>>> bdbab970
 
     callContract(chainId, contract, method, params, {
       value,
       sentMsg: "Close submitted!",
       successMsg,
       failMsg: "Close failed.",
-<<<<<<< HEAD
-      setPendingTxns
-    })
-      .then(async res => {
-=======
       setPendingTxns,
     })
       .then(async (res) => {
->>>>>>> bdbab970
         setFromValue("");
         setIsVisible(false);
       })
@@ -746,25 +546,12 @@
       4,
       true
     );
-<<<<<<< HEAD
-    const prefix = existingOrder.triggerAboveThreshold
-      ? TRIGGER_PREFIX_ABOVE
-      : TRIGGER_PREFIX_BELOW;
-    return (
-      <div className="Confirmation-box-warning">
-        You have an active order to decrease{" "}
-        {existingOrder.isLong ? "Long" : "Short"} {sizeInToken}{" "}
-        {indexToken.symbol} ($
-        {formatAmount(existingOrder.sizeDelta, USD_DECIMALS, 2, true)}) at{" "}
-        {prefix}{" "}
-=======
     const prefix = existingOrder.triggerAboveThreshold ? TRIGGER_PREFIX_ABOVE : TRIGGER_PREFIX_BELOW;
     return (
       <div className="Confirmation-box-warning">
         You have an active order to decrease {existingOrder.isLong ? "Long" : "Short"} {sizeInToken} {indexToken.symbol}{" "}
         ($
         {formatAmount(existingOrder.sizeDelta, USD_DECIMALS, 2, true)}) at {prefix}{" "}
->>>>>>> bdbab970
         {formatAmount(existingOrder.triggerPrice, USD_DECIMALS, 2, true)}
       </div>
     );
@@ -787,81 +574,42 @@
             </a>{" "}
             of {deltaStr}. <br />
             <br />
-<<<<<<< HEAD
-            Profit price: {position.isLong ? ">" : "<"} $
-            {formatAmount(profitPrice, USD_DECIMALS, 2, true)}. This rule
-            applies for the next {getTimeRemaining(minProfitExpiration)}, until{" "}
-            {formatDateTime(minProfitExpiration)}.
-=======
             Profit price: {position.isLong ? ">" : "<"} ${formatAmount(profitPrice, USD_DECIMALS, 2, true)}. This rule
             applies for the next {getTimeRemaining(minProfitExpiration)}, until {formatDateTime(minProfitExpiration)}.
->>>>>>> bdbab970
           </div>
         );
       }
       return (
         <div className="Confirmation-box-warning">
           This order will forfeit a&nbsp;
-          <a
-            href="https://gmxio.gitbook.io/gmx/trading#minimum-price-change"
-            target="_blank"
-            rel="noopener noreferrer"
-          >
+          <a href="https://gmxio.gitbook.io/gmx/trading#minimum-price-change" target="_blank" rel="noopener noreferrer">
             profit
           </a>{" "}
           of {deltaStr}. <br />
-<<<<<<< HEAD
-          Profit price: {position.isLong ? ">" : "<"} $
-          {formatAmount(profitPrice, USD_DECIMALS, 2, true)}. This rule applies
-          for the next {getTimeRemaining(minProfitExpiration)}, until{" "}
-          {formatDateTime(minProfitExpiration)}.
-=======
           Profit price: {position.isLong ? ">" : "<"} ${formatAmount(profitPrice, USD_DECIMALS, 2, true)}. This rule
           applies for the next {getTimeRemaining(minProfitExpiration)}, until {formatDateTime(minProfitExpiration)}.
->>>>>>> bdbab970
         </div>
       );
     }
   }
 
-<<<<<<< HEAD
-  const DECREASE_ORDER_EXECUTION_GAS_FEE = getConstant(
-    chainId,
-    "DECREASE_ORDER_EXECUTION_GAS_FEE"
-  );
-=======
   const DECREASE_ORDER_EXECUTION_GAS_FEE = getConstant(chainId, "DECREASE_ORDER_EXECUTION_GAS_FEE");
->>>>>>> bdbab970
   function renderExecutionFee() {
     if (orderOption !== STOP) {
       return null;
     }
     return (
       <ExchangeInfoRow label="Execution Fees">
-        {formatAmount(DECREASE_ORDER_EXECUTION_GAS_FEE, 18, 4)}{" "}
-        {nativeTokenSymbol}
+        {formatAmount(DECREASE_ORDER_EXECUTION_GAS_FEE, 18, 4)} {nativeTokenSymbol}
       </ExchangeInfoRow>
     );
   }
 
-<<<<<<< HEAD
-  const profitPrice = getProfitPrice(
-    orderOption === MARKET ? position.markPrice : triggerPriceUsd,
-    position
-  );
-
-  let triggerPricePrefix;
-  if (triggerPriceUsd) {
-    triggerPricePrefix = triggerPriceUsd.gt(position.markPrice)
-      ? TRIGGER_PREFIX_ABOVE
-      : TRIGGER_PREFIX_BELOW;
-=======
   const profitPrice = getProfitPrice(orderOption === MARKET ? position.markPrice : triggerPriceUsd, position);
 
   let triggerPricePrefix;
   if (triggerPriceUsd) {
     triggerPricePrefix = triggerPriceUsd.gt(position.markPrice) ? TRIGGER_PREFIX_ABOVE : TRIGGER_PREFIX_BELOW;
->>>>>>> bdbab970
   }
 
   const shouldShowExistingOrderWarning = false;
@@ -883,21 +631,13 @@
               <div className="muted">
                 {convertedAmountFormatted && (
                   <div className="Exchange-swap-usd">
-                    Close: {convertedAmountFormatted}{" "}
-                    {position.collateralToken.symbol}
+                    Close: {convertedAmountFormatted} {position.collateralToken.symbol}
                   </div>
                 )}
                 {!convertedAmountFormatted && "Close"}
               </div>
               {maxAmount && (
-<<<<<<< HEAD
-                <div
-                  className="muted align-right clickable"
-                  onClick={() => setFromValue(maxAmountFormattedFree)}
-                >
-=======
                 <div className="muted align-right clickable" onClick={() => setFromValue(maxAmountFormattedFree)}>
->>>>>>> bdbab970
                   Max: {maxAmountFormatted}
                 </div>
               )}
@@ -910,11 +650,7 @@
                   placeholder="0.0"
                   className="Exchange-swap-input"
                   value={fromValue}
-<<<<<<< HEAD
-                  onChange={e => setFromValue(e.target.value)}
-=======
                   onChange={(e) => setFromValue(e.target.value)}
->>>>>>> bdbab970
                 />
                 {fromValue !== maxAmountFormattedFree && (
                   <div
@@ -937,20 +673,10 @@
                 <div
                   className="muted align-right clickable"
                   onClick={() => {
-<<<<<<< HEAD
-                    setTriggerPriceValue(
-                      formatAmountFree(position.markPrice, USD_DECIMALS, 2)
-                    );
-                  }}
-                >
-                  Mark:{" "}
-                  {formatAmount(position.markPrice, USD_DECIMALS, 2, true)}
-=======
                     setTriggerPriceValue(formatAmountFree(position.markPrice, USD_DECIMALS, 2));
                   }}
                 >
                   Mark: {formatAmount(position.markPrice, USD_DECIMALS, 2, true)}
->>>>>>> bdbab970
                 </div>
               </div>
               <div className="Exchange-swap-section-bottom">
@@ -973,23 +699,14 @@
           <div className="PositionEditor-info-box">
             {hasPendingProfit && orderOption !== STOP && (
               <div className="PositionEditor-accept-profit-warning">
-                <Checkbox
-                  isChecked={isProfitWarningAccepted}
-                  setIsChecked={setIsProfitWarningAccepted}
-                >
+                <Checkbox isChecked={isProfitWarningAccepted} setIsChecked={setIsProfitWarningAccepted}>
                   <span className="muted">Forfeit profit</span>
                 </Checkbox>
               </div>
             )}
             <div className="PositionEditor-keep-leverage-settings">
               <Checkbox isChecked={keepLeverage} setIsChecked={setKeepLeverage}>
-<<<<<<< HEAD
-                <span className="muted">
-                  Keep leverage at {formatAmount(position.leverage, 4, 2)}x
-                </span>
-=======
                 <span className="muted">Keep leverage at {formatAmount(position.leverage, 4, 2)}x</span>
->>>>>>> bdbab970
               </Checkbox>
             </div>
             {orderOption === STOP && (
@@ -997,17 +714,7 @@
                 <div className="Exchange-info-label">Trigger Price</div>
                 <div className="align-right">
                   {!triggerPriceUsd && "-"}
-<<<<<<< HEAD
-                  {triggerPriceUsd &&
-                    `${triggerPricePrefix} ${formatAmount(
-                      triggerPriceUsd,
-                      USD_DECIMALS,
-                      2,
-                      true
-                    )}`}
-=======
                   {triggerPriceUsd && `${triggerPricePrefix} ${formatAmount(triggerPriceUsd, USD_DECIMALS, 2, true)}`}
->>>>>>> bdbab970
                 </div>
               </div>
             )}
@@ -1025,41 +732,6 @@
                 {isClosing && orderOption !== STOP && "-"}
                 {(!isClosing || orderOption === STOP) && (
                   <div>
-<<<<<<< HEAD
-                    {(!nextLiquidationPrice ||
-                      nextLiquidationPrice.eq(liquidationPrice)) && (
-                      <div>
-                        {`$${formatAmount(
-                          liquidationPrice,
-                          USD_DECIMALS,
-                          2,
-                          true
-                        )}`}
-                      </div>
-                    )}
-                    {nextLiquidationPrice &&
-                      !nextLiquidationPrice.eq(liquidationPrice) && (
-                        <div>
-                          <div className="inline-block muted">
-                            $
-                            {formatAmount(
-                              liquidationPrice,
-                              USD_DECIMALS,
-                              2,
-                              true
-                            )}
-                            <BsArrowRight className="transition-arrow" />
-                          </div>
-                          $
-                          {formatAmount(
-                            nextLiquidationPrice,
-                            USD_DECIMALS,
-                            2,
-                            true
-                          )}
-                        </div>
-                      )}
-=======
                     {(!nextLiquidationPrice || nextLiquidationPrice.eq(liquidationPrice)) && (
                       <div>{`$${formatAmount(liquidationPrice, USD_DECIMALS, 2, true)}`}</div>
                     )}
@@ -1072,7 +744,6 @@
                         ${formatAmount(nextLiquidationPrice, USD_DECIMALS, 2, true)}
                       </div>
                     )}
->>>>>>> bdbab970
                   </div>
                 )}
               </div>
@@ -1086,29 +757,12 @@
                       ${formatAmount(position.size, USD_DECIMALS, 2, true)}
                       <BsArrowRight className="transition-arrow" />
                     </div>
-<<<<<<< HEAD
-                    $
-                    {formatAmount(
-                      position.size.sub(fromAmount),
-                      USD_DECIMALS,
-                      2,
-                      true
-                    )}
-                  </div>
-                )}
-                {position && position.size && !fromAmount && (
-                  <div>
-                    ${formatAmount(position.size, USD_DECIMALS, 2, true)}
-                  </div>
-                )}
-=======
                     ${formatAmount(position.size.sub(fromAmount), USD_DECIMALS, 2, true)}
                   </div>
                 )}
                 {position && position.size && !fromAmount && (
                   <div>${formatAmount(position.size, USD_DECIMALS, 2, true)}</div>
                 )}
->>>>>>> bdbab970
               </div>
             </div>
             <div className="Exchange-info-row">
@@ -1117,8 +771,7 @@
                 {nextCollateral && !nextCollateral.eq(position.collateral) ? (
                   <div>
                     <div className="inline-block muted">
-                      $
-                      {formatAmount(position.collateral, USD_DECIMALS, 2, true)}
+                      ${formatAmount(position.collateral, USD_DECIMALS, 2, true)}
                       <BsArrowRight className="transition-arrow" />
                     </div>
                     ${formatAmount(nextCollateral, USD_DECIMALS, 2, true)}
@@ -1135,13 +788,7 @@
                   {isClosing && "-"}
                   {!isClosing && (
                     <div>
-<<<<<<< HEAD
-                      {!nextLeverage && (
-                        <div>{formatAmount(position.leverage, 4, 2)}x</div>
-                      )}
-=======
                       {!nextLeverage && <div>{formatAmount(position.leverage, 4, 2)}x</div>}
->>>>>>> bdbab970
                       {nextLeverage && (
                         <div>
                           <div className="inline-block muted">
@@ -1169,24 +816,14 @@
             <div className="Exchange-info-row">
               <div className="Exchange-info-label">Closing Fee</div>
               <div className="align-right">
-                {positionFee &&
-                  `$${formatAmount(positionFee, USD_DECIMALS, 2, true)}`}
+                {positionFee && `$${formatAmount(positionFee, USD_DECIMALS, 2, true)}`}
                 {!positionFee && "-"}
               </div>
             </div>
             <div className="Exchange-info-row">
               <div className="Exchange-info-label">Receive</div>
               <div className="align-right">
-<<<<<<< HEAD
-                {formatAmount(
-                  convertedReceiveAmount,
-                  position.collateralToken.decimals,
-                  4,
-                  true
-                )}{" "}
-=======
                 {formatAmount(convertedReceiveAmount, position.collateralToken.decimals, 4, true)}{" "}
->>>>>>> bdbab970
                 {position.collateralToken.symbol} ($
                 {formatAmount(receiveAmount, USD_DECIMALS, 2, true)})
               </div>
@@ -1194,15 +831,7 @@
             {renderExecutionFee()}
           </div>
           <div className="Exchange-swap-button-container">
-<<<<<<< HEAD
-            <button
-              className="App-cta Exchange-swap-button"
-              onClick={onClickPrimary}
-              disabled={!isPrimaryEnabled()}
-            >
-=======
             <button className="App-cta Exchange-swap-button" onClick={onClickPrimary} disabled={!isPrimaryEnabled()}>
->>>>>>> bdbab970
               {getPrimaryText()}
             </button>
           </div>

--- conflicted
+++ resolved
@@ -17,13 +17,9 @@
 import { useGmxPrice } from "domain/legacy";
 
 import { getServerUrl } from "config/backend";
-<<<<<<< HEAD
-=======
 import { getContract } from "config/contracts";
-import { BASIS_POINTS_DIVISOR_BIGINT } from "config/factors";
 import { useStakedBnGMXAmount } from "domain/rewards/useStakedBnGMXAmount";
 import useVestingData from "domain/vesting/useVestingData";
->>>>>>> 80dd1552
 import { contractFetcher } from "lib/contracts";
 import { formatKeyAmount } from "lib/numbers";
 import useWallet from "lib/wallets/useWallet";
@@ -141,12 +137,7 @@
     stakedGmxSupply,
     stakedBnGmxSupply,
     gmxPrice,
-<<<<<<< HEAD
     gmxSupply
-=======
-    gmxSupply,
-    maxBoostBasicPoints / BASIS_POINTS_DIVISOR_BIGINT
->>>>>>> 80dd1552
   );
 
   return <>{`${formatKeyAmount(processedData, label, 2, 2, true)}%`}</>;

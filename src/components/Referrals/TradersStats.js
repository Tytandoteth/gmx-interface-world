--- conflicted
+++ resolved
@@ -9,14 +9,11 @@
 import InfoCard from "./InfoCard";
 import { getTierIdDisplay, getUSDValue, tierDiscountInfo } from "./referralsHelper";
 import { ReferralCodeForm } from "./JoinReferralCode";
-<<<<<<< HEAD
-import ExternalLink from "../Common/ExternalLink";
-=======
 import { getExplorerUrl } from "config/chains";
 import { formatAmount } from "lib/numbers";
 import { getNativeToken, getToken } from "config/tokens";
 import { formatDate } from "lib/dates";
->>>>>>> 5f481259
+import ExternalLink from "components/Common/ExternalLink";
 
 function TradersStats({ referralsData, traderTier, chainId, userReferralCodeString, setPendingTxns, pendingTxns }) {
   const [isEditModalOpen, setIsEditModalOpen] = useState(false);

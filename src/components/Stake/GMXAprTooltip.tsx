import { t, Trans } from "@lingui/macro";
import ExternalLink from "components/ExternalLink/ExternalLink";
import StatsTooltipRow from "components/StatsTooltip/StatsTooltipRow";
import { DOCS_LINKS } from "config/links";
import { useAccumulatedBnGMXAmount } from "domain/rewards/useAccumulatedBnGMXAmount";
<<<<<<< HEAD
import { formatKeyAmount, formatAmount } from "lib/numbers";

type Props = {
  processedData: {
    gmxAprForEsGmx: bigint;
    gmxAprForNativeToken: bigint;
    maxGmxAprForNativeToken: bigint;
    gmxAprForNativeTokenWithBoost: bigint;
    gmxBoostAprForNativeToken?: bigint;
    avgBoostMultiplier?: bigint;
  };
=======
import { BigNumber } from "ethers";
import { ProcessedData } from "lib/legacy";
import { formatKeyAmount, formatAmount } from "lib/numbers";

type Props = {
  processedData?: ProcessedData;
>>>>>>> c0d27503
  nativeTokenSymbol: string;
  isUserConnected?: boolean;
  recommendStakeGmx?: bigint;
};

function renderEscrowedGMXApr(processedData) {
  if (!processedData?.gmxAprForEsGmx || processedData.gmxAprForEsGmx <= 0) return;
  return (
    <StatsTooltipRow
      label={t`Escrowed GMX APR`}
      showDollar={false}
      value={`${formatKeyAmount(processedData, "gmxAprForEsGmx", 2, 2, true)}%`}
    />
  );
}

export default function GMXAprTooltip({
  processedData,
  nativeTokenSymbol,
  recommendStakeGmx,
  isUserConnected = false,
}: Props) {
  const accumulatedBnGMXAmount = useAccumulatedBnGMXAmount();
  const escrowedGMXApr = renderEscrowedGMXApr(processedData);
  const gmxAprPercentage = formatKeyAmount(processedData, "gmxAprForNativeToken", 2, 2, true);
  const maxGmxAprPercentage = formatKeyAmount(processedData, "maxGmxAprForNativeToken", 2, 2, true);
<<<<<<< HEAD
  const maxGmxAprPercentageDifference =
    processedData.maxGmxAprForNativeToken - processedData.gmxAprForNativeTokenWithBoost;
=======
  const maxGmxAprPercentageDifference = processedData?.maxGmxAprForNativeToken?.sub(
    processedData?.gmxAprForNativeTokenWithBoost ?? 0
  );
>>>>>>> c0d27503

  const aprUpdateMsg = t`APRs are updated weekly on Wednesday and will depend on the fees collected for the week.`;

  if (!isUserConnected) {
    return (
      <>
        <StatsTooltipRow label={t`Base ${nativeTokenSymbol} APR`} showDollar={false} value={`${gmxAprPercentage}%`} />
        <StatsTooltipRow
          label={t`Max. ${nativeTokenSymbol} APR`}
          showDollar={false}
          value={`${maxGmxAprPercentage}%`}
        />
        <br />
        {processedData?.avgBoostMultiplier && (
          <Trans>
            The average {nativeTokenSymbol} APR is calculated with the average account boost percentage (
            {formatAmount(processedData?.avgBoostMultiplier, 2, 2, true)}%), while the maximum {nativeTokenSymbol} APR
            is calculated with the maximum boost (200%) by staking{" "}
            <ExternalLink href={DOCS_LINKS.multiplierPoints}>Multiplier Points</ExternalLink>.
          </Trans>
        )}

        <br />
        <br />
        {aprUpdateMsg}
      </>
    );
  }

  return (
    <>
      <div>
        <StatsTooltipRow label={t`${nativeTokenSymbol} Base APR`} showDollar={false} value={`${gmxAprPercentage}%`} />
        <StatsTooltipRow
          label={t`${nativeTokenSymbol} Boosted APR`}
          showDollar={false}
          value={`${formatKeyAmount(processedData, "gmxBoostAprForNativeToken", 2, 2, true)}%`}
        />
        <div className="Tooltip-divider" />
        <StatsTooltipRow
          label={t`${nativeTokenSymbol} Total APR`}
          showDollar={false}
          value={`${formatKeyAmount(processedData, "gmxAprForNativeTokenWithBoost", 2, 2, true)}%`}
        />
        {escrowedGMXApr && (
          <>
            <br /> {escrowedGMXApr}
          </>
        )}
        <br />
        {(recommendStakeGmx ?? 0) > 0 ? (
          <Trans>
            You have reached the maximum Boost Percentage. Stake an additional{" "}
            {formatAmount(recommendStakeGmx, 18, 2, true)} GMX or esGMX to be able to stake your unstaked{" "}
            {formatAmount(accumulatedBnGMXAmount, 18, 4, true)} Multiplier Points using the "Compound" button.
          </Trans>
        ) : (
          <Trans>
            Earn an extra {formatAmount(maxGmxAprPercentageDifference, 2, 2, true)}% {nativeTokenSymbol} Boosted APR by
            increasing your staked <ExternalLink href={DOCS_LINKS.multiplierPoints}>Multiplier Points</ExternalLink>.
          </Trans>
        )}
      </div>
      <div>
        <br />
        {aprUpdateMsg}
      </div>
    </>
  );
}<|MERGE_RESOLUTION|>--- conflicted
+++ resolved
@@ -3,26 +3,11 @@
 import StatsTooltipRow from "components/StatsTooltip/StatsTooltipRow";
 import { DOCS_LINKS } from "config/links";
 import { useAccumulatedBnGMXAmount } from "domain/rewards/useAccumulatedBnGMXAmount";
-<<<<<<< HEAD
-import { formatKeyAmount, formatAmount } from "lib/numbers";
-
-type Props = {
-  processedData: {
-    gmxAprForEsGmx: bigint;
-    gmxAprForNativeToken: bigint;
-    maxGmxAprForNativeToken: bigint;
-    gmxAprForNativeTokenWithBoost: bigint;
-    gmxBoostAprForNativeToken?: bigint;
-    avgBoostMultiplier?: bigint;
-  };
-=======
-import { BigNumber } from "ethers";
 import { ProcessedData } from "lib/legacy";
 import { formatKeyAmount, formatAmount } from "lib/numbers";
 
 type Props = {
   processedData?: ProcessedData;
->>>>>>> c0d27503
   nativeTokenSymbol: string;
   isUserConnected?: boolean;
   recommendStakeGmx?: bigint;
@@ -49,14 +34,10 @@
   const escrowedGMXApr = renderEscrowedGMXApr(processedData);
   const gmxAprPercentage = formatKeyAmount(processedData, "gmxAprForNativeToken", 2, 2, true);
   const maxGmxAprPercentage = formatKeyAmount(processedData, "maxGmxAprForNativeToken", 2, 2, true);
-<<<<<<< HEAD
   const maxGmxAprPercentageDifference =
-    processedData.maxGmxAprForNativeToken - processedData.gmxAprForNativeTokenWithBoost;
-=======
-  const maxGmxAprPercentageDifference = processedData?.maxGmxAprForNativeToken?.sub(
-    processedData?.gmxAprForNativeTokenWithBoost ?? 0
-  );
->>>>>>> c0d27503
+    processedData?.maxGmxAprForNativeToken === undefined
+      ? undefined
+      : processedData?.maxGmxAprForNativeToken - (processedData?.gmxAprForNativeTokenWithBoost ?? 0n);
 
   const aprUpdateMsg = t`APRs are updated weekly on Wednesday and will depend on the fees collected for the week.`;
 

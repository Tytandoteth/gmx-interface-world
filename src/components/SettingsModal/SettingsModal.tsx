--- conflicted
+++ resolved
@@ -11,6 +11,7 @@
 import { roundToTwoDecimals } from "lib/numbers";
 
 import { AbFlagSettings } from "components/AbFlagsSettings/AbFlagsSettings";
+import { DebugSwapsSettings } from "components/DebugSwapsSettings/DebugSwapsSettings";
 import { AlertInfo } from "components/AlertInfo/AlertInfo";
 import Button from "components/Button/Button";
 import ExternalLink from "components/ExternalLink/ExternalLink";
@@ -20,13 +21,9 @@
 import Tooltip from "components/Tooltip/Tooltip";
 import TooltipWithPortal from "components/Tooltip/TooltipWithPortal";
 
-<<<<<<< HEAD
 import "./SettingsModal.scss";
-import { AbFlagSettings } from "components/AbFlagsSettings/AbFlagsSettings";
-import { DebugSwapsSettings } from "components/DebugSwapsSettings/DebugSwapsSettings";
-
-=======
->>>>>>> 983fada9
+import Checkbox from "components/Checkbox/Checkbox";
+
 const defaultSippageDisplay = (DEFAULT_SLIPPAGE_AMOUNT / BASIS_POINTS_DIVISOR) * 100;
 
 export function SettingsModal({
@@ -238,26 +235,15 @@
         <div className="hidden max-[1100px]:block">
           <ToggleSwitch isChecked={settings.shouldShowPositionLines} setIsChecked={settings.setShouldShowPositionLines}>
             <Trans>Chart positions</Trans>
-<<<<<<< HEAD
-          </span>
-        </Checkbox>
-      </div>
-
-      <div className="Exchange-settings-row">
-        <Checkbox isChecked={settings.externalSwapsEnabled} setIsChecked={settings.setExternalSwapsEnabled}>
-          <Trans>Enable external swaps</Trans>
-        </Checkbox>
-      </div>
-
-      {isDevelopment() && (
+          </ToggleSwitch>
+        </div>
+
         <div className="Exchange-settings-row">
-          <Checkbox isChecked={shouldDisableValidationForTesting} setIsChecked={setShouldDisableValidationForTesting}>
-            <Trans>Disable order validations</Trans>
+          <Checkbox isChecked={settings.externalSwapsEnabled} setIsChecked={settings.setExternalSwapsEnabled}>
+            <Trans>Enable external swaps</Trans>
           </Checkbox>
-=======
-          </ToggleSwitch>
->>>>>>> 983fada9
-        </div>
+        </div>
+
         {isDevelopment() && (
           <ToggleSwitch
             isChecked={shouldDisableValidationForTesting}
@@ -275,14 +261,10 @@
 
         {isDevelopment() && <AbFlagSettings />}
 
-<<<<<<< HEAD
-      {isDevelopment() && <DebugSwapsSettings />}
-
-      {isDevelopment() && <TenderlySettings isSettingsVisible={isSettingsVisible} />}
-=======
+        {isDevelopment() && <DebugSwapsSettings />}
+
         {isDevelopment() && <TenderlySettings isSettingsVisible={isSettingsVisible} />}
       </div>
->>>>>>> 983fada9
 
       <Button variant="primary-action" className="mt-15 w-full" onClick={saveAndCloseSettings}>
         <Trans>Save</Trans>

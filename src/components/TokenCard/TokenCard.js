--- conflicted
+++ resolved
@@ -40,11 +40,7 @@
         </div>
         <div className="Home-token-card-option-info">
           <div className="Home-token-card-option-title">
-<<<<<<< HEAD
-            <Trans>GMX is the utility and governance token, and also accrues 30% of the platform's generated fees.</Trans>
-=======
-            GMX is the utility and governance token. Accrues 30% of the platform's generated fees.
->>>>>>> fb77f045
+            <Trans>GMX is the utility and governance token. Accrues 30% of the platform's generated fees.</Trans>
           </div>
           <div className="Home-token-card-option-apr">
             <Trans>Arbitrum APR:</Trans> <APRLabel chainId={ARBITRUM} label="gmxAprTotal" />, <Trans>Avalanche APR:</Trans>{" "}
@@ -76,11 +72,7 @@
         </div>
         <div className="Home-token-card-option-info">
           <div className="Home-token-card-option-title">
-<<<<<<< HEAD
-            <Trans>GLP is the platform's liquidity provider token. Accrues 70% of its generated fees.</Trans>
-=======
-            GLP is the liquidity provider token. Accrues 70% of the platform's generated fees.
->>>>>>> fb77f045
+            <Trans>GLP is the liquidity provider token. Accrues 70% of the platform's generated fees.</Trans>
           </div>
           <div className="Home-token-card-option-apr">
             <Trans>Arbitrum APR:</Trans> <APRLabel chainId={ARBITRUM} label="glpAprTotal" key="ARBITRUM" />, <Trans>Avalanche APR:</Trans>{" "}

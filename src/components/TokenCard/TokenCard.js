import React, { useCallback } from "react";
import { Link } from "react-router-dom";

import cx from "classnames";

import gmxBigIcon from "../../img/ic_gmx_custom.svg";
import glpBigIcon from "../../img/ic_glp_custom.svg";

import { ARBITRUM, AVALANCHE, switchNetwork, useChainId, isHomeSite } from "../../Helpers";

import { useWeb3React } from "@web3-react/core";

import APRLabel from "../APRLabel/APRLabel";

<<<<<<< HEAD
import { Trans } from '@lingui/macro'

export default function TokenCard() {
=======
export default function TokenCard({ showRedirectModal }) {
  const isHome = isHomeSite();
>>>>>>> 0f179d63
  const { chainId } = useChainId();
  const { active } = useWeb3React();

  const changeNetwork = useCallback(
    (network) => {
      if (network === chainId) {
        return;
      }
      if (!active) {
        setTimeout(() => {
          return switchNetwork(network, active);
        }, 500);
      } else {
        return switchNetwork(network, active);
      }
    },
    [chainId, active]
  );

  const BuyLink = ({ className, to, children, network }) => {
    if (isHome && showRedirectModal) {
      return (
        <div className={cx("a", className)} onClick={() => showRedirectModal(to)}>
          {children}
        </div>
      );
    }

    return (
      <Link to={to} className={cx(className)} onClick={() => changeNetwork(network)}>
        {children}
      </Link>
    );
  };

  return (
    <div className="Home-token-card-options">
      <div className="Home-token-card-option">
        <div className="Home-token-card-option-icon">
          <img src={gmxBigIcon} alt="gmxBigIcon" /> GMX
        </div>
        <div className="Home-token-card-option-info">
          <div className="Home-token-card-option-title">
            <Trans>GMX is the utility and governance token. Accrues 30% of the platform's generated fees.</Trans>
          </div>
          <div className="Home-token-card-option-apr">
            <Trans>Arbitrum APR:</Trans> <APRLabel chainId={ARBITRUM} label="gmxAprTotal" />, <Trans>Avalanche APR:</Trans>{" "}
            <APRLabel chainId={AVALANCHE} label="gmxAprTotal" key="AVALANCHE" />
          </div>
          <div className="Home-token-card-option-action">
            <div className="buy">
<<<<<<< HEAD
              <Link to="/buy_gmx" className="default-btn" onClick={() => changeNetwork(ARBITRUM)}>
                <Trans>Buy on Arbitrum</Trans>
              </Link>
              <Link to="/buy_gmx" className="default-btn" onClick={() => changeNetwork(AVALANCHE)}>
                <Trans>Buy on Avalanche</Trans>
              </Link>
=======
              <BuyLink to="/buy_gmx" className="default-btn" network={ARBITRUM}>
                Buy on Arbitrum
              </BuyLink>
              <BuyLink to="/buy_gmx" className="default-btn" network={AVALANCHE}>
                Buy on Avalanche
              </BuyLink>
>>>>>>> 0f179d63
            </div>
            <a
              href="https://gmxio.gitbook.io/gmx/tokenomics"
              target="_blank"
              rel="noreferrer"
              className="default-btn read-more"
            >
              <Trans>Read more</Trans>
            </a>
          </div>
        </div>
      </div>
      <div className="Home-token-card-option">
        <div className="Home-token-card-option-icon">
          <img src={glpBigIcon} alt="glpBigIcon" /> GLP
        </div>
        <div className="Home-token-card-option-info">
          <div className="Home-token-card-option-title">
            <Trans>GLP is the liquidity provider token. Accrues 70% of the platform's generated fees.</Trans>
          </div>
          <div className="Home-token-card-option-apr">
            <Trans>Arbitrum APR:</Trans> <APRLabel chainId={ARBITRUM} label="glpAprTotal" key="ARBITRUM" />, <Trans>Avalanche APR:</Trans>{" "}
            <APRLabel chainId={AVALANCHE} label="glpAprTotal" key="AVALANCHE" />
          </div>
          <div className="Home-token-card-option-action">
            <div className="buy">
<<<<<<< HEAD
              <Link to="/buy_glp" className="default-btn" onClick={() => changeNetwork(ARBITRUM)}>
                <Trans>Buy on Arbitrum</Trans>
              </Link>
              <Link to="/buy_glp" className="default-btn" onClick={() => changeNetwork(AVALANCHE)}>
                <Trans>Buy on Avalanche</Trans>
              </Link>
=======
              <BuyLink to="/buy_glp" className="default-btn" network={ARBITRUM}>
                Buy on Arbitrum
              </BuyLink>
              <BuyLink to="/buy_glp" className="default-btn" network={AVALANCHE}>
                Buy on Avalanche
              </BuyLink>
>>>>>>> 0f179d63
            </div>
            <a
              href="https://gmxio.gitbook.io/gmx/glp"
              target="_blank"
              rel="noreferrer"
              className="default-btn read-more"
            >
              <Trans>Read more</Trans>
            </a>
          </div>
        </div>
      </div>
    </div>
  );
}<|MERGE_RESOLUTION|>--- conflicted
+++ resolved
@@ -1,5 +1,6 @@
 import React, { useCallback } from "react";
 import { Link } from "react-router-dom";
+import { Trans } from "@lingui/macro";
 
 import cx from "classnames";
 
@@ -12,14 +13,8 @@
 
 import APRLabel from "../APRLabel/APRLabel";
 
-<<<<<<< HEAD
-import { Trans } from '@lingui/macro'
-
-export default function TokenCard() {
-=======
 export default function TokenCard({ showRedirectModal }) {
   const isHome = isHomeSite();
->>>>>>> 0f179d63
   const { chainId } = useChainId();
   const { active } = useWeb3React();
 
@@ -66,26 +61,17 @@
             <Trans>GMX is the utility and governance token. Accrues 30% of the platform's generated fees.</Trans>
           </div>
           <div className="Home-token-card-option-apr">
-            <Trans>Arbitrum APR:</Trans> <APRLabel chainId={ARBITRUM} label="gmxAprTotal" />, <Trans>Avalanche APR:</Trans>{" "}
-            <APRLabel chainId={AVALANCHE} label="gmxAprTotal" key="AVALANCHE" />
+            <Trans>Arbitrum APR:</Trans> <APRLabel chainId={ARBITRUM} label="gmxAprTotal" />,{" "}
+            <Trans>Avalanche APR:</Trans> <APRLabel chainId={AVALANCHE} label="gmxAprTotal" key="AVALANCHE" />
           </div>
           <div className="Home-token-card-option-action">
             <div className="buy">
-<<<<<<< HEAD
-              <Link to="/buy_gmx" className="default-btn" onClick={() => changeNetwork(ARBITRUM)}>
+              <BuyLink to="/buy_gmx" className="default-btn" network={ARBITRUM}>
                 <Trans>Buy on Arbitrum</Trans>
-              </Link>
-              <Link to="/buy_gmx" className="default-btn" onClick={() => changeNetwork(AVALANCHE)}>
-                <Trans>Buy on Avalanche</Trans>
-              </Link>
-=======
-              <BuyLink to="/buy_gmx" className="default-btn" network={ARBITRUM}>
-                Buy on Arbitrum
               </BuyLink>
               <BuyLink to="/buy_gmx" className="default-btn" network={AVALANCHE}>
-                Buy on Avalanche
+                <Trans> Buy on Avalanche</Trans>
               </BuyLink>
->>>>>>> 0f179d63
             </div>
             <a
               href="https://gmxio.gitbook.io/gmx/tokenomics"
@@ -107,26 +93,17 @@
             <Trans>GLP is the liquidity provider token. Accrues 70% of the platform's generated fees.</Trans>
           </div>
           <div className="Home-token-card-option-apr">
-            <Trans>Arbitrum APR:</Trans> <APRLabel chainId={ARBITRUM} label="glpAprTotal" key="ARBITRUM" />, <Trans>Avalanche APR:</Trans>{" "}
-            <APRLabel chainId={AVALANCHE} label="glpAprTotal" key="AVALANCHE" />
+            <Trans>Arbitrum APR:</Trans> <APRLabel chainId={ARBITRUM} label="glpAprTotal" key="ARBITRUM" />,{" "}
+            <Trans>Avalanche APR:</Trans> <APRLabel chainId={AVALANCHE} label="glpAprTotal" key="AVALANCHE" />
           </div>
           <div className="Home-token-card-option-action">
             <div className="buy">
-<<<<<<< HEAD
-              <Link to="/buy_glp" className="default-btn" onClick={() => changeNetwork(ARBITRUM)}>
+              <BuyLink to="/buy_glp" className="default-btn" network={ARBITRUM}>
                 <Trans>Buy on Arbitrum</Trans>
-              </Link>
-              <Link to="/buy_glp" className="default-btn" onClick={() => changeNetwork(AVALANCHE)}>
-                <Trans>Buy on Avalanche</Trans>
-              </Link>
-=======
-              <BuyLink to="/buy_glp" className="default-btn" network={ARBITRUM}>
-                Buy on Arbitrum
               </BuyLink>
               <BuyLink to="/buy_glp" className="default-btn" network={AVALANCHE}>
-                Buy on Avalanche
+                <Trans>Buy on Avalanche</Trans>
               </BuyLink>
->>>>>>> 0f179d63
             </div>
             <a
               href="https://gmxio.gitbook.io/gmx/glp"

--- conflicted
+++ resolved
@@ -57,16 +57,11 @@
 }
 
 .Modal-body {
-<<<<<<< HEAD
   max-height: calc(80vh - 8.5rem);
   overflow-y: auto;
   /* for scrollbar to have a space on left and right */
   padding-right: 0.5rem;
   margin: 1.5rem 0.8rem 1.5rem 1.5rem;
-=======
-  padding: 1.5rem 1rem 1.5rem 1.5rem;
-  margin-right: 0.5rem; /* to add gap for scrollbar */
->>>>>>> 229d8959
 }
 
 .Modal-body::-webkit-scrollbar {

--- conflicted
+++ resolved
@@ -54,12 +54,7 @@
   margin: 1.5rem;
 }
 .Modal-body {
-<<<<<<< HEAD
-  margin: 1.55rem;
-  font-size: 1.55rem;
-=======
   margin: 1.5rem;
->>>>>>> 1a4f4870
 }
 .Modal-body::-webkit-scrollbar {
   width: 0.6rem;

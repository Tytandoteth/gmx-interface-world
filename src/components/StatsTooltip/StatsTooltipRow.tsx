--- conflicted
+++ resolved
@@ -11,17 +11,14 @@
   showColon?: boolean;
 };
 
-<<<<<<< HEAD
 export default function StatsTooltipRow({
   label,
   value,
   className,
   showDollar = true,
+  unit,
   showColon = true,
 }: StatsTooltipRowProps) {
-=======
-export default function StatsTooltipRow({ label, value, className, showDollar = true, unit }: StatsTooltipRowProps) {
->>>>>>> 19e7e457
   function renderValue() {
     if (Array.isArray(value)) {
       return (

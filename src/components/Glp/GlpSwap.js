--- conflicted
+++ resolved
@@ -63,12 +63,9 @@
 
 import "./GlpSwap.css";
 import AssetDropdown from "../../pages/Dashboard/AssetDropdown";
-<<<<<<< HEAD
 import SwapErrorModal from "./SwapErrorModal";
-=======
 import { fetcher } from "../../lib/contracts/fetcher";
 import { callContract } from "../../lib/contracts/callContract";
->>>>>>> ca76a09e
 
 const { AddressZero } = ethers.constants;
 

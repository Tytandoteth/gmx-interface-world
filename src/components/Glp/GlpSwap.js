--- conflicted
+++ resolved
@@ -65,7 +65,7 @@
 import "./GlpSwap.css";
 import AssetDropdown from "../../views/Dashboard/AssetDropdown";
 
-import { Trans, t } from '@lingui/macro'
+import { Trans, t } from "@lingui/macro";
 
 const { AddressZero } = ethers.constants;
 
@@ -692,11 +692,15 @@
           <div className="App-card-divider"></div>
           <div className="App-card-content">
             <div className="App-card-row">
-              <div className="label"><Trans>Price</Trans></div>
+              <div className="label">
+                <Trans>Price</Trans>
+              </div>
               <div className="value">${formatAmount(glpPrice, USD_DECIMALS, 3, true)}</div>
             </div>
             <div className="App-card-row">
-              <div className="label"><Trans>Wallet</Trans></div>
+              <div className="label">
+                <Trans>Wallet</Trans>
+              </div>
               <div className="value">
                 {formatAmount(glpBalance, GLP_DECIMALS, 4, true)} GLP ($
                 {formatAmount(glpBalanceUsd, USD_DECIMALS, 2, true)})
@@ -714,7 +718,9 @@
           <div className="App-card-content">
             {!isBuying && (
               <div className="App-card-row">
-                <div className="label"><Trans>Reserved</Trans></div>
+                <div className="label">
+                  <Trans>Reserved</Trans>
+                </div>
                 <div className="value">
                   <Tooltip
                     handle={`${formatAmount(reservedAmount, 18, 4, true)} GLP ($${formatAmount(
@@ -732,7 +738,9 @@
               </div>
             )}
             <div className="App-card-row">
-              <div className="label"><Trans>APR</Trans></div>
+              <div className="label">
+                <Trans>APR</Trans>
+              </div>
               <div className="value">
                 <Tooltip
                   handle={`${formatAmount(totalApr, 2, 2, true)}%`}
@@ -742,12 +750,16 @@
                       <>
                         <div className="Tooltip-row">
                           <span className="label">
-                            <Trans>{nativeTokenSymbol} ({wrappedTokenSymbol}) APR</Trans>
+                            <Trans>
+                              {nativeTokenSymbol} ({wrappedTokenSymbol}) APR
+                            </Trans>
                           </span>
                           <span>{formatAmount(feeGlpTrackerApr, 2, 2, false)}%</span>
                         </div>
                         <div className="Tooltip-row">
-                          <span className="label"><Trans>Escrowed GMX APR</Trans></span>
+                          <span className="label">
+                            <Trans>Escrowed GMX APR</Trans>
+                          </span>
                           <span>{formatAmount(stakedGlpTrackerApr, 2, 2, false)}%</span>
                         </div>
                       </>
@@ -757,7 +769,9 @@
               </div>
             </div>
             <div className="App-card-row">
-              <div className="label"><Trans>Total Supply</Trans></div>
+              <div className="label">
+                <Trans>Total Supply</Trans>
+              </div>
               <div className="value">
                 <Trans>
                   {formatAmount(glpSupply, GLP_DECIMALS, 4, true)} GLP ($
@@ -883,7 +897,11 @@
                     renderContent={() => {
                       return (
                         <>
-                          {feeBasisPoints > 50 && <div><Trans>To reduce fees, select a different asset to pay with.</Trans></div>}
+                          {feeBasisPoints > 50 && (
+                            <div>
+                              <Trans>To reduce fees, select a different asset to pay with.</Trans>
+                            </div>
+                          )}
                           <Trans>Check the "Save on Fees" section below to get the lowest fee percentages.</Trans>
                         </>
                       );
@@ -897,7 +915,11 @@
                     renderContent={() => {
                       return (
                         <>
-                          {feeBasisPoints > 50 && <div><Trans>To reduce fees, select a different asset to receive.</Trans></div>}
+                          {feeBasisPoints > 50 && (
+                            <div>
+                              <Trans>To reduce fees, select a different asset to receive.</Trans>
+                            </div>
+                          )}
                           <Trans>Check the "Save on Fees" section below to get the lowest fee percentages.</Trans>
                         </>
                       );
@@ -919,13 +941,19 @@
         {isBuying && (
           <div className="Page-description">
             <Trans>Fees may vary depending on which asset you use to buy GLP.</Trans>
-            <br /> <Trans>Enter the amount of GLP you want to purchase in the order form, then check here to compare fees.</Trans>
+            <br />{" "}
+            <Trans>
+              Enter the amount of GLP you want to purchase in the order form, then check here to compare fees.
+            </Trans>
           </div>
         )}
         {!isBuying && (
           <div className="Page-description">
             <Trans>Fees may vary depending on which asset you sell GLP for.</Trans>
-            <br /> <Trans>Enter the amount of GLP you want to redeem in the order form, then check here to compare fees.</Trans>
+            <br />{" "}
+            <Trans>
+              Enter the amount of GLP you want to redeem in the order form, then check here to compare fees.
+            </Trans>
           </div>
         )}
       </div>
@@ -934,8 +962,12 @@
         <table className="token-table">
           <thead>
             <tr>
-              <th><Trans>TOKEN</Trans></th>
-              <th><Trans>PRICE</Trans></th>
+              <th>
+                <Trans>TOKEN</Trans>
+              </th>
+              <th>
+                <Trans>PRICE</Trans>
+              </th>
               <th>
                 {isBuying ? (
                   <Tooltip
@@ -952,15 +984,21 @@
                     renderContent={() => {
                       return (
                         <>
-                          <div><Trans>Available amount to withdraw from GLP.</Trans></div>
-                          <div><Trans>Funds not utilized by current open positions.</Trans></div>
+                          <div>
+                            <Trans>Available amount to withdraw from GLP.</Trans>
+                          </div>
+                          <div>
+                            <Trans>Funds not utilized by current open positions.</Trans>
+                          </div>
                         </>
                       );
                     }}
                   />
                 )}
               </th>
-              <th><Trans>WALLET</Trans></th>
+              <th>
+                <Trans>WALLET</Trans>
+              </th>
               <th>
                 <Tooltip
                   handle={t`FEES`}
@@ -969,7 +1007,9 @@
                   renderContent={() => {
                     return (
                       <>
-                        <div><Trans>Fees will be shown once you have entered an amount in the order form.</Trans></div>
+                        <div>
+                          <Trans>Fees will be shown once you have entered an amount in the order form.</Trans>
+                        </div>
                       </>
                     );
                   }}
@@ -1248,7 +1288,7 @@
                             return (
                               <>
                                 <Trans>Current Pool Amount</Trans>: ${formatAmount(managedUsd, USD_DECIMALS, 2, true)} (
-                                  {formatKeyAmount(tokenInfo, "poolAmount", token.decimals, 2, true)} {token.symbol})
+                                {formatKeyAmount(tokenInfo, "poolAmount", token.decimals, 2, true)} {token.symbol})
                                 <br />
                                 <br />
                                 <Trans>Max Pool Capacity</Trans>: ${formatAmount(tokenInfo.maxUsdgAmount, 18, 0, true)}
@@ -1261,35 +1301,22 @@
                   )}
                   {!isBuying && (
                     <div className="App-card-row">
-<<<<<<< HEAD
                       <Tooltip
                         handle={t`Available`}
                         position="left-bottom"
                         renderContent={() => {
                           return (
                             <>
-                              <div><Trans>Available amount to withdraw from GLP.</Trans></div>
-                              <div><Trans>Funds not utilized by current open positions.</Trans></div>
+                              <div>
+                                <Trans>Available amount to withdraw from GLP.</Trans>
+                              </div>
+                              <div>
+                                <Trans>Funds not utilized by current open positions.</Trans>
+                              </div>
                             </>
                           );
                         }}
                       />
-=======
-                      <div className="label">
-                        <Tooltip
-                          handle="Available"
-                          position="left-bottom"
-                          renderContent={() => {
-                            return (
-                              <>
-                                <div>Available amount to withdraw from GLP.</div>
-                                <div>Funds not utilized by current open positions.</div>
-                              </>
-                            );
-                          }}
-                        />
-                      </div>
->>>>>>> 0f179d63
                       <div>
                         <Tooltip
                           handle={
@@ -1316,7 +1343,9 @@
                   )}
 
                   <div className="App-card-row">
-                    <div className="label"><Trans>Wallet</Trans></div>
+                    <div className="label">
+                      <Trans>Wallet</Trans>
+                    </div>
                     <div>
                       {formatKeyAmount(tokenInfo, "balance", tokenInfo.decimals, 2, true)} {tokenInfo.symbol} ($
                       {formatAmount(balanceUsd, USD_DECIMALS, 2, true)})
@@ -1327,14 +1356,10 @@
                       {tokenFeeBps ? (
                         t`Fees`
                       ) : (
-<<<<<<< HEAD
                         <Tooltip
                           handle={t`Fees`}
                           renderContent={() => t`Please enter an amount to see fee percentages`}
                         />
-=======
-                        <Tooltip handle="Fees" renderContent={() => `Please enter an amount to see fee percentages`} />
->>>>>>> 0f179d63
                       )}
                     </div>
                     <div>{renderFees()}</div>

--- conflicted
+++ resolved
@@ -1159,25 +1159,7 @@
                           }
                           position="right-bottom"
                           tooltipIconPosition="right"
-<<<<<<< HEAD
                           renderContent={() => getTooltipContent(managedUsd, tokenInfo, token)}
-=======
-                          renderContent={() => {
-                            return (
-                              <>
-                                <Trans>Current Pool Amount</Trans>: ${formatAmount(managedUsd, USD_DECIMALS, 2, true)} (
-                                {formatKeyAmount(tokenInfo, "poolAmount", token.decimals, 2, true)} {token.symbol})
-                                <br />
-                                <br />
-                                <Trans>Current Pool USD Reference Amount</Trans>: $
-                                {formatAmount(tokenInfo.usdgAmount, USDG_DECIMALS, 2, true)}
-                                <br />
-                                <br />
-                                <Trans>Max Pool Capacity</Trans>: ${formatAmount(tokenInfo.maxUsdgAmount, 18, 0, true)}
-                              </>
-                            );
-                          }}
->>>>>>> 8c1fcfd4
                         />
                       </div>
                     )}
@@ -1320,25 +1302,7 @@
                           handle={amountLeftToDeposit && `$${formatAmount(amountLeftToDeposit, USD_DECIMALS, 2, true)}`}
                           position="right-bottom"
                           tooltipIconPosition="right"
-<<<<<<< HEAD
                           renderContent={() => getTooltipContent(managedUsd, tokenInfo, token)}
-=======
-                          renderContent={() => {
-                            return (
-                              <>
-                                <Trans>Current Pool Amount</Trans>: ${formatAmount(managedUsd, USD_DECIMALS, 2, true)} (
-                                {formatKeyAmount(tokenInfo, "poolAmount", token.decimals, 2, true)} {token.symbol})
-                                <br />
-                                <br />
-                                <Trans>Current Pool USD Reference Amount</Trans>: $
-                                {formatAmount(tokenInfo.usdgAmount, USDG_DECIMALS, 2, true)}
-                                <br />
-                                <br />
-                                <Trans>Max Pool Capacity</Trans>: ${formatAmount(tokenInfo.maxUsdgAmount, 18, 0, true)}
-                              </>
-                            );
-                          }}
->>>>>>> 8c1fcfd4
                         />
                       </div>
                     </div>

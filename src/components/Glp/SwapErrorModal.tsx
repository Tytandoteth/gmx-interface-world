--- conflicted
+++ resolved
@@ -1,17 +1,12 @@
-import { BigNumber } from "@ethersproject/bignumber";
 import { useEffect, useState } from "react";
+import { BigNumber } from "ethers";
 import { ethers } from "ethers";
 import Modal from "../Modal/Modal";
-<<<<<<< HEAD
-import { get1InchSwapUrl } from "../../domain/common";
-import { getLowestFeeTokenForBuyGlp } from "../../domain/tokens/utils";
-import { t, Trans } from "@lingui/macro";
-import ExternalLink from "../Common/ExternalLink";
-=======
 import { get1InchSwapUrl } from "domain/common";
 import { getLowestFeeTokenForBuyGlp, InfoTokens, Token } from "domain/tokens";
 import { getNativeToken } from "config/tokens";
->>>>>>> 5f481259
+import { t, Trans } from "@lingui/macro";
+import ExternalLink from "components/Common/ExternalLink";
 
 const { AddressZero } = ethers.constants;
 
@@ -62,17 +57,12 @@
   if (lowestFeeToken && swapUsdMin && swapUsdMin.gt(lowestFeeToken.amountLeftToDeposit)) {
     return (
       <Modal isVisible={isVisible} setIsVisible={setIsVisible} label={label} className="Error-modal">
-<<<<<<< HEAD
         <p>
           <Trans>
             There is not enough liquidity in a single token for your size. Please check the Save on Fees section and
             consider splitting your order into several different ones
           </Trans>
         </p>
-=======
-        <p>There is not enough liquidity in a single token for your size.</p>
-        <p>Please check the Save on Fees section and consider splitting your order into several different ones.</p>
->>>>>>> 5f481259
         <p>
           <ExternalLink href={get1InchSwapUrl(chainId)}>
             <Trans>Swap on 1inch</Trans>

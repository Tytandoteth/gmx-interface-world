import { t } from "@lingui/macro";
import cx from "classnames";
import { ReactNode, useCallback, useMemo, useState } from "react";
import { BiChevronDown } from "react-icons/bi";

import { MarketInfo, getMarketIndexName } from "domain/synthetics/markets";
import { TokenData, TokensData, convertToUsd } from "domain/synthetics/tokens";
import {
  indexTokensFavoritesTabOptionLabels,
  indexTokensFavoritesTabOptions,
  useIndexTokensFavorites,
} from "domain/synthetics/tokens/useIndexTokensFavorites";
import { useLocalizedMap } from "lib/i18n";
import { importImage } from "lib/legacy";
import { formatTokenAmount, formatUsd } from "lib/numbers";
import { getByKey } from "lib/objects";

import FavoriteStar from "components/FavoriteStar/FavoriteStar";
import SearchInput from "components/SearchInput/SearchInput";
import Tab from "components/Tab/Tab";
import Modal from "../Modal/Modal";
import TooltipWithPortal from "../Tooltip/TooltipWithPortal";

import "./MarketSelector.scss";

type Props = {
  label?: string;
  className?: string;
  selectedIndexName?: string;
  markets: MarketInfo[];
  marketTokensData?: TokensData;
  showBalances?: boolean;
  selectedMarketLabel?: ReactNode | string;
  isSideMenu?: boolean;
  getMarketState?: (market: MarketInfo) => MarketState | undefined;
  onSelectMarket: (indexName: string, market: MarketInfo) => void;
};

type MarketState = {
  disabled?: boolean;
  message?: string;
};

type MarketOption = {
  indexName: string;
  marketInfo: MarketInfo;
  balance: bigint;
  balanceUsd: bigint;
  state?: MarketState;
};

export function MarketSelector({
  selectedIndexName,
  className,
  selectedMarketLabel,
  label,
  markets,
  isSideMenu,
  marketTokensData,
  showBalances,
  onSelectMarket,
  getMarketState,
}: Props) {
  const [isModalVisible, setIsModalVisible] = useState(false);
  const [searchKeyword, setSearchKeyword] = useState("");
  const { tab, setTab, favoriteTokens, setFavoriteTokens } = useIndexTokensFavorites();
  const localizedTabOptionLabels = useLocalizedMap(indexTokensFavoritesTabOptionLabels);

  const marketsOptions: MarketOption[] = useMemo(() => {
    const optionsByIndexName: { [indexName: string]: MarketOption } = {};

    markets
      .filter((market) => !market.isDisabled)
      .forEach((marketInfo) => {
        const indexName = getMarketIndexName(marketInfo);
        const marketToken = getByKey(marketTokensData, marketInfo.marketTokenAddress);

        const gmBalance = marketToken?.balance;
        const gmBalanceUsd = convertToUsd(marketToken?.balance, marketToken?.decimals, marketToken?.prices.minPrice);
        const state = getMarketState?.(marketInfo);

        const option = optionsByIndexName[indexName];

        if (option) {
          option.balance = option.balance + (gmBalance ?? 0n);
          option.balanceUsd = option.balanceUsd + (gmBalanceUsd ?? 0n);
        }

        optionsByIndexName[indexName] = optionsByIndexName[indexName] || {
          indexName,
          marketInfo,
          balance: gmBalance ?? 0n,
          balanceUsd: gmBalanceUsd ?? 0n,
          state,
        };
      });

    return Object.values(optionsByIndexName);
  }, [getMarketState, marketTokensData, markets]);

  const marketInfo = marketsOptions.find((option) => option.indexName === selectedIndexName)?.marketInfo;

  const filteredOptions = marketsOptions.filter((option) => {
    const textSearchMatch =
      option.indexName.toLowerCase().indexOf(searchKeyword.toLowerCase()) > -1 ||
      (!option.marketInfo.isSpotOnly &&
        option.marketInfo.indexToken.name.toLowerCase().indexOf(searchKeyword.toLowerCase()) > -1);

    const favoriteMatch = tab === "favorites" ? favoriteTokens?.includes(option.marketInfo.indexToken.address) : true;

    return textSearchMatch && favoriteMatch;
  });

  function onSelectOption(option: MarketOption) {
    onSelectMarket(option.indexName, option.marketInfo);
    setIsModalVisible(false);
  }

  const _handleKeyDown = (e) => {
    if (e.key === "Enter") {
      e.preventDefault();
      e.stopPropagation();
      if (filteredOptions.length > 0) {
        onSelectOption(filteredOptions[0]);
      }
    }
  };

  const handleFavoriteClick = useCallback(
    (address: string) => {
      if (favoriteTokens.includes(address)) {
        setFavoriteTokens(favoriteTokens.filter((item) => item !== address));
      } else {
        setFavoriteTokens([...favoriteTokens, address]);
      }
    },
    [favoriteTokens, setFavoriteTokens]
  );

  return (
    <div className={cx("TokenSelector", "MarketSelector", { "side-menu": isSideMenu }, className)}>
      <Modal
        qa="market-selector-modal"
        isVisible={isModalVisible}
        setIsVisible={setIsModalVisible}
        label={label}
        headerContent={
          <SearchInput
            className="mt-15"
            value={searchKeyword}
            setValue={(e) => setSearchKeyword(e.target.value)}
            placeholder={t`Search Market`}
            onKeyDown={_handleKeyDown}
          />
        }
      >
        <Tab
          options={indexTokensFavoritesTabOptions}
          optionLabels={localizedTabOptionLabels}
          type="inline"
          option={tab}
          setOption={setTab}
        />

        <div className="TokenSelector-tokens">
<<<<<<< HEAD
          {filteredOptions.map((option, marketIndex) => {
            const { marketInfo, balance, balanceUsd, indexName, state = {} } = option;
            const assetImage = importImage(
              `ic_${marketInfo.isSpotOnly ? "swap" : marketInfo.indexToken.symbol.toLowerCase()}_40.svg`
            );

            const marketToken = getByKey(marketTokensData, marketInfo.marketTokenAddress);

            return (
              <div
                data-qa={`market-selector-${indexName}`}
                key={indexName}
                className={cx("TokenSelector-token-row", { disabled: state.disabled })}
                onClick={() => !state.disabled && onSelectOption(option)}
              >
                {state.disabled && state.message && (
                  <TooltipWithPortal
                    className="TokenSelector-tooltip"
                    handle={<div className="TokenSelector-tooltip-backing" />}
                    position={marketIndex < filteredOptions.length / 2 ? "bottom" : "top"}
                    disableHandleStyle
                    closeOnDoubleClick
                    fitHandleWidth
                    renderContent={() => state.message}
                  />
                )}
                <div className="Token-info">
                  <img src={assetImage} alt={indexName} className="token-logo" />
                  <div className="Token-symbol">
                    <div className="Token-text">{indexName}</div>
                  </div>
                </div>
                <div className="Token-balance">
                  {showBalances && balance !== undefined && (
                    <div className="Token-text">
                      {balance > 0 &&
                        formatTokenAmount(balance, marketToken?.decimals, "", {
                          useCommas: true,
                        })}
                      {balance == 0n && "-"}
                    </div>
                  )}
                  <span className="text-accent">
                    {(showBalances && balanceUsd !== undefined && balanceUsd > 0 && (
                      <div>{formatUsd(balanceUsd)}</div>
                    )) ||
                      null}
                  </span>
                </div>
              </div>
            );
          })}
=======
          {filteredOptions.map((option, marketIndex) => (
            <MarketListItem
              key={option.marketInfo.marketTokenAddress}
              {...option}
              showBalances={showBalances}
              marketToken={getByKey(marketTokensData, option.marketInfo.marketTokenAddress)}
              isFavorite={favoriteTokens?.includes(option.marketInfo.indexToken.address)}
              isInFirstHalf={marketIndex < filteredOptions.length / 2}
              onSelectOption={onSelectOption}
              onFavoriteClick={handleFavoriteClick}
            />
          ))}
>>>>>>> 9297f963
        </div>
      </Modal>
      {selectedMarketLabel ? (
        <div className="TokenSelector-box" onClick={() => setIsModalVisible(true)} data-qa="market-selector">
          {selectedMarketLabel}
          <BiChevronDown className="TokenSelector-caret" />
        </div>
      ) : (
        <div className="TokenSelector-box" onClick={() => setIsModalVisible(true)} data-qa="market-selector">
          {marketInfo ? getMarketIndexName(marketInfo) : "..."}
          <BiChevronDown className="TokenSelector-caret" />
        </div>
      )}
    </div>
  );
}

function MarketListItem(props: {
  marketInfo: MarketInfo;
  marketToken?: TokenData;
  balance: bigint;
  balanceUsd: bigint;
  indexName: string;
  state?: MarketState;
  isFavorite: boolean;
  isInFirstHalf: boolean;
  showBalances?: boolean;
  onFavoriteClick: (address: string) => void;
  onSelectOption: (option: MarketOption) => void;
}) {
  const {
    marketInfo,
    balance,
    balanceUsd,
    indexName,
    state = {},
    marketToken,
    isFavorite,
    isInFirstHalf,
    showBalances,
    onFavoriteClick,
    onSelectOption,
  } = props;
  const assetImage = importImage(
    `ic_${marketInfo.isSpotOnly ? "swap" : marketInfo.indexToken.symbol.toLowerCase()}_40.svg`
  );

  const handleFavoriteClick = useCallback(
    (event: React.MouseEvent) => {
      event.stopPropagation();
      onFavoriteClick(marketInfo.indexToken.address);
    },
    [marketInfo.indexToken.address, onFavoriteClick]
  );

  const handleClick = useCallback(() => {
    if (state.disabled) {
      return;
    }

    onSelectOption({
      marketInfo,
      indexName,
      balance,
      balanceUsd,
      state,
    });
  }, [balance, balanceUsd, indexName, marketInfo, onSelectOption, state]);

  return (
    <div className={cx("TokenSelector-token-row", { disabled: state.disabled })} onClick={handleClick}>
      {state.disabled && state.message && (
        <TooltipWithPortal
          className="TokenSelector-tooltip"
          handle={<div className="TokenSelector-tooltip-backing" />}
          position={isInFirstHalf ? "bottom" : "top"}
          disableHandleStyle
          closeOnDoubleClick
          fitHandleWidth
          renderContent={() => state.message}
        />
      )}
      <div className="Token-info">
        <img src={assetImage} alt={indexName} className="token-logo" />
        <div className="Token-symbol">
          <div className="Token-text">{indexName}</div>
        </div>
      </div>
      <div className="Token-balance">
        {showBalances && balance !== undefined && (
          <div className="Token-text">
            {balance > 0
              ? formatTokenAmount(balance, marketToken?.decimals, "", {
                  useCommas: true,
                })
              : "-"}
          </div>
        )}
        <span className="text-accent">
          {(showBalances && balanceUsd !== undefined && balanceUsd > 0 && <div>{formatUsd(balanceUsd)}</div>) || null}
        </span>
      </div>
      <div
        className="favorite-star flex cursor-pointer items-center rounded-4 p-9 text-16 hover:bg-cold-blue-700 active:bg-cold-blue-500"
        onClick={handleFavoriteClick}
      >
        <FavoriteStar isFavorite={isFavorite} />
      </div>
    </div>
  );
}<|MERGE_RESOLUTION|>--- conflicted
+++ resolved
@@ -163,60 +163,6 @@
         />
 
         <div className="TokenSelector-tokens">
-<<<<<<< HEAD
-          {filteredOptions.map((option, marketIndex) => {
-            const { marketInfo, balance, balanceUsd, indexName, state = {} } = option;
-            const assetImage = importImage(
-              `ic_${marketInfo.isSpotOnly ? "swap" : marketInfo.indexToken.symbol.toLowerCase()}_40.svg`
-            );
-
-            const marketToken = getByKey(marketTokensData, marketInfo.marketTokenAddress);
-
-            return (
-              <div
-                data-qa={`market-selector-${indexName}`}
-                key={indexName}
-                className={cx("TokenSelector-token-row", { disabled: state.disabled })}
-                onClick={() => !state.disabled && onSelectOption(option)}
-              >
-                {state.disabled && state.message && (
-                  <TooltipWithPortal
-                    className="TokenSelector-tooltip"
-                    handle={<div className="TokenSelector-tooltip-backing" />}
-                    position={marketIndex < filteredOptions.length / 2 ? "bottom" : "top"}
-                    disableHandleStyle
-                    closeOnDoubleClick
-                    fitHandleWidth
-                    renderContent={() => state.message}
-                  />
-                )}
-                <div className="Token-info">
-                  <img src={assetImage} alt={indexName} className="token-logo" />
-                  <div className="Token-symbol">
-                    <div className="Token-text">{indexName}</div>
-                  </div>
-                </div>
-                <div className="Token-balance">
-                  {showBalances && balance !== undefined && (
-                    <div className="Token-text">
-                      {balance > 0 &&
-                        formatTokenAmount(balance, marketToken?.decimals, "", {
-                          useCommas: true,
-                        })}
-                      {balance == 0n && "-"}
-                    </div>
-                  )}
-                  <span className="text-accent">
-                    {(showBalances && balanceUsd !== undefined && balanceUsd > 0 && (
-                      <div>{formatUsd(balanceUsd)}</div>
-                    )) ||
-                      null}
-                  </span>
-                </div>
-              </div>
-            );
-          })}
-=======
           {filteredOptions.map((option, marketIndex) => (
             <MarketListItem
               key={option.marketInfo.marketTokenAddress}
@@ -229,7 +175,6 @@
               onFavoriteClick={handleFavoriteClick}
             />
           ))}
->>>>>>> 9297f963
         </div>
       </Modal>
       {selectedMarketLabel ? (
@@ -300,7 +245,11 @@
   }, [balance, balanceUsd, indexName, marketInfo, onSelectOption, state]);
 
   return (
-    <div className={cx("TokenSelector-token-row", { disabled: state.disabled })} onClick={handleClick}>
+    <div
+      className={cx("TokenSelector-token-row", { disabled: state.disabled })}
+      onClick={handleClick}
+      data-qa={`market-selector-${indexName}`}
+    >
       {state.disabled && state.message && (
         <TooltipWithPortal
           className="TokenSelector-tooltip"

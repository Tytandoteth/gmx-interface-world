--- conflicted
+++ resolved
@@ -15,14 +15,11 @@
 import StatsTooltipRow from "components/StatsTooltip/StatsTooltipRow";
 import Tooltip from "components/Tooltip/Tooltip";
 import TooltipWithPortal from "components/Tooltip/TooltipWithPortal";
-<<<<<<< HEAD
 import { formatUsdPrice } from "domain/synthetics/positions";
-=======
 import AssetDropdown from "pages/Dashboard/AssetDropdown";
 import { NetFeeTooltip } from "./NetFeeTooltip";
 
 import "./MarketsList.scss";
->>>>>>> 2e2483bf
 
 export function MarketsList() {
   const { chainId } = useChainId();
@@ -112,7 +109,7 @@
                   <div className="label">
                     <Trans>Price</Trans>
                   </div>
-                  <div>{formatUsd(stats.token.prices?.minPrice)}</div>
+                  <div>{formatUsdPrice(stats.token.prices?.minPrice)}</div>
                 </div>
                 <div className="App-card-row">
                   <div className="label">
@@ -227,104 +224,9 @@
               <AssetDropdown token={stats.token} />
             </div>
           </div>
-<<<<<<< HEAD
-          <div className="App-card-divider"></div>
-          <table className="token-table">
-            <thead>
-              <tr>
-                <th>
-                  <Trans>TOKEN</Trans>
-                </th>
-                <th>
-                  <Trans>PRICE</Trans>
-                </th>
-                <th>
-                  <Trans>POOLS</Trans>
-                </th>
-                <th>
-                  <Trans>NET FEE / 1 H</Trans>
-                </th>
-                <th>
-                  <Trans>UTILIZATION</Trans>
-                </th>
-              </tr>
-            </thead>
-            <tbody>
-              {indexTokensStats.length ? (
-                indexTokensStats.map((stats, index) => {
-                  const largestPool = stats.marketsStats.sort((a, b) => {
-                    return b.poolValueUsd.gt(a.poolValueUsd) ? 1 : -1;
-                  })[0];
-                  const tooltipPositionNetFee = index < indexTokensStats.length / 2 ? "bottom-end" : "top-end";
-                  const netFeePerHourLong = largestPool.fundingRateLong.add(largestPool.borrowingRateLong);
-                  const netFeePerHourShort = largestPool.fundingRateShort.add(largestPool.borrowingRateShort);
-
-                  return (
-                    <tr key={stats.token.symbol}>
-                      <td>
-                        <div className="token-symbol-wrapper">
-                          <div className="App-card-title-info">
-                            <div className="App-card-title-info-icon">
-                              <img
-                                src={importImage("ic_" + stats.token.symbol.toLocaleLowerCase() + "_40.svg")}
-                                alt={stats.token.symbol}
-                                width="40"
-                              />
-                            </div>
-                            <div className="App-card-title-info-text">
-                              <div className="App-card-info-title">{stats.token.name}</div>
-                              <div className="App-card-info-subtitle">{stats.token.symbol}</div>
-                            </div>
-                            <div>
-                              <AssetDropdown token={stats.token} />
-                            </div>
-                          </div>
-                        </div>
-                      </td>
-                      <td>{formatUsdPrice(stats.token.prices?.minPrice)}</td>
-                      <td>
-                        <Tooltip
-                          className="nowrap"
-                          handle={formatUsd(stats.totalPoolValue)}
-                          renderContent={() => (
-                            <>
-                              {stats.marketsStats.map(({ marketInfo, poolValueUsd }) => (
-                                <StatsTooltipRow
-                                  key={marketInfo.marketTokenAddress}
-                                  showDollar={false}
-                                  label={`[${getMarketPoolName(marketInfo)}]`}
-                                  value={formatUsd(poolValueUsd)}
-                                />
-                              ))}
-                            </>
-                          )}
-                        />
-                      </td>
-                      <td>
-                        <TooltipWithPortal
-                          portalClassName="MarketList-netfee-tooltip"
-                          handle={`${formatRatePercentage(netFeePerHourLong)} / ${formatRatePercentage(
-                            netFeePerHourShort
-                          )}`}
-                          maxAllowedWidth={340}
-                          renderContent={renderFundingRateTooltip(stats)}
-                          position={tooltipPositionNetFee}
-                        />
-                      </td>
-                      <td>{formatAmount(stats.totalUtilization, 2, 2)}%</td>
-                    </tr>
-                  );
-                })
-              ) : (
-                <MarketListSkeleton />
-              )}
-            </tbody>
-          </table>
-=======
->>>>>>> 2e2483bf
         </div>
       </td>
-      <td>{formatUsd(stats.token.prices?.minPrice)}</td>
+      <td>{formatUsdPrice(stats.token.prices?.minPrice)}</td>
       <td>
         <Tooltip
           className="nowrap"
@@ -341,61 +243,6 @@
                       <span>{getMarketIndexName(marketInfo)}</span>
                       <span className="subtext leading-1">[{getMarketPoolName(marketInfo)}]</span>:
                     </div>
-<<<<<<< HEAD
-                  </div>
-                  <div className="App-card-divider"></div>
-                  <div className="App-card-content">
-                    <div className="App-card-row">
-                      <div className="label">
-                        <Trans>Price</Trans>
-                      </div>
-                      <div>{formatUsdPrice(stats.token.prices?.minPrice)}</div>
-                    </div>
-                    <div className="App-card-row">
-                      <div className="label">
-                        <Trans>Pools</Trans>
-                      </div>
-                      <div>
-                        <Tooltip
-                          handle={formatUsd(stats.totalPoolValue)}
-                          position="bottom-end"
-                          renderContent={() => (
-                            <>
-                              {stats.marketsStats.map(({ marketInfo, poolValueUsd }) => (
-                                <StatsTooltipRow
-                                  key={marketInfo.marketTokenAddress}
-                                  showDollar={false}
-                                  label={`[${getMarketPoolName(marketInfo)}]`}
-                                  value={formatUsd(poolValueUsd)}
-                                />
-                              ))}
-                            </>
-                          )}
-                        />
-                      </div>
-                    </div>
-                    <div className="App-card-row">
-                      <div className="label">
-                        <Trans>Net Fee / 1h</Trans>
-                      </div>
-                      <div>
-                        <TooltipWithPortal
-                          maxAllowedWidth={340}
-                          portalClassName="MarketList-netfee-tooltip"
-                          handle={`${formatRatePercentage(netFeePerHourLong)} / ${formatRatePercentage(
-                            netFeePerHourShort
-                          )}`}
-                          position={tooltipPositionNetFee}
-                          renderContent={renderFundingRateTooltip(stats)}
-                        />
-                      </div>
-                    </div>
-                    <div className="App-card-row">
-                      <div className="label">
-                        <Trans>Utilization</Trans>
-                      </div>
-                      <div>{formatAmount(stats.totalUtilization, 2, 2, false)}%</div>
-=======
                   }
                   value={formatUsd(poolValueUsd)}
                 />
@@ -419,7 +266,6 @@
                     <div className="inline-flex items-start">
                       <span>{getMarketIndexName(marketInfo)}</span>
                       <span className="subtext leading-1">[{getMarketPoolName(marketInfo)}]</span>:
->>>>>>> 2e2483bf
                     </div>
                   }
                   value={formatUsd(maxLiquidity)}

import { Trans, t } from "@lingui/macro";
import Checkbox from "components/Checkbox/Checkbox";
import { MarketsInfoData } from "domain/synthetics/markets";
import { OrdersInfoData, isLimitOrderType, isTriggerDecreaseOrderType } from "domain/synthetics/orders";
import { cancelOrdersTxn } from "domain/synthetics/orders/cancelOrdersTxn";
import { PositionsInfoData } from "domain/synthetics/positions";
import { TokensData } from "domain/synthetics/tokens";
import { useChainId } from "lib/chains";
import useWallet from "lib/wallets/useWallet";
import { Dispatch, SetStateAction, useEffect, useRef, useState } from "react";
import { OrderEditor } from "../OrderEditor/OrderEditor";
import { OrderItem } from "../OrderItem/OrderItem";

type Props = {
  hideActions?: boolean;
  ordersData?: OrdersInfoData;
  marketsInfoData?: MarketsInfoData;
  tokensData?: TokensData;
  positionsData?: PositionsInfoData;
  setSelectedOrdersKeys?: Dispatch<SetStateAction<{ [key: string]: boolean }>>;
  selectedOrdersKeys?: { [key: string]: boolean };
  isLoading: boolean;
  setPendingTxns: (txns: any) => void;
  selectedOrderKey?: string;
};

export function OrderList(p: Props) {
  const { marketsInfoData, tokensData, positionsData } = p;
  const { chainId } = useChainId();
  const { signer } = useWallet();

  const [canellingOrdersKeys, setCanellingOrdersKeys] = useState<string[]>([]);
  const [editingOrderKey, setEditingOrderKey] = useState<string>();

  const orders = Object.values(p.ordersData || {}).filter(
    (order) => isLimitOrderType(order.orderType) || isTriggerDecreaseOrderType(order.orderType)
  );

  const isAllOrdersSelected = orders.length > 0 && orders.every((o) => p.selectedOrdersKeys?.[o.key]);
  const editingOrder = orders.find((o) => o.key === editingOrderKey);

  const orderRefs = useRef<{ [key: string]: HTMLDivElement | null }>({});

  useEffect(() => {
    if (p.selectedOrderKey && orderRefs.current[p.selectedOrderKey]) {
      orderRefs.current[p.selectedOrderKey]?.scrollIntoView({ behavior: "smooth" });
    }
  }, [p.selectedOrderKey]);

  function onSelectOrder(key: string) {
    p.setSelectedOrdersKeys?.((prev) => ({ ...prev, [key]: !prev[key] }));
  }

  function onSelectAllOrders() {
    if (isAllOrdersSelected) {
      p.setSelectedOrdersKeys?.({});
      return;
    }

    const allSelectedOrders = orders.reduce((acc, order) => ({ ...acc, [order.key]: true }), {});

    p.setSelectedOrdersKeys?.(allSelectedOrders);
  }

  function onCancelOrder(key: string) {
    if (!signer) return;
    setCanellingOrdersKeys((prev) => [...prev, key]);

    cancelOrdersTxn(chainId, signer, { orderKeys: [key], setPendingTxns: p.setPendingTxns }).finally(() =>
      setCanellingOrdersKeys((prev) => prev.filter((k) => k !== key))
    );
  }

  return (
    <>
      {orders.length === 0 && (
        <div className="Exchange-empty-positions-list-note App-card small">
          {p.isLoading ? t`Loading...` : t`No open orders`}
        </div>
      )}
      <div className="Exchange-list Orders small">
        {!p.isLoading &&
          orders.map((order) => {
            return (
              <OrderItem
                key={order.key}
                order={order}
                isLarge={false}
                isSelected={p.selectedOrdersKeys?.[order.key]}
                onSelectOrder={() => onSelectOrder(order.key)}
                isCanceling={canellingOrdersKeys.includes(order.key)}
                onCancelOrder={() => onCancelOrder(order.key)}
                onEditOrder={() => setEditingOrderKey(order.key)}
                marketsInfoData={marketsInfoData}
                positionsInfoData={positionsData}
<<<<<<< HEAD
                selectedOrderKey={p.selectedOrderKey}
=======
                hideActions={p.hideActions}
>>>>>>> 1c939beb
              />
            );
          })}
      </div>

      <table className="Exchange-list Orders large App-box">
        <tbody>
          <tr className="Exchange-list-header">
            {!p.hideActions && orders.length > 0 && (
              <th>
                <div className="checkbox-inline ">
                  <Checkbox isChecked={isAllOrdersSelected} setIsChecked={onSelectAllOrders} />
                </div>
              </th>
            )}

            <th>
              <div>
                <Trans>Type</Trans>
              </div>
            </th>
            <th>
              <div>
                <Trans>Order</Trans>
              </div>
            </th>
            <th>
              <div>
                <Trans>Trigger Price</Trans>
              </div>
            </th>
            <th>
              <div>
                <Trans>Mark Price</Trans>
              </div>
            </th>
          </tr>
          {orders.length === 0 && (
            <tr>
              <td colSpan={5}>{p.isLoading ? t`Loading...` : t`No open orders`}</td>
            </tr>
          )}
          {!p.isLoading &&
            orders.map((order) => {
              return (
                <OrderItem
                  isSelected={p.selectedOrdersKeys?.[order.key]}
                  key={order.key}
                  order={order}
                  isLarge={true}
                  onSelectOrder={() => onSelectOrder(order.key)}
                  isCanceling={canellingOrdersKeys.includes(order.key)}
                  onCancelOrder={() => onCancelOrder(order.key)}
                  onEditOrder={() => setEditingOrderKey(order.key)}
                  hideActions={p.hideActions}
                  marketsInfoData={marketsInfoData}
                  positionsInfoData={positionsData}
                  selectedOrderKey={p.selectedOrderKey}
                  ref={(el) => (orderRefs.current[order.key] = el)}
                />
              );
            })}
        </tbody>
      </table>

      {editingOrder && (
        <OrderEditor
          marketsInfoData={marketsInfoData}
          tokensData={tokensData}
          positionsData={positionsData}
          order={editingOrder}
          onClose={() => setEditingOrderKey(undefined)}
          setPendingTxns={p.setPendingTxns}
        />
      )}
    </>
  );
}<|MERGE_RESOLUTION|>--- conflicted
+++ resolved
@@ -93,11 +93,8 @@
                 onEditOrder={() => setEditingOrderKey(order.key)}
                 marketsInfoData={marketsInfoData}
                 positionsInfoData={positionsData}
-<<<<<<< HEAD
                 selectedOrderKey={p.selectedOrderKey}
-=======
                 hideActions={p.hideActions}
->>>>>>> 1c939beb
               />
             );
           })}

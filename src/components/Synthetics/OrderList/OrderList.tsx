--- conflicted
+++ resolved
@@ -1,18 +1,5 @@
 import { Trans, t } from "@lingui/macro";
 import Checkbox from "components/Checkbox/Checkbox";
-<<<<<<< HEAD
-import { MarketsInfoData } from "domain/synthetics/markets";
-import { OrdersInfoData, isLimitOrderType, isTriggerDecreaseOrderType } from "domain/synthetics/orders";
-import { cancelOrdersTxn } from "domain/synthetics/orders/cancelOrdersTxn";
-import { PositionsInfoData } from "domain/synthetics/positions";
-import { TokensData } from "domain/synthetics/tokens";
-import { useChainId } from "lib/chains";
-import useWallet from "lib/wallets/useWallet";
-import { Dispatch, SetStateAction, useEffect, useRef, useState } from "react";
-import { OrderEditor } from "../OrderEditor/OrderEditor";
-import { OrderItem } from "../OrderItem/OrderItem";
-=======
->>>>>>> ce7f3b60
 import {
   useIsLastSubaccountAction,
   useSubaccount,
@@ -27,7 +14,7 @@
 import { cancelOrdersTxn } from "domain/synthetics/orders/cancelOrdersTxn";
 import { useChainId } from "lib/chains";
 import useWallet from "lib/wallets/useWallet";
-import { Dispatch, SetStateAction, useMemo, useState } from "react";
+import { Dispatch, SetStateAction, useEffect, useMemo, useRef, useState } from "react";
 import { OrderEditor } from "../OrderEditor/OrderEditor";
 import { OrderItem } from "../OrderItem/OrderItem";
 
@@ -42,21 +29,11 @@
 };
 
 export function OrderList(p: Props) {
-<<<<<<< HEAD
-  const {
-    marketsInfoData,
-    tokensData,
-    positionsData,
-    selectedPositionOrderKey,
-    setSelectedPositionOrderKey,
-    setSelectedOrdersKeys,
-  } = p;
-=======
+  const { setSelectedOrdersKeys, selectedPositionOrderKey, setSelectedPositionOrderKey } = p;
   const marketsInfoData = useMarketsInfoData();
   const positionsData = usePositionsInfoData();
   const ordersData = useOrdersInfoData();
 
->>>>>>> ce7f3b60
   const { chainId } = useChainId();
   const { signer } = useWallet();
 

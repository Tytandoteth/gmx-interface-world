import { Trans, t } from "@lingui/macro";
import { noop } from "lodash";
import React, { useCallback, useEffect } from "react";
import { toast } from "react-toastify";
import { useMedia } from "react-use";

import type { TokenData } from "domain/synthetics/tokens/types";
import { helperToast } from "lib/helperToast";

import TokenIcon from "components/TokenIcon/TokenIcon";
import {
  SELECTOR_BASE_MOBILE_THRESHOLD,
  SelectorBase,
  SelectorBaseDesktopRow,
  SelectorBaseMobileButton,
  SelectorBaseMobileList,
  SelectorBaseTableHeadRow,
  useSelectorClose,
} from "../SelectorBase/SelectorBase";

import {
  selectTradeboxMarketInfo,
  selectTradeboxTradeType,
} from "context/SyntheticsStateContext/selectors/tradeboxSelectors";
import { useSelector } from "context/SyntheticsStateContext/utils";
import { getCollateralInHintText } from "../TradeBox/hooks/useCollateralInTooltipContent";
import "./CollateralSelector.scss";
import { TradeType } from "domain/synthetics/trade";
import { MarketInfo } from "domain/synthetics/markets";

type Props = {
  // eslint-disable-next-line react/no-unused-prop-types
  selectedTokenSymbol?: string;
  options: TokenData[] | undefined;
  disabledOptions?: TokenData[];
  onSelect: (tokenAddress: string) => void;
};

export function CollateralSelector(props: Props & { marketInfo?: MarketInfo; tradeType: TradeType }) {
  const isMobile = useMedia(`(max-width: ${SELECTOR_BASE_MOBILE_THRESHOLD}px)`);

  return (
<<<<<<< HEAD
    <SelectorBase label={props.selectedTokenSymbol} modalLabel={t`Collateral In`} qa="collateral-in-selector">
      {isMobile ? <CollateralSelectorMobile {...props} /> : <CollateralSelectorDesktop {...props} />}
=======
    <SelectorBase label={props.selectedTokenSymbol} modalLabel={t`Collateral In`}>
      {isMobile ? (
        <CollateralSelectorMobile {...props} />
      ) : (
        <CollateralSelectorDesktop {...props} tradeType={props.tradeType} marketInfo={props.marketInfo} />
      )}
>>>>>>> 5061c29f
    </SelectorBase>
  );
}

function CollateralSelectorDesktop(props: Props & { tradeType: TradeType; marketInfo?: MarketInfo }) {
  const close = useSelectorClose();

  return (
    <table className="CollateralSelector-table" data-qa="collateral-in-selector-table">
      <thead>
        <SelectorBaseTableHeadRow>
          <th>
            <Trans>Collateral In</Trans>
          </th>
        </SelectorBaseTableHeadRow>
      </thead>
      <tbody>
        {props.options?.map((option) => (
          <CollateralListItemDesktop
            tradeType={props.tradeType}
            key={option.address}
            onSelect={() => {
              props.onSelect(option.address);
              close();
            }}
            tokenData={option}
            marketInfo={props.marketInfo}
          />
        ))}

        {props.disabledOptions?.map((option) => (
          <CollateralListItemDesktop key={option.address} onSelect={noop} tokenData={option} disabled />
        ))}
      </tbody>
    </table>
  );
}

function CollateralListItemDesktop({
  tokenData,
  onSelect,
  disabled,
  tradeType,
  marketInfo,
}: {
  tokenData: TokenData;
  onSelect: () => void;
  disabled?: boolean;
  tradeType?: TradeType;
  marketInfo?: MarketInfo;
}) {
  const handleClick = useCallback(
    (e: React.MouseEvent) => {
      e.stopPropagation();
      e.preventDefault();
      if (disabled) {
        return;
      }
      onSelect();
    },
    [disabled, onSelect]
  );

  if (disabled) {
    return (
      <SelectorBaseDesktopRow
        disabled
        disabledMessage={<Trans>Select a pool containing {tokenData.symbol} to use it as collateral.</Trans>}
      >
        <td className="CollateralSelector-column-pool" data-qa={`collateral-in-selector-row-${tokenData.symbol}`}>
          <TokenIcon
            symbol={tokenData.symbol}
            displaySize={24}
            importSize={24}
            className="CollateralSelector-collateral-logo-first"
          />
          <div>{tokenData.symbol}</div>
        </td>
      </SelectorBaseDesktopRow>
    );
  }

  return (
<<<<<<< HEAD
    <SelectorBaseDesktopRow onClick={handleClick}>
      <td className="CollateralSelector-column-pool" data-qa={`collateral-in-selector-row-${tokenData.symbol}`}>
=======
    <SelectorBaseDesktopRow
      message={marketInfo && tradeType ? getCollateralInHintText(tradeType, tokenData, marketInfo) : undefined}
      onClick={handleClick}
    >
      <td className="CollateralSelector-column-pool">
>>>>>>> 5061c29f
        <TokenIcon
          symbol={tokenData.symbol}
          displaySize={24}
          importSize={24}
          className="CollateralSelector-collateral-logo-first"
        />
        <div>{tokenData.symbol}</div>
      </td>
    </SelectorBaseDesktopRow>
  );
}

function CollateralSelectorMobile(props: Props) {
  const close = useSelectorClose();
  const marketInfo = useSelector(selectTradeboxMarketInfo);
  const tradeType = useSelector(selectTradeboxTradeType);

  return (
    <SelectorBaseMobileList>
      {props.options?.map((option) => {
        const description = marketInfo ? getCollateralInHintText(tradeType, option, marketInfo) : "";

        return (
          <>
            <CollateralListItemMobile
              key={option.address}
              onSelect={() => {
                props.onSelect(option.address);
                close();
              }}
              tokenData={option}
            />
            <p className="mb-8 opacity-50 last:mb-0">{description}</p>
          </>
        );
      })}
      {props.disabledOptions?.map((option) => (
        <CollateralListItemMobile key={option.address} onSelect={noop} tokenData={option} disabled />
      ))}
    </SelectorBaseMobileList>
  );
}

function CollateralListItemMobile({
  tokenData,
  onSelect,
  disabled,
}: {
  tokenData: TokenData;
  onSelect: () => void;
  disabled?: boolean;
}) {
  const handleSelect = useCallback(() => {
    if (disabled) {
      helperToast.error(<Trans>Select a pool containing {tokenData.symbol} to use it as collateral.</Trans>, {
        toastId: `error-collateral-${tokenData.symbol}`,
      });
      return;
    }

    onSelect();
  }, [disabled, onSelect, tokenData.symbol]);

  useEffect(() => {
    const symbol = tokenData.symbol;
    return () => {
      toast.dismiss(`error-collateral-${symbol}`);
    };
  }, [tokenData.symbol]);

  return (
    <SelectorBaseMobileButton onSelect={handleSelect} disabled={disabled}>
      <div className="CollateralSelector-column-pool" data-qa={`collateral-in-selector-row-${tokenData.symbol}`}>
        <TokenIcon
          symbol={tokenData.symbol}
          displaySize={30}
          importSize={24}
          className="CollateralSelector-collateral-logo-first"
        />
        <div>{tokenData.symbol}</div>
      </div>
    </SelectorBaseMobileButton>
  );
}<|MERGE_RESOLUTION|>--- conflicted
+++ resolved
@@ -40,17 +40,12 @@
   const isMobile = useMedia(`(max-width: ${SELECTOR_BASE_MOBILE_THRESHOLD}px)`);
 
   return (
-<<<<<<< HEAD
     <SelectorBase label={props.selectedTokenSymbol} modalLabel={t`Collateral In`} qa="collateral-in-selector">
-      {isMobile ? <CollateralSelectorMobile {...props} /> : <CollateralSelectorDesktop {...props} />}
-=======
-    <SelectorBase label={props.selectedTokenSymbol} modalLabel={t`Collateral In`}>
       {isMobile ? (
         <CollateralSelectorMobile {...props} />
       ) : (
         <CollateralSelectorDesktop {...props} tradeType={props.tradeType} marketInfo={props.marketInfo} />
       )}
->>>>>>> 5061c29f
     </SelectorBase>
   );
 }
@@ -134,16 +129,11 @@
   }
 
   return (
-<<<<<<< HEAD
-    <SelectorBaseDesktopRow onClick={handleClick}>
-      <td className="CollateralSelector-column-pool" data-qa={`collateral-in-selector-row-${tokenData.symbol}`}>
-=======
     <SelectorBaseDesktopRow
       message={marketInfo && tradeType ? getCollateralInHintText(tradeType, tokenData, marketInfo) : undefined}
       onClick={handleClick}
     >
-      <td className="CollateralSelector-column-pool">
->>>>>>> 5061c29f
+      <td className="CollateralSelector-column-pool" data-qa={`collateral-in-selector-row-${tokenData.symbol}`}>
         <TokenIcon
           symbol={tokenData.symbol}
           displaySize={24}

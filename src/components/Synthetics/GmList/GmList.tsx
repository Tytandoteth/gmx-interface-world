import { useMemo } from "react";
import { Trans, t } from "@lingui/macro";
import Button from "components/Button/Button";
import {
  MarketTokensAPRData,
  MarketsInfoData,
  getMarketIndexName,
  getMarketPoolName,
  getMaxPoolAmountForDeposit,
  getMintableMarketTokens,
  getTotalGmInfo,
} from "domain/synthetics/markets";
import { TokensData, convertToUsd, getTokenData } from "domain/synthetics/tokens";
import { useChainId } from "lib/chains";
import { formatTokenAmount, formatUsd } from "lib/numbers";
import { getByKey } from "lib/objects";
import AssetDropdown from "pages/Dashboard/AssetDropdown";
import { useMedia } from "react-use";
import "./GmList.scss";
import Tooltip from "components/Tooltip/Tooltip";
import StatsTooltipRow from "components/StatsTooltip/StatsTooltipRow";
import { getIcons } from "config/icons";
import PageTitle from "components/PageTitle/PageTitle";
import useWallet from "lib/wallets/useWallet";
import { AprInfo } from "components/AprInfo/AprInfo";
import ExternalLink from "components/ExternalLink/ExternalLink";
import { useDaysConsideredInMarketsApr } from "domain/synthetics/markets/useDaysConsideredInMarketsApr";
import useSortedMarketsWithIndexToken from "domain/synthetics/trade/useSortedMarketsWithIndexToken";
import { GmTokensBalanceInfo, GmTokensTotalBalanceInfo } from "components/GmTokensBalanceInfo/GmTokensBalanceInfo";
import { useUserEarnings } from "domain/synthetics/markets/useUserEarnings";
import { getNormalizedTokenSymbol } from "config/tokens";
import TokenIcon from "components/TokenIcon/TokenIcon";
import { GMListSkeleton } from "components/Skeleton/Skeleton";

type Props = {
  hideTitle?: boolean;
  marketsInfoData?: MarketsInfoData;
  tokensData?: TokensData;
  marketTokensData?: TokensData;
  marketsTokensAPRData: MarketTokensAPRData | undefined;
  marketsTokensIncentiveAprData: MarketTokensAPRData | undefined;
  shouldScrollToTop?: boolean;
  buySellActionHandler?: () => void;
};

export function GmList({
  hideTitle,
  marketTokensData,
  marketsInfoData,
  tokensData,
  marketsTokensAPRData,
  marketsTokensIncentiveAprData,
  shouldScrollToTop,
  buySellActionHandler,
}: Props) {
  const { chainId } = useChainId();
  const { active } = useWallet();
  const currentIcons = getIcons(chainId);
  const userEarnings = useUserEarnings(chainId);
  const isMobile = useMedia("(max-width: 1100px)");
  const daysConsidered = useDaysConsideredInMarketsApr();
  const { markets: sortedMarketsByIndexToken } = useSortedMarketsWithIndexToken(marketsInfoData, marketTokensData);

  const userTotalGmInfo = useMemo(() => {
    if (!active) return;
    return getTotalGmInfo(marketTokensData);
  }, [marketTokensData, active]);

  return (
    <div className="GMList">
      {!isMobile && (
        <div className="token-table-wrapper App-card">
          {!hideTitle && (
            <>
              <div className="App-card-title">
                <Trans>GM Pools</Trans>
                <img src={currentIcons.network} width="16" alt="Network Icon" />
              </div>
              <div className="App-card-divider"></div>
            </>
          )}

          <table className="token-table">
            <thead>
              <tr>
                <th>
                  <Trans>MARKET</Trans>
                </th>
                <th>
                  <Trans>PRICE</Trans>
                </th>
                <th>
                  <Trans>TOTAL SUPPLY</Trans>
                </th>
                <th>
                  <Tooltip
                    handle={<Trans>BUYABLE</Trans>}
                    className="text-none"
                    position="right-bottom"
                    renderContent={() => (
                      <p className="text-white">
                        <Trans>Available amount to deposit into the specific GM pool.</Trans>
                      </p>
                    )}
                  />
                </th>
                <th>
                  <GmTokensTotalBalanceInfo
                    balance={userTotalGmInfo?.balance}
                    balanceUsd={userTotalGmInfo?.balanceUsd}
                    userEarnings={userEarnings}
                    label={t`WALLET`}
                  />
                </th>
                <th>
                  <Tooltip
                    handle={<Trans>APR</Trans>}
                    className="text-none"
                    position="right-bottom"
                    renderContent={() => (
                      <p className="text-white">
                        <Trans>
                          <p>
                            APR is based on the Fees collected for the past {daysConsidered} days. It is an estimate as
                            actual Fees are auto-compounded into the pool in real-time.
                          </p>
                          <p>
                            Check Pools performance against other LP Positions in{" "}
                            <ExternalLink newTab href="https://dune.com/gmx-io/gmx-analytics">
                              GMX Dune Dashboard
                            </ExternalLink>
                            .
                          </p>
                        </Trans>
                      </p>
                    )}
                  />
                </th>

                <th></th>
              </tr>
            </thead>
            <tbody>
              {sortedMarketsByIndexToken.length ? (
                sortedMarketsByIndexToken.map((token) => {
                  const market = getByKey(marketsInfoData, token?.address)!;

                  const indexToken = getTokenData(tokensData, market?.indexTokenAddress, "native");
                  const longToken = getTokenData(tokensData, market?.longTokenAddress);
                  const shortToken = getTokenData(tokensData, market?.shortTokenAddress);
                  const mintableInfo = market && token ? getMintableMarketTokens(market, token) : undefined;

                  const apr = getByKey(marketsTokensAPRData, token?.address);
                  const incentiveApr = getByKey(marketsTokensIncentiveAprData, token?.address);
                  const marketEarnings = getByKey(userEarnings?.byMarketAddress, token?.address);

                  if (!token || !indexToken || !longToken || !shortToken) {
                    return null;
                  }

                  const totalSupply = token?.totalSupply;
                  const totalSupplyUsd = convertToUsd(totalSupply, token?.decimals, token?.prices?.minPrice);
                  const tokenIconName = market.isSpotOnly
                    ? getNormalizedTokenSymbol(longToken.symbol) + getNormalizedTokenSymbol(shortToken.symbol)
                    : getNormalizedTokenSymbol(indexToken.symbol);

                  return (
                    <tr key={token.address}>
                      <td>
                        <div className="App-card-title-info">
                          <div className="App-card-title-info-icon">
                            <TokenIcon symbol={tokenIconName} displaySize={40} importSize={40} />
                          </div>

<<<<<<< HEAD
                        <div className="App-card-title-info-text">
                          <div className="App-card-info-title">
                            {getMarketIndexName({ indexToken, isSpotOnly: market?.isSpotOnly })}
                            {!market.isSpotOnly && (
                              <div className="Asset-dropdown-container">
                                <AssetDropdown token={indexToken} position="left" />
                              </div>
                            )}
=======
                          <div className="App-card-title-info-text">
                            <div className="App-card-info-title">
                              {getMarketIndexName({ indexToken, isSpotOnly: market?.isSpotOnly })}
                              {!market.isSpotOnly && (
                                <div className="Asset-dropdown-container">
                                  <AssetDropdown assetSymbol={indexToken.symbol} position="left" />
                                </div>
                              )}
                            </div>
                            <div className="App-card-info-subtitle">
                              [{getMarketPoolName({ longToken, shortToken })}]
                            </div>
>>>>>>> a108809d
                          </div>
                        </div>
                      </td>
                      <td>
                        {formatUsd(token.prices?.minPrice, {
                          displayDecimals: 3,
                        })}
                      </td>

                      <td className="GmList-last-column">
                        {formatTokenAmount(totalSupply, token.decimals, "GM", {
                          useCommas: true,
                          displayDecimals: 2,
                        })}
                        <br />({formatUsd(totalSupplyUsd)})
                      </td>
                      <td className="GmList-last-column">
                        {renderMintableAmount({
                          mintableInfo,
                          market,
                          token,
                          longToken,
                          shortToken,
                        })}
                      </td>

                      <td>
                        <GmTokensBalanceInfo
                          token={token}
                          daysConsidered={daysConsidered}
                          oneLine={false}
                          earnedRecently={marketEarnings?.recent}
                          earnedTotal={marketEarnings?.total}
                        />
                      </td>

                      <td>
                        <AprInfo apr={apr} incentiveApr={incentiveApr} />
                      </td>

<<<<<<< HEAD
                    <td className="GmList-actions">
                      <Button
                        className="GmList-action"
                        variant="secondary"
                        to={`/pools/?pool=${token.address}&operation=buy&scroll=${shouldScrollToTop ? "1" : "0"}`}
                      >
                        <Trans>Buy</Trans>
                      </Button>
                      <Button
                        className="GmList-action GmList-last-action"
                        variant="secondary"
                        to={`/pools/?pool=${token.address}&operation=sell&scroll=${shouldScrollToTop ? "1" : "0"}`}
                      >
                        <Trans>Sell</Trans>
                      </Button>
                    </td>
                  </tr>
                );
              })}
=======
                      <td className="GmList-actions">
                        <Button
                          className="GmList-action"
                          variant="secondary"
                          to={`/pools?operation=${Operation.Deposit}&market=${token.address}&scroll=${
                            shouldScrollToTop ? "1" : "0"
                          }`}
                        >
                          <Trans>Buy</Trans>
                        </Button>
                        <Button
                          className="GmList-action GmList-last-action"
                          variant="secondary"
                          to={`/pools?operation=${Operation.Withdrawal}&market=${token.address}&scroll=${
                            shouldScrollToTop ? "1" : "0"
                          }`}
                        >
                          <Trans>Sell</Trans>
                        </Button>
                      </td>
                    </tr>
                  );
                })
              ) : (
                <GMListSkeleton />
              )}
>>>>>>> a108809d
            </tbody>
          </table>
        </div>
      )}

      {isMobile && (
        <>
          {!hideTitle && <PageTitle title={t`GM Pools`} />}

          <div className="token-grid">
            {sortedMarketsByIndexToken.map((token) => {
              const apr = marketsTokensAPRData?.[token.address];
              const incentiveApr = marketsTokensIncentiveAprData?.[token.address];
              const marketEarnings = getByKey(userEarnings?.byMarketAddress, token?.address);

              const totalSupply = token?.totalSupply;
              const totalSupplyUsd = convertToUsd(totalSupply, token?.decimals, token?.prices?.minPrice);
              const market = getByKey(marketsInfoData, token?.address);
              const indexToken = getTokenData(tokensData, market?.indexTokenAddress, "native");
              const longToken = getTokenData(tokensData, market?.longTokenAddress);
              const shortToken = getTokenData(tokensData, market?.shortTokenAddress);
              const mintableInfo = market && token ? getMintableMarketTokens(market, token) : undefined;

              if (!indexToken || !longToken || !shortToken || !market) {
                return null;
              }
              const indexName = market && getMarketIndexName(market);
              const poolName = market && getMarketPoolName(market);
              const tokenIconName = market.isSpotOnly
                ? getNormalizedTokenSymbol(longToken.symbol) + getNormalizedTokenSymbol(shortToken.symbol)
                : getNormalizedTokenSymbol(indexToken.symbol);

              return (
                <div className="App-card" key={token.address}>
                  <div className="App-card-title">
                    <div className="mobile-token-card">
                      <TokenIcon symbol={tokenIconName} displaySize={20} importSize={40} />
                      <div className="token-symbol-text">
                        <div className="items-center">
                          <span>{indexName && indexName}</span>
                          <span className="subtext">{poolName && `[${poolName}]`}</span>
                        </div>
                      </div>
                      <div>
                        <AssetDropdown token={indexToken} position="left" />
                      </div>
                    </div>
                  </div>
                  <div className="App-card-divider"></div>
                  <div className="App-card-content">
                    <div className="App-card-row">
                      <div className="label">
                        <Trans>Price</Trans>
                      </div>
                      <div>
                        {formatUsd(token.prices?.minPrice, {
                          displayDecimals: 3,
                        })}
                      </div>
                    </div>
                    <div className="App-card-row">
                      <div className="label">
                        <Trans>Total Supply</Trans>
                      </div>
                      <div>
                        {" "}
                        {formatTokenAmount(totalSupply, token.decimals, "GM", {
                          useCommas: true,
                          displayDecimals: 2,
                        })}{" "}
                        ({formatUsd(totalSupplyUsd)})
                      </div>
                    </div>
                    <div className="App-card-row">
                      <div className="label">
                        <Tooltip
                          handle={<Trans>Buyable</Trans>}
                          className="text-none"
                          position="left-bottom"
                          renderContent={() => (
                            <p className="text-white">
                              <Trans>Available amount to deposit into the specific GM pool.</Trans>
                            </p>
                          )}
                        />
                      </div>
                      <div>
                        {renderMintableAmount({
                          mintableInfo,
                          market,
                          token,
                          longToken,
                          shortToken,
                        })}
                      </div>
                    </div>
                    <div className="App-card-row">
                      <div className="label">
                        <GmTokensTotalBalanceInfo
                          balance={userTotalGmInfo?.balance}
                          balanceUsd={userTotalGmInfo?.balanceUsd}
                          userEarnings={userEarnings}
                          tooltipPosition="left-bottom"
                          label={t`Wallet`}
                        />
                      </div>
                      <div>
                        <GmTokensBalanceInfo
                          token={token}
                          daysConsidered={daysConsidered}
                          oneLine
                          earnedRecently={marketEarnings?.recent}
                          earnedTotal={marketEarnings?.total}
                        />
                      </div>
                    </div>
                    <div className="App-card-row">
                      <div className="label">
                        <Trans>APR</Trans>
                      </div>
                      <div>
                        <AprInfo apr={apr} incentiveApr={incentiveApr} />
                      </div>
                    </div>

                    <div className="App-card-divider"></div>
                    <div className="App-card-buttons m-0" onClick={buySellActionHandler}>
                      <Button variant="secondary" to={`/pools/?pool=${token.address}&operation=buy&scroll=0`}>
                        <Trans>Buy</Trans>
                      </Button>
                      <Button variant="secondary" to={`/pools/?pool=${token.address}&operation=sell&scroll=0`}>
                        <Trans>Sell</Trans>
                      </Button>
                    </div>
                  </div>
                </div>
              );
            })}
          </div>
        </>
      )}
    </div>
  );
}

function renderMintableAmount({ mintableInfo, market, token, longToken, shortToken }) {
  return (
    <Tooltip
      handle={
        <>
          {formatTokenAmount(mintableInfo?.mintableAmount, token.decimals, "GM", {
            useCommas: true,
            displayDecimals: 0,
          })}
          <br />(
          {formatUsd(mintableInfo?.mintableUsd, {
            displayDecimals: 0,
          })}
          )
        </>
      }
      className="text-none"
      position="right-bottom"
      renderContent={() => (
        <>
          <p className="text-white">
            <Trans>
              {longToken.symbol} and {shortToken.symbol} can be used to buy GM tokens for this market up to the
              specified buying caps.
            </Trans>
          </p>
          <br />
          <StatsTooltipRow
            label={`Max ${longToken.symbol}`}
            value={[
              formatTokenAmount(mintableInfo?.longDepositCapacityAmount, longToken.decimals, longToken.symbol, {
                useCommas: true,
              }),
              `(${formatTokenAmount(market.longPoolAmount, longToken.decimals, "", {
                useCommas: true,
                displayDecimals: 0,
              })} / ${formatTokenAmount(
                getMaxPoolAmountForDeposit(market, true),
                longToken.decimals,
                longToken.symbol,
                {
                  useCommas: true,
                  displayDecimals: 0,
                }
              )})`,
            ]}
          />
          <StatsTooltipRow
            label={`Max ${shortToken.symbol}`}
            value={[
              formatTokenAmount(mintableInfo?.shortDepositCapacityAmount, shortToken.decimals, shortToken.symbol, {
                useCommas: true,
              }),
              `(${formatTokenAmount(market.shortPoolAmount, shortToken.decimals, "", {
                useCommas: true,
                displayDecimals: 0,
              })} / ${formatTokenAmount(
                getMaxPoolAmountForDeposit(market, false),
                shortToken.decimals,
                shortToken.symbol,
                {
                  useCommas: true,
                  displayDecimals: 0,
                }
              )})`,
            ]}
          />
        </>
      )}
    />
  );
}<|MERGE_RESOLUTION|>--- conflicted
+++ resolved
@@ -172,29 +172,18 @@
                             <TokenIcon symbol={tokenIconName} displaySize={40} importSize={40} />
                           </div>
 
-<<<<<<< HEAD
-                        <div className="App-card-title-info-text">
-                          <div className="App-card-info-title">
-                            {getMarketIndexName({ indexToken, isSpotOnly: market?.isSpotOnly })}
-                            {!market.isSpotOnly && (
-                              <div className="Asset-dropdown-container">
-                                <AssetDropdown token={indexToken} position="left" />
-                              </div>
-                            )}
-=======
                           <div className="App-card-title-info-text">
                             <div className="App-card-info-title">
                               {getMarketIndexName({ indexToken, isSpotOnly: market?.isSpotOnly })}
                               {!market.isSpotOnly && (
                                 <div className="Asset-dropdown-container">
-                                  <AssetDropdown assetSymbol={indexToken.symbol} position="left" />
+                                  <AssetDropdown token={indexToken} position="left" />
                                 </div>
                               )}
                             </div>
                             <div className="App-card-info-subtitle">
                               [{getMarketPoolName({ longToken, shortToken })}]
                             </div>
->>>>>>> a108809d
                           </div>
                         </div>
                       </td>
@@ -235,43 +224,18 @@
                         <AprInfo apr={apr} incentiveApr={incentiveApr} />
                       </td>
 
-<<<<<<< HEAD
-                    <td className="GmList-actions">
-                      <Button
-                        className="GmList-action"
-                        variant="secondary"
-                        to={`/pools/?pool=${token.address}&operation=buy&scroll=${shouldScrollToTop ? "1" : "0"}`}
-                      >
-                        <Trans>Buy</Trans>
-                      </Button>
-                      <Button
-                        className="GmList-action GmList-last-action"
-                        variant="secondary"
-                        to={`/pools/?pool=${token.address}&operation=sell&scroll=${shouldScrollToTop ? "1" : "0"}`}
-                      >
-                        <Trans>Sell</Trans>
-                      </Button>
-                    </td>
-                  </tr>
-                );
-              })}
-=======
                       <td className="GmList-actions">
                         <Button
                           className="GmList-action"
                           variant="secondary"
-                          to={`/pools?operation=${Operation.Deposit}&market=${token.address}&scroll=${
-                            shouldScrollToTop ? "1" : "0"
-                          }`}
+                          to={`/pools/?pool=${token.address}&operation=buy&scroll=${shouldScrollToTop ? "1" : "0"}`}
                         >
                           <Trans>Buy</Trans>
                         </Button>
                         <Button
                           className="GmList-action GmList-last-action"
                           variant="secondary"
-                          to={`/pools?operation=${Operation.Withdrawal}&market=${token.address}&scroll=${
-                            shouldScrollToTop ? "1" : "0"
-                          }`}
+                          to={`/pools/?pool=${token.address}&operation=sell&scroll=${shouldScrollToTop ? "1" : "0"}`}
                         >
                           <Trans>Sell</Trans>
                         </Button>
@@ -282,7 +246,6 @@
               ) : (
                 <GMListSkeleton />
               )}
->>>>>>> a108809d
             </tbody>
           </table>
         </div>

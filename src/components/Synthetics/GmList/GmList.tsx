import { Trans, t } from "@lingui/macro";
import Button from "components/Button/Button";
import {
  MarketTokensAPRData,
  MarketsInfoData,
  getMarketIndexName,
  getMarketPoolName,
  getMaxPoolAmountForDeposit,
  getMintableMarketTokens,
} from "domain/synthetics/markets";
import { TokensData, convertToUsd, getTokenData } from "domain/synthetics/tokens";
import { useChainId } from "lib/chains";
import { importImage } from "lib/legacy";
import { formatAmount, formatTokenAmount, formatUsd } from "lib/numbers";
import { getByKey } from "lib/objects";
import AssetDropdown from "pages/Dashboard/AssetDropdown";
import { useMedia } from "react-use";
import { Operation } from "../GmSwap/GmSwapBox/GmSwapBox";
import "./GmList.scss";
import Tooltip from "components/Tooltip/Tooltip";
import StatsTooltipRow from "components/StatsTooltip/StatsTooltipRow";
import { getIcons } from "config/icons";
import PageTitle from "components/PageTitle/PageTitle";
<<<<<<< HEAD
import ExternalLink from "components/ExternalLink/ExternalLink";
import { useDaysConsideredInMarketsApr } from "domain/synthetics/markets/useDaysConsideredInMarketsApr";
=======
import useSortedMarketsWithIndexToken from "domain/synthetics/trade/useSortedMarketsWithIndexToken";
>>>>>>> 3c467904

type Props = {
  hideTitle?: boolean;
  marketsInfoData?: MarketsInfoData;
  tokensData?: TokensData;
  marketTokensData?: TokensData;
  marketsTokensAPRData?: MarketTokensAPRData;
  shouldScrollToTop?: boolean;
  buySellActionHandler?: () => void;
};

export function GmList({
  hideTitle,
  marketTokensData,
  marketsInfoData,
  tokensData,
  marketsTokensAPRData,
  shouldScrollToTop,
  buySellActionHandler,
}: Props) {
  const { chainId } = useChainId();
  const currentIcons = getIcons(chainId);
<<<<<<< HEAD
  const sortedMarketTokens = useMemo(() => {
    if (!marketsInfoData) {
      return [];
    }
    // Group markets by index token address
    const groupedMarketList: { [marketAddress: string]: MarketInfo[] } = groupBy(
      Object.values(marketsInfoData),
      (market) => market[market.isSpotOnly ? "marketTokenAddress" : "indexTokenAddress"]
    );

    const allMarkets = Object.values(groupedMarketList)
      .map((markets) => {
        return markets
          .filter((market) => {
            const marketInfoData = getByKey(marketsInfoData, market.marketTokenAddress)!;
            return !marketInfoData.isDisabled;
          })
          .map((market) => getByKey(marketTokensData, market.marketTokenAddress)!);
      })
      .filter((markets) => markets.length > 0);

    const sortedGroups = allMarkets!.sort((a, b) => {
      const totalMarketSupplyA = a.reduce((acc, market) => {
        const totalSupplyUsd = convertToUsd(market?.totalSupply, market?.decimals, market?.prices.minPrice);
        acc = acc.add(totalSupplyUsd || 0);
        return acc;
      }, bigNumberify(0)!);

      const totalMarketSupplyB = b.reduce((acc, market) => {
        const totalSupplyUsd = convertToUsd(market?.totalSupply, market?.decimals, market?.prices.minPrice);
        acc = acc.add(totalSupplyUsd || 0);
        return acc;
      }, bigNumberify(0)!);

      return totalMarketSupplyA.gt(totalMarketSupplyB) ? -1 : 1;
    });

    // Sort markets within each group by total supply
    const sortedMarkets = sortedGroups.map((markets: any) => {
      return markets.sort((a, b) => {
        const totalSupplyUsdA = convertToUsd(a.totalSupply, a.decimals, a.prices.minPrice)!;
        const totalSupplyUsdB = convertToUsd(b.totalSupply, b.decimals, b.prices.minPrice)!;
        return totalSupplyUsdA.gt(totalSupplyUsdB) ? -1 : 1;
      });
    });

    // Flatten the sorted markets array
    const flattenedMarkets = sortedMarkets.flat(Infinity);

    return flattenedMarkets;
  }, [marketsInfoData, marketTokensData]);
  const daysConsidered = useDaysConsideredInMarketsApr();

=======
>>>>>>> 3c467904
  const isMobile = useMedia("(max-width: 1100px)");
  const { markets: sortedMarketsByIndexToken } = useSortedMarketsWithIndexToken(marketsInfoData, marketTokensData);

  return (
    <div className="GMList">
      {!isMobile && (
        <div className="token-table-wrapper App-card">
          {!hideTitle && (
            <>
              <div className="App-card-title">
                <Trans>GM Pools</Trans>
                <img src={currentIcons.network} width="16" alt="Network Icon" />
              </div>
              <div className="App-card-divider"></div>
            </>
          )}

          <table className="token-table">
            <thead>
              <tr>
                <th>
                  <Trans>MARKET</Trans>
                </th>
                <th>
                  <Trans>PRICE</Trans>
                </th>
                <th>
                  <Trans>TOTAL SUPPLY</Trans>
                </th>
                <th>
                  <Tooltip
                    handle={<Trans>BUYABLE</Trans>}
                    className="text-none"
                    position="right-bottom"
                    renderContent={() => (
                      <p className="text-white">
                        <Trans>Available amount to deposit into the specific GM pool.</Trans>
                      </p>
                    )}
                  />
                </th>
                <th>
                  <Trans>WALLET</Trans>
                </th>
                <th>
                  <Tooltip
                    handle={<Trans>APR</Trans>}
                    className="text-none"
                    position="right-bottom"
                    renderContent={() => (
                      <p className="text-white">
                        <Trans>
                          <p>
                            APR is based on the Fees collected for the past {daysConsidered} days. It is an estimate as
                            actual Fees are auto-compounded into the pool in real-time.
                          </p>
                          <p>
                            Check Pools performance against other LP Positions in{" "}
                            <ExternalLink newTab href="https://dune.com/gmx-io/gmx-analytics">
                              GMX Dune Dashboard
                            </ExternalLink>
                            .
                          </p>
                        </Trans>
                      </p>
                    )}
                  />
                </th>

                <th></th>
              </tr>
            </thead>
            <tbody>
              {sortedMarketsByIndexToken.map((token) => {
                const market = getByKey(marketsInfoData, token?.address)!;

                const indexToken = getTokenData(tokensData, market?.indexTokenAddress, "native");
                const longToken = getTokenData(tokensData, market?.longTokenAddress);
                const shortToken = getTokenData(tokensData, market?.shortTokenAddress);
                const mintableInfo = market && token ? getMintableMarketTokens(market, token) : undefined;

                const apr = getByKey(marketsTokensAPRData, token?.address);

                if (!token || !indexToken || !longToken || !shortToken) {
                  return null;
                }

                const totalSupply = token?.totalSupply;
                const totalSupplyUsd = convertToUsd(totalSupply, token?.decimals, token?.prices?.minPrice);

                return (
                  <tr key={token.address}>
                    <td>
                      <div className="App-card-title-info">
                        <div className="App-card-title-info-icon">
                          <img
                            src={importImage(
                              "ic_" + (market.isSpotOnly ? "swap" : indexToken.symbol.toLocaleLowerCase()) + "_40.svg"
                            )}
                            alt={indexToken.symbol}
                            width="40"
                          />
                        </div>

                        <div className="App-card-title-info-text">
                          <div className="App-card-info-title">
                            {getMarketIndexName({ indexToken, isSpotOnly: market?.isSpotOnly })}
                            {!market.isSpotOnly && (
                              <div className="Asset-dropdown-container">
                                <AssetDropdown assetSymbol={indexToken.symbol} position="left" />
                              </div>
                            )}
                          </div>
                          <div className="App-card-info-subtitle">[{getMarketPoolName({ longToken, shortToken })}]</div>
                        </div>
                      </div>
                    </td>
                    <td>
                      {formatUsd(token.prices?.minPrice, {
                        displayDecimals: 3,
                      })}
                    </td>

                    <td className="GmList-last-column">
                      {formatTokenAmount(totalSupply, token.decimals, "GM", {
                        useCommas: true,
                        displayDecimals: 2,
                      })}
                      <br />({formatUsd(totalSupplyUsd)})
                    </td>
                    <td className="GmList-last-column">
                      {renderMintableAmount({
                        mintableInfo,
                        market,
                        token,
                        longToken,
                        shortToken,
                      })}
                    </td>

                    <td>
                      {formatTokenAmount(token.balance, token.decimals, "GM", {
                        useCommas: true,
                        displayDecimals: 2,
                        fallbackToZero: true,
                      })}
                      <br />(
                      {formatUsd(convertToUsd(token.balance, token.decimals, token.prices?.minPrice), {
                        fallbackToZero: true,
                      }) || "..."}
                      )
                    </td>

                    <td>{apr ? `${formatAmount(apr, 2, 2)}%` : "..."}</td>

                    <td className="GmList-actions">
                      <Button
                        className="GmList-action"
                        variant="secondary"
                        to={`/pools?operation=${Operation.Deposit}&market=${token.address}&scroll=${
                          shouldScrollToTop ? "1" : "0"
                        }`}
                      >
                        <Trans>Buy</Trans>
                      </Button>
                      <Button
                        className="GmList-action GmList-last-action"
                        variant="secondary"
                        to={`/pools?operation=${Operation.Withdrawal}&market=${token.address}&scroll=${
                          shouldScrollToTop ? "1" : "0"
                        }`}
                      >
                        <Trans>Sell</Trans>
                      </Button>
                    </td>
                  </tr>
                );
              })}
            </tbody>
          </table>
        </div>
      )}

      {isMobile && (
        <>
          {!hideTitle && <PageTitle title={t`GM Pools`} />}

          <div className="token-grid">
            {sortedMarketsByIndexToken.map((token) => {
              const apr = marketsTokensAPRData?.[token.address];

              const totalSupply = token?.totalSupply;
              const totalSupplyUsd = convertToUsd(totalSupply, token?.decimals, token?.prices?.minPrice);
              const market = getByKey(marketsInfoData, token?.address);
              const indexToken = getTokenData(tokensData, market?.indexTokenAddress, "native");
              const longToken = getTokenData(tokensData, market?.longTokenAddress);
              const shortToken = getTokenData(tokensData, market?.shortTokenAddress);
              const mintableInfo = market && token ? getMintableMarketTokens(market, token) : undefined;

              if (!indexToken) {
                return null;
              }
              const indexName = market && getMarketIndexName(market);
              const poolName = market && getMarketPoolName(market);

              return (
                <div className="App-card" key={token.address}>
                  <div className="App-card-title">
                    <div className="mobile-token-card">
                      <img
                        src={importImage(
                          "ic_" + (market?.isSpotOnly ? "swap" : indexToken?.symbol.toLocaleLowerCase()) + "_24.svg"
                        )}
                        alt={indexToken.symbol}
                        width="20"
                      />
                      <div className="token-symbol-text">
                        <div className="items-center">
                          <span>{indexName && indexName}</span>
                          <span className="subtext">{poolName && `[${poolName}]`}</span>
                        </div>
                      </div>
                      <div>
                        <AssetDropdown assetSymbol={indexToken.symbol} position="left" />
                      </div>
                    </div>
                  </div>
                  <div className="App-card-divider"></div>
                  <div className="App-card-content">
                    <div className="App-card-row">
                      <div className="label">
                        <Trans>Price</Trans>
                      </div>
                      <div>
                        {formatUsd(token.prices?.minPrice, {
                          displayDecimals: 3,
                        })}
                      </div>
                    </div>
                    <div className="App-card-row">
                      <div className="label">
                        <Trans>Total Supply</Trans>
                      </div>
                      <div>
                        {" "}
                        {formatTokenAmount(totalSupply, token.decimals, "GM", {
                          useCommas: true,
                          displayDecimals: 2,
                        })}{" "}
                        ({formatUsd(totalSupplyUsd)})
                      </div>
                    </div>
                    <div className="App-card-row">
                      <div className="label">
                        <Tooltip
                          handle={<Trans>Buyable</Trans>}
                          className="text-none"
                          position="left-bottom"
                          renderContent={() => (
                            <p className="text-white">
                              <Trans>Available amount to deposit into the specific GM pool.</Trans>
                            </p>
                          )}
                        />
                      </div>
                      <div>
                        {renderMintableAmount({
                          mintableInfo,
                          market,
                          token,
                          longToken,
                          shortToken,
                        })}
                      </div>
                    </div>
                    <div className="App-card-row">
                      <div className="label">
                        <Trans>Wallet</Trans>
                      </div>
                      <div>
                        {formatTokenAmount(token.balance, token.decimals, "GM", {
                          useCommas: true,
                          displayDecimals: 2,
                          fallbackToZero: true,
                        })}{" "}
                        (
                        {formatUsd(convertToUsd(token.balance, token.decimals, token.prices?.minPrice), {
                          fallbackToZero: true,
                        })}
                        )
                      </div>
                    </div>
                    <div className="App-card-row">
                      <div className="label">
                        <Trans>APR</Trans>
                      </div>
                      <div>{apr ? `${formatAmount(apr, 2, 2)}%` : "..."}</div>
                    </div>

                    <div className="App-card-divider"></div>
                    <div className="App-card-buttons m-0" onClick={buySellActionHandler}>
                      <Button
                        variant="secondary"
                        to={`/pools?operation=${Operation.Deposit}&market=${token.address}&scroll=0`}
                      >
                        <Trans>Buy</Trans>
                      </Button>
                      <Button
                        variant="secondary"
                        to={`/pools?operation=${Operation.Withdrawal}&market=${token.address}&scroll=0`}
                      >
                        <Trans>Sell</Trans>
                      </Button>
                    </div>
                  </div>
                </div>
              );
            })}
          </div>
        </>
      )}
    </div>
  );
}

function renderMintableAmount({ mintableInfo, market, token, longToken, shortToken }) {
  return (
    <Tooltip
      handle={
        <>
          {formatTokenAmount(mintableInfo?.mintableAmount, token.decimals, "GM", {
            useCommas: true,
            displayDecimals: 0,
          })}
          <br />(
          {formatUsd(mintableInfo?.mintableUsd, {
            displayDecimals: 0,
          })}
          )
        </>
      }
      className="text-none"
      position="right-bottom"
      renderContent={() => (
        <>
          <p className="text-white">
            <Trans>
              {longToken.symbol} and {shortToken.symbol} can be used to buy GM tokens for this market up to the
              specified buying caps.
            </Trans>
          </p>
          <br />
          <StatsTooltipRow
            label={`Max ${longToken.symbol}`}
            value={[
              formatTokenAmount(mintableInfo?.longDepositCapacityAmount, longToken.decimals, longToken.symbol, {
                useCommas: true,
              }),
              `(${formatTokenAmount(market.longPoolAmount, longToken.decimals, "", {
                useCommas: true,
                displayDecimals: 0,
              })} / ${formatTokenAmount(
                getMaxPoolAmountForDeposit(market, true),
                longToken.decimals,
                longToken.symbol,
                {
                  useCommas: true,
                  displayDecimals: 0,
                }
              )})`,
            ]}
          />
          <StatsTooltipRow
            label={`Max ${shortToken.symbol}`}
            value={[
              formatTokenAmount(mintableInfo?.shortDepositCapacityAmount, shortToken.decimals, shortToken.symbol, {
                useCommas: true,
              }),
              `(${formatTokenAmount(market.shortPoolAmount, shortToken.decimals, "", {
                useCommas: true,
                displayDecimals: 0,
              })} / ${formatTokenAmount(
                getMaxPoolAmountForDeposit(market, false),
                shortToken.decimals,
                shortToken.symbol,
                {
                  useCommas: true,
                  displayDecimals: 0,
                }
              )})`,
            ]}
          />
        </>
      )}
    />
  );
}<|MERGE_RESOLUTION|>--- conflicted
+++ resolved
@@ -21,12 +21,9 @@
 import StatsTooltipRow from "components/StatsTooltip/StatsTooltipRow";
 import { getIcons } from "config/icons";
 import PageTitle from "components/PageTitle/PageTitle";
-<<<<<<< HEAD
 import ExternalLink from "components/ExternalLink/ExternalLink";
 import { useDaysConsideredInMarketsApr } from "domain/synthetics/markets/useDaysConsideredInMarketsApr";
-=======
 import useSortedMarketsWithIndexToken from "domain/synthetics/trade/useSortedMarketsWithIndexToken";
->>>>>>> 3c467904
 
 type Props = {
   hideTitle?: boolean;
@@ -49,63 +46,8 @@
 }: Props) {
   const { chainId } = useChainId();
   const currentIcons = getIcons(chainId);
-<<<<<<< HEAD
-  const sortedMarketTokens = useMemo(() => {
-    if (!marketsInfoData) {
-      return [];
-    }
-    // Group markets by index token address
-    const groupedMarketList: { [marketAddress: string]: MarketInfo[] } = groupBy(
-      Object.values(marketsInfoData),
-      (market) => market[market.isSpotOnly ? "marketTokenAddress" : "indexTokenAddress"]
-    );
-
-    const allMarkets = Object.values(groupedMarketList)
-      .map((markets) => {
-        return markets
-          .filter((market) => {
-            const marketInfoData = getByKey(marketsInfoData, market.marketTokenAddress)!;
-            return !marketInfoData.isDisabled;
-          })
-          .map((market) => getByKey(marketTokensData, market.marketTokenAddress)!);
-      })
-      .filter((markets) => markets.length > 0);
-
-    const sortedGroups = allMarkets!.sort((a, b) => {
-      const totalMarketSupplyA = a.reduce((acc, market) => {
-        const totalSupplyUsd = convertToUsd(market?.totalSupply, market?.decimals, market?.prices.minPrice);
-        acc = acc.add(totalSupplyUsd || 0);
-        return acc;
-      }, bigNumberify(0)!);
-
-      const totalMarketSupplyB = b.reduce((acc, market) => {
-        const totalSupplyUsd = convertToUsd(market?.totalSupply, market?.decimals, market?.prices.minPrice);
-        acc = acc.add(totalSupplyUsd || 0);
-        return acc;
-      }, bigNumberify(0)!);
-
-      return totalMarketSupplyA.gt(totalMarketSupplyB) ? -1 : 1;
-    });
-
-    // Sort markets within each group by total supply
-    const sortedMarkets = sortedGroups.map((markets: any) => {
-      return markets.sort((a, b) => {
-        const totalSupplyUsdA = convertToUsd(a.totalSupply, a.decimals, a.prices.minPrice)!;
-        const totalSupplyUsdB = convertToUsd(b.totalSupply, b.decimals, b.prices.minPrice)!;
-        return totalSupplyUsdA.gt(totalSupplyUsdB) ? -1 : 1;
-      });
-    });
-
-    // Flatten the sorted markets array
-    const flattenedMarkets = sortedMarkets.flat(Infinity);
-
-    return flattenedMarkets;
-  }, [marketsInfoData, marketTokensData]);
+  const isMobile = useMedia("(max-width: 1100px)");
   const daysConsidered = useDaysConsideredInMarketsApr();
-
-=======
->>>>>>> 3c467904
-  const isMobile = useMedia("(max-width: 1100px)");
   const { markets: sortedMarketsByIndexToken } = useSortedMarketsWithIndexToken(marketsInfoData, marketTokensData);
 
   return (

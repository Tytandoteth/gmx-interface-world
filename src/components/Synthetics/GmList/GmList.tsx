import { useMemo } from "react";
import { Trans, t } from "@lingui/macro";
import Button from "components/Button/Button";
import {
  MarketTokensAPRData,
  MarketsInfoData,
  getMarketIndexName,
  getMarketPoolName,
  getMaxPoolAmountForDeposit,
  getMintableMarketTokens,
  getTotalGmInfo,
} from "domain/synthetics/markets";
import { TokensData, convertToUsd, getTokenData } from "domain/synthetics/tokens";
import { useChainId } from "lib/chains";
import { formatTokenAmount, formatUsd } from "lib/numbers";
import { getByKey } from "lib/objects";
import AssetDropdown from "pages/Dashboard/AssetDropdown";
import { useMedia } from "react-use";
import { Operation } from "../GmSwap/GmSwapBox/GmSwapBox";
import "./GmList.scss";
import Tooltip from "components/Tooltip/Tooltip";
import StatsTooltipRow from "components/StatsTooltip/StatsTooltipRow";
import { getIcons } from "config/icons";
import PageTitle from "components/PageTitle/PageTitle";
import useWallet from "lib/wallets/useWallet";
import { AprInfo } from "components/AprInfo/AprInfo";
import ExternalLink from "components/ExternalLink/ExternalLink";
import { useDaysConsideredInMarketsApr } from "domain/synthetics/markets/useDaysConsideredInMarketsApr";
import useSortedMarketsWithIndexToken from "domain/synthetics/trade/useSortedMarketsWithIndexToken";
<<<<<<< HEAD
import TokenListSkeleton from "components/Skeleton/TokenListSkeleton";
=======
import { getNormalizedTokenSymbol } from "config/tokens";
import TokenIcon from "components/TokenIcon/TokenIcon";
>>>>>>> 07cf6b5c

type Props = {
  hideTitle?: boolean;
  marketsInfoData?: MarketsInfoData;
  tokensData?: TokensData;
  marketTokensData?: TokensData;
  marketsTokensAPRData: MarketTokensAPRData | undefined;
  marketsTokensIncentiveAprData: MarketTokensAPRData | undefined;
  shouldScrollToTop?: boolean;
  buySellActionHandler?: () => void;
};

export function GmList({
  hideTitle,
  marketTokensData,
  marketsInfoData,
  tokensData,
  marketsTokensAPRData,
  marketsTokensIncentiveAprData,
  shouldScrollToTop,
  buySellActionHandler,
}: Props) {
  const { chainId } = useChainId();
  const { active } = useWallet();
  const currentIcons = getIcons(chainId);
  const isMobile = useMedia("(max-width: 1100px)");
  const daysConsidered = useDaysConsideredInMarketsApr();
  const { markets: sortedMarketsByIndexToken } = useSortedMarketsWithIndexToken(marketsInfoData, marketTokensData);

  const userTotalGmInfo = useMemo(() => {
    if (!active) return;
    return getTotalGmInfo(marketTokensData);
  }, [marketTokensData, active]);

  return (
    <div className="GMList">
      {!isMobile && (
        <div className="token-table-wrapper App-card">
          {!hideTitle && (
            <>
              <div className="App-card-title">
                <Trans>GM Pools</Trans>
                <img src={currentIcons.network} width="16" alt="Network Icon" />
              </div>
              <div className="App-card-divider"></div>
            </>
          )}

          <table className="token-table">
            <thead>
              <tr>
                <th>
                  <Trans>MARKET</Trans>
                </th>
                <th>
                  <Trans>PRICE</Trans>
                </th>
                <th>
                  <Trans>TOTAL SUPPLY</Trans>
                </th>
                <th>
                  <Tooltip
                    handle={<Trans>BUYABLE</Trans>}
                    className="text-none"
                    position="right-bottom"
                    renderContent={() => (
                      <p className="text-white">
                        <Trans>Available amount to deposit into the specific GM pool.</Trans>
                      </p>
                    )}
                  />
                </th>
                <th>
                  {userTotalGmInfo ? (
                    <Tooltip
                      handle={<Trans>WALLET</Trans>}
                      className="text-none"
                      position="right-bottom"
                      renderContent={() => (
                        <StatsTooltipRow
                          label={t`Total in Wallet`}
                          value={[
                            formatTokenAmount(userTotalGmInfo?.balance, 18, "GM", {
                              useCommas: true,
                              fallbackToZero: true,
                            }),
                            `(${formatUsd(userTotalGmInfo?.balanceUsd)})`,
                          ]}
                          showDollar={false}
                        />
                      )}
                    />
                  ) : (
                    <Trans>WALLET</Trans>
                  )}
                </th>
                <th>
                  <Tooltip
                    handle={<Trans>APR</Trans>}
                    className="text-none"
                    position="right-bottom"
                    renderContent={() => (
                      <p className="text-white">
                        <Trans>
                          <p>
                            APR is based on the Fees collected for the past {daysConsidered} days. It is an estimate as
                            actual Fees are auto-compounded into the pool in real-time.
                          </p>
                          <p>
                            Check Pools performance against other LP Positions in{" "}
                            <ExternalLink newTab href="https://dune.com/gmx-io/gmx-analytics">
                              GMX Dune Dashboard
                            </ExternalLink>
                            .
                          </p>
                        </Trans>
                      </p>
                    )}
                  />
                </th>

                <th></th>
              </tr>
            </thead>
            <tbody>
              {sortedMarketsByIndexToken.length ? (
                sortedMarketsByIndexToken.map((token) => {
                  const market = getByKey(marketsInfoData, token?.address)!;

                  const indexToken = getTokenData(tokensData, market?.indexTokenAddress, "native");
                  const longToken = getTokenData(tokensData, market?.longTokenAddress);
                  const shortToken = getTokenData(tokensData, market?.shortTokenAddress);
                  const mintableInfo = market && token ? getMintableMarketTokens(market, token) : undefined;

                  const apr = getByKey(marketsTokensAPRData, token?.address);
                  const incentiveApr = getByKey(marketsTokensIncentiveAprData, token?.address);

                  if (!token || !indexToken || !longToken || !shortToken) {
                    return null;
                  }

<<<<<<< HEAD
                  const totalSupply = token?.totalSupply;
                  const totalSupplyUsd = convertToUsd(totalSupply, token?.decimals, token?.prices?.minPrice);

                  return (
                    <tr key={token.address}>
                      <td>
                        <div className="App-card-title-info">
                          <div className="App-card-title-info-icon">
                            <img
                              src={importImage(
                                "ic_" + (market.isSpotOnly ? "swap" : indexToken.symbol.toLocaleLowerCase()) + "_40.svg"
                              )}
                              alt={indexToken.symbol}
                              width="40"
                            />
                          </div>
=======
                const totalSupply = token?.totalSupply;
                const totalSupplyUsd = convertToUsd(totalSupply, token?.decimals, token?.prices?.minPrice);
                const tokenIconName = market.isSpotOnly
                  ? getNormalizedTokenSymbol(longToken.symbol) + getNormalizedTokenSymbol(shortToken.symbol)
                  : getNormalizedTokenSymbol(indexToken.symbol);

                return (
                  <tr key={token.address}>
                    <td>
                      <div className="App-card-title-info">
                        <div className="App-card-title-info-icon">
                          <TokenIcon symbol={tokenIconName} displaySize={40} importSize={40} />
                        </div>
>>>>>>> 07cf6b5c

                          <div className="App-card-title-info-text">
                            <div className="App-card-info-title">
                              {getMarketIndexName({ indexToken, isSpotOnly: market?.isSpotOnly })}
                              {!market.isSpotOnly && (
                                <div className="Asset-dropdown-container">
                                  <AssetDropdown assetSymbol={indexToken.symbol} position="left" />
                                </div>
                              )}
                            </div>
                            <div className="App-card-info-subtitle">
                              [{getMarketPoolName({ longToken, shortToken })}]
                            </div>
                          </div>
                        </div>
                      </td>
                      <td>
                        {formatUsd(token.prices?.minPrice, {
                          displayDecimals: 3,
                        })}
                      </td>

                      <td className="GmList-last-column">
                        {formatTokenAmount(totalSupply, token.decimals, "GM", {
                          useCommas: true,
                          displayDecimals: 2,
                        })}
                        <br />({formatUsd(totalSupplyUsd)})
                      </td>
                      <td className="GmList-last-column">
                        {renderMintableAmount({
                          mintableInfo,
                          market,
                          token,
                          longToken,
                          shortToken,
                        })}
                      </td>

                      <td>
                        {formatTokenAmount(token.balance, token.decimals, "GM", {
                          useCommas: true,
                          displayDecimals: 2,
                          fallbackToZero: true,
                        })}
                        <br />(
                        {formatUsd(convertToUsd(token.balance, token.decimals, token.prices?.minPrice), {
                          fallbackToZero: true,
                        }) || "..."}
                        )
                      </td>

                      <td>
                        <AprInfo apr={apr} incentiveApr={incentiveApr} />
                      </td>

                      <td className="GmList-actions">
                        <Button
                          className="GmList-action"
                          variant="secondary"
                          to={`/pools?operation=${Operation.Deposit}&market=${token.address}&scroll=${
                            shouldScrollToTop ? "1" : "0"
                          }`}
                        >
                          <Trans>Buy</Trans>
                        </Button>
                        <Button
                          className="GmList-action GmList-last-action"
                          variant="secondary"
                          to={`/pools?operation=${Operation.Withdrawal}&market=${token.address}&scroll=${
                            shouldScrollToTop ? "1" : "0"
                          }`}
                        >
                          <Trans>Sell</Trans>
                        </Button>
                      </td>
                    </tr>
                  );
                })
              ) : (
                <TokenListSkeleton />
              )}
            </tbody>
          </table>
        </div>
      )}

      {isMobile && (
        <>
          {!hideTitle && <PageTitle title={t`GM Pools`} />}

          <div className="token-grid">
            {sortedMarketsByIndexToken.map((token) => {
              const apr = marketsTokensAPRData?.[token.address];
              const incentiveApr = marketsTokensIncentiveAprData?.[token.address];

              const totalSupply = token?.totalSupply;
              const totalSupplyUsd = convertToUsd(totalSupply, token?.decimals, token?.prices?.minPrice);
              const market = getByKey(marketsInfoData, token?.address);
              const indexToken = getTokenData(tokensData, market?.indexTokenAddress, "native");
              const longToken = getTokenData(tokensData, market?.longTokenAddress);
              const shortToken = getTokenData(tokensData, market?.shortTokenAddress);
              const mintableInfo = market && token ? getMintableMarketTokens(market, token) : undefined;

              if (!indexToken || !longToken || !shortToken || !market) {
                return null;
              }
              const indexName = market && getMarketIndexName(market);
              const poolName = market && getMarketPoolName(market);
              const tokenIconName = market.isSpotOnly
                ? getNormalizedTokenSymbol(longToken.symbol) + getNormalizedTokenSymbol(shortToken.symbol)
                : getNormalizedTokenSymbol(indexToken.symbol);

              return (
                <div className="App-card" key={token.address}>
                  <div className="App-card-title">
                    <div className="mobile-token-card">
                      <TokenIcon symbol={tokenIconName} displaySize={20} importSize={40} />
                      <div className="token-symbol-text">
                        <div className="items-center">
                          <span>{indexName && indexName}</span>
                          <span className="subtext">{poolName && `[${poolName}]`}</span>
                        </div>
                      </div>
                      <div>
                        <AssetDropdown assetSymbol={indexToken.symbol} position="left" />
                      </div>
                    </div>
                  </div>
                  <div className="App-card-divider"></div>
                  <div className="App-card-content">
                    <div className="App-card-row">
                      <div className="label">
                        <Trans>Price</Trans>
                      </div>
                      <div>
                        {formatUsd(token.prices?.minPrice, {
                          displayDecimals: 3,
                        })}
                      </div>
                    </div>
                    <div className="App-card-row">
                      <div className="label">
                        <Trans>Total Supply</Trans>
                      </div>
                      <div>
                        {" "}
                        {formatTokenAmount(totalSupply, token.decimals, "GM", {
                          useCommas: true,
                          displayDecimals: 2,
                        })}{" "}
                        ({formatUsd(totalSupplyUsd)})
                      </div>
                    </div>
                    <div className="App-card-row">
                      <div className="label">
                        <Tooltip
                          handle={<Trans>Buyable</Trans>}
                          className="text-none"
                          position="left-bottom"
                          renderContent={() => (
                            <p className="text-white">
                              <Trans>Available amount to deposit into the specific GM pool.</Trans>
                            </p>
                          )}
                        />
                      </div>
                      <div>
                        {renderMintableAmount({
                          mintableInfo,
                          market,
                          token,
                          longToken,
                          shortToken,
                        })}
                      </div>
                    </div>
                    <div className="App-card-row">
                      <div className="label">
                        <Tooltip
                          handle={<Trans>Wallet</Trans>}
                          className="text-none"
                          position="right-bottom"
                          renderContent={() => (
                            <p className="text-white">
                              <Trans>Available amount to deposit into the specific GM pool.</Trans>
                            </p>
                          )}
                        />
                      </div>
                      <div>
                        {formatTokenAmount(token.balance, token.decimals, "GM", {
                          useCommas: true,
                          displayDecimals: 2,
                          fallbackToZero: true,
                        })}{" "}
                        (
                        {formatUsd(convertToUsd(token.balance, token.decimals, token.prices?.minPrice), {
                          fallbackToZero: true,
                        })}
                        )
                      </div>
                    </div>
                    <div className="App-card-row">
                      <div className="label">
                        <Trans>APR</Trans>
                      </div>
                      <div>
                        <AprInfo apr={apr} incentiveApr={incentiveApr} />
                      </div>
                    </div>

                    <div className="App-card-divider"></div>
                    <div className="App-card-buttons m-0" onClick={buySellActionHandler}>
                      <Button
                        variant="secondary"
                        to={`/pools?operation=${Operation.Deposit}&market=${token.address}&scroll=0`}
                      >
                        <Trans>Buy</Trans>
                      </Button>
                      <Button
                        variant="secondary"
                        to={`/pools?operation=${Operation.Withdrawal}&market=${token.address}&scroll=0`}
                      >
                        <Trans>Sell</Trans>
                      </Button>
                    </div>
                  </div>
                </div>
              );
            })}
          </div>
        </>
      )}
    </div>
  );
}

function renderMintableAmount({ mintableInfo, market, token, longToken, shortToken }) {
  return (
    <Tooltip
      handle={
        <>
          {formatTokenAmount(mintableInfo?.mintableAmount, token.decimals, "GM", {
            useCommas: true,
            displayDecimals: 0,
          })}
          <br />(
          {formatUsd(mintableInfo?.mintableUsd, {
            displayDecimals: 0,
          })}
          )
        </>
      }
      className="text-none"
      position="right-bottom"
      renderContent={() => (
        <>
          <p className="text-white">
            <Trans>
              {longToken.symbol} and {shortToken.symbol} can be used to buy GM tokens for this market up to the
              specified buying caps.
            </Trans>
          </p>
          <br />
          <StatsTooltipRow
            label={`Max ${longToken.symbol}`}
            value={[
              formatTokenAmount(mintableInfo?.longDepositCapacityAmount, longToken.decimals, longToken.symbol, {
                useCommas: true,
              }),
              `(${formatTokenAmount(market.longPoolAmount, longToken.decimals, "", {
                useCommas: true,
                displayDecimals: 0,
              })} / ${formatTokenAmount(
                getMaxPoolAmountForDeposit(market, true),
                longToken.decimals,
                longToken.symbol,
                {
                  useCommas: true,
                  displayDecimals: 0,
                }
              )})`,
            ]}
          />
          <StatsTooltipRow
            label={`Max ${shortToken.symbol}`}
            value={[
              formatTokenAmount(mintableInfo?.shortDepositCapacityAmount, shortToken.decimals, shortToken.symbol, {
                useCommas: true,
              }),
              `(${formatTokenAmount(market.shortPoolAmount, shortToken.decimals, "", {
                useCommas: true,
                displayDecimals: 0,
              })} / ${formatTokenAmount(
                getMaxPoolAmountForDeposit(market, false),
                shortToken.decimals,
                shortToken.symbol,
                {
                  useCommas: true,
                  displayDecimals: 0,
                }
              )})`,
            ]}
          />
        </>
      )}
    />
  );
}<|MERGE_RESOLUTION|>--- conflicted
+++ resolved
@@ -27,12 +27,9 @@
 import ExternalLink from "components/ExternalLink/ExternalLink";
 import { useDaysConsideredInMarketsApr } from "domain/synthetics/markets/useDaysConsideredInMarketsApr";
 import useSortedMarketsWithIndexToken from "domain/synthetics/trade/useSortedMarketsWithIndexToken";
-<<<<<<< HEAD
 import TokenListSkeleton from "components/Skeleton/TokenListSkeleton";
-=======
 import { getNormalizedTokenSymbol } from "config/tokens";
 import TokenIcon from "components/TokenIcon/TokenIcon";
->>>>>>> 07cf6b5c
 
 type Props = {
   hideTitle?: boolean;
@@ -174,38 +171,19 @@
                     return null;
                   }
 
-<<<<<<< HEAD
                   const totalSupply = token?.totalSupply;
                   const totalSupplyUsd = convertToUsd(totalSupply, token?.decimals, token?.prices?.minPrice);
+                  const tokenIconName = market.isSpotOnly
+                    ? getNormalizedTokenSymbol(longToken.symbol) + getNormalizedTokenSymbol(shortToken.symbol)
+                    : getNormalizedTokenSymbol(indexToken.symbol);
 
                   return (
                     <tr key={token.address}>
                       <td>
                         <div className="App-card-title-info">
                           <div className="App-card-title-info-icon">
-                            <img
-                              src={importImage(
-                                "ic_" + (market.isSpotOnly ? "swap" : indexToken.symbol.toLocaleLowerCase()) + "_40.svg"
-                              )}
-                              alt={indexToken.symbol}
-                              width="40"
-                            />
+                            <TokenIcon symbol={tokenIconName} displaySize={40} importSize={40} />
                           </div>
-=======
-                const totalSupply = token?.totalSupply;
-                const totalSupplyUsd = convertToUsd(totalSupply, token?.decimals, token?.prices?.minPrice);
-                const tokenIconName = market.isSpotOnly
-                  ? getNormalizedTokenSymbol(longToken.symbol) + getNormalizedTokenSymbol(shortToken.symbol)
-                  : getNormalizedTokenSymbol(indexToken.symbol);
-
-                return (
-                  <tr key={token.address}>
-                    <td>
-                      <div className="App-card-title-info">
-                        <div className="App-card-title-info-icon">
-                          <TokenIcon symbol={tokenIconName} displaySize={40} importSize={40} />
-                        </div>
->>>>>>> 07cf6b5c
 
                           <div className="App-card-title-info-text">
                             <div className="App-card-info-title">

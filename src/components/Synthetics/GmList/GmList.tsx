--- conflicted
+++ resolved
@@ -11,11 +11,7 @@
 import { TokensData, convertToUsd, getTokenData } from "domain/synthetics/tokens";
 import { useChainId } from "lib/chains";
 import { importImage } from "lib/legacy";
-<<<<<<< HEAD
-import { bigNumberify, formatTokenAmount, formatUsd } from "lib/numbers";
-=======
-import { formatAmount, formatTokenAmount, formatUsd } from "lib/numbers";
->>>>>>> 3c467904
+import { formatTokenAmount, formatUsd } from "lib/numbers";
 import { getByKey } from "lib/objects";
 import AssetDropdown from "pages/Dashboard/AssetDropdown";
 import { useMedia } from "react-use";
@@ -25,11 +21,8 @@
 import StatsTooltipRow from "components/StatsTooltip/StatsTooltipRow";
 import { getIcons } from "config/icons";
 import PageTitle from "components/PageTitle/PageTitle";
-<<<<<<< HEAD
 import { AprInfo } from "components/AprInfo/AprInfo";
-=======
 import useSortedMarketsWithIndexToken from "domain/synthetics/trade/useSortedMarketsWithIndexToken";
->>>>>>> 3c467904
 
 type Props = {
   hideTitle?: boolean;

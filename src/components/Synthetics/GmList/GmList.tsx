--- conflicted
+++ resolved
@@ -225,11 +225,7 @@
             {!currentData.length && !isLoading && (
               <TableTr hoverable={false} bordered={false} className="h-[64.5px]">
                 <TableTd colSpan={7} className="align-top">
-<<<<<<< HEAD
-                  <div className="slate-100">
-=======
-                  <div className="text-body-medium text-gray-400">
->>>>>>> bd35ef1c
+                  <div className="text-body-medium text-slate-100">
                     <Trans>No pools matched.</Trans>
                   </div>
                 </TableTd>

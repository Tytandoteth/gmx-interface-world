import { Trans, t } from "@lingui/macro";
import noop from "lodash/noop";
import cx from "classnames";
import { useCallback, useMemo, useState } from "react";
import { Address, isAddress, isAddressEqual } from "viem";
import { useAccount } from "wagmi";

import usePagination from "components/Referrals/usePagination";
import { getIcons } from "config/icons";
import { getNormalizedTokenSymbol } from "config/tokens";
import { useSettings } from "context/SettingsContext/SettingsContextProvider";
import { useTokensData } from "context/SyntheticsStateContext/hooks/globalsHooks";
import {
  selectChainId,
  selectGlvInfoLoading,
  selectGlvAndGmMarketsData,
} from "context/SyntheticsStateContext/selectors/globalSelectors";
import { selectShiftAvailableMarkets } from "context/SyntheticsStateContext/selectors/shiftSelectors";
import { useSelector } from "context/SyntheticsStateContext/utils";
import {
  MarketTokensAPRData,
  GlvAndGmMarketsInfoData,
  getMarketIndexName,
  getMarketPoolName,
  getMintableMarketTokens,
  getTotalGmInfo,
  useMarketTokensData,
  getGlvMarketDisplayName,
  getMarketBadge,
} from "domain/synthetics/markets";
import { useDaysConsideredInMarketsApr } from "domain/synthetics/markets/useDaysConsideredInMarketsApr";
import { useUserEarnings } from "domain/synthetics/markets/useUserEarnings";
import { TokenData, TokensData, convertToUsd, getTokenData } from "domain/synthetics/tokens";
import { formatTokenAmount, formatUsd, formatUsdPrice } from "lib/numbers";
import { getByKey } from "lib/objects";
import { sortGmTokensByField } from "./sortGmTokensByField";
import { sortGmTokensDefault } from "./sortGmTokensDefault";

import { AprInfo } from "components/AprInfo/AprInfo";
import Button from "components/Button/Button";
import Pagination from "components/Pagination/Pagination";
import SearchInput from "components/SearchInput/SearchInput";
import { GMListSkeleton } from "components/Skeleton/Skeleton";
import { Sorter, useSorterHandlers, type SortDirection } from "components/Sorter/Sorter";
import TokenIcon from "components/TokenIcon/TokenIcon";
import TooltipWithPortal from "components/Tooltip/TooltipWithPortal";
import { getMintableInfoGlv, isGlv } from "domain/synthetics/markets/glv";
import GmAssetDropdown from "../GmAssetDropdown/GmAssetDropdown";
import { ExchangeTd, ExchangeTh, ExchangeTheadTr, ExchangeTr } from "../OrderList/ExchangeTable";
import { ApyTooltipContent } from "./ApyTooltipContent";
import { MintableAmount } from "./MintableAmount";
import { TokenValuesInfoCell } from "./TokenValuesInfoCell";
import { GmTokensBalanceInfo, GmTokensTotalBalanceInfo } from "./GmTokensTotalBalanceInfo";

type Props = {
  glvMarketsTokensApyData: MarketTokensAPRData | undefined;
  marketsTokensApyData: MarketTokensAPRData | undefined;
  marketsTokensIncentiveAprData: MarketTokensAPRData | undefined;
  marketsTokensLidoAprData: MarketTokensAPRData | undefined;
  shouldScrollToTop?: boolean;
  isDeposit: boolean;
};

const tokenAddressStyle = { fontSize: 5 };

export type SortField = "price" | "totalSupply" | "buyable" | "wallet" | "apy" | "unspecified";

export function GmList({
  marketsTokensApyData,
  glvMarketsTokensApyData,
  marketsTokensIncentiveAprData,
  marketsTokensLidoAprData,
  shouldScrollToTop,
  isDeposit,
}: Props) {
  const chainId = useSelector(selectChainId);
  const marketsInfo = useSelector(selectGlvAndGmMarketsData);
  const glvsLoading = useSelector(selectGlvInfoLoading);
  const tokensData = useTokensData();
  const { marketTokensData } = useMarketTokensData(chainId, { isDeposit });
  const { isConnected: active } = useAccount();
  const currentIcons = getIcons(chainId);
  const userEarnings = useUserEarnings(chainId);
  const { orderBy, direction, getSorterProps } = useSorterHandlers<SortField>();
  const [searchText, setSearchText] = useState("");
  const shiftAvailableMarkets = useSelector(selectShiftAvailableMarkets);
  const shiftAvailableMarketAddressSet = useMemo(
    () => new Set(shiftAvailableMarkets.map((m) => m.marketTokenAddress)),
    [shiftAvailableMarkets]
  );

  const isLoading = !marketsInfo || !marketTokensData || glvsLoading;

  const filteredGmTokens = useFilterSortPools({
    marketsInfo,
    marketTokensData,
    orderBy,
    direction,
    glvMarketsTokensApyData,
    marketsTokensApyData,
    marketsTokensIncentiveAprData,
    marketsTokensLidoAprData,
    searchText,
    tokensData,
  });

  const { currentPage, currentData, pageCount, setCurrentPage } = usePagination(
    `${chainId} ${direction} ${orderBy} ${searchText}`,
    filteredGmTokens,
    10
  );

  const userTotalGmInfo = useMemo(() => {
    if (!active) return;
    return getTotalGmInfo(marketTokensData);
  }, [marketTokensData, active]);

  const handleSearch = useCallback((e: React.ChangeEvent<HTMLInputElement>) => {
    setSearchText(e.target.value);
  }, []);

  return (
    <div
      className="rounded-4 bg-slate-800
                   max-[1164px]:!-mr-[--default-container-padding] max-[1164px]:!rounded-r-0
                   max-[600px]:!-mr-[--default-container-padding-mobile]"
    >
      <div className="flex items-center px-14 py-10">
        <span className="text-16">
          <Trans>Pools</Trans>
        </span>
        <img src={currentIcons.network} width="16" className="ml-5 mr-10" alt="Network Icon" />
        <SearchInput
          size="s"
          value={searchText}
          setValue={handleSearch}
          className="*:!text-16"
          placeholder="Search Pool"
          onKeyDown={noop}
          autoFocus={false}
        />
      </div>
      <div className="h-1 bg-slate-700"></div>
      <div className="overflow-x-auto">
        <table className="w-[max(100%,1100px)]">
          <thead>
            <ExchangeTheadTr bordered={false}>
              <ExchangeTh>
                <Trans>POOL</Trans>
              </ExchangeTh>
              <ExchangeTh>
                <Sorter {...getSorterProps("price")}>
                  <Trans>PRICE</Trans>
                </Sorter>
              </ExchangeTh>
              <ExchangeTh>
                <Sorter {...getSorterProps("totalSupply")}>
                  <Trans>TOTAL SUPPLY</Trans>
                </Sorter>
              </ExchangeTh>
              <ExchangeTh>
                <Sorter {...getSorterProps("buyable")}>
                  <TooltipWithPortal
                    handle={<Trans>BUYABLE</Trans>}
                    className="normal-case"
                    position="bottom-end"
                    renderContent={() => (
                      <p className="text-white">
                        <Trans>Available amount to deposit into the specific GM pool.</Trans>
                      </p>
                    )}
                  />
                </Sorter>
              </ExchangeTh>
              <ExchangeTh>
                <Sorter {...getSorterProps("wallet")}>
                  <GmTokensTotalBalanceInfo
                    balance={userTotalGmInfo?.balance}
                    balanceUsd={userTotalGmInfo?.balanceUsd}
                    userEarnings={userEarnings}
                    label={t`WALLET`}
                  />
                </Sorter>
              </ExchangeTh>
              <ExchangeTh>
                <Sorter {...getSorterProps("apy")}>
                  <TooltipWithPortal
                    handle={t`APY`}
                    className="normal-case"
                    position="bottom-end"
                    renderContent={ApyTooltipContent}
                  />
                </Sorter>
              </ExchangeTh>

              <ExchangeTh />
            </ExchangeTheadTr>
          </thead>
          <tbody>
            {currentData.length > 0 &&
              currentData.map((token) => (
                <GmListItem
                  key={token.address}
                  token={token}
                  marketTokensData={marketTokensData}
                  marketsTokensApyData={marketsTokensApyData}
                  marketsTokensIncentiveAprData={marketsTokensIncentiveAprData}
                  marketsTokensLidoAprData={marketsTokensLidoAprData}
                  glvMarketsTokensApyData={glvMarketsTokensApyData}
                  shouldScrollToTop={shouldScrollToTop}
                  isShiftAvailable={token.symbol === "GLV" ? false : shiftAvailableMarketAddressSet.has(token.address)}
                />
              ))}
            {!currentData.length && !isLoading && (
              <ExchangeTr hoverable={false} bordered={false}>
                <ExchangeTd colSpan={7}>
                  <div className="text-center text-gray-400">
                    <Trans>No GM pools found.</Trans>
                  </div>
                </ExchangeTd>
              </ExchangeTr>
            )}
            {isLoading && <GMListSkeleton />}
          </tbody>
        </table>
      </div>
      {pageCount > 1 && (
        <>
          <div className="h-1 bg-slate-700"></div>
          <div className="py-10">
            <Pagination topMargin={false} page={currentPage} pageCount={pageCount} onPageChange={setCurrentPage} />
          </div>
        </>
      )}
    </div>
  );
}

function useFilterSortPools({
  marketsInfo,
  marketTokensData,
  orderBy,
  direction,
  marketsTokensApyData,
  marketsTokensIncentiveAprData,
  marketsTokensLidoAprData,
  glvMarketsTokensApyData,
  searchText,
  tokensData,
}: {
  marketsInfo: GlvAndGmMarketsInfoData | undefined;
  marketTokensData: TokensData | undefined;
  orderBy: SortField;
  direction: SortDirection;
  marketsTokensApyData: MarketTokensAPRData | undefined;
  marketsTokensIncentiveAprData: MarketTokensAPRData | undefined;
  marketsTokensLidoAprData: MarketTokensAPRData | undefined;
  glvMarketsTokensApyData: MarketTokensAPRData | undefined;
  searchText: string;
  tokensData: TokensData | undefined;
}) {
  const chainId = useSelector(selectChainId);

  const sortedTokens = useMemo(() => {
    if (!marketsInfo || !marketTokensData) {
      return [];
    }

    if (orderBy === "unspecified" || direction === "unspecified") {
      return sortGmTokensDefault(marketsInfo, marketTokensData);
    }

    return sortGmTokensByField({
      chainId,
      marketsInfo,
      marketTokensData,
      orderBy,
      direction,
      marketsTokensApyData,
      marketsTokensIncentiveAprData,
      marketsTokensLidoAprData,
      glvMarketsTokensApyData,
    });
  }, [
    chainId,
    direction,
    marketTokensData,
    marketsInfo,
    marketsTokensApyData,
    marketsTokensIncentiveAprData,
    glvMarketsTokensApyData,
    marketsTokensLidoAprData,
    orderBy,
  ]);

  const filteredTokens = useMemo(() => {
    if (!searchText.trim()) {
      return sortedTokens;
    }

    return sortedTokens.filter((token) => {
      const market = getByKey(marketsInfo, token?.address);
      const indexToken = isGlv(market)
        ? market.indexToken
        : getTokenData(tokensData, market?.indexTokenAddress, "native");
      const longToken = getTokenData(tokensData, market?.longTokenAddress);
      const shortToken = getTokenData(tokensData, market?.shortTokenAddress);

      if (!market || !indexToken || !longToken || !shortToken) {
        return false;
      }

      const poolName = isGlv(market) ? market.name ?? "GLV" : market.name;

      const indexSymbol = indexToken.symbol;
      const indexName = indexToken.name;

      const longSymbol = longToken.symbol;
      const longName = longToken.name;

      const shortSymbol = shortToken.symbol;
      const shortName = shortToken.name;

      const marketTokenAddress = market.marketTokenAddress;
      const indexTokenAddress = market.indexTokenAddress;
      const longTokenAddress = market.longTokenAddress;
      const shortTokenAddress = market.shortTokenAddress;

      return (
        poolName.toLowerCase().includes(searchText.toLowerCase()) ||
        indexSymbol.toLowerCase().includes(searchText.toLowerCase()) ||
        indexName.toLowerCase().includes(searchText.toLowerCase()) ||
        longSymbol.toLowerCase().includes(searchText.toLowerCase()) ||
        longName.toLowerCase().includes(searchText.toLowerCase()) ||
        shortSymbol.toLowerCase().includes(searchText.toLowerCase()) ||
        shortName.toLowerCase().includes(searchText.toLowerCase()) ||
        (isAddress(searchText) &&
          (isAddressEqual(marketTokenAddress as Address, searchText) ||
            isAddressEqual(indexTokenAddress as Address, searchText) ||
            isAddressEqual(longTokenAddress as Address, searchText) ||
            isAddressEqual(shortTokenAddress as Address, searchText)))
      );
    });
  }, [marketsInfo, searchText, sortedTokens, tokensData]);

  return filteredTokens;
}

function GmListItem({
  token,
  marketsTokensApyData,
  marketsTokensIncentiveAprData,
  marketsTokensLidoAprData,
  glvMarketsTokensApyData,
  shouldScrollToTop,
  isShiftAvailable,
  marketTokensData,
}: {
  token: TokenData;
  marketsTokensApyData: MarketTokensAPRData | undefined;
  marketsTokensIncentiveAprData: MarketTokensAPRData | undefined;
  marketsTokensLidoAprData: MarketTokensAPRData | undefined;
  glvMarketsTokensApyData: MarketTokensAPRData | undefined;
  shouldScrollToTop: boolean | undefined;
  isShiftAvailable: boolean;
  marketTokensData: TokensData | undefined;
}) {
  const chainId = useSelector(selectChainId);
  const marketsInfoData = useSelector(selectGlvAndGmMarketsData);
  const tokensData = useTokensData();
  const userEarnings = useUserEarnings(chainId);
  const daysConsidered = useDaysConsideredInMarketsApr();
  const { showDebugValues } = useSettings();

  const market = getByKey(marketsInfoData, token?.address);

  const isGlvMarket = isGlv(market);

  const indexToken = isGlvMarket ? market.indexToken : getTokenData(tokensData, market?.indexTokenAddress, "native");
  const longToken = getTokenData(tokensData, market?.longTokenAddress);
  const shortToken = getTokenData(tokensData, market?.shortTokenAddress);

  const mintableInfo = useMemo(() => {
    if (!market || !token || isGlvMarket) {
      return undefined;
    }

    return getMintableMarketTokens(market, token);
  }, [market, token, isGlvMarket]);

  const shiftButton = useMemo(() => {
    const btn = (
      <Button
        className={cx("w-full", {
          "!opacity-30": !isShiftAvailable,
        })}
        variant="secondary"
        disabled={!isShiftAvailable}
        to={`/pools/?market=${market?.marketTokenAddress}&operation=shift&scroll=${shouldScrollToTop ? "1" : "0"}`}
      >
        <Trans>Shift</Trans>
      </Button>
    );

    if (isGlvMarket) {
      return (
        <TooltipWithPortal
          content={
            <Trans>
              Shifting from GLV to another pool is not possible, as GLV can only be sold into individual tokens.
              However, you can buy GLV tokens without incurring buying fees by using eligible GM pool tokens.
            </Trans>
          }
          handle={btn}
          disableHandleStyle
        />
      );
    }

    return (
      <TooltipWithPortal
        disabled={isShiftAvailable}
        content={t`Shift is only applicable to GM pools when there are other pools with the same backing tokens, allowing liquidity to be moved without incurring buy or sell fees.`}
        disableHandleStyle
        handleClassName="block"
        position="bottom-end"
      >
        {btn}
      </TooltipWithPortal>
    );
  }, [isShiftAvailable, market?.marketTokenAddress, shouldScrollToTop, isGlvMarket]);

  const apy = isGlvMarket
    ? getByKey(glvMarketsTokensApyData, market.indexToken.address)
    : getByKey(marketsTokensApyData, token?.address);
  const incentiveApr = getByKey(marketsTokensIncentiveAprData, token?.address);
  const lidoApr = getByKey(marketsTokensLidoAprData, token?.address);
  const marketEarnings = getByKey(userEarnings?.byMarketAddress, token?.address);

  if (!token || !indexToken || !longToken || !shortToken) {
    return null;
  }

  const totalSupply = token?.totalSupply;
  const totalSupplyUsd = convertToUsd(totalSupply, token?.decimals, token?.prices?.minPrice);
  const tokenIconName = market?.isSpotOnly
    ? getNormalizedTokenSymbol(longToken.symbol) + getNormalizedTokenSymbol(shortToken.symbol)
    : getNormalizedTokenSymbol(indexToken.symbol);

<<<<<<< HEAD
  const tokenIconBadge = getMarketBadge(chainId, market);
=======
  const tokenIconBadge =
    !market || market.isSpotOnly
      ? undefined
      : isGlvMarket
        ? getGlvMarketShortening(chainId, market.indexTokenAddress)
        : ([market.longToken.symbol, market.shortToken.symbol] as const);
>>>>>>> 481b896a

  return (
    <ExchangeTr key={token.address} hoverable={false} bordered={false}>
      <ExchangeTd>
        <div className="flex">
          <div className="mr-12 flex shrink-0 items-center">
            <TokenIcon
              symbol={tokenIconName}
              displaySize={40}
              importSize={40}
              badge={tokenIconBadge}
              className="min-h-40 min-w-40"
            />
          </div>
          <div>
            <div className="flex text-16">
              {isGlvMarket
                ? getGlvMarketDisplayName(market)
                : getMarketIndexName({ indexToken, isSpotOnly: Boolean(market?.isSpotOnly) })}

              <div className="inline-block">
                <GmAssetDropdown token={token} marketsInfoData={marketsInfoData} tokensData={tokensData} />
              </div>
            </div>
            <div className="text-12 tracking-normal text-gray-400">
              [{getMarketPoolName({ longToken, shortToken })}]
            </div>
          </div>
        </div>
        {showDebugValues && <span style={tokenAddressStyle}>{market?.marketTokenAddress}</span>}
      </ExchangeTd>
      <ExchangeTd>{formatUsdPrice(token.prices?.minPrice)}</ExchangeTd>
      <ExchangeTd>
        <TokenValuesInfoCell
          token={formatTokenAmount(totalSupply, token.decimals, token.symbol, {
            useCommas: true,
            displayDecimals: 2,
          })}
          usd={formatUsd(totalSupplyUsd)}
        />
      </ExchangeTd>
      <ExchangeTd>
        {isGlvMarket ? (
          <MintableAmount mintableInfo={getMintableInfoGlv(market, marketTokensData)} market={market} token={token} />
        ) : (
          market && (
            <MintableAmount
              mintableInfo={mintableInfo}
              market={market}
              token={token}
              longToken={longToken}
              shortToken={shortToken}
            />
          )
        )}
      </ExchangeTd>

      <ExchangeTd>
        <GmTokensBalanceInfo
          token={token}
          daysConsidered={daysConsidered}
          earnedRecently={marketEarnings?.recent}
          earnedTotal={marketEarnings?.total}
          isGlv={isGlvMarket}
        />
      </ExchangeTd>

      <ExchangeTd>
        <AprInfo apy={apy} incentiveApr={incentiveApr} lidoApr={lidoApr} tokenAddress={token.address} />
      </ExchangeTd>

      <ExchangeTd className="w-[350px]">
        <div className="grid grid-cols-3 gap-10">
          <Button
            className="flex-grow"
            variant="secondary"
            to={`/pools/?market=${market?.marketTokenAddress}&operation=buy&scroll=${shouldScrollToTop ? "1" : "0"}`}
          >
            <Trans>Buy</Trans>
          </Button>
          <Button
            className="flex-grow"
            variant="secondary"
            to={`/pools/?market=${market?.marketTokenAddress}&operation=sell&scroll=${shouldScrollToTop ? "1" : "0"}`}
          >
            <Trans>Sell</Trans>
          </Button>
          <div className="flex-grow">{shiftButton}</div>
        </div>
      </ExchangeTd>
    </ExchangeTr>
  );
}<|MERGE_RESOLUTION|>--- conflicted
+++ resolved
@@ -447,16 +447,7 @@
     ? getNormalizedTokenSymbol(longToken.symbol) + getNormalizedTokenSymbol(shortToken.symbol)
     : getNormalizedTokenSymbol(indexToken.symbol);
 
-<<<<<<< HEAD
   const tokenIconBadge = getMarketBadge(chainId, market);
-=======
-  const tokenIconBadge =
-    !market || market.isSpotOnly
-      ? undefined
-      : isGlvMarket
-        ? getGlvMarketShortening(chainId, market.indexTokenAddress)
-        : ([market.longToken.symbol, market.shortToken.symbol] as const);
->>>>>>> 481b896a
 
   return (
     <ExchangeTr key={token.address} hoverable={false} bordered={false}>

--- conflicted
+++ resolved
@@ -64,13 +64,14 @@
   }
 }
 
-<<<<<<< HEAD
 @media (max-width: 700px) {
   .MarketStats-card {
     .Tooltip-popup {
       min-width: 22rem;
     }
-=======
+  }
+}
+
 @media (max-width: 380px) {
   .Gm-stats-title {
     flex-direction: column;
@@ -79,6 +80,5 @@
 
   .Gm-stats-title .subtext {
     margin-left: 0;
->>>>>>> d8181c9a
   }
 }
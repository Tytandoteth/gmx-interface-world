--- conflicted
+++ resolved
@@ -5,25 +5,9 @@
 import { TokenData, convertToUsd } from "domain/synthetics/tokens";
 import { useChainId } from "lib/chains";
 import { formatTokenAmountWithUsd, formatUsd } from "lib/numbers";
-
-<<<<<<< HEAD
-=======
-import { getIcon } from "config/icons";
-import {
-  MarketTokenData,
-  getMarket,
-  getMarketName,
-  getMarketPools,
-  getPoolUsd,
-  useMarketsData,
-  useMarketsPoolsData,
-} from "domain/synthetics/markets";
-import { convertToUsd, useAvailableTokensData } from "domain/synthetics/tokens";
->>>>>>> 3de9d3f7
 import "./MarketStats.scss";
 
 type Props = {
-<<<<<<< HEAD
   marketInfo?: MarketInfo;
   marketToken?: TokenData;
 };
@@ -33,22 +17,6 @@
   const { chainId } = useChainId();
 
   const marketName = `GM: ${marketInfo?.name || "---/--- [-------]"}`;
-=======
-  marketKey?: string;
-  marketToken?: MarketTokenData;
-};
-
-export function MarketStats(p: Props) {
-  const { marketToken } = p;
-  const { chainId } = useChainId();
-
-  const { marketsData } = useMarketsData(chainId);
-  const { poolsData } = useMarketsPoolsData(chainId);
-  const { tokensData } = useAvailableTokensData(chainId);
-
-  const market = getMarket(marketsData, p.marketKey);
-  const marketName = getMarketName(marketsData, tokensData, market?.marketTokenAddress, true);
->>>>>>> 3de9d3f7
 
   const marketPrice = marketToken?.prices?.maxPrice;
   const marketBalance = marketToken?.balance;

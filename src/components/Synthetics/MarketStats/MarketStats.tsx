--- conflicted
+++ resolved
@@ -19,11 +19,8 @@
 import "./MarketStats.scss";
 import BridgingInfo from "../BridgingInfo/BridgingInfo";
 import { getBridgingOptionsForToken } from "config/bridging";
-<<<<<<< HEAD
 import { AprInfo } from "components/AprInfo/AprInfo";
-=======
 import MarketTokenSelector from "../MarketTokenSelector/MarketTokenSelector";
->>>>>>> 3c467904
 
 type Props = {
   marketsInfoData?: MarketsInfoData;
@@ -35,11 +32,14 @@
 };
 
 export function MarketStats(p: Props) {
-<<<<<<< HEAD
-  const { marketInfo, marketToken, marketsTokensAPRData, marketsTokensIncentiveAprData } = p;
-=======
-  const { marketInfo, marketToken, marketsTokensAPRData, marketsInfoData, marketTokensData } = p;
->>>>>>> 3c467904
+  const {
+    marketInfo,
+    marketToken,
+    marketsTokensAPRData,
+    marketsInfoData,
+    marketTokensData,
+    marketsTokensIncentiveAprData,
+  } = p;
   const { chainId } = useChainId();
 
   const marketPrice = marketToken?.prices?.maxPrice;

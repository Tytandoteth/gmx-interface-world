import "./MarketCard.scss";

import { t, Trans } from "@lingui/macro";
import { useCallback, useMemo } from "react";

import Tooltip from "components/Tooltip/Tooltip";
import { getBorrowingFactorPerPeriod, getFundingFactorPerPeriod } from "domain/synthetics/fees";
import {
  getAvailableUsdLiquidityForPosition,
  getMarketIndexName,
  getMarketPoolName,
  getMaxOpenInterestUsd,
  getMaxReservedUsd,
  getOpenInterestUsd,
  getReservedUsd,
  MarketInfo,
} from "domain/synthetics/markets";
import { CHART_PERIODS } from "lib/legacy";
import { formatPercentage, formatRatePercentage, formatUsd, getBasisPoints } from "lib/numbers";

import ExchangeInfoRow from "components/Exchange/ExchangeInfoRow";
import ExternalLink from "components/ExternalLink/ExternalLink";
import { ShareBar } from "components/ShareBar/ShareBar";
import StatsTooltipRow from "components/StatsTooltip/StatsTooltipRow";
import MarketNetFee from "components/Synthetics/MarketNetFee/MarketNetFee";
import { renderNetFeeHeaderTooltipContent } from "components/Synthetics/MarketsList/NetFeeHeaderTooltipContent";
import TooltipWithPortal from "components/Tooltip/TooltipWithPortal";

export type Props = {
  marketInfo?: MarketInfo;
  allowedSlippage?: number;
  isLong: boolean;
};

export function MarketCard({ marketInfo, allowedSlippage, isLong }: Props) {
  const { indexToken } = marketInfo || {};

  const entryPrice = isLong ? indexToken?.prices?.maxPrice : indexToken?.prices?.minPrice;
  const exitPrice = isLong ? indexToken?.prices?.minPrice : indexToken?.prices?.maxPrice;

  const longShortText = isLong ? t`Long` : t`Short`;

  const {
    liquidity,
    maxReservedUsd,
    reservedUsd,
    borrowingRateLong,
    borrowingRateShort,
    fundingRateLong,
    fundingRateShort,
    totalInterestUsd,
    priceDecimals,
    currentOpenInterest,
    maxOpenInterest,
  } = useMemo(() => {
    if (!marketInfo) return {};
    return {
      liquidity: getAvailableUsdLiquidityForPosition(marketInfo, isLong),
      maxReservedUsd: getMaxReservedUsd(marketInfo, isLong),
      reservedUsd: getReservedUsd(marketInfo, isLong),
      borrowingRateLong: -getBorrowingFactorPerPeriod(marketInfo, true, CHART_PERIODS["1h"]),
      borrowingRateShort: -getBorrowingFactorPerPeriod(marketInfo, false, CHART_PERIODS["1h"]),
      fundingRateLong: getFundingFactorPerPeriod(marketInfo, true, CHART_PERIODS["1h"]),
      fundingRateShort: getFundingFactorPerPeriod(marketInfo, false, CHART_PERIODS["1h"]),
      currentOpenInterest: getOpenInterestUsd(marketInfo, isLong),
      totalInterestUsd: marketInfo.longInterestUsd + marketInfo.shortInterestUsd,
      priceDecimals: marketInfo.indexToken.priceDecimals,
      maxOpenInterest: getMaxOpenInterestUsd(marketInfo, isLong),
    };
  }, [marketInfo, isLong]);
  const fundingRate = isLong ? fundingRateLong : fundingRateShort;
  const borrowingRate = isLong ? borrowingRateLong : borrowingRateShort;
  const netRateHourly = (fundingRate ?? 0n) + (borrowingRate ?? 0n);
  const indexName = marketInfo && getMarketIndexName(marketInfo);
  const poolName = marketInfo && getMarketPoolName(marketInfo);

  const renderFundingFeeTooltipContent = useCallback(() => {
    if (!fundingRateLong || !fundingRateShort) return [];

    const long = (
      <MarketNetFee borrowRateHourly={borrowingRateLong} fundingRateHourly={fundingRateLong} isLong={true} />
    );

    const short = (
      <MarketNetFee borrowRateHourly={borrowingRateShort} fundingRateHourly={fundingRateShort} isLong={false} />
    );

    const [currentFeeElement, oppositeFeeElement] = isLong ? [long, short] : [short, long];

    return (
      <div>
        {currentFeeElement}
        <br />
        {oppositeFeeElement}
      </div>
    );
  }, [fundingRateLong, fundingRateShort, isLong, borrowingRateLong, borrowingRateShort]);

  return (
    <div className="Exchange-swap-market-box App-box App-box-border MarketCard">
      <div className="App-card-title">
        {longShortText}&nbsp;{indexToken?.symbol}
      </div>
      <div className="App-card-divider" />
      <div>
        <ExchangeInfoRow
          label={t`Market`}
          value={
            <div className="items-top">
              <span>{indexName && indexName}</span>
              <span className="subtext">{poolName && `[${poolName}]`}</span>
            </div>
          }
        />
        <ExchangeInfoRow
          label={t`Entry Price`}
          value={
            <Tooltip
              handle={formatUsd(entryPrice, { displayDecimals: priceDecimals }) || "..."}
              position="bottom-end"
              renderContent={() => (
                <Trans>
                  The position will be opened at a reference price of{" "}
                  {formatUsd(entryPrice, { displayDecimals: priceDecimals })}, not accounting for price impact, with a
                  max slippage of -{allowedSlippage ? (allowedSlippage / 100.0).toFixed(2) : "..."}%.
                  <br />
                  <br />
                  The slippage amount can be configured under Settings, found by clicking on your address at the top
                  right of the page after connecting your wallet.
                  <br />
                  <br />
                  <ExternalLink href="https://docs.gmx.io/docs/trading/v2#opening-a-position">Read more</ExternalLink>.
                </Trans>
              )}
            />
          }
        />

        <ExchangeInfoRow
          label={t`Exit Price`}
          value={
            <Tooltip
              handle={
                formatUsd(exitPrice, {
                  displayDecimals: priceDecimals,
                }) || "..."
              }
              position="bottom-end"
              renderContent={() => (
                <Trans>
                  If you have an existing position, the position will be closed at a reference price of{" "}
                  {formatUsd(entryPrice)}, not accounting for price impact.
                  <br />
                  <br />
                  This exit price will change with the price of the asset.
                  <br />
                  <br />
                  <ExternalLink href="https://docs.gmx.io/docs/trading/v2#opening-a-position">Read more</ExternalLink>.
                </Trans>
              )}
            />
          }
        />

        <ExchangeInfoRow
          label={
<<<<<<< HEAD
            netRateHourly > 0 ? (
              t`Net Rebate`
            ) : (
              <TooltipWithPortal renderContent={renderNetFeeHeaderTooltipContent}>
                <Trans>Net Fee</Trans>
              </TooltipWithPortal>
            )
=======
            <TooltipWithPortal renderContent={renderNetFeeHeaderTooltipContent}>
              <Trans>Net Rate</Trans>
            </TooltipWithPortal>
>>>>>>> c0d27503
          }
          value={
            <TooltipWithPortal
              portalClassName="MarketCard-net-fee"
              handle={netRateHourly ? `${formatRatePercentage(netRateHourly)} / 1h` : "..."}
              position="top-end"
              renderContent={renderFundingFeeTooltipContent}
            />
          }
        />

        <ExchangeInfoRow
          label={t`Available Liquidity`}
          value={
            <Tooltip
              className="al-swap"
              handle={formatUsd(liquidity) || "..."}
              position="bottom-end"
              renderContent={() => (
                <div>
                  <StatsTooltipRow
                    label={t`${longShortText} ${indexToken?.symbol} Reserve`}
                    value={`${formatUsd(reservedUsd, { displayDecimals: 0 })} / ${formatUsd(maxReservedUsd, {
                      displayDecimals: 0,
                    })}`}
                    showDollar={false}
                  />
                  <StatsTooltipRow
                    label={t`${longShortText} ${indexToken?.symbol} Open Interest`}
                    value={`${formatUsd(currentOpenInterest, { displayDecimals: 0 })} / ${formatUsd(maxOpenInterest, {
                      displayDecimals: 0,
                    })}`}
                    showDollar={false}
                  />

                  <br />
                  {isLong && (
                    <>
                      <Trans>Reserve considers the PnL of Open Positions, while Open Interest does not.</Trans>{" "}
                    </>
                  )}
                  <Trans>
                    The Available Liquidity will be the lesser of the difference between the maximum value and the
                    current value for the Reserve and Open Interest.
                  </Trans>
                </div>
              )}
            />
          }
        />

        <ExchangeInfoRow
          label={t`Open Interest Balance`}
          value={
            <div className="MarketCard-pool-balance">
              <Tooltip
                position="bottom-end"
                handle={
                  totalInterestUsd && totalInterestUsd > 0 ? (
                    <ShareBar
                      showPercentage
                      className="MarketCard-pool-balance-bar"
                      share={marketInfo?.longInterestUsd}
                      total={totalInterestUsd}
                    />
                  ) : (
                    "..."
                  )
                }
                renderContent={() => (
                  <div>
                    {(marketInfo && totalInterestUsd !== undefined && (
                      <>
                        <StatsTooltipRow
                          label={t`Long Open Interest`}
                          value={
                            <span>
                              {formatUsd(marketInfo.longInterestUsd, { displayDecimals: 0 })} <br />
                              {totalInterestUsd > 0 &&
                                `(${formatPercentage(getBasisPoints(marketInfo.longInterestUsd, totalInterestUsd))})`}
                            </span>
                          }
                          showDollar={false}
                        />
                        <br />
                        <StatsTooltipRow
                          label={t`Short Open Interest`}
                          value={
                            <span>
                              {formatUsd(marketInfo.shortInterestUsd, { displayDecimals: 0 })} <br />
                              {totalInterestUsd > 0 &&
                                `(${formatPercentage(getBasisPoints(marketInfo.shortInterestUsd, totalInterestUsd))})`}
                            </span>
                          }
                          showDollar={false}
                        />
                      </>
                    )) ||
                      null}
                  </div>
                )}
              />
            </div>
          }
        />
      </div>
    </div>
  );
}<|MERGE_RESOLUTION|>--- conflicted
+++ resolved
@@ -164,19 +164,9 @@
 
         <ExchangeInfoRow
           label={
-<<<<<<< HEAD
-            netRateHourly > 0 ? (
-              t`Net Rebate`
-            ) : (
-              <TooltipWithPortal renderContent={renderNetFeeHeaderTooltipContent}>
-                <Trans>Net Fee</Trans>
-              </TooltipWithPortal>
-            )
-=======
             <TooltipWithPortal renderContent={renderNetFeeHeaderTooltipContent}>
               <Trans>Net Rate</Trans>
             </TooltipWithPortal>
->>>>>>> c0d27503
           }
           value={
             <TooltipWithPortal

import { t } from "@lingui/macro";

import type { MarketInfo, MarketsInfoData } from "domain/synthetics/markets/types";
import { getMarketIndexName, getMarketPoolName } from "domain/synthetics/markets/utils";
import { OrderType } from "domain/synthetics/orders";
import type { TokenData } from "domain/synthetics/tokens";
import { adaptToV1TokenInfo, getTokensRatioByAmounts } from "domain/synthetics/tokens/utils";
<<<<<<< HEAD
import { SwapTradeAction, TradeActionType } from "sdk/types/tradeHistory";
import type { Token, TokenInfo } from "domain/tokens/types";
=======
import { SwapTradeAction, TradeActionType } from "domain/synthetics/tradeHistory/types";
import type { Token, TokenInfo } from "sdk/types/tokens";
>>>>>>> dae1cf1d
import { getExchangeRateDisplay } from "lib/legacy";
import { formatTokenAmount } from "lib/numbers";

import { getActionTitle } from "../../keys";
import {
  INEQUALITY_GT,
  INEQUALITY_LT,
  MakeOptional,
  RowDetails,
  formatTradeActionTimestamp,
  formatTradeActionTimestampISO,
  getErrorTooltipTitle,
  infoRow,
  lines,
  tryGetError,
} from "./shared";

const ELLIPSIS = "...";
const ARROW_SEPARATOR = " → ";

/**
 * getTokensRatioByAmounts return the same type as the input. But types are TokenData.
 */
const adapt = (token: Token | undefined): TokenInfo | undefined => {
  return token ? adaptToV1TokenInfo(token as TokenData) : undefined;
};

export const formatSwapMessage = (
  tradeAction: SwapTradeAction,
  marketsInfoData?: MarketsInfoData,
  relativeTimestamp = true
): RowDetails => {
  const tokenIn = tradeAction.initialCollateralToken;

  const tokenOut = tradeAction.targetCollateralToken!;
  const amountIn = tradeAction.initialCollateralDeltaAmount!;

  const fromText = formatTokenAmount(amountIn, tokenIn.decimals, tokenIn.symbol, {
    useCommas: true,
  });
  const fromAmountText = formatTokenAmount(amountIn, tokenIn.decimals, undefined, {
    useCommas: true,
  });

  const toMinText = formatTokenAmount(tradeAction.minOutputAmount, tokenOut?.decimals, tokenOut?.symbol, {
    useCommas: true,
  });

  const tokensExecutionRatio =
    tradeAction.executionAmountOut !== undefined
      ? getTokensRatioByAmounts({
          fromToken: tokenIn,
          toToken: tokenOut,
          fromTokenAmount: amountIn,
          toTokenAmount: tradeAction.executionAmountOut,
        })
      : undefined;

  const tokensMinRatio =
    tradeAction.minOutputAmount !== undefined
      ? getTokensRatioByAmounts({
          fromToken: tokenIn,
          toToken: tokenOut,
          fromTokenAmount: amountIn,
          toTokenAmount: tradeAction.minOutputAmount,
        })
      : undefined;

  const acceptablePriceInequality =
    tokensMinRatio?.largestToken?.address === tokenOut?.address ? INEQUALITY_LT : INEQUALITY_GT;

  const executionRate = getExchangeRateDisplay(
    tokensExecutionRatio?.ratio,
    adapt(tokensExecutionRatio?.smallestToken),
    adapt(tokensExecutionRatio?.largestToken)
  );

  const acceptableRate = getExchangeRateDisplay(
    tokensMinRatio?.ratio,
    adapt(tokensMinRatio?.smallestToken),
    adapt(tokensMinRatio?.largestToken)
  );

  const pathTokenSymbols = getSwapPathTokenSymbols(marketsInfoData, tokenIn, tradeAction.swapPath!);

  const market = !pathTokenSymbols ? ELLIPSIS : pathTokenSymbols.join(ARROW_SEPARATOR);

  const fullMarket = !marketsInfoData
    ? ELLIPSIS
    : tradeAction.swapPath
        ?.filter((marketAddress) => marketsInfoData?.[marketAddress])
        .map((marketAddress) => marketsInfoData?.[marketAddress]?.name ?? ELLIPSIS)
        .join(ARROW_SEPARATOR);

  const fullMarketNames: RowDetails["fullMarketNames"] = getSwapPathMarketFullNames(
    marketsInfoData,
    tradeAction.swapPath
  );

  let actionText = getActionTitle(tradeAction.orderType, tradeAction.eventName);

  let result: MakeOptional<RowDetails, "action" | "market" | "timestamp" | "timestampISO">;

  const ot = tradeAction.orderType;
  const ev = tradeAction.eventName;

  if (
    (ot === OrderType.LimitSwap && ev === TradeActionType.OrderCreated) ||
    (ot === OrderType.LimitSwap && ev === TradeActionType.OrderUpdated) ||
    (ot === OrderType.LimitSwap && ev === TradeActionType.OrderCancelled)
  ) {
    const toMinAmountText = formatTokenAmount(tradeAction.minOutputAmount, tokenOut?.decimals, undefined, {
      useCommas: true,
    });
    result = {
      price: `${acceptablePriceInequality}${acceptableRate}`,
      priceComment: lines(
        t`Acceptable price for the order.`,
        "",
        t`The trigger price for this order is based on the swap fees and price impact to guarantee that you will receive at least ${toMinText} on order execution.`
      ),
      size: t`${fromText} to ${toMinText}`,
      swapToTokenAmount: toMinAmountText,
    };
  } else if (ot === OrderType.LimitSwap && ev === TradeActionType.OrderExecuted) {
    const toExecutionText = formatTokenAmount(tradeAction.executionAmountOut, tokenOut?.decimals, tokenOut?.symbol, {
      useCommas: true,
    });
    const toExecutionAmountText = formatTokenAmount(tradeAction.executionAmountOut, tokenOut?.decimals, undefined, {
      useCommas: true,
    });
    result = {
      price: executionRate,
      priceComment: lines(
        t`Execution price for the order.`,
        "",
        infoRow(t`Order Acceptable Price`, `${acceptablePriceInequality}${acceptableRate}`)
      ),
      size: t`${fromText} to ${toExecutionText}`,
      swapToTokenAmount: toExecutionAmountText,
    };
  } else if (ot === OrderType.LimitSwap && ev === TradeActionType.OrderFrozen) {
    const error = tradeAction.reasonBytes ? tryGetError(tradeAction.reasonBytes) ?? undefined : undefined;
    const outputAmount = error?.args?.outputAmount as bigint | undefined;
    const ratio =
      outputAmount !== undefined
        ? getTokensRatioByAmounts({
            fromToken: tokenIn,
            toToken: tokenOut,
            fromTokenAmount: amountIn,
            toTokenAmount: outputAmount,
          })
        : undefined;
    const rate = getExchangeRateDisplay(ratio?.ratio, adapt(ratio?.smallestToken), adapt(ratio?.largestToken));
    const toExecutionText = formatTokenAmount(outputAmount, tokenOut?.decimals, tokenOut?.symbol, {
      useCommas: true,
    });
    const toExecutionAmountText = formatTokenAmount(outputAmount, tokenOut?.decimals, undefined, {
      useCommas: true,
    });

    result = {
      actionComment:
        error &&
        lines({
          text: getErrorTooltipTitle(error.name, false),
          state: "error",
        }),
      price: rate,
      priceComment: lines(
        t`Execution price for the order.`,
        "",
        infoRow(t`Order Acceptable Price`, `${acceptablePriceInequality}${acceptableRate}`)
      ),
      size: t`${fromText} to ${toExecutionText}`,
      swapToTokenAmount: toExecutionAmountText,
      isActionError: true,
    };
  } else if (
    (ot === OrderType.MarketSwap && ev === TradeActionType.OrderCreated) ||
    (ot === OrderType.MarketSwap && ev === TradeActionType.OrderUpdated)
  ) {
    const toMinAmountText = formatTokenAmount(tradeAction.minOutputAmount, tokenOut?.decimals, undefined, {
      useCommas: true,
    });
    result = {
      price: `${acceptablePriceInequality}${acceptableRate}`,
      priceComment: lines(t`Acceptable price for the order.`),
      size: t`${fromText} to ${toMinText}`,
      swapToTokenAmount: toMinAmountText,
    };
  } else if (ot === OrderType.MarketSwap && ev === TradeActionType.OrderExecuted) {
    const toExecutionText = formatTokenAmount(tradeAction.executionAmountOut, tokenOut?.decimals, tokenOut?.symbol, {
      useCommas: true,
    });
    const toExecutionAmountText = formatTokenAmount(tradeAction.executionAmountOut, tokenOut?.decimals, undefined, {
      useCommas: true,
    });

    result = {
      price: executionRate,
      priceComment: lines(
        t`Execution price for the order.`,
        "",
        infoRow(t`Order Acceptable Price`, `${acceptablePriceInequality}${acceptableRate}`)
      ),
      size: t`${fromText} to ${toExecutionText}`,
      swapToTokenAmount: toExecutionAmountText,
    };
  } else if (ot === OrderType.MarketSwap && ev === TradeActionType.OrderCancelled) {
    const error = tradeAction.reasonBytes ? tryGetError(tradeAction.reasonBytes) ?? undefined : undefined;
    const outputAmount = error?.args?.outputAmount as bigint | undefined;
    const ratio =
      outputAmount !== undefined
        ? getTokensRatioByAmounts({
            fromToken: tokenIn,
            toToken: tokenOut,
            fromTokenAmount: amountIn,
            toTokenAmount: outputAmount,
          })
        : undefined;
    const rate = getExchangeRateDisplay(ratio?.ratio, adapt(ratio?.smallestToken), adapt(ratio?.smallestToken));
    const toExecutionText = formatTokenAmount(outputAmount, tokenOut?.decimals, tokenOut?.symbol, {
      useCommas: true,
    });
    const toExecutionAmountText = formatTokenAmount(outputAmount, tokenOut?.decimals, undefined, {
      useCommas: true,
    });

    result = {
      actionComment:
        error &&
        lines({
          text: getErrorTooltipTitle(error.name, true),
          state: "error",
        }),
      price: rate,
      priceComment: lines(
        t`Execution price for the order.`,
        "",
        infoRow(t`Order Acceptable Price`, `${acceptablePriceInequality}${acceptableRate}`)
      ),
      size: t`${fromText} to ${toExecutionText}`,
      swapToTokenAmount: toExecutionAmountText,
      isActionError: true,
    };
  }

  return {
    action: actionText,
    market: market,
    fullMarket: fullMarket,
    timestamp: formatTradeActionTimestamp(tradeAction.transaction.timestamp, relativeTimestamp),
    timestampISO: formatTradeActionTimestampISO(tradeAction.transaction.timestamp),
    acceptablePrice: `${acceptablePriceInequality}${acceptableRate}`,
    executionPrice: executionRate,
    fullMarketNames,
    swapFromTokenSymbol: tokenIn.symbol,
    swapToTokenSymbol: tokenOut.symbol,
    swapFromTokenAmount: fromAmountText,
    ...result!,
  };
};

export function getSwapPathMarketFullNames(
  marketsInfoData: MarketsInfoData | undefined,
  swapPath: string[]
): { indexName: string; poolName: string }[] | undefined {
  if (!marketsInfoData) {
    return undefined;
  }

  return swapPath.map((marketAddress) => {
    const marketInfo = marketsInfoData[marketAddress];

    if (!marketInfo) {
      return {
        indexName: ELLIPSIS,
        poolName: ELLIPSIS,
      };
    }

    const indexName = getMarketIndexName({
      indexToken: marketInfo.indexToken,
      isSpotOnly: marketInfo.isSpotOnly,
    });
    const poolName = getMarketPoolName({
      longToken: marketInfo.longToken,
      shortToken: marketInfo.shortToken,
    });

    return {
      indexName: indexName,
      poolName: poolName,
    };
  });
}

export function getSwapPathTokenSymbols(
  marketsInfoData: MarketsInfoData | undefined,
  initialCollateralToken: TokenData,
  swapPath: string[]
): string[] | undefined {
  if (!marketsInfoData || !swapPath) {
    return undefined;
  }

  let pathTokenSymbolsLoading = false;

  const pathTokenSymbols: string[] = swapPath
    .map((marketAddress) => marketsInfoData[marketAddress])
    .reduce(
      (acc: TokenData[], marketInfo: MarketInfo | undefined) => {
        if (!marketInfo || pathTokenSymbolsLoading) {
          pathTokenSymbolsLoading = true;
          return [];
        }

        const last = acc[acc.length - 1];

        if (last.address === marketInfo.longToken.address) {
          acc.push(marketInfo.shortToken);
        } else if (last.address === marketInfo.shortToken.address) {
          acc.push(marketInfo.longToken);
        }

        return acc;
      },
      [initialCollateralToken] as TokenData[]
    )
    .map((token: TokenData) => token?.symbol);

  if (pathTokenSymbolsLoading) {
    return undefined;
  }

  return pathTokenSymbols;
}<|MERGE_RESOLUTION|>--- conflicted
+++ resolved
@@ -5,13 +5,8 @@
 import { OrderType } from "domain/synthetics/orders";
 import type { TokenData } from "domain/synthetics/tokens";
 import { adaptToV1TokenInfo, getTokensRatioByAmounts } from "domain/synthetics/tokens/utils";
-<<<<<<< HEAD
 import { SwapTradeAction, TradeActionType } from "sdk/types/tradeHistory";
-import type { Token, TokenInfo } from "domain/tokens/types";
-=======
-import { SwapTradeAction, TradeActionType } from "domain/synthetics/tradeHistory/types";
 import type { Token, TokenInfo } from "sdk/types/tokens";
->>>>>>> dae1cf1d
 import { getExchangeRateDisplay } from "lib/legacy";
 import { formatTokenAmount } from "lib/numbers";
 

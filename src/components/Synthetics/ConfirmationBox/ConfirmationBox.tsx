import { Plural, Trans, t } from "@lingui/macro";
import cx from "classnames";
import { ApproveTokenButton } from "components/ApproveTokenButton/ApproveTokenButton";
import Button from "components/Button/Button";
import Checkbox from "components/Checkbox/Checkbox";
import ExchangeInfoRow from "components/Exchange/ExchangeInfoRow";
import Modal from "components/Modal/Modal";
import StatsTooltipRow from "components/StatsTooltip/StatsTooltipRow";
import Tooltip from "components/Tooltip/Tooltip";
import { ValueTransition } from "components/ValueTransition/ValueTransition";
import { getContract } from "config/contracts";
import {
  BASIS_POINTS_DIVISOR,
  DEFAULT_SLIPPAGE_AMOUNT,
  EXCESSIVE_SLIPPAGE_AMOUNT,
  HIGH_SPREAD_THRESHOLD,
} from "config/factors";
import { useSyntheticsEvents } from "context/SyntheticsEvents";
import { useUserReferralCode } from "domain/referrals/hooks";
import { ExecutionFee, getBorrowingFactorPerPeriod, getFundingFactorPerPeriod } from "domain/synthetics/fees";
<<<<<<< HEAD
=======
import { MarketInfo } from "domain/synthetics/markets";
import ToggleSwitch from "components/ToggleSwitch/ToggleSwitch";
>>>>>>> 307e0d24
import {
  OrderType,
  PositionOrderInfo,
  createDecreaseOrderTxn,
  createIncreaseOrderTxn,
  createSwapOrderTxn,
  isLimitOrderType,
  isOrderForPosition,
  isTriggerDecreaseOrderType,
} from "domain/synthetics/orders";
import { cancelOrdersTxn } from "domain/synthetics/orders/cancelOrdersTxn";
import { createWrapOrUnwrapTxn } from "domain/synthetics/orders/createWrapOrUnwrapTxn";
import {
  PositionInfo,
  formatAcceptablePrice,
  formatLeverage,
  formatLiquidationPrice,
  getPositionKey,
  getTriggerNameByOrderType,
} from "domain/synthetics/positions";
import {
  convertToTokenAmount,
  formatTokensRatio,
  getNeedTokenApprove,
  useTokensAllowanceData,
} from "domain/synthetics/tokens";
import {
  TradeFees,
  TriggerThresholdType,
  applySlippageToMinOut,
  applySlippageToPrice,
  getExecutionPriceForDecrease,
} from "domain/synthetics/trade";
import { getIsEquivalentTokens, getSpread } from "domain/tokens";
import { BigNumber } from "ethers";
import { useChainId } from "lib/chains";
import { CHART_PERIODS, USD_DECIMALS } from "lib/legacy";

import { useConnectModal } from "@rainbow-me/rainbowkit";
import PercentageInput from "components/PercentageInput/PercentageInput";
import { SubaccountNavigationButton } from "components/SubaccountNavigationButton/SubaccountNavigationButton";
import TooltipWithPortal from "components/Tooltip/TooltipWithPortal";
import {
  useIsLastSubaccountAction,
  useSubaccount,
  useSubaccountCancelOrdersDetailsMessage,
} from "context/SubaccountContext/SubaccountContext";
import { useOrdersInfoData, useTokensData } from "context/SyntheticsStateContext/hooks/globalsHooks";
import { useSavedAllowedSlippage } from "context/SyntheticsStateContext/hooks/settingsHooks";
import { useTradeRatios } from "context/SyntheticsStateContext/hooks/tradeHooks";
import {
  useTradeboxDecreasePositionAmounts,
  useTradeboxIncreasePositionAmounts,
  useTradeboxNextPositionValues,
  useTradeboxState,
  useTradeboxSwapAmounts,
  useTradeboxTradeFlags,
} from "context/SyntheticsStateContext/hooks/tradeboxHooks";
import { AvailableMarketsOptions } from "domain/synthetics/trade/useAvailableMarketsOptions";
import { usePriceImpactWarningState } from "domain/synthetics/trade/usePriceImpactWarningState";
import { helperToast } from "lib/helperToast";
import {
  bigNumberify,
  formatAmount,
  formatDeltaUsd,
  formatPercentage,
  formatTokenAmount,
  formatTokenAmountWithUsd,
  formatUsd,
  expandDecimals,
} from "lib/numbers";
import { getByKey } from "lib/objects";
import { usePrevious } from "lib/usePrevious";
import { getPlusOrMinusSymbol, getPositiveOrNegativeClass } from "lib/utils";
import useWallet from "lib/wallets/useWallet";
import { useCallback, useEffect, useMemo, useRef, useState } from "react";
import { useKey, useLatest } from "react-use";
import { AcceptablePriceImpactInputRow } from "../AcceptablePriceImpactInputRow/AcceptablePriceImpactInputRow";
import { HighPriceImpactWarning } from "../HighPriceImpactWarning/HighPriceImpactWarning";
import { TradeFeesRow } from "../TradeFeesRow/TradeFeesRow";
import "./ConfirmationBox.scss";

export type Props = {
  isVisible: boolean;
  triggerPrice?: BigNumber;
  fixedTriggerThresholdType?: TriggerThresholdType;
  fixedTriggerOrderType?: OrderType.LimitDecrease | OrderType.StopLossDecrease;
  marketsOptions?: AvailableMarketsOptions;
  swapLiquidityUsd?: BigNumber;
  longLiquidityUsd?: BigNumber;
  shortLiquidityUsd?: BigNumber;
  fees?: TradeFees;
  executionFee?: ExecutionFee;
  error?: string;
  existingPosition?: PositionInfo;
  shouldDisableValidation: boolean;
  setSelectedTriggerAcceptablePriceImapctBps: (value: BigNumber) => void;
  onClose: () => void;
  onSubmitted: () => void;
  setPendingTxns: (txns: any) => void;
  triggerRatioValue: BigNumber | undefined;
  markPrice: BigNumber | undefined;
};

export function ConfirmationBox(p: Props) {
  const {
    triggerPrice,
    fixedTriggerThresholdType,
    fixedTriggerOrderType,
    swapLiquidityUsd,
    longLiquidityUsd,
    shortLiquidityUsd,
    fees,
    executionFee,
    error,
    existingPosition,
    shouldDisableValidation,
    marketsOptions,
    setSelectedTriggerAcceptablePriceImapctBps,
    onClose,
    onSubmitted,
    setPendingTxns,
    triggerRatioValue,
    markPrice,
  } = p;
  const {
    isWrapOrUnwrap,
    fromTokenAddress,
    toTokenAddress,
    defaultTriggerAcceptablePriceImpactBps,
    marketInfo,
    collateralToken,
    keepLeverage,
    setKeepLeverage,
    tradeMode,
    tradeType,
  } = useTradeboxState();

  const { markRatio, triggerRatio } = useTradeRatios({
    fromTokenAddress,
    toTokenAddress,
    tradeMode,
    tradeType,
    triggerRatioValue,
  });

  const tokensData = useTokensData();
  const ordersData = useOrdersInfoData();
  const swapAmounts = useTradeboxSwapAmounts();
  const increaseAmounts = useTradeboxIncreasePositionAmounts();
  const decreaseAmounts = useTradeboxDecreasePositionAmounts();
  const nextPositionValues = useTradeboxNextPositionValues();

  const fromToken = getByKey(tokensData, fromTokenAddress);
  const toToken = getByKey(tokensData, toTokenAddress);

  const tradeFlags = useTradeboxTradeFlags();
  const { isLong, isShort, isPosition, isSwap, isMarket, isLimit, isTrigger, isIncrease } = tradeFlags;
  const { indexToken } = marketInfo || {};

  const { signer, account } = useWallet();
  const { chainId } = useChainId();
  const { openConnectModal } = useConnectModal();
  const { setPendingPosition, setPendingOrder } = useSyntheticsEvents();
  const savedAllowedSlippage = useSavedAllowedSlippage();

  const prevIsVisible = usePrevious(p.isVisible);

  const { referralCodeForTxn } = useUserReferralCode(signer, chainId, account);

  const [isTriggerWarningAccepted, setIsTriggerWarningAccepted] = useState(false);
  const [isLimitOrdersVisible, setIsLimitOrdersVisible] = useState(false);
  const [isSubmitting, setIsSubmitting] = useState(false);
  const [allowedSlippage, setAllowedSlippage] = useState(savedAllowedSlippage);
  const submitButtonRef = useRef<null | HTMLDivElement>(null);

  useEffect(() => {
    setAllowedSlippage(savedAllowedSlippage);
  }, [savedAllowedSlippage, p.isVisible]);

  const payAmount = useMemo(() => {
    if (isSwap && !isWrapOrUnwrap) {
      return swapAmounts?.amountIn;
    }
    if (isIncrease) {
      return increaseAmounts?.initialCollateralAmount;
    }
  }, [increaseAmounts?.initialCollateralAmount, isIncrease, isSwap, isWrapOrUnwrap, swapAmounts?.amountIn]);

  const { tokensAllowanceData } = useTokensAllowanceData(chainId, {
    spenderAddress: getContract(chainId, "SyntheticsRouter"),
    tokenAddresses: fromToken ? [fromToken.address] : [],
    skip: !p.isVisible,
  });

  const needPayTokenApproval =
    tokensAllowanceData &&
    fromToken &&
    payAmount &&
    getNeedTokenApprove(tokensAllowanceData, fromToken.address, payAmount);

  const positionKey = useMemo(() => {
    if (!account || !marketInfo || !collateralToken) {
      return undefined;
    }

    return getPositionKey(account, marketInfo.marketTokenAddress, collateralToken.address, isLong);
  }, [account, collateralToken, isLong, marketInfo]);

  const positionOrders = useMemo(() => {
    if (!positionKey || !ordersData) {
      return [];
    }

    return Object.values(ordersData).filter((order) => isOrderForPosition(order, positionKey)) as PositionOrderInfo[];
  }, [ordersData, positionKey]);

  const existingLimitOrders = useMemo(
    () => positionOrders.filter((order) => isLimitOrderType(order.orderType)),
    [positionOrders]
  );

  const existingTriggerOrders = useMemo(
    () => positionOrders.filter((order) => isTriggerDecreaseOrderType(order.orderType)),
    [positionOrders]
  );

  const decreaseOrdersThatWillBeExecuted = useMemo(() => {
    if (!existingPosition || !markPrice) {
      return [];
    }

    return existingTriggerOrders.filter((order) => {
      return order.triggerThresholdType === TriggerThresholdType.Above
        ? markPrice.gt(order.triggerPrice)
        : markPrice.lt(order.triggerPrice);
    });
  }, [existingPosition, existingTriggerOrders, markPrice]);

  const swapSpreadInfo = useMemo(() => {
    let spread = BigNumber.from(0);

    if (isSwap && fromToken && toToken) {
      const fromSpread = getSpread(fromToken.prices);
      const toSpread = getSpread(toToken.prices);

      spread = fromSpread.add(toSpread);
    } else if (isIncrease && fromToken && indexToken) {
      const fromSpread = getSpread(fromToken.prices);
      const toSpread = getSpread(indexToken.prices);

      spread = fromSpread.add(toSpread);

      if (isLong) {
        spread = fromSpread;
      }
    }

    const isHigh = spread.gt(HIGH_SPREAD_THRESHOLD);

    const showSpread = isMarket;

    return { spread, showSpread, isHigh };
  }, [isSwap, fromToken, toToken, isIncrease, indexToken, isMarket, isLong]);

  const collateralSpreadInfo = useMemo(() => {
    if (!indexToken || !collateralToken) {
      return undefined;
    }

    let totalSpread = getSpread(indexToken.prices);

    if (getIsEquivalentTokens(collateralToken, indexToken)) {
      return {
        spread: totalSpread,
        isHigh: totalSpread.gt(HIGH_SPREAD_THRESHOLD),
      };
    }

    totalSpread = totalSpread.add(getSpread(collateralToken!.prices!));

    return {
      spread: totalSpread,
      isHigh: totalSpread.gt(HIGH_SPREAD_THRESHOLD),
    };
  }, [collateralToken, indexToken]);

  const title = useMemo(() => {
    if (isMarket) {
      if (isSwap) {
        return t`Confirm Swap`;
      }

      return isLong ? t`Confirm Long` : t`Confirm Short`;
    }

    if (isLimit) {
      return t`Confirm Limit Order`;
    }

    return t`Confirm ${getTriggerNameByOrderType(fixedTriggerOrderType)} Order`;
  }, [fixedTriggerOrderType, isLimit, isLong, isMarket, isSwap]);

  const priceImpactWarningState = usePriceImpactWarningState({
    positionPriceImpact: fees?.positionPriceImpact,
    swapPriceImpact: fees?.swapPriceImpact,
    place: "confirmationBox",
    tradeFlags,
  });

  const setIsHighPositionImpactAcceptedRef = useLatest(priceImpactWarningState.setIsHighPositionImpactAccepted);
  const setIsHighSwapImpactAcceptedRef = useLatest(priceImpactWarningState.setIsHighSwapImpactAccepted);

  useEffect(() => {
    setIsHighPositionImpactAcceptedRef.current(false);
    setIsHighSwapImpactAcceptedRef.current(false);
  }, [p.isVisible, setIsHighPositionImpactAcceptedRef, setIsHighSwapImpactAcceptedRef]);

  const submitButtonState = useMemo(() => {
    if (priceImpactWarningState.validationError) {
      return {
        text: "Price Impact not yet acknowledged",
        disabled: true,
      };
    }

    if (isSubmitting) {
      return {
        text: t`Creating Order...`,
        disabled: true,
      };
    }

    if (error) {
      return {
        text: error,
        disabled: true,
      };
    }

    if (needPayTokenApproval) {
      return { text: t`Pending ${fromToken?.assetSymbol ?? fromToken?.symbol} approval`, disabled: true };
    }

    if (isIncrease && decreaseOrdersThatWillBeExecuted.length > 0 && !isTriggerWarningAccepted) {
      return {
        text: t`Accept confirmation of trigger orders`,
        disabled: true,
      };
    }

    let text = "";

    if (isMarket) {
      if (isSwap) {
        text = t`Swap`;
      } else {
        text = isLong ? t`Long` : t`Short`;
      }
    } else if (isLimit) {
      text = t`Confirm Limit Order`;
    } else {
      text = t`Confirm ${getTriggerNameByOrderType(fixedTriggerOrderType)} Order`;
    }

    return {
      text,
      disabled: false,
    };
  }, [
    isLimit,
    priceImpactWarningState.validationError,
    isSubmitting,
    error,
    needPayTokenApproval,
    isIncrease,
    decreaseOrdersThatWillBeExecuted.length,
    isTriggerWarningAccepted,
    isMarket,
    fromToken?.assetSymbol,
    fromToken?.symbol,
    isSwap,
    isLong,
    fixedTriggerOrderType,
  ]);

  useKey(
    "Enter",
    () => {
      if (p.isVisible && !submitButtonState.disabled) {
        submitButtonRef.current?.scrollIntoView({ behavior: "smooth", block: "end" });
        onSubmit();
      }
    },
    {},
    [p.isVisible, submitButtonState.disabled]
  );

  const subaccountRequiredBalance = p.executionFee?.feeTokenAmount ?? null;
  const subaccount = useSubaccount(subaccountRequiredBalance);
  const isLastSubaccountAction = useIsLastSubaccountAction(1);
  const cancelOrdersDetailsMessage = useSubaccountCancelOrdersDetailsMessage(subaccountRequiredBalance ?? undefined, 1);

  function onCancelOrderClick(key: string): void {
    if (!signer) return;
    cancelOrdersTxn(chainId, signer, subaccount, {
      orderKeys: [key],
      setPendingTxns: p.setPendingTxns,
      isLastSubaccountAction,
      detailsMsg: cancelOrdersDetailsMessage,
    });
  }

  function onSubmitWrapOrUnwrap() {
    if (!account || !swapAmounts || !fromToken || !signer) {
      return Promise.resolve();
    }

    return createWrapOrUnwrapTxn(chainId, signer, {
      amount: swapAmounts.amountIn,
      isWrap: Boolean(fromToken.isNative),
      setPendingTxns,
    });
  }

  function onSubmitSwap() {
    if (
      !account ||
      !tokensData ||
      !swapAmounts?.swapPathStats ||
      !fromToken ||
      !toToken ||
      !executionFee ||
      !signer ||
      typeof allowedSlippage !== "number"
    ) {
      helperToast.error(t`Error submitting order`);
      return Promise.resolve();
    }

    return createSwapOrderTxn(chainId, signer, subaccount, {
      account,
      fromTokenAddress: fromToken.address,
      fromTokenAmount: swapAmounts.amountIn,
      swapPath: swapAmounts.swapPathStats?.swapPath,
      toTokenAddress: toToken.address,
      orderType: isLimit ? OrderType.LimitSwap : OrderType.MarketSwap,
      minOutputAmount: swapAmounts.minOutputAmount,
      referralCode: referralCodeForTxn,
      executionFee: executionFee.feeTokenAmount,
      allowedSlippage,
      tokensData,
      setPendingTxns,
      setPendingOrder,
    });
  }

  function onSubmitIncreaseOrder() {
    if (
      !tokensData ||
      !account ||
      !fromToken ||
      !collateralToken ||
      !increaseAmounts?.acceptablePrice ||
      !executionFee ||
      !marketInfo ||
      !signer ||
      typeof allowedSlippage !== "number"
    ) {
      helperToast.error(t`Error submitting order`);
      return Promise.resolve();
    }

    return createIncreaseOrderTxn(chainId, signer, subaccount, {
      account,
      marketAddress: marketInfo.marketTokenAddress,
      initialCollateralAddress: fromToken?.address,
      initialCollateralAmount: increaseAmounts.initialCollateralAmount,
      targetCollateralAddress: collateralToken.address,
      collateralDeltaAmount: increaseAmounts.collateralDeltaAmount,
      swapPath: increaseAmounts.swapPathStats?.swapPath || [],
      sizeDeltaUsd: increaseAmounts.sizeDeltaUsd,
      sizeDeltaInTokens: increaseAmounts.sizeDeltaInTokens,
      triggerPrice: isLimit ? triggerPrice : undefined,
      acceptablePrice: increaseAmounts.acceptablePrice,
      isLong,
      orderType: isLimit ? OrderType.LimitIncrease : OrderType.MarketIncrease,
      executionFee: executionFee.feeTokenAmount,
      allowedSlippage,
      referralCode: referralCodeForTxn,
      indexToken: marketInfo.indexToken,
      tokensData,
      skipSimulation: isLimit || shouldDisableValidation,
      setPendingTxns: p.setPendingTxns,
      setPendingOrder,
      setPendingPosition,
    });
  }

  function onSubmitDecreaseOrder() {
    if (
      !account ||
      !marketInfo ||
      !collateralToken ||
      fixedTriggerOrderType === undefined ||
      fixedTriggerThresholdType === undefined ||
      !decreaseAmounts?.acceptablePrice ||
      !decreaseAmounts?.triggerPrice ||
      !executionFee ||
      !tokensData ||
      !signer ||
      typeof allowedSlippage !== "number"
    ) {
      helperToast.error(t`Error submitting order`);
      return Promise.resolve();
    }

    return createDecreaseOrderTxn(
      chainId,
      signer,
      subaccount,
      {
        account,
        marketAddress: marketInfo.marketTokenAddress,
        swapPath: [],
        initialCollateralDeltaAmount: decreaseAmounts.collateralDeltaAmount,
        initialCollateralAddress: collateralToken.address,
        receiveTokenAddress: collateralToken.address,
        triggerPrice: decreaseAmounts.triggerPrice,
        acceptablePrice: decreaseAmounts.acceptablePrice,
        sizeDeltaUsd: decreaseAmounts.sizeDeltaUsd,
        sizeDeltaInTokens: decreaseAmounts.sizeDeltaInTokens,
        minOutputUsd: BigNumber.from(0),
        isLong,
        decreasePositionSwapType: decreaseAmounts.decreaseSwapType,
        orderType: fixedTriggerOrderType,
        executionFee: executionFee.feeTokenAmount,
        allowedSlippage,
        referralCode: referralCodeForTxn,
        // Skip simulation to avoid EmptyPosition error
        // skipSimulation: !existingPosition || shouldDisableValidation,
        skipSimulation: true,
        indexToken: marketInfo.indexToken,
        tokensData,
      },
      {
        setPendingTxns,
        setPendingOrder,
        setPendingPosition,
      }
    );
  }

  function onSubmit() {
    setIsSubmitting(true);

    let txnPromise: Promise<any>;

    if (!account) {
      openConnectModal?.();
      return;
    } else if (isWrapOrUnwrap) {
      txnPromise = onSubmitWrapOrUnwrap();
    } else if (isSwap) {
      txnPromise = onSubmitSwap();
    } else if (isIncrease) {
      txnPromise = onSubmitIncreaseOrder();
    } else {
      txnPromise = onSubmitDecreaseOrder();
    }

    txnPromise
      .then(() => {
        onSubmitted();
      })
      .finally(() => {
        setIsSubmitting(false);
      });
  }

  useEffect(
    function reset() {
      if (p.isVisible !== prevIsVisible) {
        setIsTriggerWarningAccepted(false);
      }
    },
    [p.isVisible, prevIsVisible]
  );

  function renderSubaccountNavigationButton() {
    return (
      <SubaccountNavigationButton
        executionFee={p.executionFee?.feeTokenAmount}
        closeConfirmationBox={onClose}
        isNativeToken={Boolean(fromToken?.isNative)}
        tradeFlags={tradeFlags}
      />
    );
  }

  function renderMain() {
    if (isSwap) {
      return (
        <>
          <div className="Confirmation-box-main">
            <div>
              <Trans>Pay</Trans>{" "}
              {formatTokenAmountWithUsd(
                swapAmounts?.amountIn,
                swapAmounts?.usdIn,
                fromToken?.symbol,
                fromToken?.decimals
              )}
            </div>
            <div className="Confirmation-box-main-icon"></div>
            <div>
              <Trans>Receive</Trans>{" "}
              {formatTokenAmountWithUsd(
                swapAmounts?.amountOut,
                swapAmounts?.usdOut,
                toToken?.symbol,
                toToken?.decimals
              )}
            </div>
          </div>
          {renderSubaccountNavigationButton()}
        </>
      );
    }

    if (isIncrease) {
      return (
        <>
          <div className="Confirmation-box-main">
            <span>
              <Trans>Pay</Trans>{" "}
              {formatTokenAmountWithUsd(
                increaseAmounts?.initialCollateralAmount,
                increaseAmounts?.initialCollateralUsd,
                fromToken?.symbol,
                fromToken?.decimals
              )}
            </span>
            <div className="Confirmation-box-main-icon"></div>
            <div>
              {isLong ? t`Long` : t`Short`}{" "}
              {formatTokenAmountWithUsd(
                increaseAmounts?.sizeDeltaInTokens,
                increaseAmounts?.sizeDeltaUsd,
                toToken?.symbol,
                toToken?.decimals
              )}
            </div>
          </div>
          {renderSubaccountNavigationButton()}
        </>
      );
    }

    return (
      <>
        <div className={cx("Confirmation-box-main ConfirmationBox-main")}>
          <Trans>Decrease</Trans>&nbsp;{indexToken?.symbol} {isLong ? t`Long` : t`Short`}
        </div>
        {renderSubaccountNavigationButton()}
      </>
    );
  }

  function renderOrderItem(order: PositionOrderInfo) {
    return (
      <li key={order.key} className="font-sm">
        <p>
          {isLimitOrderType(order.orderType) ? t`Increase` : t`Decrease`} {order.indexToken?.symbol}{" "}
          {formatUsd(order.sizeDeltaUsd)} {order.isLong ? t`Long` : t`Short`} &nbsp;
          {order.triggerThresholdType}
          {formatUsd(order.triggerPrice, {
            displayDecimals: toToken?.priceDecimals,
          })}{" "}
        </p>
        <button type="button" onClick={() => onCancelOrderClick(order.key)}>
          <Trans>Cancel</Trans>
        </button>
      </li>
    );
  }

  const longShortText = isLong ? t`Long` : t`Short`;

  function renderDifferentTokensWarning() {
    if (!isPosition || !fromToken || !toToken) {
      return null;
    }
    const isCollateralTokenNonStable = !collateralToken?.isStable;
    const collateralTokenSymbol = collateralToken?.[collateralToken?.isWrapped ? "baseSymbol" : "symbol"];
    const indexTokenSymbol = indexToken?.[indexToken?.isWrapped ? "baseSymbol" : "symbol"];

    if (isCollateralTokenNonStable && collateralTokenSymbol !== indexTokenSymbol) {
      return (
        <div className="Confirmation-box-info">
          <Trans>
            You have selected {collateralTokenSymbol} as Collateral, the Liquidation Price will vary based on the price
            of {collateralTokenSymbol}.
          </Trans>
        </div>
      );
    }

    if (isLong && isCollateralTokenNonStable && collateralTokenSymbol === indexTokenSymbol) {
      return (
        <div className="Confirmation-box-info">
          <Trans>
            You have selected {collateralTokenSymbol} as collateral, the Liquidation Price is higher compared to using a
            stablecoin as collateral since the worth of the collateral will change with its price. If required, you can
            change the collateral type using the Collateral In option in the trade box.
          </Trans>
        </div>
      );
    }

    if (isShort && isCollateralTokenNonStable && collateralTokenSymbol === indexTokenSymbol) {
      return (
        <div className="Confirmation-box-info">
          <Trans>
            You have selected {collateralTokenSymbol} as collateral to short {indexTokenSymbol}.
          </Trans>
        </div>
      );
    }
  }

  const isOrphanOrder =
    marketsOptions?.collateralWithPosition &&
    collateralToken &&
    !getIsEquivalentTokens(marketsOptions.collateralWithPosition, collateralToken);

  const executionPriceUsd = useMemo(() => {
    if (!marketInfo) return null;
    if (!fees?.positionPriceImpact?.deltaUsd) return null;
    if (!decreaseAmounts) return null;
    if (!triggerPrice) return null;

    return getExecutionPriceForDecrease(
      triggerPrice,
      fees.positionPriceImpact.deltaUsd,
      decreaseAmounts.sizeDeltaUsd,
      isLong
    );
  }, [decreaseAmounts, fees?.positionPriceImpact?.deltaUsd, isLong, marketInfo, triggerPrice]);

  function renderDifferentCollateralWarning() {
    if (!isOrphanOrder) {
      return null;
    }

    if (isMarket) {
      return (
        <div className="Confirmation-box-warning">
          <Trans>
            You have an existing position with {marketsOptions?.collateralWithPosition?.symbol} as collateral. This
            action will not apply for that position.
          </Trans>
        </div>
      );
    }

    return (
      <div className="Confirmation-box-warning">
        <Trans>
          You have an existing position with {marketsOptions?.collateralWithPosition?.symbol} as collateral. This Order
          will not be valid for that Position.
        </Trans>
      </div>
    );
  }

  function renderExistingLimitOrdersWarning() {
    if (!existingLimitOrders?.length || !toToken) {
      return;
    }

    if (existingLimitOrders.length === 1) {
      const order = existingLimitOrders[0];

      const sizeText = formatUsd(order.sizeDeltaUsd);

      return (
        <div className="Confirmation-box-info">
          <Trans>
            You have an active Limit Order to Increase {longShortText} {order.indexToken?.symbol} {sizeText} at price{" "}
            {formatUsd(order.triggerPrice, {
              displayDecimals: toToken.priceDecimals,
            })}
            .
          </Trans>
        </div>
      );
    } else {
      return (
        <div>
          <div className="Confirmation-box-info">
            <span>
              <Trans>
                You have multiple existing Increase {longShortText} {toToken.symbol} limit orders{" "}
              </Trans>
            </span>
            <span onClick={() => setIsLimitOrdersVisible((p) => !p)} className="view-orders">
              ({isLimitOrdersVisible ? t`hide` : t`view`})
            </span>
          </div>
          {isLimitOrdersVisible && <ul className="order-list">{existingLimitOrders.map(renderOrderItem)}</ul>}
        </div>
      );
    }
  }

  function renderExistingTriggerErrors() {
    if (!decreaseOrdersThatWillBeExecuted?.length) {
      return;
    }

    const existingTriggerOrderLength = decreaseOrdersThatWillBeExecuted.length;
    return (
      <>
        <div className="Confirmation-box-warning">
          <Plural
            value={existingTriggerOrderLength}
            one="You have an active trigger order that might execute immediately after you open this position. Please cancel the order or accept the confirmation to continue."
            other="You have # active trigger orders that might execute immediately after you open this position. Please cancel the orders or accept the confirmation to continue."
          />
        </div>
        <ul className="order-list">{decreaseOrdersThatWillBeExecuted.map(renderOrderItem)}</ul>
      </>
    );
  }

  function renderExistingTriggerWarning() {
    if (
      !existingTriggerOrders?.length ||
      decreaseOrdersThatWillBeExecuted.length > 0 ||
      renderExistingLimitOrdersWarning()
    ) {
      return;
    }

    const existingTriggerOrderLength = existingTriggerOrders.length;

    return (
      <div className="Confirmation-box-info">
        <Plural
          value={existingTriggerOrderLength}
          one="You have an active trigger order that could impact this position."
          other="You have # active trigger orders that could impact this position."
        />
      </div>
    );
  }

  function renderAvailableLiquidity() {
    const riskThresholdBps = 5000;
    let availableLiquidityUsd: BigNumber | undefined = undefined;
    let availableLiquidityAmount: BigNumber | undefined = undefined;
    let isLiquidityRisk = false;

    let tooltipContent = "";

    if (isSwap && swapAmounts) {
      availableLiquidityUsd = swapLiquidityUsd;

      availableLiquidityAmount = convertToTokenAmount(
        availableLiquidityUsd,
        toToken?.decimals,
        toToken?.prices.maxPrice
      );

      isLiquidityRisk = availableLiquidityUsd!.mul(riskThresholdBps).div(BASIS_POINTS_DIVISOR).lt(swapAmounts.usdOut);

      tooltipContent = isLiquidityRisk
        ? t`There may not be sufficient liquidity to execute your order when the Min. Receive are met.`
        : t`The order will only execute if the Min. Receive is met and there is sufficient liquidity.`;
    }

    if (isIncrease && increaseAmounts) {
      availableLiquidityUsd = isLong ? longLiquidityUsd : shortLiquidityUsd;

      isLiquidityRisk = availableLiquidityUsd!
        .mul(riskThresholdBps)
        .div(BASIS_POINTS_DIVISOR)
        .lt(increaseAmounts.sizeDeltaUsd);

      tooltipContent = isLiquidityRisk
        ? t`There may not be sufficient liquidity to execute your order when the price conditions are met.`
        : t`The order will only execute if the price conditions are met and there is sufficient liquidity.`;
    }

    return (
      <ExchangeInfoRow label={t`Available Liquidity`}>
        <Tooltip
          position="right-bottom"
          handleClassName={isLiquidityRisk ? "negative" : ""}
          handle={
            isSwap
              ? formatTokenAmount(availableLiquidityAmount, toToken?.decimals, toToken?.symbol)
              : formatUsd(availableLiquidityUsd)
          }
          renderContent={() => tooltipContent}
        />
      </ExchangeInfoRow>
    );
  }

  function renderSwapSpreadWarining() {
    if (!isMarket) {
      return null;
    }

    if (swapSpreadInfo.spread && swapSpreadInfo.isHigh) {
      return (
        <div className="Confirmation-box-warning">
          <Trans>The spread is {`>`} 1%, please ensure the trade details are acceptable before comfirming</Trans>
        </div>
      );
    }
  }

  function renderLimitPriceWarning() {
    return (
      <div className="Confirmation-box-info">
        <Trans>Limit Order Price will vary based on Fees and Price Impact to guarantee the Min. Receive amount.</Trans>
      </div>
    );
  }

  const renderCollateralSpreadWarning = useCallback(() => {
    if (collateralSpreadInfo && collateralSpreadInfo.isHigh) {
      return (
        <div className="Confirmation-box-warning">
          <Trans>
            Transacting with a depegged stable coin is subject to spreads reflecting the worse of current market price
            or $1.00, with transactions involving multiple stablecoins may have multiple spreads.
          </Trans>
        </div>
      );
    }
  }, [collateralSpreadInfo]);

  function renderAllowedSlippage(defaultSlippage, setSlippage) {
    return (
      <ExchangeInfoRow
        label={
          <TooltipWithPortal
            handle={t`Allowed Slippage`}
            position="left-top"
            renderContent={() => {
              return (
                <div className="text-white">
                  <Trans>
                    You can edit the default Allowed Slippage in the settings menu on the top right of the page.
                    <br />
                    <br />
                    Note that a low allowed slippage, e.g. less than{" "}
                    {formatPercentage(bigNumberify(DEFAULT_SLIPPAGE_AMOUNT), { signed: false })}, may result in failed
                    orders if prices are volatile.
                  </Trans>
                </div>
              );
            }}
          />
        }
      >
        <PercentageInput
          onChange={setSlippage}
          defaultValue={defaultSlippage}
          highValue={EXCESSIVE_SLIPPAGE_AMOUNT}
          highValueWarningText={t`Slippage is too high`}
        />
      </ExchangeInfoRow>
    );
  }

  function renderAcceptablePriceImpactInput() {
    return (
      <AcceptablePriceImpactInputRow
        defaultAcceptablePriceImpactBps={defaultTriggerAcceptablePriceImpactBps}
        fees={fees}
        setSelectedAcceptablePriceImpactBps={setSelectedTriggerAcceptablePriceImapctBps}
      />
    );
  }

  function renderHighPriceImpactWarning() {
    if (!priceImpactWarningState.shouldShowWarning) return null;
    return <HighPriceImpactWarning priceImpactWarinigState={priceImpactWarningState} />;
  }

  function renderLeverage(from: BigNumber | undefined, to: BigNumber | undefined, emptyValue = false) {
    return (
      <ExchangeInfoRow
        label={t`Leverage`}
        value={emptyValue ? "-" : <ValueTransition from={formatLeverage(from)} to={formatLeverage(to) ?? "-"} />}
      />
    );
  }

  function renderIncreaseOrderSection() {
    if (!marketInfo || !fromToken || !collateralToken || !toToken) {
      return null;
    }

    const borrowingRate = getBorrowingFactorPerPeriod(marketInfo, isLong, CHART_PERIODS["1h"]).mul(100);
    const fundigRate = getFundingFactorPerPeriod(marketInfo, isLong, CHART_PERIODS["1h"]).mul(100);
    const isCollateralSwap = !getIsEquivalentTokens(fromToken, collateralToken);
    const existingPriceDecimals = p.existingPosition?.indexToken?.priceDecimals;
    const toTokenPriceDecimals = toToken?.priceDecimals;

    const shouldApplySlippage = isMarket;
    const acceptablePrice =
      shouldApplySlippage && increaseAmounts?.acceptablePrice
        ? applySlippageToPrice(allowedSlippage, increaseAmounts.acceptablePrice, true, isLong)
        : increaseAmounts?.acceptablePrice;

    const collateralSpreadPercent = collateralSpreadInfo?.spread
      ?.mul(BASIS_POINTS_DIVISOR)
      ?.div(expandDecimals(1, USD_DECIMALS));

    return (
      <>
        <div>
          {renderMain()}
          {renderDifferentCollateralWarning()}
          {renderCollateralSpreadWarning()}
          {renderExistingLimitOrdersWarning()}
          {renderExistingTriggerErrors()}
          {renderExistingTriggerWarning()}
          {renderDifferentTokensWarning()}
          {renderLeverage(existingPosition?.leverage, nextPositionValues?.nextLeverage)}

          <div className="line-divider" />

          {isLimit && renderAvailableLiquidity()}
          {isMarket && collateralSpreadPercent?.gt(0) && (
            <ExchangeInfoRow label={t`Collateral Spread`} isWarning={collateralSpreadInfo?.isHigh}>
              {formatPercentage(collateralSpreadPercent)}
            </ExchangeInfoRow>
          )}
          {isMarket && renderAllowedSlippage(savedAllowedSlippage, setAllowedSlippage)}
          {isLimit && increaseAmounts && renderAcceptablePriceImpactInput()}

          <div className="line-divider" />

          {isLimit && (
            <ExchangeInfoRow
              className="SwapBox-info-row"
              label={t`Limit Price`}
              value={
                formatUsd(triggerPrice, {
                  displayDecimals: toTokenPriceDecimals,
                }) || "-"
              }
            />
          )}

          <ExchangeInfoRow
            className="SwapBox-info-row"
            label={t`Entry Price`}
            value={
              <ValueTransition
                from={formatUsd(p.existingPosition?.entryPrice, {
                  displayDecimals: existingPriceDecimals,
                })}
                to={formatUsd(nextPositionValues?.nextEntryPrice, {
                  displayDecimals: toTokenPriceDecimals,
                })}
              />
            }
          />

          <ExchangeInfoRow
            className="SwapBox-info-row"
            label={t`Acceptable Price`}
            value={
              formatAcceptablePrice(acceptablePrice, {
                displayDecimals: toTokenPriceDecimals,
              }) || "-"
            }
          />

          <ExchangeInfoRow
            className="SwapBox-info-row"
            label={t`Mark Price`}
            value={
              formatUsd(markPrice, {
                displayDecimals: toTokenPriceDecimals,
              }) || "-"
            }
          />

          <ExchangeInfoRow
            className="SwapBox-info-row"
            label={t`Liq. Price`}
            value={
              <ValueTransition
                from={
                  p.existingPosition
                    ? formatLiquidationPrice(p.existingPosition?.liquidationPrice, {
                        displayDecimals: existingPriceDecimals,
                      })
                    : undefined
                }
                to={
                  formatLiquidationPrice(nextPositionValues?.nextLiqPrice, {
                    displayDecimals: toTokenPriceDecimals,
                  }) || "-"
                }
              />
            }
          />
          <div className="line-divider" />
          {p.existingPosition?.sizeInUsd.gt(0) && (
            <ExchangeInfoRow
              label={t`Size`}
              value={
                <ValueTransition
                  from={formatUsd(p.existingPosition.sizeInUsd)!}
                  to={formatUsd(nextPositionValues?.nextSizeUsd)}
                />
              }
            />
          )}
          <div className="Exchange-info-row">
            <div>
              {isCollateralSwap ? (
                <Tooltip
                  handle={
                    <span className="Exchange-info-label">
                      <Trans>Collateral ({collateralToken?.symbol})</Trans>
                    </span>
                  }
                  position="left-top"
                  renderContent={() => {
                    return (
                      <div>
                        <Trans>
                          {fromToken?.symbol} will be swapped to {collateralToken?.symbol} on order execution.{" "}
                        </Trans>{" "}
                        {isLimit && (
                          <Trans>
                            Collateral value may differ due to different Price Impact at the time of execution.
                          </Trans>
                        )}
                      </div>
                    );
                  }}
                />
              ) : (
                <span className="Exchange-info-label">
                  <Trans>Collateral ({collateralToken?.symbol})</Trans>
                </span>
              )}
            </div>
            <div className="align-right">
              <Tooltip
                handle={
                  <ValueTransition
                    from={formatUsd(existingPosition?.collateralUsd)}
                    to={formatUsd(nextPositionValues?.nextCollateralUsd)}
                  />
                }
                position="right-top"
                renderContent={() => {
                  return (
                    <>
                      <Trans>Your position's collateral after deducting fees:</Trans>
                      <br />
                      <br />
                      {existingPosition && (
                        <StatsTooltipRow
                          label={t`Old Collateral`}
                          value={formatUsd(existingPosition.collateralUsd) || "-"}
                          showDollar={false}
                        />
                      )}
                      <StatsTooltipRow
                        label={t`Pay Amount`}
                        value={formatUsd(increaseAmounts?.initialCollateralUsd) || "-"}
                        showDollar={false}
                      />
                      <StatsTooltipRow
                        label={t`Fees`}
                        value={
                          fees?.payTotalFees?.deltaUsd && !fees.payTotalFees.deltaUsd.eq(0)
                            ? formatDeltaUsd(fees.payTotalFees.deltaUsd)
                            : "0.00$"
                        }
                        showDollar={false}
                        className={getPositiveOrNegativeClass(fees?.payTotalFees?.deltaUsd)}
                      />
                      <div className="Tooltip-divider" />
                      <StatsTooltipRow
                        label={existingPosition ? t`New Collateral` : t`Collateral`}
                        value={formatUsd(nextPositionValues?.nextCollateralUsd) || "-"}
                        showDollar={false}
                      />
                    </>
                  );
                }}
              />
            </div>
          </div>
          <TradeFeesRow
            {...fees}
            fundingFeeRateStr={
              fundigRate && `${getPlusOrMinusSymbol(fundigRate)}${formatAmount(fundigRate.abs(), 30, 4)}% / 1h`
            }
            borrowFeeRateStr={borrowingRate && `-${formatAmount(borrowingRate, 30, 4)}% / 1h`}
            executionFee={p.executionFee}
            feesType="increase"
          />
          {decreaseOrdersThatWillBeExecuted?.length > 0 && <div className="line-divider" />}
          {decreaseOrdersThatWillBeExecuted?.length > 0 && (
            <div className="PositionEditor-allow-higher-slippage">
              <Checkbox isChecked={isTriggerWarningAccepted} setIsChecked={setIsTriggerWarningAccepted}>
                <span className="text-warning font-sm">
                  <Trans>I am aware of the trigger orders</Trans>
                </span>
              </Checkbox>
            </div>
          )}
        </div>
      </>
    );
  }

  function renderSwapSection() {
    return (
      <>
        <div>
          {renderMain()}
          {renderSwapSpreadWarining()}
          {isLimit && renderLimitPriceWarning()}
          {isLimit && renderAvailableLiquidity()}
          {swapSpreadInfo.showSpread && swapSpreadInfo.spread && (
            <ExchangeInfoRow label={t`Spread`} isWarning={swapSpreadInfo.isHigh}>
              {formatAmount(swapSpreadInfo.spread.mul(100), USD_DECIMALS, 2, true)}%
            </ExchangeInfoRow>
          )}
          {isMarket && renderAllowedSlippage(savedAllowedSlippage, setAllowedSlippage)}

          <div className="line-divider" />

          {isLimit && (
            <ExchangeInfoRow label={t`Limit Price`}>
              <Tooltip
                position="right-bottom"
                handle={formatTokensRatio(fromToken, toToken, triggerRatio)}
                renderContent={() =>
                  t`Limit Order Price to guarantee Min. Receive amount is updated in real time in the Orders tab after the order has been created.`
                }
              />
            </ExchangeInfoRow>
          )}

          <ExchangeInfoRow label={t`Mark Price`}>{formatTokensRatio(fromToken, toToken, markRatio)}</ExchangeInfoRow>

          <ExchangeInfoRow label={t`${fromToken?.symbol} Price`}>
            {formatUsd(swapAmounts?.priceIn, {
              displayDecimals: fromToken?.priceDecimals,
            })}
          </ExchangeInfoRow>

          <ExchangeInfoRow label={t`${toToken?.symbol} Price`}>
            {formatUsd(swapAmounts?.priceOut, {
              displayDecimals: toToken?.priceDecimals,
            })}
          </ExchangeInfoRow>

          {!isWrapOrUnwrap && <TradeFeesRow {...fees} isTop executionFee={p.executionFee} feesType="swap" />}

          <ExchangeInfoRow label={t`Min. Receive`} isTop>
            {isMarket && swapAmounts?.minOutputAmount
              ? formatTokenAmount(
                  applySlippageToMinOut(allowedSlippage, swapAmounts.minOutputAmount),
                  toToken?.decimals,
                  toToken?.symbol
                )
              : formatTokenAmount(swapAmounts?.minOutputAmount, toToken?.decimals, toToken?.symbol)}
          </ExchangeInfoRow>
        </div>
      </>
    );
  }

  function renderTriggerDecreaseSection() {
    const existingPriceDecimals = p.existingPosition?.indexToken?.priceDecimals;
    const toTokenPriceDecimals = toToken?.priceDecimals;
    return (
      <>
        <div>
          {renderMain()}
          {renderDifferentCollateralWarning()}
          {existingPosition?.leverage && !decreaseAmounts?.isFullClose && (
            <>
              {renderLeverage(
                existingPosition?.leverage,
                nextPositionValues?.nextLeverage,
                nextPositionValues?.nextSizeUsd?.lte(0)
              )}
              {isTrigger && (
                <ToggleSwitch isChecked={keepLeverage ?? false} setIsChecked={setKeepLeverage}>
                  <span className="text-gray font-sm">
                    <Trans>Keep leverage at {formatLeverage(existingPosition.leverage)}</Trans>
                  </span>
                </ToggleSwitch>
              )}
              <div className="line-divider" />
            </>
          )}

          {decreaseAmounts && decreaseAmounts.triggerOrderType !== OrderType.StopLossDecrease && (
            <>
              {renderAcceptablePriceImpactInput()}
              <div className="line-divider" />
            </>
          )}

          <ExchangeInfoRow
            label={t`Trigger Price`}
            value={
              triggerPrice
                ? `${fixedTriggerThresholdType} ${formatUsd(triggerPrice, {
                    displayDecimals: toTokenPriceDecimals,
                  })}`
                : "..."
            }
          />

          {existingPosition && (
            <ExchangeInfoRow
              label={t`Entry Price`}
              value={
                formatUsd(existingPosition?.entryPrice, {
                  displayDecimals: indexToken?.priceDecimals,
                }) || "-"
              }
            />
          )}

          <ExchangeInfoRow
            label={t`Execution Price`}
            value={
              executionPriceUsd
                ? formatUsd(executionPriceUsd, {
                    displayDecimals: indexToken?.priceDecimals,
                  })
                : "-"
            }
          />

          {decreaseAmounts && decreaseAmounts.triggerOrderType !== OrderType.StopLossDecrease && (
            <>
              <ExchangeInfoRow
                className="SwapBox-info-row"
                label={t`Acceptable Price`}
                value={
                  formatAcceptablePrice(decreaseAmounts?.acceptablePrice, {
                    displayDecimals: toTokenPriceDecimals,
                  }) || "-"
                }
              />
            </>
          )}

          <ExchangeInfoRow
            label={t`Mark Price`}
            value={
              p.markPrice
                ? formatUsd(p.markPrice, {
                    displayDecimals: toTokenPriceDecimals,
                  })
                : "..."
            }
          />

          {p.existingPosition && (
            <ExchangeInfoRow
              label={t`Liq. Price`}
              value={
                nextPositionValues?.nextSizeUsd?.gt(0) ? (
                  <ValueTransition
                    from={
                      formatUsd(existingPosition?.liquidationPrice, {
                        displayDecimals: existingPriceDecimals,
                      })!
                    }
                    to={formatUsd(nextPositionValues.nextLiqPrice, {
                      displayDecimals: existingPriceDecimals,
                    })}
                  />
                ) : (
                  "-"
                )
              }
            />
          )}

          <ExchangeInfoRow
            label={p.existingPosition?.sizeInUsd ? t`Size` : t`Decrease size`}
            isTop
            value={
              p.existingPosition?.sizeInUsd ? (
                <ValueTransition
                  from={formatUsd(p.existingPosition.sizeInUsd)!}
                  to={formatUsd(nextPositionValues?.nextSizeUsd)}
                />
              ) : decreaseAmounts?.sizeDeltaUsd ? (
                formatUsd(decreaseAmounts.sizeDeltaUsd)
              ) : (
                "-"
              )
            }
          />

<<<<<<< HEAD
          {!p.existingPosition && <ExchangeInfoRow label={t`Collateral`} value={collateralToken?.symbol} />}

          {p.existingPosition && (
            <ExchangeInfoRow
              label={t`Collateral (${p.existingPosition?.collateralToken?.symbol})`}
              value={
                <ValueTransition
                  from={formatUsd(existingPosition?.remainingCollateralUsd)!}
                  to={formatUsd(nextPositionValues?.nextCollateralUsd)}
                />
              }
            />
          )}

          {!keepLeverage &&
            p.existingPosition?.leverage &&
            renderLeverage(
              existingPosition?.leverage,
              nextPositionValues?.nextLeverage,
              nextPositionValues?.nextSizeUsd?.lte(0)
            )}
=======
>>>>>>> 307e0d24
          {existingPosition && (
            <ExchangeInfoRow
              label={t`PnL`}
              value={
                <ValueTransition
                  from={
                    <>
                      {formatDeltaUsd(decreaseAmounts?.estimatedPnl)} (
                      {formatPercentage(decreaseAmounts?.estimatedPnlPercentage, { signed: true })})
                    </>
                  }
                  to={
                    <>
                      {formatDeltaUsd(nextPositionValues?.nextPnl)} (
                      {formatPercentage(nextPositionValues?.nextPnlPercentage, { signed: true })})
                    </>
                  }
                />
              }
            />
          )}

          {!p.existingPosition && <ExchangeInfoRow label={t`Collateral`} value={collateralToken?.symbol} />}

          {p.existingPosition && (
            <ExchangeInfoRow
              label={t`Collateral (${p.existingPosition?.collateralToken?.symbol})`}
              value={
                <ValueTransition
                  from={formatUsd(existingPosition?.remainingCollateralUsd)!}
                  to={formatUsd(nextPositionValues?.nextCollateralUsd)}
                />
              }
            />
          )}

          <TradeFeesRow {...fees} executionFee={p.executionFee} feesType="decrease" />

          {existingPosition && decreaseAmounts?.receiveUsd && (
            <ExchangeInfoRow
              isTop
              label={t`Receive`}
              value={formatTokenAmountWithUsd(
                decreaseAmounts.receiveTokenAmount,
                decreaseAmounts.receiveUsd,
                collateralToken?.symbol,
                collateralToken?.decimals
              )}
            />
          )}
        </div>
      </>
    );
  }

  const hasCheckboxesSection = Boolean(
    priceImpactWarningState.shouldShowWarning || (needPayTokenApproval && fromToken)
  );

  return (
    <div className="Confirmation-box">
      <Modal isVisible={p.isVisible} setIsVisible={onClose} label={title} allowContentTouchMove>
        {isSwap && renderSwapSection()}
        {isIncrease && renderIncreaseOrderSection()}
        {isTrigger && renderTriggerDecreaseSection()}
        {hasCheckboxesSection && <div className="line-divider" />}
        {renderHighPriceImpactWarning()}

        {needPayTokenApproval && fromToken && (
          <>
            <ApproveTokenButton
              tokenAddress={fromToken.address}
              tokenSymbol={fromToken.assetSymbol ?? fromToken.symbol}
              spenderAddress={getContract(chainId, "SyntheticsRouter")}
            />
          </>
        )}

        <div className="Confirmation-box-row" ref={submitButtonRef}>
          <Button
            variant="primary-action"
            className="w-full"
            type="submit"
            onClick={onSubmit}
            disabled={submitButtonState.disabled && !shouldDisableValidation}
          >
            {submitButtonState.text}
          </Button>
        </div>
      </Modal>
    </div>
  );
}<|MERGE_RESOLUTION|>--- conflicted
+++ resolved
@@ -18,11 +18,7 @@
 import { useSyntheticsEvents } from "context/SyntheticsEvents";
 import { useUserReferralCode } from "domain/referrals/hooks";
 import { ExecutionFee, getBorrowingFactorPerPeriod, getFundingFactorPerPeriod } from "domain/synthetics/fees";
-<<<<<<< HEAD
-=======
-import { MarketInfo } from "domain/synthetics/markets";
 import ToggleSwitch from "components/ToggleSwitch/ToggleSwitch";
->>>>>>> 307e0d24
 import {
   OrderType,
   PositionOrderInfo,
@@ -1445,30 +1441,6 @@
             }
           />
 
-<<<<<<< HEAD
-          {!p.existingPosition && <ExchangeInfoRow label={t`Collateral`} value={collateralToken?.symbol} />}
-
-          {p.existingPosition && (
-            <ExchangeInfoRow
-              label={t`Collateral (${p.existingPosition?.collateralToken?.symbol})`}
-              value={
-                <ValueTransition
-                  from={formatUsd(existingPosition?.remainingCollateralUsd)!}
-                  to={formatUsd(nextPositionValues?.nextCollateralUsd)}
-                />
-              }
-            />
-          )}
-
-          {!keepLeverage &&
-            p.existingPosition?.leverage &&
-            renderLeverage(
-              existingPosition?.leverage,
-              nextPositionValues?.nextLeverage,
-              nextPositionValues?.nextSizeUsd?.lte(0)
-            )}
-=======
->>>>>>> 307e0d24
           {existingPosition && (
             <ExchangeInfoRow
               label={t`PnL`}

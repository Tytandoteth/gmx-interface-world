--- conflicted
+++ resolved
@@ -109,16 +109,13 @@
 import { HighPriceImpactWarning } from "../HighPriceImpactWarning/HighPriceImpactWarning";
 import { TradeFeesRow } from "../TradeFeesRow/TradeFeesRow";
 import "./ConfirmationBox.scss";
-<<<<<<< HEAD
 import { useHighExecutionFeeAcknowledgement } from "domain/synthetics/trade/useHighExecutionFeeAcknowledgement";
-=======
 import { FaArrowRight } from "react-icons/fa";
 import { IoClose } from "react-icons/io5";
 import SLTPEntries from "./SLTPEntries";
 import useSLTPEntries from "domain/synthetics/orders/useSLTPEntries";
 import { AlertInfo } from "components/AlertInfo/AlertInfo";
 import { useSettings } from "context/SettingsContext/SettingsContextProvider";
->>>>>>> 6ed711cf
 
 export type Props = {
   isVisible: boolean;
@@ -176,6 +173,9 @@
     tradeType,
   } = useTradeboxState();
 
+  const { element: highExecutionFeeAcknowledgement, highExecutionFeeNotAcceptedError } =
+    useHighExecutionFeeAcknowledgement(executionFee?.feeUsd);
+
   const { markRatio, triggerRatio } = useTradeRatios({
     fromTokenAddress,
     toTokenAddress,
@@ -184,11 +184,6 @@
     triggerRatioValue,
   });
 
-<<<<<<< HEAD
-  const { element: highExecutionFeeAcknowledgement, highExecutionFeeNotAcceptedError } =
-    useHighExecutionFeeAcknowledgement(executionFee?.feeUsd);
-
-=======
   const tokensData = useTokensData();
   const ordersData = useOrdersInfoData();
   const swapAmounts = useTradeboxSwapAmounts();
@@ -200,7 +195,6 @@
   const toToken = getByKey(tokensData, toTokenAddress);
 
   const tradeFlags = useTradeboxTradeFlags();
->>>>>>> 6ed711cf
   const { isLong, isShort, isPosition, isSwap, isMarket, isLimit, isTrigger, isIncrease } = tradeFlags;
   const { indexToken } = marketInfo || {};
 

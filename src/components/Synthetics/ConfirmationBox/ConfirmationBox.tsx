import { Plural, Trans, t } from "@lingui/macro";
import cx from "classnames";
import { ApproveTokenButton } from "components/ApproveTokenButton/ApproveTokenButton";
import Button from "components/Button/Button";
import Checkbox from "components/Checkbox/Checkbox";
import ExchangeInfoRow from "components/Exchange/ExchangeInfoRow";
import Modal from "components/Modal/Modal";
import StatsTooltipRow from "components/StatsTooltip/StatsTooltipRow";
import Tooltip from "components/Tooltip/Tooltip";
import { ValueTransition } from "components/ValueTransition/ValueTransition";
import { getContract } from "config/contracts";
import {
  BASIS_POINTS_DIVISOR,
  DEFAULT_SLIPPAGE_AMOUNT,
  HIGH_SPREAD_THRESHOLD,
  TOO_HIGH_SLIPPAGE_AMOUNT,
} from "config/factors";
import { useSyntheticsEvents } from "context/SyntheticsEvents";
import { useUserReferralCode } from "domain/referrals/hooks";
import {
  ExecutionFee,
  getBorrowingFactorPerPeriod,
  getFundingFactorPerPeriod,
  getIsHighPriceImpact,
} from "domain/synthetics/fees";
import { MarketInfo } from "domain/synthetics/markets";
import {
  OrderType,
  OrdersInfoData,
  PositionOrderInfo,
  createDecreaseOrderTxn,
  createIncreaseOrderTxn,
  createSwapOrderTxn,
  isLimitOrderType,
  isOrderForPosition,
  isTriggerDecreaseOrderType,
} from "domain/synthetics/orders";
import { cancelOrdersTxn } from "domain/synthetics/orders/cancelOrdersTxn";
import { createWrapOrUnwrapTxn } from "domain/synthetics/orders/createWrapOrUnwrapTxn";
import {
  PositionInfo,
  formatAcceptablePrice,
  formatLeverage,
  formatLiquidationPrice,
  getPositionKey,
  getTriggerNameByOrderType,
} from "domain/synthetics/positions";
import {
  TokenData,
  TokensData,
  TokensRatio,
  convertToTokenAmount,
  formatTokensRatio,
  getNeedTokenApprove,
  useTokensAllowanceData,
} from "domain/synthetics/tokens";
import {
  DecreasePositionAmounts,
  IncreasePositionAmounts,
  NextPositionValues,
  SwapAmounts,
  TradeFees,
  TriggerThresholdType,
  applySlippageToMinOut,
  applySlippageToPrice,
} from "domain/synthetics/trade";
import { TradeFlags } from "domain/synthetics/trade/useTradeFlags";
import { getIsEquivalentTokens, getSpread } from "domain/tokens";
import { BigNumber } from "ethers";
import { useChainId } from "lib/chains";
import { CHART_PERIODS, USD_DECIMALS } from "lib/legacy";

import { useConnectModal } from "@rainbow-me/rainbowkit";
import PercentageInput from "components/PercentageInput/PercentageInput";
import TooltipWithPortal from "components/Tooltip/TooltipWithPortal";
import { useSettings } from "context/SettingsContext/SettingsContextProvider";
import { AvailableMarketsOptions } from "domain/synthetics/trade/useAvailableMarketsOptions";
import { helperToast } from "lib/helperToast";
import {
  bigNumberify,
  formatAmount,
  formatDeltaUsd,
  formatPercentage,
  formatTokenAmount,
  formatTokenAmountWithUsd,
  formatUsd,
} from "lib/numbers";
import { usePrevious } from "lib/usePrevious";
import useWallet from "lib/wallets/useWallet";
import { useCallback, useEffect, useMemo, useRef, useState } from "react";
import { useKey } from "react-use";
import { TradeFeesRow } from "../TradeFeesRow/TradeFeesRow";
import "./ConfirmationBox.scss";
import { HighPriceImpactWarning } from "../HighPriceImpactWarning/HighPriceImpactWarning";
import { PriceImpactWarningState } from "domain/synthetics/trade/usePriceImpactWarningState";

export type Props = {
  isVisible: boolean;
  tradeFlags: TradeFlags;
  isWrapOrUnwrap: boolean;
  fromToken?: TokenData;
  toToken?: TokenData;
  markPrice?: BigNumber;
  markRatio?: TokensRatio;
  triggerPrice?: BigNumber;
  fixedTriggerThresholdType?: TriggerThresholdType;
  fixedTriggerOrderType?: OrderType.LimitDecrease | OrderType.StopLossDecrease;
  selectedTriggerAcceptablePriceImpactBps?: BigNumber;
  defaultTriggerAcceptablePriceImpactBps?: BigNumber;
  triggerRatio?: TokensRatio;
  marketInfo?: MarketInfo;
  collateralToken?: TokenData;
  swapAmounts?: SwapAmounts;
  marketsOptions?: AvailableMarketsOptions;
  increaseAmounts?: IncreasePositionAmounts;
  decreaseAmounts?: DecreasePositionAmounts;
  nextPositionValues?: NextPositionValues;
  keepLeverage?: boolean;
  swapLiquidityUsd?: BigNumber;
  longLiquidityUsd?: BigNumber;
  shortLiquidityUsd?: BigNumber;
  fees?: TradeFees;
  executionFee?: ExecutionFee;
  error?: string;
  existingPosition?: PositionInfo;
  shouldDisableValidation: boolean;
  isHigherSlippageAllowed?: boolean;
  ordersData?: OrdersInfoData;
  tokensData?: TokensData;
<<<<<<< HEAD
  priceImpactWarningState: PriceImpactWarningState;
=======
  setSelectedTriggerAcceptablePriceImapctBps: (value: BigNumber) => void;
>>>>>>> fc23e5ef
  setIsHigherSlippageAllowed: (isHigherSlippageAllowed: boolean) => void;
  setKeepLeverage: (keepLeverage: boolean) => void;
  onClose: () => void;
  onSubmitted: () => void;
  setPendingTxns: (txns: any) => void;
};

export function ConfirmationBox(p: Props) {
  const {
    tradeFlags,
    isWrapOrUnwrap,
    fromToken,
    toToken,
    markPrice,
    markRatio,
    triggerPrice,
    fixedTriggerThresholdType,
    fixedTriggerOrderType,
    defaultTriggerAcceptablePriceImpactBps,
    triggerRatio,
    marketInfo,
    collateralToken,
    swapAmounts,
    increaseAmounts,
    decreaseAmounts,
    nextPositionValues,
    swapLiquidityUsd,
    longLiquidityUsd,
    shortLiquidityUsd,
    keepLeverage,
    fees,
    executionFee,
    error,
    existingPosition,
    shouldDisableValidation,
    marketsOptions,
    ordersData,
    tokensData,
<<<<<<< HEAD
    priceImpactWarningState,
=======
    setSelectedTriggerAcceptablePriceImapctBps,
>>>>>>> fc23e5ef
    setKeepLeverage,
    onClose,
    onSubmitted,
    setPendingTxns,
  } = p;

  const { isLong, isShort, isPosition, isSwap, isMarket, isLimit, isTrigger, isIncrease } = tradeFlags;
  const { indexToken } = marketInfo || {};

  const { signer, account } = useWallet();
  const { chainId } = useChainId();
  const { openConnectModal } = useConnectModal();
  const { setPendingPosition, setPendingOrder } = useSyntheticsEvents();
  const { savedAllowedSlippage } = useSettings();

  const prevIsVisible = usePrevious(p.isVisible);

  const { referralCodeForTxn } = useUserReferralCode(signer, chainId, account);

  const [isTriggerWarningAccepted, setIsTriggerWarningAccepted] = useState(false);
  const [isLimitOrdersVisible, setIsLimitOrdersVisible] = useState(false);
  const [isSubmitting, setIsSubmitting] = useState(false);
  const [allowedSlippage, setAllowedSlippage] = useState(savedAllowedSlippage);
  const submitButtonRef = useRef<null | HTMLDivElement>(null);

  useEffect(() => {
    setAllowedSlippage(savedAllowedSlippage);
  }, [savedAllowedSlippage]);

  const payAmount = useMemo(() => {
    if (isSwap && !isWrapOrUnwrap) {
      return swapAmounts?.amountIn;
    }
    if (isIncrease) {
      return increaseAmounts?.initialCollateralAmount;
    }
  }, [increaseAmounts?.initialCollateralAmount, isIncrease, isSwap, isWrapOrUnwrap, swapAmounts?.amountIn]);

  const { tokensAllowanceData } = useTokensAllowanceData(chainId, {
    spenderAddress: getContract(chainId, "SyntheticsRouter"),
    tokenAddresses: fromToken ? [fromToken.address] : [],
    skip: !p.isVisible,
  });

  const needPayTokenApproval =
    !isWrapOrUnwrap &&
    tokensAllowanceData &&
    fromToken &&
    payAmount &&
    getNeedTokenApprove(tokensAllowanceData, fromToken.address, payAmount);

  const isHighPriceImpact = getIsHighPriceImpact(fees?.positionPriceImpact, fees?.swapPriceImpact);

  const positionKey = useMemo(() => {
    if (!account || !marketInfo || !collateralToken) {
      return undefined;
    }

    return getPositionKey(account, marketInfo.marketTokenAddress, collateralToken.address, isLong);
  }, [account, collateralToken, isLong, marketInfo]);

  const positionOrders = useMemo(() => {
    if (!positionKey || !ordersData) {
      return [];
    }

    return Object.values(ordersData).filter((order) => isOrderForPosition(order, positionKey)) as PositionOrderInfo[];
  }, [ordersData, positionKey]);

  const existingLimitOrders = useMemo(
    () => positionOrders.filter((order) => isLimitOrderType(order.orderType)),
    [positionOrders]
  );

  const existingTriggerOrders = useMemo(
    () => positionOrders.filter((order) => isTriggerDecreaseOrderType(order.orderType)),
    [positionOrders]
  );

  const decreaseOrdersThatWillBeExecuted = useMemo(() => {
    if (!existingPosition || !markPrice) {
      return [];
    }

    return existingTriggerOrders.filter((order) => {
      return order.triggerThresholdType === TriggerThresholdType.Above
        ? markPrice.gt(order.triggerPrice)
        : markPrice.lt(order.triggerPrice);
    });
  }, [existingPosition, existingTriggerOrders, markPrice]);

  const swapSpreadInfo = useMemo(() => {
    let spread = BigNumber.from(0);

    if (isSwap && fromToken && toToken) {
      const fromSpread = getSpread(fromToken.prices);
      const toSpread = getSpread(toToken.prices);

      spread = fromSpread.add(toSpread);
    } else if (isIncrease && fromToken && indexToken) {
      const fromSpread = getSpread(fromToken.prices);
      const toSpread = getSpread(indexToken.prices);

      spread = fromSpread.add(toSpread);

      if (isLong) {
        spread = fromSpread;
      }
    }

    const isHigh = spread.gt(HIGH_SPREAD_THRESHOLD);

    const showSpread = isMarket;

    return { spread, showSpread, isHigh };
  }, [isSwap, fromToken, toToken, isIncrease, indexToken, isMarket, isLong]);

  const collateralSpreadInfo = useMemo(() => {
    if (!indexToken || !collateralToken) {
      return undefined;
    }

    let totalSpread = getSpread(indexToken.prices);

    if (getIsEquivalentTokens(collateralToken, indexToken)) {
      return {
        spread: totalSpread,
        isHigh: totalSpread.gt(HIGH_SPREAD_THRESHOLD),
      };
    }

    totalSpread = totalSpread.add(getSpread(collateralToken!.prices!));

    return {
      spread: totalSpread,
      isHigh: totalSpread.gt(HIGH_SPREAD_THRESHOLD),
    };
  }, [collateralToken, indexToken]);

  const title = useMemo(() => {
    if (isMarket) {
      if (isSwap) {
        return t`Confirm Swap`;
      }

      return isLong ? t`Confirm Long` : t`Confirm Short`;
    }

    if (isLimit) {
      return t`Confirm Limit Order`;
    }

    return t`Confirm ${getTriggerNameByOrderType(fixedTriggerOrderType)} Order`;
  }, [fixedTriggerOrderType, isLimit, isLong, isMarket, isSwap]);

  const submitButtonState = useMemo(() => {
    if (priceImpactWarningState.shouldAcceptPriceImpactWarningInModal) {
      return {
        text: "Price Impact not yet acknowledged",
        disabled: true,
      };
    }

    if (isSubmitting) {
      return {
        text: t`Creating Order...`,
        disabled: true,
      };
    }

    if (error) {
      return {
        text: error,
        disabled: true,
      };
    }

    if (needPayTokenApproval) {
      return { text: t`Pending ${fromToken?.assetSymbol ?? fromToken?.symbol} approval`, disabled: true };
    }

    if (isIncrease && decreaseOrdersThatWillBeExecuted.length > 0 && !isTriggerWarningAccepted) {
      return {
        text: t`Accept confirmation of trigger orders`,
        disabled: true,
      };
    }

    let text = "";

    if (isMarket) {
      if (isSwap) {
        text = t`Swap`;
      } else {
        text = isLong ? t`Long` : t`Short`;
      }
    } else if (isLimit) {
      text = t`Confirm Limit Order`;
    } else {
      text = t`Confirm ${getTriggerNameByOrderType(fixedTriggerOrderType)} Order`;
    }

    return {
      text,
      disabled: false,
    };
  }, [
    priceImpactWarningState.shouldAcceptPriceImpactWarningInModal,
    isSubmitting,
    error,
    needPayTokenApproval,
    isIncrease,
    decreaseOrdersThatWillBeExecuted.length,
    isTriggerWarningAccepted,
    isMarket,
    isLimit,
    fromToken?.assetSymbol,
    fromToken?.symbol,
    isSwap,
    isLong,
    fixedTriggerOrderType,
  ]);

  useKey(
    "Enter",
    () => {
      if (p.isVisible && !submitButtonState.disabled) {
        submitButtonRef.current?.scrollIntoView({ behavior: "smooth", block: "end" });
        onSubmit();
      }
    },
    {},
    [p.isVisible, submitButtonState.disabled]
  );

  function onCancelOrderClick(key: string): void {
    if (!signer) return;
    cancelOrdersTxn(chainId, signer, { orderKeys: [key], setPendingTxns: p.setPendingTxns });
  }

  function onSubmitWrapOrUnwrap() {
    if (!account || !swapAmounts || !fromToken || !signer) {
      return Promise.resolve();
    }

    return createWrapOrUnwrapTxn(chainId, signer, {
      amount: swapAmounts.amountIn,
      isWrap: Boolean(fromToken.isNative),
      setPendingTxns,
    });
  }

  function onSubmitSwap() {
    if (
      !account ||
      !tokensData ||
      !swapAmounts?.swapPathStats ||
      !fromToken ||
      !toToken ||
      !executionFee ||
      !signer ||
      typeof allowedSlippage !== "number"
    ) {
      helperToast.error(t`Error submitting order`);
      return Promise.resolve();
    }

    return createSwapOrderTxn(chainId, signer, {
      account,
      fromTokenAddress: fromToken.address,
      fromTokenAmount: swapAmounts.amountIn,
      swapPath: swapAmounts.swapPathStats?.swapPath,
      toTokenAddress: toToken.address,
      orderType: isLimit ? OrderType.LimitSwap : OrderType.MarketSwap,
      minOutputAmount: swapAmounts.minOutputAmount,
      referralCode: referralCodeForTxn,
      executionFee: executionFee.feeTokenAmount,
      allowedSlippage,
      tokensData,
      setPendingTxns,
      setPendingOrder,
    });
  }

  function onSubmitIncreaseOrder() {
    if (
      !tokensData ||
      !account ||
      !fromToken ||
      !collateralToken ||
      !increaseAmounts?.acceptablePrice ||
      !executionFee ||
      !marketInfo ||
      !signer ||
      typeof allowedSlippage !== "number"
    ) {
      helperToast.error(t`Error submitting order`);
      return Promise.resolve();
    }

    return createIncreaseOrderTxn(chainId, signer, {
      account,
      marketAddress: marketInfo.marketTokenAddress,
      initialCollateralAddress: fromToken?.address,
      initialCollateralAmount: increaseAmounts.initialCollateralAmount,
      targetCollateralAddress: collateralToken.address,
      collateralDeltaAmount: increaseAmounts.collateralDeltaAmount,
      swapPath: increaseAmounts.swapPathStats?.swapPath || [],
      sizeDeltaUsd: increaseAmounts.sizeDeltaUsd,
      sizeDeltaInTokens: increaseAmounts.sizeDeltaInTokens,
      triggerPrice: isLimit ? triggerPrice : undefined,
      acceptablePrice: increaseAmounts.acceptablePrice,
      isLong,
      orderType: isLimit ? OrderType.LimitIncrease : OrderType.MarketIncrease,
      executionFee: executionFee.feeTokenAmount,
      allowedSlippage,
      referralCode: referralCodeForTxn,
      indexToken: marketInfo.indexToken,
      tokensData,
      skipSimulation: isLimit || shouldDisableValidation,
      setPendingTxns: p.setPendingTxns,
      setPendingOrder,
      setPendingPosition,
    });
  }

  function onSubmitDecreaseOrder() {
    if (
      !account ||
      !marketInfo ||
      !collateralToken ||
      fixedTriggerOrderType === undefined ||
      fixedTriggerThresholdType === undefined ||
      !decreaseAmounts?.acceptablePrice ||
      !decreaseAmounts?.triggerPrice ||
      !executionFee ||
      !tokensData ||
      !signer ||
      typeof allowedSlippage !== "number"
    ) {
      helperToast.error(t`Error submitting order`);
      return Promise.resolve();
    }

<<<<<<< HEAD
    return createDecreaseOrderTxn(
      chainId,
      signer,
      {
        account,
        marketAddress: marketInfo.marketTokenAddress,
        swapPath: [],
        initialCollateralDeltaAmount: decreaseAmounts.collateralDeltaAmount,
        initialCollateralAddress: collateralToken.address,
        receiveTokenAddress: collateralToken.address,
        triggerPrice: decreaseAmounts.triggerPrice,
        acceptablePrice: fixedTriggerAcceptablePrice,
        sizeDeltaUsd: decreaseAmounts.sizeDeltaUsd,
        sizeDeltaInTokens: decreaseAmounts.sizeDeltaInTokens,
        minOutputUsd: BigNumber.from(0),
        isLong,
        decreasePositionSwapType: decreaseAmounts.decreaseSwapType,
        orderType: fixedTriggerOrderType,
        executionFee: executionFee.feeTokenAmount,
        allowedSlippage,
        referralCode: referralCodeForTxn,
        // Skip simulation to avoid EmptyPosition error
        // skipSimulation: !existingPosition || shouldDisableValidation,
        skipSimulation: true,
        indexToken: marketInfo.indexToken,
        tokensData,
      },
      {
        setPendingTxns,
        setPendingOrder,
        setPendingPosition,
      }
    );
=======
    return createDecreaseOrderTxn(chainId, signer, {
      account,
      marketAddress: marketInfo.marketTokenAddress,
      swapPath: [],
      initialCollateralDeltaAmount: decreaseAmounts.collateralDeltaAmount,
      initialCollateralAddress: collateralToken.address,
      receiveTokenAddress: collateralToken.address,
      triggerPrice: decreaseAmounts.triggerPrice,
      acceptablePrice: decreaseAmounts.acceptablePrice,
      sizeDeltaUsd: decreaseAmounts.sizeDeltaUsd,
      sizeDeltaInTokens: decreaseAmounts.sizeDeltaInTokens,
      minOutputUsd: BigNumber.from(0),
      isLong,
      decreasePositionSwapType: decreaseAmounts.decreaseSwapType,
      orderType: fixedTriggerOrderType,
      executionFee: executionFee.feeTokenAmount,
      allowedSlippage,
      referralCode: referralCodeForTxn,
      // Skip simulation to avoid EmptyPosition error
      // skipSimulation: !existingPosition || shouldDisableValidation,
      skipSimulation: true,
      indexToken: marketInfo.indexToken,
      tokensData,
      setPendingTxns,
      setPendingOrder,
      setPendingPosition,
    });
>>>>>>> fc23e5ef
  }

  function onSubmit() {
    setIsSubmitting(true);

    let txnPromise: Promise<any>;

    if (!account) {
      openConnectModal?.();
      return;
    } else if (isWrapOrUnwrap) {
      txnPromise = onSubmitWrapOrUnwrap();
    } else if (isSwap) {
      txnPromise = onSubmitSwap();
    } else if (isIncrease) {
      txnPromise = onSubmitIncreaseOrder();
    } else {
      txnPromise = onSubmitDecreaseOrder();
    }

    txnPromise
      .then(() => {
        onSubmitted();
      })
      .finally(() => {
        setIsSubmitting(false);
      });
  }

  useEffect(
    function reset() {
      if (p.isVisible !== prevIsVisible) {
        setIsTriggerWarningAccepted(false);
      }
    },
    [p.isVisible, prevIsVisible]
  );

  function renderMain() {
    if (isSwap) {
      return (
        <div className="Confirmation-box-main">
          <div>
            <Trans>Pay</Trans>{" "}
            {formatTokenAmountWithUsd(
              swapAmounts?.amountIn,
              swapAmounts?.usdIn,
              fromToken?.symbol,
              fromToken?.decimals
            )}
          </div>
          <div className="Confirmation-box-main-icon"></div>
          <div>
            <Trans>Receive</Trans>{" "}
            {formatTokenAmountWithUsd(swapAmounts?.amountOut, swapAmounts?.usdOut, toToken?.symbol, toToken?.decimals)}
          </div>
        </div>
      );
    }

    if (isIncrease) {
      return (
        <div className="Confirmation-box-main">
          <span>
            <Trans>Pay</Trans>{" "}
            {formatTokenAmountWithUsd(
              increaseAmounts?.initialCollateralAmount,
              increaseAmounts?.initialCollateralUsd,
              fromToken?.symbol,
              fromToken?.decimals
            )}
          </span>
          <div className="Confirmation-box-main-icon"></div>
          <div>
            {isLong ? t`Long` : t`Short`}{" "}
            {formatTokenAmountWithUsd(
              increaseAmounts?.sizeDeltaInTokens,
              increaseAmounts?.sizeDeltaUsd,
              toToken?.symbol,
              toToken?.decimals
            )}
          </div>
        </div>
      );
    }

    return (
      <div className={cx("Confirmation-box-main ConfirmationBox-main")}>
        <Trans>Decrease</Trans>&nbsp;{indexToken?.symbol} {isLong ? t`Long` : t`Short`}
      </div>
    );
  }

  function renderOrderItem(order: PositionOrderInfo) {
    return (
      <li key={order.key} className="font-sm">
        <p>
          {isLimitOrderType(order.orderType) ? t`Increase` : t`Decrease`} {order.indexToken?.symbol}{" "}
          {formatUsd(order.sizeDeltaUsd)} {order.isLong ? t`Long` : t`Short`} &nbsp;
          {order.triggerThresholdType}
          {formatUsd(order.triggerPrice, {
            displayDecimals: toToken?.priceDecimals,
          })}{" "}
        </p>
        <button type="button" onClick={() => onCancelOrderClick(order.key)}>
          <Trans>Cancel</Trans>
        </button>
      </li>
    );
  }

  const longShortText = isLong ? t`Long` : t`Short`;

  function renderDifferentTokensWarning() {
    if (!isPosition || !fromToken || !toToken) {
      return null;
    }
    const isCollateralTokenNonStable = !collateralToken?.isStable;
    const collateralTokenSymbol = collateralToken?.[collateralToken?.isWrapped ? "baseSymbol" : "symbol"];
    const indexTokenSymbol = indexToken?.[indexToken?.isWrapped ? "baseSymbol" : "symbol"];

    if (isCollateralTokenNonStable && collateralTokenSymbol !== indexTokenSymbol) {
      return (
        <div className="Confirmation-box-info">
          <Trans>
            You have selected {collateralTokenSymbol} as Collateral, the Liquidation Price will vary based on the price
            of {collateralTokenSymbol}.
          </Trans>
        </div>
      );
    }

    if (isLong && isCollateralTokenNonStable && collateralTokenSymbol === indexTokenSymbol) {
      return (
        <div className="Confirmation-box-info">
          <Trans>
            You have selected {collateralTokenSymbol} as collateral, the Liquidation Price is higher compared to using a
            stablecoin as collateral since the worth of the collateral will change with its price. If required, you can
            change the collateral type using the Collateral In option in the trade box.
          </Trans>
        </div>
      );
    }

    if (isShort && isCollateralTokenNonStable && collateralTokenSymbol === indexTokenSymbol) {
      return (
        <div className="Confirmation-box-info">
          <Trans>
            You have selected {collateralTokenSymbol} as collateral to short {indexTokenSymbol}.
          </Trans>
        </div>
      );
    }
  }

  const isOrphanOrder =
    marketsOptions?.collateralWithPosition &&
    collateralToken &&
    !getIsEquivalentTokens(marketsOptions.collateralWithPosition, collateralToken);

  function renderDifferentCollateralWarning() {
    if (!isOrphanOrder) {
      return null;
    }

    if (isMarket) {
      return (
        <div className="Confirmation-box-warning">
          <Trans>
            You have an existing position with {marketsOptions?.collateralWithPosition?.symbol} as collateral. This
            action will not apply for that position.
          </Trans>
        </div>
      );
    }

    return (
      <div className="Confirmation-box-warning">
        <Trans>
          You have an existing position with {marketsOptions?.collateralWithPosition?.symbol} as collateral. This Order
          will not be valid for that Position.
        </Trans>
      </div>
    );
  }

  function renderExistingLimitOrdersWarning() {
    if (!existingLimitOrders?.length || !toToken) {
      return;
    }

    if (existingLimitOrders.length === 1) {
      const order = existingLimitOrders[0];

      const sizeText = formatUsd(order.sizeDeltaUsd);

      return (
        <div className="Confirmation-box-info">
          <Trans>
            You have an active Limit Order to Increase {longShortText} {order.indexToken?.symbol} {sizeText} at price{" "}
            {formatUsd(order.triggerPrice, {
              displayDecimals: toToken.priceDecimals,
            })}
            .
          </Trans>
        </div>
      );
    } else {
      return (
        <div>
          <div className="Confirmation-box-info">
            <span>
              <Trans>
                You have multiple existing Increase {longShortText} {toToken.symbol} limit orders{" "}
              </Trans>
            </span>
            <span onClick={() => setIsLimitOrdersVisible((p) => !p)} className="view-orders">
              ({isLimitOrdersVisible ? t`hide` : t`view`})
            </span>
          </div>
          {isLimitOrdersVisible && <ul className="order-list">{existingLimitOrders.map(renderOrderItem)}</ul>}
        </div>
      );
    }
  }

  function renderExistingTriggerErrors() {
    if (!decreaseOrdersThatWillBeExecuted?.length) {
      return;
    }

    const existingTriggerOrderLength = decreaseOrdersThatWillBeExecuted.length;
    return (
      <>
        <div className="Confirmation-box-warning">
          <Plural
            value={existingTriggerOrderLength}
            one="You have an active trigger order that might execute immediately after you open this position. Please cancel the order or accept the confirmation to continue."
            other="You have # active trigger orders that might execute immediately after you open this position. Please cancel the orders or accept the confirmation to continue."
          />
        </div>
        <ul className="order-list">{decreaseOrdersThatWillBeExecuted.map(renderOrderItem)}</ul>
      </>
    );
  }

  function renderExistingTriggerWarning() {
    if (
      !existingTriggerOrders?.length ||
      decreaseOrdersThatWillBeExecuted.length > 0 ||
      renderExistingLimitOrdersWarning()
    ) {
      return;
    }

    const existingTriggerOrderLength = existingTriggerOrders.length;

    return (
      <div className="Confirmation-box-info">
        <Plural
          value={existingTriggerOrderLength}
          one="You have an active trigger order that could impact this position."
          other="You have # active trigger orders that could impact this position."
        />
      </div>
    );
  }

  function renderAvailableLiquidity() {
    const riskThresholdBps = 5000;
    let availableLiquidityUsd: BigNumber | undefined = undefined;
    let availableLiquidityAmount: BigNumber | undefined = undefined;
    let isLiquidityRisk = false;

    let tooltipContent = "";

    if (isSwap && swapAmounts) {
      availableLiquidityUsd = swapLiquidityUsd;

      availableLiquidityAmount = convertToTokenAmount(
        availableLiquidityUsd,
        toToken?.decimals,
        toToken?.prices.maxPrice
      );

      isLiquidityRisk = availableLiquidityUsd!.mul(riskThresholdBps).div(BASIS_POINTS_DIVISOR).lt(swapAmounts.usdOut);

      tooltipContent = isLiquidityRisk
        ? t`There may not be sufficient liquidity to execute your order when the Min. Receive are met.`
        : t`The order will only execute if the Min. Receive is met and there is sufficient liquidity.`;
    }

    if (isIncrease && increaseAmounts) {
      availableLiquidityUsd = isLong ? longLiquidityUsd : shortLiquidityUsd;

      isLiquidityRisk = availableLiquidityUsd!
        .mul(riskThresholdBps)
        .div(BASIS_POINTS_DIVISOR)
        .lt(increaseAmounts.sizeDeltaUsd);

      tooltipContent = isLiquidityRisk
        ? t`There may not be sufficient liquidity to execute your order when the price conditions are met.`
        : t`The order will only execute if the price conditions are met and there is sufficient liquidity.`;
    }

    return (
      <ExchangeInfoRow label={t`Available Liquidity`}>
        <Tooltip
          position="right-bottom"
          handleClassName={isLiquidityRisk ? "negative" : ""}
          handle={
            isSwap
              ? formatTokenAmount(availableLiquidityAmount, toToken?.decimals, toToken?.symbol)
              : formatUsd(availableLiquidityUsd)
          }
          renderContent={() => tooltipContent}
        />
      </ExchangeInfoRow>
    );
  }

  function renderSwapSpreadWarining() {
    if (!isMarket) {
      return null;
    }

    if (swapSpreadInfo.spread && swapSpreadInfo.isHigh) {
      return (
        <div className="Confirmation-box-warning">
          <Trans>The spread is {`>`} 1%, please ensure the trade details are acceptable before comfirming</Trans>
        </div>
      );
    }
  }

  function renderLimitPriceWarning() {
    return (
      <div className="Confirmation-box-info">
        <Trans>Limit Order Price will vary based on Fees and Price Impact to guarantee the Min. Receive amount.</Trans>
      </div>
    );
  }

  const renderCollateralSpreadWarning = useCallback(() => {
    if (collateralSpreadInfo && collateralSpreadInfo.isHigh) {
      return (
        <div className="Confirmation-box-warning">
          <Trans>
            Transacting with a depegged stable coin is subject to spreads reflecting the worse of current market price
            or $1.00, with transactions involving multiple stablecoins may have multiple spreads.
          </Trans>
        </div>
      );
    }
  }, [collateralSpreadInfo]);

  function renderAllowedSlippage(defaultSlippage, setSlippage) {
    return (
      <ExchangeInfoRow
        label={
          <TooltipWithPortal
            handle={t`Allowed Slippage`}
            position="left-top"
            renderContent={() => {
              return (
                <div className="text-white">
                  <Trans>
                    You can edit the default Allowed Slippage in the settings menu on the top right of the page.
                    <br />
                    <br />
                    Note that a low allowed slippage, e.g. less than{" "}
                    {formatPercentage(bigNumberify(DEFAULT_SLIPPAGE_AMOUNT), { signed: false })}, may result in failed
                    orders if prices are volatile.
                  </Trans>
                </div>
              );
            }}
          />
        }
      >
        <PercentageInput
          onChange={setSlippage}
          defaultValue={defaultSlippage}
          highValue={TOO_HIGH_SLIPPAGE_AMOUNT}
          highValueWarningText="Slippage is too high"
        />
      </ExchangeInfoRow>
    );
  }

  function renderAcceptablePriceImpactInput(currentImpactDeltaUsd: BigNumber, currentImpactDeltaBps: BigNumber) {
    if (!defaultTriggerAcceptablePriceImpactBps || !fees) {
      return null;
    }

    const defaultValue = defaultTriggerAcceptablePriceImpactBps.toNumber();

    const setValue = (value) => {
      setSelectedTriggerAcceptablePriceImapctBps(BigNumber.from(value));
    };

    return (
      <ExchangeInfoRow label={t`Acceptable Price Impact`}>
        <PercentageInput
          onChange={setValue}
          defaultValue={defaultValue}
          highValue={defaultValue + 1}
          lowValue={defaultValue}
          highValueWarningText={t`You have set a high Acceptable Price Impact. Please verify Acceptable Price of the order.`}
          lowValueWarningText={t`The Current Price Impact is ${formatDeltaUsd(
            currentImpactDeltaUsd
          )}%. Consider adding a buffer of 0.3% to it so the order is more likely to be processed.`}
        />
      </ExchangeInfoRow>
    );
  }

  function renderHighPriceImpactWarning() {
    if (!priceImpactWarningState.shouldShowWarning) return null;
    return (
      <>
        <div className="line-divider" />
        <HighPriceImpactWarning
          priceImpactWarinigState={priceImpactWarningState}
          tradeFlags={tradeFlags}
          place="modal"
        />
      </>
    );
  }

  function renderIncreaseOrderSection() {
    if (!marketInfo || !fromToken || !collateralToken || !toToken) {
      return null;
    }

    const borrowingRate = getBorrowingFactorPerPeriod(marketInfo, isLong, CHART_PERIODS["1h"]).mul(100);
    const fundigRate = getFundingFactorPerPeriod(marketInfo, isLong, CHART_PERIODS["1h"]).mul(100);
    const isCollateralSwap = !getIsEquivalentTokens(fromToken, collateralToken);
    const existingPriceDecimals = p.existingPosition?.indexToken?.priceDecimals;
    const toTokenPriceDecimals = toToken?.priceDecimals;

    const shouldApplySlippage = isMarket;
    const acceptablePrice =
      shouldApplySlippage && increaseAmounts?.acceptablePrice
        ? applySlippageToPrice(allowedSlippage, increaseAmounts.acceptablePrice, true, isLong)
        : increaseAmounts?.acceptablePrice;

    return (
      <>
        <div>
          {renderMain()}
          {renderDifferentCollateralWarning()}
          {renderCollateralSpreadWarning()}
          {renderExistingLimitOrdersWarning()}
          {renderExistingTriggerErrors()}
          {renderExistingTriggerWarning()}
          {renderDifferentTokensWarning()}
          {isLimit && renderAvailableLiquidity()}
          <ExchangeInfoRow
            className="SwapBox-info-row"
            label={t`Leverage`}
            value={
              <ValueTransition
                from={formatLeverage(existingPosition?.leverage)}
                to={formatLeverage(nextPositionValues?.nextLeverage) || "-"}
              />
            }
          />
          {isMarket && renderAllowedSlippage(savedAllowedSlippage, setAllowedSlippage)}
          {isLimit &&
            increaseAmounts &&
            renderAcceptablePriceImpactInput(
              increaseAmounts.positionPriceImpactDeltaUsd,
              increaseAmounts.acceptablePriceDeltaBps
            )}
          {isMarket && collateralSpreadInfo?.spread && (
            <ExchangeInfoRow label={t`Collateral Spread`} isWarning={swapSpreadInfo.isHigh} isTop={true}>
              {formatAmount(collateralSpreadInfo.spread.mul(100), USD_DECIMALS, 2, true)}%
            </ExchangeInfoRow>
          )}

          <ExchangeInfoRow
            className="SwapBox-info-row"
            label={t`Entry Price`}
            value={
              <ValueTransition
                from={formatUsd(p.existingPosition?.entryPrice, {
                  displayDecimals: existingPriceDecimals,
                })}
                to={formatUsd(nextPositionValues?.nextEntryPrice, {
                  displayDecimals: toTokenPriceDecimals,
                })}
              />
            }
          />

          {isLimit && (
            <ExchangeInfoRow
              className="SwapBox-info-row"
              label={t`Limit Price`}
              value={
                formatUsd(triggerPrice, {
                  displayDecimals: toTokenPriceDecimals,
                }) || "-"
              }
            />
          )}

          <ExchangeInfoRow
            className="SwapBox-info-row"
            label={t`Acceptable Price`}
            value={
              formatAcceptablePrice(acceptablePrice, {
                displayDecimals: toTokenPriceDecimals,
              }) || "-"
            }
          />

          <ExchangeInfoRow
            isTop
            className="SwapBox-info-row"
            label={t`Mark Price`}
            value={
              formatUsd(markPrice, {
                displayDecimals: toTokenPriceDecimals,
              }) || "-"
            }
          />

          <ExchangeInfoRow
            className="SwapBox-info-row"
            label={t`Liq. Price`}
            value={
              <ValueTransition
                from={
                  p.existingPosition
                    ? formatLiquidationPrice(p.existingPosition?.liquidationPrice, {
                        displayDecimals: existingPriceDecimals,
                      })
                    : undefined
                }
                to={
                  formatLiquidationPrice(nextPositionValues?.nextLiqPrice, {
                    displayDecimals: toTokenPriceDecimals,
                  }) || "-"
                }
              />
            }
          />
          <div className="Exchange-info-row top-line">
            <div>
              {isCollateralSwap ? (
                <Tooltip
                  handle={
                    <span className="Exchange-info-label">
                      <Trans>Collateral ({collateralToken?.symbol})</Trans>
                    </span>
                  }
                  position="left-top"
                  renderContent={() => {
                    return (
                      <div>
                        <Trans>
                          {fromToken?.symbol} will be swapped to {collateralToken?.symbol} on order execution.{" "}
                        </Trans>{" "}
                        {isLimit && (
                          <Trans>
                            Collateral value may differ due to different Price Impact at the time of execution.
                          </Trans>
                        )}
                      </div>
                    );
                  }}
                />
              ) : (
                <span className="Exchange-info-label">
                  <Trans>Collateral ({collateralToken?.symbol})</Trans>
                </span>
              )}
            </div>
            <div className="align-right">
              <Tooltip
                handle={formatUsd(increaseAmounts?.collateralDeltaUsd)}
                position="right-top"
                renderContent={() => {
                  return (
                    <>
                      <Trans>Your position's collateral after deducting fees.</Trans>
                      <br />
                      <br />
                      <StatsTooltipRow
                        label={t`Pay Amount`}
                        value={formatUsd(increaseAmounts?.initialCollateralUsd) || "-"}
                        showDollar={false}
                      />
                      <StatsTooltipRow
                        label={t`Fees`}
                        value={
                          fees?.payTotalFees?.deltaUsd && !fees.payTotalFees.deltaUsd.eq(0)
                            ? `${fees.payTotalFees.deltaUsd.gt(0) ? "+" : "-"}${formatUsd(
                                fees.payTotalFees.deltaUsd.abs()
                              )}`
                            : "0.00$"
                        }
                        showDollar={false}
                      />
                      <div className="Tooltip-divider" />
                      <StatsTooltipRow
                        label={t`Collateral`}
                        value={formatUsd(increaseAmounts?.collateralDeltaUsd) || "-"}
                        showDollar={false}
                      />
                    </>
                  );
                }}
              />
            </div>
          </div>
          <TradeFeesRow
            {...fees}
            fundingFeeRateStr={
              fundigRate && `${fundigRate.gt(0) ? "+" : "-"}${formatAmount(fundigRate.abs(), 30, 4)}% / 1h`
            }
            borrowFeeRateStr={borrowingRate && `-${formatAmount(borrowingRate, 30, 4)}% / 1h`}
            executionFee={p.executionFee}
            feesType="increase"
            warning={p.executionFee?.warning}
          />
          {decreaseOrdersThatWillBeExecuted?.length > 0 && <div className="line-divider" />}
          {decreaseOrdersThatWillBeExecuted?.length > 0 && (
            <div className="PositionEditor-allow-higher-slippage">
              <Checkbox isChecked={isTriggerWarningAccepted} setIsChecked={setIsTriggerWarningAccepted}>
                <span className="text-warning font-sm">
                  <Trans>I am aware of the trigger orders</Trans>
                </span>
              </Checkbox>
            </div>
          )}
          {renderHighPriceImpactWarning()}
        </div>
      </>
    );
  }

  function renderSwapSection() {
    return (
      <>
        <div>
          {renderMain()}
          {renderSwapSpreadWarining()}
          {isLimit && renderLimitPriceWarning()}
          {swapSpreadInfo.showSpread && swapSpreadInfo.spread && (
            <ExchangeInfoRow label={t`Spread`} isWarning={swapSpreadInfo.isHigh}>
              {formatAmount(swapSpreadInfo.spread.mul(100), USD_DECIMALS, 2, true)}%
            </ExchangeInfoRow>
          )}
          {isLimit && renderAvailableLiquidity()}
          {isMarket && renderAllowedSlippage(savedAllowedSlippage, setAllowedSlippage)}
          <ExchangeInfoRow label={t`Mark Price`} isTop>
            {formatTokensRatio(fromToken, toToken, markRatio)}
          </ExchangeInfoRow>
          {isLimit && (
            <ExchangeInfoRow label={t`Limit Price`}>
              <Tooltip
                position="right-bottom"
                handle={formatTokensRatio(fromToken, toToken, triggerRatio)}
                renderContent={() =>
                  t`Limit Order Price to guarantee Min. Receive amount is updated in real time in the Orders tab after the order has been created.`
                }
              />
            </ExchangeInfoRow>
          )}

          <ExchangeInfoRow label={t`${fromToken?.symbol} Price`}>
            {formatUsd(swapAmounts?.priceIn, {
              displayDecimals: fromToken?.priceDecimals,
            })}
          </ExchangeInfoRow>

          <ExchangeInfoRow label={t`${toToken?.symbol} Price`}>
            {formatUsd(swapAmounts?.priceOut, {
              displayDecimals: toToken?.priceDecimals,
            })}
          </ExchangeInfoRow>

          {!p.isWrapOrUnwrap && (
            <TradeFeesRow
              {...fees}
              isTop
              executionFee={p.executionFee}
              feesType="swap"
              warning={p.executionFee?.warning}
            />
          )}

          <ExchangeInfoRow label={t`Min. Receive`} isTop>
            {isMarket && swapAmounts?.minOutputAmount
              ? formatTokenAmount(
                  applySlippageToMinOut(allowedSlippage, swapAmounts.minOutputAmount),
                  toToken?.decimals,
                  toToken?.symbol
                )
              : formatTokenAmount(swapAmounts?.minOutputAmount, toToken?.decimals, toToken?.symbol)}
          </ExchangeInfoRow>
          {renderHighPriceImpactWarning()}
        </div>
      </>
    );
  }

  function renderTriggerDecreaseSection() {
    const existingPriceDecimals = p.existingPosition?.indexToken?.priceDecimals;
    const toTokenPriceDecimals = toToken?.priceDecimals;
    return (
      <>
        <div>
          {renderMain()}
          {renderDifferentCollateralWarning()}

          {isTrigger && existingPosition?.leverage && (
            <Checkbox asRow isChecked={keepLeverage} setIsChecked={setKeepLeverage}>
              <span className="muted font-sm">
                <Trans>Keep leverage at {formatLeverage(existingPosition.leverage)} </Trans>
              </span>
            </Checkbox>
          )}

<<<<<<< HEAD
=======
          {decreaseAmounts &&
            renderAcceptablePriceImpactInput(
              decreaseAmounts.positionPriceImpactDeltaUsd,
              decreaseAmounts.acceptablePriceDeltaBps
            )}

>>>>>>> fc23e5ef
          <ExchangeInfoRow
            label={t`Trigger Price`}
            value={
              triggerPrice
                ? `${fixedTriggerThresholdType} ${formatUsd(triggerPrice, {
                    displayDecimals: toTokenPriceDecimals,
                  })}`
                : "..."
            }
          />

          <ExchangeInfoRow
            isTop
            label={t`Mark Price`}
            value={
              p.markPrice
                ? formatUsd(p.markPrice, {
                    displayDecimals: toTokenPriceDecimals,
                  })
                : "..."
            }
          />

          {existingPosition && (
            <ExchangeInfoRow
              label={t`Entry Price`}
              value={
                formatUsd(existingPosition?.entryPrice, {
                  displayDecimals: indexToken?.priceDecimals,
                }) || "-"
              }
            />
          )}

          <ExchangeInfoRow
            className="SwapBox-info-row"
            label={t`Acceptable Price`}
            value={
              formatAcceptablePrice(decreaseAmounts?.acceptablePrice, {
                displayDecimals: toTokenPriceDecimals,
              }) || "-"
            }
          />

          {p.existingPosition && (
            <ExchangeInfoRow
              label={t`Liq. Price`}
              value={
                nextPositionValues?.nextSizeUsd?.gt(0) ? (
                  <ValueTransition
                    from={
                      formatUsd(existingPosition?.liquidationPrice, {
                        displayDecimals: existingPriceDecimals,
                      })!
                    }
                    to={formatUsd(nextPositionValues.nextLiqPrice, {
                      displayDecimals: existingPriceDecimals,
                    })}
                  />
                ) : (
                  "-"
                )
              }
            />
          )}

          <ExchangeInfoRow
            label={p.existingPosition?.sizeInUsd ? t`Size` : t`Decrease size`}
            isTop
            value={
              p.existingPosition?.sizeInUsd ? (
                <ValueTransition
                  from={formatUsd(p.existingPosition.sizeInUsd)!}
                  to={formatUsd(nextPositionValues?.nextSizeUsd)}
                />
              ) : decreaseAmounts?.sizeDeltaUsd ? (
                formatUsd(decreaseAmounts.sizeDeltaUsd)
              ) : (
                "-"
              )
            }
          />

          {!p.existingPosition && <ExchangeInfoRow label={t`Collateral`} value={collateralToken?.symbol} />}

          {p.existingPosition && (
            <ExchangeInfoRow
              label={t`Collateral (${p.existingPosition?.collateralToken?.symbol})`}
              value={
                <ValueTransition
                  from={formatUsd(existingPosition?.remainingCollateralUsd)!}
                  to={formatUsd(nextPositionValues?.nextCollateralUsd)}
                />
              }
            />
          )}

          {!p.keepLeverage && p.existingPosition?.leverage && (
            <ExchangeInfoRow
              label={t`Leverage`}
              value={
                nextPositionValues?.nextSizeUsd?.gt(0) ? (
                  <ValueTransition
                    from={formatLeverage(p.existingPosition?.leverage)}
                    to={formatLeverage(nextPositionValues.nextLeverage) || "-"}
                  />
                ) : (
                  "-"
                )
              }
            />
          )}
          {existingPosition && (
            <ExchangeInfoRow
              label={t`PnL`}
              value={
                <ValueTransition
                  from={
                    <>
                      {formatDeltaUsd(decreaseAmounts?.estimatedPnl)} (
                      {formatPercentage(decreaseAmounts?.estimatedPnlPercentage, { signed: true })})
                    </>
                  }
                  to={
                    <>
                      {formatDeltaUsd(nextPositionValues?.nextPnl)} (
                      {formatPercentage(nextPositionValues?.nextPnlPercentage, { signed: true })})
                    </>
                  }
                />
              }
            />
          )}

          <TradeFeesRow {...fees} executionFee={p.executionFee} feesType="decrease" warning={p.executionFee?.warning} />

          {existingPosition && decreaseAmounts?.receiveUsd && (
            <ExchangeInfoRow
              label={t`Receive`}
              value={formatTokenAmountWithUsd(
                decreaseAmounts.receiveTokenAmount,
                decreaseAmounts.receiveUsd,
                collateralToken?.symbol,
                collateralToken?.decimals
              )}
            />
          )}
        </div>
      </>
    );
  }

  return (
    <div className="Confirmation-box">
      <Modal isVisible={p.isVisible} setIsVisible={onClose} label={title} allowContentTouchMove>
        {isSwap && renderSwapSection()}
        {isIncrease && renderIncreaseOrderSection()}
        {isTrigger && renderTriggerDecreaseSection()}

        {needPayTokenApproval && fromToken && (
          <>
            {!isHighPriceImpact && <div className="line-divider" />}

            <ApproveTokenButton
              tokenAddress={fromToken.address}
              tokenSymbol={fromToken.assetSymbol ?? fromToken.symbol}
              spenderAddress={getContract(chainId, "SyntheticsRouter")}
            />
          </>
        )}

        <div className="Confirmation-box-row" ref={submitButtonRef}>
          <Button
            variant="primary-action"
            className="w-full"
            type="submit"
            onClick={onSubmit}
            disabled={submitButtonState.disabled && !shouldDisableValidation}
          >
            {submitButtonState.text}
          </Button>
        </div>
      </Modal>
    </div>
  );
}<|MERGE_RESOLUTION|>--- conflicted
+++ resolved
@@ -127,11 +127,8 @@
   isHigherSlippageAllowed?: boolean;
   ordersData?: OrdersInfoData;
   tokensData?: TokensData;
-<<<<<<< HEAD
   priceImpactWarningState: PriceImpactWarningState;
-=======
   setSelectedTriggerAcceptablePriceImapctBps: (value: BigNumber) => void;
->>>>>>> fc23e5ef
   setIsHigherSlippageAllowed: (isHigherSlippageAllowed: boolean) => void;
   setKeepLeverage: (keepLeverage: boolean) => void;
   onClose: () => void;
@@ -170,11 +167,8 @@
     marketsOptions,
     ordersData,
     tokensData,
-<<<<<<< HEAD
     priceImpactWarningState,
-=======
     setSelectedTriggerAcceptablePriceImapctBps,
->>>>>>> fc23e5ef
     setKeepLeverage,
     onClose,
     onSubmitted,
@@ -519,7 +513,6 @@
       return Promise.resolve();
     }
 
-<<<<<<< HEAD
     return createDecreaseOrderTxn(
       chainId,
       signer,
@@ -531,7 +524,7 @@
         initialCollateralAddress: collateralToken.address,
         receiveTokenAddress: collateralToken.address,
         triggerPrice: decreaseAmounts.triggerPrice,
-        acceptablePrice: fixedTriggerAcceptablePrice,
+        acceptablePrice: decreaseAmounts.acceptablePrice,
         sizeDeltaUsd: decreaseAmounts.sizeDeltaUsd,
         sizeDeltaInTokens: decreaseAmounts.sizeDeltaInTokens,
         minOutputUsd: BigNumber.from(0),
@@ -553,35 +546,6 @@
         setPendingPosition,
       }
     );
-=======
-    return createDecreaseOrderTxn(chainId, signer, {
-      account,
-      marketAddress: marketInfo.marketTokenAddress,
-      swapPath: [],
-      initialCollateralDeltaAmount: decreaseAmounts.collateralDeltaAmount,
-      initialCollateralAddress: collateralToken.address,
-      receiveTokenAddress: collateralToken.address,
-      triggerPrice: decreaseAmounts.triggerPrice,
-      acceptablePrice: decreaseAmounts.acceptablePrice,
-      sizeDeltaUsd: decreaseAmounts.sizeDeltaUsd,
-      sizeDeltaInTokens: decreaseAmounts.sizeDeltaInTokens,
-      minOutputUsd: BigNumber.from(0),
-      isLong,
-      decreasePositionSwapType: decreaseAmounts.decreaseSwapType,
-      orderType: fixedTriggerOrderType,
-      executionFee: executionFee.feeTokenAmount,
-      allowedSlippage,
-      referralCode: referralCodeForTxn,
-      // Skip simulation to avoid EmptyPosition error
-      // skipSimulation: !existingPosition || shouldDisableValidation,
-      skipSimulation: true,
-      indexToken: marketInfo.indexToken,
-      tokensData,
-      setPendingTxns,
-      setPendingOrder,
-      setPendingPosition,
-    });
->>>>>>> fc23e5ef
   }
 
   function onSubmit() {
@@ -1310,15 +1274,12 @@
             </Checkbox>
           )}
 
-<<<<<<< HEAD
-=======
           {decreaseAmounts &&
             renderAcceptablePriceImpactInput(
               decreaseAmounts.positionPriceImpactDeltaUsd,
               decreaseAmounts.acceptablePriceDeltaBps
             )}
 
->>>>>>> fc23e5ef
           <ExchangeInfoRow
             label={t`Trigger Price`}
             value={

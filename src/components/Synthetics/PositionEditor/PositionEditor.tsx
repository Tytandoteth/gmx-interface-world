--- conflicted
+++ resolved
@@ -69,7 +69,6 @@
   usePositionEditorPosition,
   usePositionEditorPositionState,
 } from "context/SyntheticsStateContext/hooks/positionEditorHooks";
-<<<<<<< HEAD
 import { useLocalizedMap } from "lib/i18n";
 import { useKey } from "react-use";
 
@@ -77,16 +76,9 @@
 import { usePositionEditorData } from "./hooks/usePositionEditorData";
 import { usePositionEditorFees } from "./hooks/usePositionEditorFees";
 
-=======
-import { selectGasLimits, selectGasPrice } from "context/SyntheticsStateContext/selectors/globalSelectors";
+import "./PositionEditor.scss";
+import { useSelector } from "context/SyntheticsStateContext/utils";
 import { makeSelectMarketPriceDecimals } from "context/SyntheticsStateContext/selectors/statsSelectors";
-import { useSelector } from "context/SyntheticsStateContext/utils";
-import { estimateOrderOraclePriceCount } from "domain/synthetics/fees/utils/estimateOraclePriceCount";
-import { bigMath } from "lib/bigmath";
-import { useLocalizedMap } from "lib/i18n";
-import { useKey } from "react-use";
->>>>>>> f0311e60
-import "./PositionEditor.scss";
 
 export type Props = {
   allowedSlippage: number;
@@ -178,14 +170,8 @@
   const collateralDeltaAmount = parseValue(collateralInputValue || "0", collateralToken?.decimals || 0);
   const collateralDeltaUsd = convertToUsd(collateralDeltaAmount, collateralToken?.decimals, collateralPrice);
 
-<<<<<<< HEAD
-=======
-  const gasLimits = useSelector(selectGasLimits);
-  const gasPrice = useSelector(selectGasPrice);
-
   const marketDecimals = useSelector(makeSelectMarketPriceDecimals(position?.marketInfo.indexTokenAddress));
 
->>>>>>> f0311e60
   const needCollateralApproval =
     isDeposit &&
     tokenAllowance !== undefined &&
@@ -602,30 +588,6 @@
             <ExchangeInfo className="PositionEditor-info-box">
               <ExchangeInfo.Group>
                 <ExchangeInfoRow
-<<<<<<< HEAD
-=======
-                  label={t`Leverage`}
-                  value={
-                    <ValueTransition from={formatLeverage(position?.leverage)} to={formatLeverage(nextLeverage)} />
-                  }
-                />
-              </ExchangeInfo.Group>
-
-              <ExchangeInfo.Group>
-                <ExchangeInfoRow
-                  label={t`Entry Price`}
-                  value={formatUsd(position.entryPrice, {
-                    displayDecimals: marketDecimals,
-                  })}
-                />
-                <ExchangeInfoRow
-                  label={t`Mark Price`}
-                  value={formatUsd(position.markPrice, {
-                    displayDecimals: marketDecimals,
-                  })}
-                />
-                <ExchangeInfoRow
->>>>>>> f0311e60
                   label={t`Liq. Price`}
                   value={
                     <ValueTransition

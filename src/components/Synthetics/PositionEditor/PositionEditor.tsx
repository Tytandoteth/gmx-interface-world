--- conflicted
+++ resolved
@@ -130,244 +130,7 @@
     operation,
   });
 
-<<<<<<< HEAD
-  const minCollateralFactor = usePositionEditorMinCollateralFactor();
-
-  const [error, tooltipName] = useMemo(() => {
-    const commonError = getCommonError({
-      chainId,
-      isConnected: Boolean(account),
-      hasOutdatedUi,
-    });
-
-    const editCollateralError = getEditCollateralError({
-      collateralDeltaAmount,
-      collateralDeltaUsd,
-      nextLeverage,
-      nextLiqPrice,
-      isDeposit,
-      position,
-      depositToken: collateralToken,
-      depositAmount: collateralDeltaAmount,
-      minCollateralFactor,
-    });
-
-    const error = commonError[0] || editCollateralError[0];
-    const tooltipName = commonError[1] || editCollateralError[1];
-
-    if (error) {
-      return [error, tooltipName];
-    }
-
-    if (needCollateralApproval) {
-      return [t`Pending ${collateralToken?.assetSymbol ?? collateralToken?.symbol} approval`];
-    }
-
-    if (isAllowanceLoading || isBalancesLoading) {
-      return [t`Loading...`];
-    }
-
-    if (priceImpactWarningState.validationError) {
-      return [t`Acknowledgment Required`];
-    }
-
-    if (isSubmitting) {
-      return [t`Creating Order...`];
-    }
-
-    return [];
-  }, [
-    chainId,
-    account,
-    hasOutdatedUi,
-    collateralDeltaAmount,
-    collateralDeltaUsd,
-    nextLeverage,
-    nextLiqPrice,
-    isDeposit,
-    position,
-    collateralToken,
-    minCollateralFactor,
-    needCollateralApproval,
-    isAllowanceLoading,
-    isBalancesLoading,
-    priceImpactWarningState.validationError,
-    isSubmitting,
-  ]);
-
-  const detectAndSetMaxSize = useCallback(() => {
-    if (maxWithdrawAmount === undefined) return;
-    if (!collateralToken) return;
-    if (!position) return;
-    if (minCollateralFactor === undefined) return;
-
-    const { result: safeMaxWithdrawal } = bigNumberBinarySearch(
-      BigInt(1),
-      maxWithdrawAmount,
-      expandDecimals(1, Math.ceil(collateralToken.decimals / 3)),
-      (x) => {
-        const isValid = willPositionCollateralBeSufficientForPosition(position, x, 0n, minCollateralFactor, 0n);
-        return { isValid, returnValue: null };
-      }
-    );
-    setCollateralInputValue(
-      formatAmountFree(substractMaxLeverageSlippage(safeMaxWithdrawal), collateralToken.decimals)
-    );
-  }, [collateralToken, maxWithdrawAmount, minCollateralFactor, position]);
-
-  const errorTooltipContent = useMemo(() => {
-    if (tooltipName !== "maxLeverage") return null;
-
-    return (
-      <Trans>
-        Decrease the withdraw size to match the max.{" "}
-        <ExternalLink href="https://docs.gmx.io/docs/trading/v2/#max-leverage">Read more</ExternalLink>.
-        <br />
-        <br />
-        <span onClick={detectAndSetMaxSize} className="Tradebox-handle">
-          <Trans>Set max withdrawal</Trans>
-        </span>
-      </Trans>
-    );
-  }, [detectAndSetMaxSize, tooltipName]);
-
-  const subaccount = useSubaccount(executionFee?.feeTokenAmount ?? null);
-
-  function onSubmit() {
-    if (!account) {
-      openConnectModal?.();
-      return;
-    }
-
-    const orderType = isDeposit ? OrderType.MarketIncrease : OrderType.MarketDecrease;
-
-    const metricData = initEditCollateralMetricData({
-      collateralToken,
-      executionFee,
-      selectedCollateralAddress,
-      marketInfo: position?.marketInfo,
-      collateralDeltaAmount,
-      subaccount,
-      orderType,
-      isLong: position?.isLong,
-    });
-
-    sendOrderSubmittedMetric(metricData.metricId);
-
-    if (
-      executionFee?.feeTokenAmount === undefined ||
-      !tokensData ||
-      markPrice === undefined ||
-      !position?.indexToken ||
-      collateralDeltaAmount === undefined ||
-      !selectedCollateralAddress ||
-      !signer
-    ) {
-      helperToast.error(t`Error submitting order`);
-      sendTxnValidationErrorMetric(metricData.metricId);
-      return;
-    }
-
-    let txnPromise: Promise<void>;
-
-    if (isDeposit) {
-      setIsSubmitting(true);
-
-      txnPromise = createIncreaseOrderTxn({
-        chainId,
-        signer,
-        subaccount,
-        metricId: metricData.metricId,
-        blockTimestampData,
-        createIncreaseOrderParams: {
-          account,
-          marketAddress: position.marketAddress,
-          initialCollateralAddress: selectedCollateralAddress,
-          externalSwapQuote: undefined,
-          initialCollateralAmount: collateralDeltaAmount,
-          targetCollateralAddress: position.collateralTokenAddress,
-          collateralDeltaAmount,
-          swapPath: [],
-          sizeDeltaUsd: 0n,
-          sizeDeltaInTokens: 0n,
-          acceptablePrice: markPrice,
-          triggerPrice: undefined,
-          orderType: OrderType.MarketIncrease,
-          isLong: position.isLong,
-          executionFee: executionFee.feeTokenAmount,
-          executionGasLimit: executionFee.gasLimit,
-          allowedSlippage,
-          referralCode: userReferralInfo?.referralCodeForTxn,
-          indexToken: position.indexToken,
-          tokensData,
-          skipSimulation: shouldDisableValidationForTesting,
-          setPendingTxns,
-          setPendingOrder,
-          setPendingPosition,
-        },
-      });
-    } else {
-      if (receiveUsd === undefined) {
-        return;
-      }
-
-      setIsSubmitting(true);
-
-      txnPromise = createDecreaseOrderTxn(
-        chainId,
-        signer,
-        subaccount,
-        {
-          account,
-          marketAddress: position.marketAddress,
-          initialCollateralAddress: position.collateralTokenAddress,
-          initialCollateralDeltaAmount: collateralDeltaAmount,
-          receiveTokenAddress: selectedCollateralAddress,
-          swapPath: [],
-          sizeDeltaUsd: 0n,
-          sizeDeltaInTokens: 0n,
-          acceptablePrice: markPrice,
-          triggerPrice: undefined,
-          decreasePositionSwapType: DecreasePositionSwapType.NoSwap,
-          orderType: OrderType.MarketDecrease,
-          isLong: position.isLong,
-          minOutputUsd: receiveUsd,
-          executionFee: executionFee.feeTokenAmount,
-          executionGasLimit: executionFee.gasLimit,
-          allowedSlippage,
-          referralCode: userReferralInfo?.referralCodeForTxn,
-          indexToken: position.indexToken,
-          tokensData,
-          skipSimulation: shouldDisableValidationForTesting,
-          autoCancel: false,
-        },
-        {
-          setPendingTxns,
-          setPendingOrder,
-          setPendingPosition,
-        },
-        blockTimestampData,
-        metricData.metricId
-      );
-    }
-
-    if (subaccount) {
-      onClose();
-      setIsSubmitting(false);
-      return;
-    }
-
-    txnPromise = txnPromise
-      .then(makeTxnSentMetricsHandler(metricData.metricId))
-      .catch(makeTxnErrorMetricsHandler(metricData.metricId));
-
-    txnPromise.then(onClose).finally(() => {
-      setIsSubmitting(false);
-    });
-  }
-=======
   const { text, tooltipContent, onSubmit, disabled } = usePositionEditorButtonState(operation);
->>>>>>> 983fada9
 
   useKey(
     "Enter",

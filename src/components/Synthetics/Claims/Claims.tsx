--- conflicted
+++ resolved
@@ -6,49 +6,23 @@
 import { useCallback, useState } from "react";
 import { ClaimHistoryRow } from "../ClaimHistoryRow/ClaimHistoryRow";
 import { ClaimableCard } from "./ClaimableCard";
-
-import {
-  useMarketsInfoData,
-  usePositionsInfoData,
-  useTokensData,
-} from "context/SyntheticsStateContext/hooks/globalsHooks";
+import { RebateInfoItem } from "domain/synthetics/fees/useRebatesInfo";
+import { PositionsInfoData } from "domain/synthetics/positions";
 import { useMedia } from "react-use";
+import { AccruedPositionPriceImpactRebateModal } from "../AccruedPositionPriceImpactRebateModal/AccruedPositionPriceImpactRebateModal";
+import { ClaimModal } from "../ClaimModal/ClaimModal";
+import { ClaimablePositionPriceImpactRebateModal } from "../ClaimablePositionPriceImpactRebateModal/ClaimablePositionPriceImpactRebateModal";
+import { SettleAccruedFundingFeeModal } from "../SettleAccruedFundingFeeModal/SettleAccruedFundingFeeModal";
 import "./Claims.scss";
 import { SettleAccruedCard } from "./SettleAccruedCard";
-<<<<<<< HEAD
 
 const PAGE_SIZE = 100;
-
-type Props = {
-  shouldShowPaginationButtons: boolean;
-  setIsClaiming: (isClaiming: boolean) => void;
-  setIsSettling: (isSettling: boolean) => void;
-};
 
 const MARGIN_RIGHT = { marginRight: 4 };
 const MARGIN_LEFT = { marginRight: 4 };
 
-export function Claims({ shouldShowPaginationButtons, setIsClaiming, setIsSettling }: Props) {
-  const { chainId } = useChainId();
-  const { account } = useWallet();
-  const [pageIndex, setPageIndex] = useState(0);
-  const tokensData = useTokensData();
-  const marketsInfoData = useMarketsInfoData();
-  const positionsInfoData = usePositionsInfoData();
-=======
-import { PositionsInfoData } from "domain/synthetics/positions";
-import { ClaimModal } from "../ClaimModal/ClaimModal";
-import { SettleAccruedFundingFeeModal } from "../SettleAccruedFundingFeeModal/SettleAccruedFundingFeeModal";
-import { AccruedPositionPriceImpactRebateModal } from "../AccruedPositionPriceImpactRebateModal/AccruedPositionPriceImpactRebateModal";
-import { ClaimablePositionPriceImpactRebateModal } from "../ClaimablePositionPriceImpactRebateModal/ClaimablePositionPriceImpactRebateModal";
-import { RebateInfoItem } from "domain/synthetics/fees/useRebatesInfo";
-
-const PAGE_SIZE = 100;
-
 export function Claims({
   shouldShowPaginationButtons,
-  marketsInfoData,
-  tokensData,
   isSettling,
   setIsSettling,
   positionsInfoData,
@@ -60,8 +34,6 @@
   claimablePositionPriceImpactFees,
 }: {
   shouldShowPaginationButtons: boolean;
-  marketsInfoData: MarketsInfoData | undefined;
-  tokensData: TokensData | undefined;
   isSettling: boolean;
   setIsSettling: (v: boolean) => void;
   positionsInfoData: PositionsInfoData | undefined;
@@ -81,11 +53,8 @@
     useState(false);
   const [isClaimablePositionPriceImpactFeesModalVisible, setIsClaimablePositionPriceImpactFeesModalVisible] =
     useState(false);
->>>>>>> 307e0d24
 
   const { claimActions, isLoading } = useClaimCollateralHistory(chainId, {
-    marketsInfoData,
-    tokensData,
     pageIndex,
     pageSize: PAGE_SIZE,
   });
@@ -119,44 +88,12 @@
   const isMobile = useMedia("(max-width: 1100px)");
 
   return (
-<<<<<<< HEAD
-    <div className="TradeHistory">
-      {account && isLoading && (
-        <div className="TradeHistoryRow App-box">
-          <Trans>Loading...</Trans>
-        </div>
-      )}
-      <div
-        className={cx("flex", "w-full", {
-          "flex-column": isMobile,
-        })}
-      >
-        {account && !isLoading && (
-          <SettleAccruedCard
-            positionsInfoData={positionsInfoData}
-            onSettleClick={handleSettleClick}
-            style={isMobile ? undefined : MARGIN_RIGHT}
-          />
-        )}
-        {account && !isLoading && (
-          <ClaimableCard
-            marketsInfoData={marketsInfoData}
-            onClaimClick={handleClaimClick}
-            style={isMobile ? undefined : MARGIN_LEFT}
-          />
-=======
     <>
-      <ClaimModal
-        marketsInfoData={marketsInfoData}
-        isVisible={isClaiming}
-        onClose={() => setIsClaiming(false)}
-        setPendingTxns={setPendingTxns}
-      />
+      <ClaimModal isVisible={isClaiming} onClose={() => setIsClaiming(false)} setPendingTxns={setPendingTxns} />
       <SettleAccruedFundingFeeModal
         isVisible={isSettling}
         positionKeys={gettingPendingFeePositionKeys}
         positionsInfoData={positionsInfoData}
-        tokensData={tokensData}
         allowedSlippage={allowedSlippage}
         setPositionKeys={setGettingPendingFeePositionKeys}
         setPendingTxns={setPendingTxns}
@@ -166,14 +103,12 @@
         isVisible={isAccruedPositionPriceImpactRebateModalVisible}
         onClose={handleAccruedPositionPriceImpactRebateCloseClick}
         accruedPositionPriceImpactFees={accruedPositionPriceImpactFees}
-        marketsInfoData={marketsInfoData}
       />
 
       <ClaimablePositionPriceImpactRebateModal
         isVisible={isClaimablePositionPriceImpactFeesModalVisible}
         onClose={handleClaimablePositionPriceImpactFeesCloseClick}
         claimablePositionPriceImpactFees={claimablePositionPriceImpactFees}
-        marketsInfoData={marketsInfoData}
       />
 
       <div className="TradeHistory">
@@ -181,7 +116,6 @@
           <div className="TradeHistoryRow App-box">
             <Trans>Loading...</Trans>
           </div>
->>>>>>> 307e0d24
         )}
         <div
           className={cx("flex", "w-full", {
@@ -194,16 +128,15 @@
               positionsInfoData={positionsInfoData}
               onSettleClick={handleSettleClick}
               onAccruedPositionPriceImpactRebateClick={handleAccruedPositionPriceImpactRebateClick}
-              style={isMobile ? undefined : { marginRight: 4 }}
+              style={isMobile ? undefined : MARGIN_RIGHT}
             />
           )}
           {account && !isLoading && (
             <ClaimableCard
               claimablePositionPriceImpactFees={claimablePositionPriceImpactFees}
-              marketsInfoData={marketsInfoData}
               onClaimClick={handleClaimClick}
               onClaimablePositionPriceImpactFeesClick={handleClaimablePositionPriceImpactFeesClick}
-              style={isMobile ? undefined : { marginLeft: 4 }}
+              style={isMobile ? undefined : MARGIN_LEFT}
             />
           )}
         </div>

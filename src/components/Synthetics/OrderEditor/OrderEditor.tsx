--- conflicted
+++ resolved
@@ -2,18 +2,15 @@
 import { ReactNode, useEffect, useMemo, useState } from "react";
 import { useKey } from "react-use";
 
-<<<<<<< HEAD
-import { BASIS_POINTS_DIVISOR, USD_DECIMALS } from "config/factors";
+import { BASIS_POINTS_DIVISOR, DEFAULT_ALLOWED_SWAP_SLIPPAGE_BPS, USD_DECIMALS } from "config/factors";
 import { usePendingTxns } from "context/PendingTxnsContext/PendingTxnsContext";
-=======
-import { DEFAULT_ALLOWED_SWAP_SLIPPAGE_BPS, USD_DECIMALS } from "config/factors";
->>>>>>> e1f31836
 import useUiFeeFactorRequest from "domain/synthetics/fees/utils/useUiFeeFactor";
 import {
   OrderInfo,
   PositionOrderInfo,
   SwapOrderInfo,
   isLimitIncreaseOrderType,
+  isLimitSwapOrderType,
   isStopIncreaseOrderType,
   isStopLossOrderType,
   isSwapOrderType,
@@ -63,6 +60,7 @@
   selectOrderEditorAcceptablePrice,
   selectOrderEditorAcceptablePriceImpactBps,
   selectOrderEditorDecreaseAmounts,
+  selectOrderEditorDefaultAllowedSwapSlippageBps,
   selectOrderEditorExecutionFee,
   selectOrderEditorExistingPosition,
   selectOrderEditorFindSwapPath,
@@ -78,14 +76,13 @@
   selectOrderEditorPositionOrderError,
   selectOrderEditorPriceImpactFeeBps,
   selectOrderEditorSelectedAllowedSwapSlippageBps,
+  selectOrderEditorSetAcceptablePriceImpactBps,
+  selectOrderEditorSetDefaultAllowedSwapSlippageBps,
   selectOrderEditorSetSelectedAllowedSwapSlippageBps,
-  selectOrderEditorSetAcceptablePriceImpactBps,
   selectOrderEditorSizeDeltaUsd,
+  selectOrderEditorTotalSwapImpactBps,
   selectOrderEditorTriggerPrice,
   selectOrderEditorTriggerRatio,
-  selectOrderEditorDefaultAllowedSwapSlippageBps,
-  selectOrderEditorSetDefaultAllowedSwapSlippageBps,
-  selectOrderEditorTotalSwapImpactBps,
 } from "context/SyntheticsStateContext/selectors/orderEditorSelectors";
 import { useSelector } from "context/SyntheticsStateContext/utils";
 import { getIncreasePositionAmounts, getNextPositionValuesForIncreaseTrade } from "domain/synthetics/trade";
@@ -102,9 +99,9 @@
 import { AcceptablePriceImpactInputRow } from "components/Synthetics/AcceptablePriceImpactInputRow/AcceptablePriceImpactInputRow";
 import { SyntheticsInfoRow } from "../SyntheticsInfoRow";
 
+import { TokensRatioAndSlippage } from "domain/tokens";
+import { AllowedSwapSlippageInputRow } from "../AllowedSwapSlippageInputRowImpl/AllowedSwapSlippageInputRowImpl";
 import "./OrderEditor.scss";
-import { AllowedSwapSlippageInputRow } from "../AllowedSwapSlippageInputRowImpl/AllowedSwapSlippageInputRowImpl";
-import { TokensRatioAndSlippage } from "domain/tokens";
 
 type Props = {
   order: OrderInfo;
@@ -365,7 +362,10 @@
 
     setIsSubmitting(true);
 
-<<<<<<< HEAD
+    const orderTriggerPrice = isSwapOrderType(p.order.orderType)
+      ? triggerRatio?.ratio ?? triggerPrice ?? positionOrder.triggerPrice
+      : triggerPrice ?? positionOrder.triggerPrice;
+
     const txnPromise = updateOrderTxn(
       chainId,
       signer,
@@ -373,7 +373,7 @@
       {
         orderKey: p.order.key,
         sizeDeltaUsd: sizeDeltaUsd ?? positionOrder.sizeDeltaUsd,
-        triggerPrice: triggerPrice ?? positionOrder.triggerPrice,
+        triggerPrice: orderTriggerPrice,
         acceptablePrice: acceptablePrice ?? positionOrder.acceptablePrice,
         minOutputAmount: minOutputAmount ?? positionOrder.minOutputAmount,
         executionFee: additionalExecutionFee?.feeTokenAmount,
@@ -385,23 +385,6 @@
         setPendingOrderUpdate,
       }
     );
-=======
-    const orderTriggerPrice = isSwapOrderType(p.order.orderType)
-      ? triggerRatio?.ratio ?? triggerPrice ?? positionOrder.triggerPrice
-      : triggerPrice ?? positionOrder.triggerPrice;
-
-    const txnPromise = updateOrderTxn(chainId, signer, subaccount, {
-      orderKey: p.order.key,
-      sizeDeltaUsd: sizeDeltaUsd ?? positionOrder.sizeDeltaUsd,
-      triggerPrice: orderTriggerPrice,
-      acceptablePrice: acceptablePrice ?? positionOrder.acceptablePrice,
-      minOutputAmount: minOutputAmount ?? positionOrder.minOutputAmount,
-      executionFee: additionalExecutionFee?.feeTokenAmount,
-      indexToken: indexToken,
-      autoCancel: positionOrder.autoCancel,
-      setPendingTxns: p.setPendingTxns,
-    });
->>>>>>> e1f31836
 
     if (subaccount) {
       p.onClose();
@@ -467,19 +450,13 @@
       indexToken?.visualMultiplier,
       isInited,
       p.order,
+      setDefaultAllowedSwapSlippageBps,
+      setSelectedAllowedSwapSlippageBps,
       setSizeInputValue,
       setTriggerPriceInputValue,
       setTriggerRatioInputValue,
-<<<<<<< HEAD
+      swapImpactBps,
       triggerPriceInputValue,
-=======
-
-      defaultAllowedSwapSlippageBps,
-      setDefaultAllowedSwapSlippageBps,
-      selectedAllowedSwapSlippageBps,
-      setSelectedAllowedSwapSlippageBps,
-      swapImpactBps,
->>>>>>> e1f31836
     ]
   );
 

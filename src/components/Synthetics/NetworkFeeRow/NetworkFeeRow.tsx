import { Trans, t } from "@lingui/macro";
import { ReactNode, useMemo } from "react";

import { BASIS_POINTS_DIVISOR, BASIS_POINTS_DIVISOR_BIGINT } from "config/factors";
import { useTokensData } from "context/SyntheticsStateContext/hooks/globalsHooks";
import { useExecutionFeeBufferBps } from "context/SyntheticsStateContext/hooks/settingsHooks";
import type { ExecutionFee } from "domain/synthetics/fees/types";
import { convertToUsd } from "domain/synthetics/tokens/utils";
import { formatTokenAmountWithUsd, formatUsd } from "lib/numbers";

import ExchangeInfoRow from "components/Exchange/ExchangeInfoRow";
import ExternalLink from "components/ExternalLink/ExternalLink";
import StatsTooltipRow from "components/StatsTooltip/StatsTooltipRow";
import TooltipWithPortal from "components/Tooltip/TooltipWithPortal";

import "./NetworkFeeRow.scss";
import { bigMath } from "lib/bigmath";

type Props = {
  executionFee?: ExecutionFee;
  isAdditionOrdersMsg?: boolean;
};

/**
 * This is not an accurate refund ration, just an estimation based on the recent data.
 * 10%
 */
const ESTIMATED_REFUND_BPS = 10 * 100;

export function NetworkFeeRow({ executionFee, isAdditionOrdersMsg }: Props) {
  const executionFeeBufferBps = useExecutionFeeBufferBps();
  const tokenData = useTokensData();

  const executionFeeText = formatTokenAmountWithUsd(
    executionFee?.feeTokenAmount === undefined ? undefined : -executionFee.feeTokenAmount,
    executionFee?.feeUsd === undefined ? undefined : -executionFee.feeUsd,
    executionFee?.feeToken.symbol,
    executionFee?.feeToken.decimals
  );

  const additionalOrdersMsg = useMemo(
    () =>
      isAdditionOrdersMsg && (
        <Trans>
          Max Execution Fee includes fees for additional orders. It will be sent back in full to your account if they
          don't trigger and are cancelled.{" "}
          <ExternalLink href="https://docs.gmx.io/docs/trading/v2#execution-fee">Read more</ExternalLink>.
        </Trans>
      ),
    [isAdditionOrdersMsg]
  );

  const estimatedRefundText = useMemo(() => {
    let estimatedRefundTokenAmount: bigint | undefined;
    if (!executionFee || executionFeeBufferBps === undefined) {
      estimatedRefundTokenAmount = undefined;
    } else {
      const fee = executionFee.feeTokenAmount;
      const feeBeforeBuffer = bigMath.mulDiv(
        fee,
        BASIS_POINTS_DIVISOR_BIGINT,
        BigInt(BASIS_POINTS_DIVISOR + executionFeeBufferBps)
      );
      estimatedRefundTokenAmount =
        bigMath.mulDiv(feeBeforeBuffer, BigInt(ESTIMATED_REFUND_BPS), BASIS_POINTS_DIVISOR_BIGINT) +
        (fee - feeBeforeBuffer);
    }

    let estimatedRefundUsd: bigint | undefined;

    if (executionFeeBufferBps === undefined || !executionFee || !tokenData) {
      estimatedRefundUsd = undefined;
    } else {
      estimatedRefundUsd = convertToUsd(
        estimatedRefundTokenAmount,
        executionFee.feeToken.decimals,
        tokenData[executionFee.feeToken.address].prices.minPrice
      );
    }
    const estimatedRefundText = formatTokenAmountWithUsd(
      estimatedRefundTokenAmount,
      estimatedRefundUsd,
      executionFee?.feeToken.symbol,
      executionFee?.feeToken.decimals,
      {
        displayPlus: true,
      }
    );

    return estimatedRefundText;
  }, [executionFee, executionFeeBufferBps, tokenData]);

  const value: ReactNode = useMemo(() => {
    if (!executionFee?.feeUsd) {
      return "-";
    }

    return (
      <TooltipWithPortal
        portalClassName="NetworkFeeRow-tooltip"
        position="top-end"
        renderContent={() => (
          <>
            <StatsTooltipRow label={t`Max Execution Fee`} showDollar={false} value={executionFeeText} />
            <p>
              <Trans>
                The max execution fee is overestimated, including by the buffer set under settings. Upon execution, any
                excess execution fee is sent back to your account.
              </Trans>{" "}
              <ExternalLink className="inline" href="https://docs.gmx.io/docs/trading/v2#execution-fee">
                <Trans>Read more</Trans>
              </ExternalLink>
              .
            </p>
            <br />
            <StatsTooltipRow
              label={t`Estimated Fee Refund`}
              showDollar={false}
              value={estimatedRefundText}
              textClassName="text-green-500"
            />
<<<<<<< HEAD
            {executionFee?.warning && <p className="text-yellow-500">{executionFee?.warning}</p>}
=======
            {executionFee?.warning && <p className="text-warning">{executionFee?.warning}</p>}
            {additionalOrdersMsg && <p>{additionalOrdersMsg}</p>}
>>>>>>> 0a9a165e
          </>
        )}
      >
        {formatUsd(executionFee?.feeUsd ? executionFee.feeUsd * -1n : undefined)}
      </TooltipWithPortal>
    );
  }, [estimatedRefundText, executionFee?.feeUsd, executionFee?.warning, executionFeeText, additionalOrdersMsg]);

  return (
    <ExchangeInfoRow
      label={
        <TooltipWithPortal
          position="top-start"
          renderContent={() => (
            <div>
              <Trans>
                Maximum execution fee paid to the network. This fee is a blockchain cost not specific to GMX, and it
                does not impact your collateral.
              </Trans>
            </div>
          )}
        >
          <Trans>Network Fee</Trans>
        </TooltipWithPortal>
      }
      value={value}
    />
  );
}<|MERGE_RESOLUTION|>--- conflicted
+++ resolved
@@ -119,12 +119,8 @@
               value={estimatedRefundText}
               textClassName="text-green-500"
             />
-<<<<<<< HEAD
             {executionFee?.warning && <p className="text-yellow-500">{executionFee?.warning}</p>}
-=======
-            {executionFee?.warning && <p className="text-warning">{executionFee?.warning}</p>}
             {additionalOrdersMsg && <p>{additionalOrdersMsg}</p>}
->>>>>>> 0a9a165e
           </>
         )}
       >

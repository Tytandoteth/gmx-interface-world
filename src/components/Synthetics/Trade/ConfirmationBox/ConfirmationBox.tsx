import { Plural, Trans, t } from "@lingui/macro";
import { useWeb3React } from "@web3-react/core";
import cx from "classnames";
import { ApproveTokenButton } from "components/ApproveTokenButton/ApproveTokenButton";
import Checkbox from "components/Checkbox/Checkbox";
import ExchangeInfoRow from "components/Exchange/ExchangeInfoRow";
import Modal from "components/Modal/Modal";
import StatsTooltipRow from "components/StatsTooltip/StatsTooltipRow";
import { SubmitButton } from "components/SubmitButton/SubmitButton";
import { TradeFeesRow } from "components/Synthetics/TradeFeesRow/TradeFeesRow";
import Tooltip from "components/Tooltip/Tooltip";
import { ValueTransition } from "components/ValueTransition/ValueTransition";
import { getContract } from "config/contracts";
import { HIGH_SPREAD_THRESHOLD } from "config/factors";
import { useSyntheticsEvents } from "context/SyntheticsEvents";
import { useUserReferralCode } from "domain/referrals";
import { ExecutionFee, getBorrowingFeeFactor, getFundingFeeFactor, getIsHighPriceImpact } from "domain/synthetics/fees";
import {
  getAvailableUsdLiquidityForCollateral,
  getAvailableUsdLiquidityForPosition,
  getTokenPoolType,
  useMarketsInfo,
} from "domain/synthetics/markets";
import {
  AggregatedOrderData,
  AggregatedOrdersData,
  DecreasePositionSwapType,
  OrderType,
  createDecreaseOrderTxn,
  createIncreaseOrderTxn,
  createSwapOrderTxn,
  getPositionOrders,
  getTriggerOrderType,
  getTriggerPricePrefix,
  isLimitOrder,
  isTriggerDecreaseOrder,
  isTriggerPriceAboveThreshold,
} from "domain/synthetics/orders";
import { cancelOrdersTxn } from "domain/synthetics/orders/cancelOrdersTxn";
import { createWrapOrUnwrapTxn } from "domain/synthetics/orders/createWrapOrUnwrapTxn";
import { AggregatedPositionData, formatLeverage, formatPnl, getPositionKey } from "domain/synthetics/positions";
import {
  TokensRatio,
  formatTokensRatio,
  getTokenData,
  getNeedTokenApprove,
  useAvailableTokensData,
} from "domain/synthetics/tokens";
import { useTokensAllowanceData } from "domain/synthetics/tokens/useTokenAllowanceData";
import {
  DecreasePositionTradeParams,
  IncreasePositionTradeParams,
  SwapTradeParams,
  TradeMode,
  TradeType,
  getShouldSwapPnlToCollateralToken,
} from "domain/synthetics/trade";
import { getTradeFlags } from "domain/synthetics/trade/utils/common";
import { getSpread } from "domain/tokens";
import { BigNumber } from "ethers";
import { useChainId } from "lib/chains";
<<<<<<< HEAD
import { BASIS_POINTS_DIVISOR, PRECISION, USD_DECIMALS } from "lib/legacy";
import { formatAmount, formatTokenAmount, formatTokenAmountWithUsd, formatUsd } from "lib/numbers";
import { getByKey } from "lib/objects";
import { useMemo, useState } from "react";
=======
import { BASIS_POINTS_DIVISOR, USD_DECIMALS } from "lib/legacy";
import { formatAmount, formatPercentage, formatTokenAmount, formatTokenAmountWithUsd, formatUsd } from "lib/numbers";
import { useCallback, useMemo, useState } from "react";
>>>>>>> 3de9d3f7
import "./ConfirmationBox.scss";

type Props = {
  tradeType: TradeType;
  tradeMode: TradeMode;
  swapParams?: SwapTradeParams;
  increasePositionParams?: IncreasePositionTradeParams;
  decreasePositionParams?: DecreasePositionTradeParams;
  markPrice?: BigNumber;
  keepLeverage?: boolean;
  markRatio?: TokensRatio;
  ordersData: AggregatedOrdersData;
  existingPosition?: AggregatedPositionData;
  executionFee?: ExecutionFee;
  isVisible: boolean;
  error?: string;
  shouldDisableValidation?: boolean;
  allowedSlippage?: number;
  isHigherSlippageAllowed?: boolean;
  isWrapOrUnwrap?: boolean;
  setIsHigherSlippageAllowed: (isHigherSlippageAllowed: boolean) => void;
  setKeepLeverage: (keepLeverage: boolean) => void;
  onClose: () => void;
  onSubmitted: () => void;
  setPendingTxns: (txns: any) => void;
};

export function ConfirmationBox(p: Props) {
  const { allowedSlippage, isHigherSlippageAllowed, setIsHigherSlippageAllowed } = p;
  const { library, account } = useWeb3React();
  const { chainId } = useChainId();
  const { setPendingPositionUpdate } = useSyntheticsEvents();

  const { isLong, isSwap, isMarket, isLimit, isTrigger, isIncrease } = getTradeFlags(p.tradeType, p.tradeMode);

  const { tokensData } = useAvailableTokensData(chainId);
  const { marketsInfoData } = useMarketsInfo(chainId);
  const referralCodeData = useUserReferralCode(library, chainId, account);

  const [isTriggerWarningAccepted, setIsTriggerWarningAccepted] = useState(false);
  const [isHighPriceImpactAccepted, setIsHighPriceImpactAccepted] = useState(false);
  const [isLimitOrdersVisible, setIsLimitOrdersVisible] = useState(false);

  const tokenIn = p.swapParams?.tokenIn;
  const tokenOut = p.swapParams?.tokenOut;

  const amountIn = p.swapParams?.amountIn;
  const usdIn = p.swapParams?.usdIn;

  const amountOut = p.swapParams?.amountOut;
  const usdOut = p.swapParams?.usdOut;

  const initialCollateralToken = p.increasePositionParams?.initialCollateralToken;
  const collateralToken = p.increasePositionParams?.collateralToken || p.decreasePositionParams?.collateralToken;
  const intitialCollateralAmount = p.increasePositionParams?.initialCollateralAmount;
  const initialCollateralUsd = p.increasePositionParams?.initialCollateralUsd;

  const market = p.increasePositionParams?.market || p.decreasePositionParams?.market;
  const indexToken = getTokenData(tokensData, market?.indexTokenAddress);

  const sizeDeltaUsdAfterFees = p.increasePositionParams?.sizeDeltaAfterFeesUsd;
  const sizeDeltaAfterFeesInTokens = p.increasePositionParams?.sizeDeltaAfterFeesInTokens;

  const receiveToken = p.decreasePositionParams?.receiveToken;
  const receiveAmount = p.decreasePositionParams?.receiveTokenAmount;
  const receiveUsd = p.decreasePositionParams?.receiveUsd;

  const fees = p.swapParams?.fees || p.increasePositionParams?.fees || p.decreasePositionParams?.fees;

  const shouldCheckPayTokenApproval = isSwap || isIncrease;
  const payToken = tokenIn || initialCollateralToken;
  const payAmount = p.swapParams?.amountIn || p.increasePositionParams?.initialCollateralAmount;
  const routerAddress = getContract(chainId, "SyntheticsRouter");
  const { tokensAllowanceData } = useTokensAllowanceData(chainId, {
    spenderAddress: routerAddress,
    tokenAddresses: payToken ? [payToken.address] : [],
  });

  const isAllowanceLoaded = Object.keys(tokensAllowanceData).length > 0;
  const needPayTokenApproval =
    isAllowanceLoaded &&
    !p.isWrapOrUnwrap &&
    payToken &&
    payAmount &&
    getNeedTokenApprove(tokensAllowanceData, payToken.address, payAmount);

  const isHighPriceImpact =
    getIsHighPriceImpact(fees?.swapPriceImpact) || getIsHighPriceImpact(fees?.positionPriceImpact);

  const positionOrders = useMemo(
    () => getPositionOrders(p.ordersData, market?.marketTokenAddress, collateralToken?.address, isLong),
    [isLong, collateralToken?.address, p.ordersData, market?.marketTokenAddress]
  );

  const existingLimitOrders = useMemo(
    () => positionOrders.filter((order) => isLimitOrder(order.orderType)),
    [positionOrders]
  );

  const existingTriggerOrders = useMemo(
    () => positionOrders.filter((order) => isTriggerDecreaseOrder(order.orderType)),
    [positionOrders]
  );

  const decreaseOrdersThatWillBeExecuted = useMemo(() => {
    return existingTriggerOrders.filter((order) => {
      if (!order.triggerPrice) return false;

      const isTriggerAbove = isTriggerPriceAboveThreshold(order.orderType, order.isLong);

      return isTriggerAbove
        ? p.existingPosition?.markPrice?.gt(order.triggerPrice)
        : p.existingPosition?.markPrice?.lt(order.triggerPrice);
    });
  }, [existingTriggerOrders, p.existingPosition?.markPrice]);

  const swapSpreadInfo = useMemo(() => {
    let spread = BigNumber.from(0);

    if (isSwap && tokenIn?.prices && tokenOut?.prices) {
      const fromSpread = getSpread(tokenIn.prices);
      const toSpread = getSpread(tokenOut.prices);

      spread = fromSpread.add(toSpread);
    } else if (isIncrease && initialCollateralToken?.prices && indexToken?.prices) {
      const fromSpread = getSpread(initialCollateralToken.prices);
      const toSpread = getSpread(indexToken.prices);

      spread = fromSpread.add(toSpread);

      if (isLong) {
        spread = fromSpread;
      }
    }

    const isHigh = spread.gt(HIGH_SPREAD_THRESHOLD);

    const showSpread = isMarket;

    return { spread, showSpread, isHigh };
  }, [indexToken, initialCollateralToken, isIncrease, isLong, isMarket, isSwap, tokenIn, tokenOut]);

  const collateralSpreadInfo = useMemo(() => {
    if (!indexToken?.prices || !collateralToken?.prices) {
      return undefined;
    }

    let totalSpread = getSpread(indexToken!.prices!);

    // TODO: convert addresses
    if (collateralToken.address === indexToken.address) {
      return {
        spread: totalSpread,
        isHigh: totalSpread.gt(HIGH_SPREAD_THRESHOLD),
      };
    }

    totalSpread = totalSpread.add(getSpread(collateralToken!.prices!));

    return {
      spread: totalSpread,
      isHigh: totalSpread.gt(HIGH_SPREAD_THRESHOLD),
    };
  }, [collateralToken, indexToken]);

  const shouldSwapPnlToCollateralToken = getShouldSwapPnlToCollateralToken({
    market,
    collateralTokenAddress: collateralToken?.address,
    isLong,
  });

  const longShortText = isLong ? t`Long` : t`Short`;

  const getTitle = () => {
    if (isSwap) {
      return t`Confirm Swap`;
    }

    if (isIncrease && isMarket) {
      return isLong ? t`Confirm Long` : t`Confirm Short`;
    }

    if (isLimit) {
      return t`Confirm Limit Order`;
    }

    return t`Confirm Trigger Order`;
  };

  function getSubmitButtonState(): { text: string; disabled?: boolean; onClick?: () => void } {
    if (shouldCheckPayTokenApproval && (!isAllowanceLoaded || !payToken)) {
      return {
        text: t`Loading...`,
        disabled: true,
      };
    }

    if (needPayTokenApproval) {
      return {
        text: t`Pending ${payToken?.symbol} approval`,
        disabled: true,
      };
    }

    if (isHighPriceImpact && !isHighPriceImpactAccepted) {
      return {
        text: t`Confirm high price impact`,
        disabled: true,
        onClick: () => setIsHighPriceImpactAccepted(true),
      };
    }

    if (p.error) {
      return {
        text: p.error,
        disabled: p.shouldDisableValidation ? false : true,
        onClick: onSubmit,
      };
    }

    let text = "";

    if (isSwap) {
      text = t`Swap`;
    } else if (isLimit) {
      text = t`Create Limit Order`;
    } else if (isTrigger) {
      text = t`Create Trigger Order`;
    } else {
      text = isLong ? t`Long` : t`Short`;
    }

    return {
      text,
      onClick: onSubmit,
    };
  }

  function onCancelOrderClick(key: string): void {
    cancelOrdersTxn(chainId, library, { orderKeys: [key], setPendingTxns: p.setPendingTxns });
  }

  function onSubmitWrapOrUnwrap() {
    if (!account || !p.swapParams || !tokenIn) {
      return;
    }

    createWrapOrUnwrapTxn(chainId, library, {
      amount: p.swapParams.amountIn,
      isWrap: Boolean(tokenIn.isNative),
      setPendingTxns: p.setPendingTxns,
    }).then(p.onSubmitted);
  }

  function onSubmitSwap() {
    if (!account || !p.swapParams || !p.swapParams.swapPathStats || !p.executionFee) {
      return;
    }

    createSwapOrderTxn(chainId, library, {
      account,
      fromTokenAddress: p.swapParams.tokenIn.address,
      fromTokenAmount: p.swapParams.amountIn,
      swapPath: p.swapParams.swapPathStats?.swapPath,
      toTokenAddress: p.swapParams.tokenOut.address,
      executionFee: p.executionFee.feeTokenAmount,
      orderType: isLimit ? OrderType.LimitSwap : OrderType.MarketSwap,
      minOutputAmount: p.swapParams.minOutputAmount,
      referralCode: referralCodeData?.userReferralCodeString,
      tokensData,
      setPendingTxns: p.setPendingTxns,
    }).then(p.onSubmitted);
  }

  function onSubmitIncreaseOrder() {
    if (
      !account ||
      !p.increasePositionParams ||
      !p.executionFee ||
      !market ||
      !p.increasePositionParams.acceptablePriceAfterSlippage
    ) {
      return;
    }

    createIncreaseOrderTxn(chainId, library, {
      account,
      marketAddress: p.increasePositionParams.market.marketTokenAddress,
      initialCollateralAddress: p.increasePositionParams.initialCollateralToken.address,
      initialCollateralAmount: p.increasePositionParams.initialCollateralAmount,
      targetCollateralAddress: p.increasePositionParams.collateralToken.address,
      swapPath: p.increasePositionParams.swapPathStats?.swapPath || [],
      indexTokenAddress: p.increasePositionParams.market.indexTokenAddress,
      sizeDeltaUsd: p.increasePositionParams.sizeDeltaUsd,
      triggerPrice: isLimit ? p.increasePositionParams.triggerPrice : undefined,
      acceptablePrice: isMarket
        ? p.increasePositionParams.acceptablePriceAfterSlippage
        : p.increasePositionParams.acceptablePrice,
      executionFee: p.executionFee.feeTokenAmount,
      isLong,
      orderType: isLimit ? OrderType.LimitIncrease : OrderType.MarketIncrease,
      referralCode: referralCodeData?.userReferralCodeString,
      tokensData,
      setPendingTxns: p.setPendingTxns,
    }).then(() => {
      if (isMarket && p.increasePositionParams) {
        setPendingPositionUpdate({
          isIncrease: true,
          positionKey: getPositionKey(
            account,
            p.increasePositionParams.market.marketTokenAddress,
            p.increasePositionParams.collateralToken.address,
            isLong
          )!,
          collateralDeltaAmount: p.increasePositionParams.collateralAmount,
          sizeDeltaUsd: p.increasePositionParams.sizeDeltaUsd,
          sizeDeltaInTokens: p.increasePositionParams.sizeDeltaInTokens,
        });
      }

      p.onSubmitted();
    });
  }

  function onSubmitDecreaseOrder() {
    if (
      !account ||
      !p.decreasePositionParams ||
      !p.executionFee ||
      !p.decreasePositionParams.acceptablePrice ||
      !p.decreasePositionParams.triggerPrice ||
      !p.markPrice
    ) {
      return;
    }

    const orderType = getTriggerOrderType({
      isLong,
      isTriggerAboveThreshold: p.decreasePositionParams.triggerPrice.gt(p.markPrice),
    });

    createDecreaseOrderTxn(chainId, library, {
      account,
      marketAddress: p.decreasePositionParams.market.marketTokenAddress,
      indexTokenAddress: p.decreasePositionParams.market.indexTokenAddress,
      swapPath: [],
      initialCollateralDeltaAmount: p.decreasePositionParams.collateralDeltaAmount || BigNumber.from(0),
      initialCollateralAddress: p.decreasePositionParams.collateralToken.address,
      receiveTokenAddress: p.decreasePositionParams.receiveToken.address,
      triggerPrice: p.decreasePositionParams.triggerPrice,
      acceptablePrice: p.decreasePositionParams.acceptablePrice,
      sizeDeltaUsd: p.decreasePositionParams.sizeDeltaUsd,
      orderType: orderType,
      isLong,
      executionFee: p.executionFee.feeTokenAmount,
      decreasePositionSwapType: shouldSwapPnlToCollateralToken
        ? DecreasePositionSwapType.SwapPnlTokenToCollateralToken
        : DecreasePositionSwapType.NoSwap,
      tokensData,
      setPendingTxns: p.setPendingTxns,
    }).then(p.onSubmitted);
  }

  function onSubmit() {
    if (p.isWrapOrUnwrap) {
      onSubmitWrapOrUnwrap();
      return;
    }
    if (isSwap) {
      onSubmitSwap();
      return;
    }
    if (isIncrease) {
      onSubmitIncreaseOrder();
      return;
    }
    if (isTrigger) {
      onSubmitDecreaseOrder();
      return;
    }
  }

  const submitButtonState = getSubmitButtonState();

  function renderMain() {
    if (isSwap) {
      return (
        <div className="Confirmation-box-main">
          <div>
            <Trans>Pay</Trans>&nbsp;
            {formatTokenAmountWithUsd(amountIn, usdIn, tokenIn?.symbol, tokenIn?.decimals)}
          </div>
          <div className="Confirmation-box-main-icon"></div>
          <div>
            <Trans>Receive</Trans>&nbsp;
            {formatTokenAmountWithUsd(amountOut, usdOut, tokenOut?.symbol, tokenOut?.decimals)}
          </div>
        </div>
      );
    }

    if (isIncrease) {
      return (
        <div className="Confirmation-box-main">
          <span>
            <Trans>Pay</Trans>&nbsp;
            {formatTokenAmountWithUsd(
              intitialCollateralAmount,
              initialCollateralUsd,
              initialCollateralToken?.symbol,
              initialCollateralToken?.decimals
            )}
          </span>
          <div className="Confirmation-box-main-icon"></div>
          <div>
            {isLong ? t`Long` : t`Short`}&nbsp;
            {formatTokenAmountWithUsd(
              sizeDeltaAfterFeesInTokens,
              sizeDeltaUsdAfterFees,
              indexToken?.symbol,
              indexToken?.decimals
            )}
          </div>
        </div>
      );
    }

    return (
      <div className={cx("Confirmation-box-main ConfirmationBox-main")}>
        <Trans>Decrease</Trans>&nbsp;{indexToken?.symbol} {isLong ? t`Long` : t`Short`}
      </div>
    );
  }

  function renderFeeWarning() {
    if (!fees?.totalFees) {
      return null;
    }

    const shouldShowWarning = fees.totalFees.deltaUsd.lt(0) && fees.totalFees.bps.abs().gt(600);

    if (!shouldShowWarning) {
      return null;
    }

    return (
      <div className="Confirmation-box-warning">
        <Trans>Fees are high</Trans>
      </div>
    );
  }

  function renderOrderItem(order: AggregatedOrderData) {
    return (
      <li key={order.key} className="font-sm">
        <p>
          {isLimitOrder(order.orderType) ? t`Increase` : t`Decrease`} {order.indexToken?.symbol}{" "}
          {formatUsd(order.sizeDeltaUsd)} {order.isLong ? t`Long` : t`Short`} &nbsp;
          {getTriggerPricePrefix(order.orderType, order.isLong, true)}
          {formatUsd(order.triggerPrice)}{" "}
        </p>
        <button onClick={() => onCancelOrderClick(order.key)}>
          <Trans>Cancel</Trans>
        </button>
      </li>
    );
  }

  function renderExistingLimitOrdersWarning() {
    if (!existingLimitOrders?.length || !indexToken) {
      return;
    }

    if (existingLimitOrders.length === 1) {
      const order = existingLimitOrders[0];

      const sizeText = formatUsd(order.sizeDeltaUsd);

      return (
        <div className="Confirmation-box-info">
          <Trans>
            You have an active Limit Order to Increase {longShortText} {order.indexToken?.symbol} {sizeText} at price{" "}
            {formatUsd(order.triggerPrice)}.
          </Trans>
        </div>
      );
    } else {
      return (
        <div>
          <div className="Confirmation-box-info">
            <span>
              <Trans>
                You have multiple existing Increase {longShortText} {indexToken.symbol} limit orders{" "}
              </Trans>
            </span>
            <span onClick={() => setIsLimitOrdersVisible((p) => !p)} className="view-orders">
              ({isLimitOrdersVisible ? t`hide` : t`view`})
            </span>
          </div>
          <ul className="order-list">{existingLimitOrders.map(renderOrderItem)}</ul>
        </div>
      );
    }
  }

  function renderExistingTriggerErrors() {
    if (!decreaseOrdersThatWillBeExecuted?.length) {
      return;
    }

    const existingTriggerOrderLength = decreaseOrdersThatWillBeExecuted.length;
    return (
      <>
        <div className="Confirmation-box-warning">
          <Plural
            value={existingTriggerOrderLength}
            one="You have an active trigger order that might execute immediately after you open this position. Please cancel the order or accept the confirmation to continue."
            other="You have # active trigger orders that might execute immediately after you open this position. Please cancel the orders or accept the confirmation to continue."
          />
        </div>
        <ul className="order-list">{decreaseOrdersThatWillBeExecuted.map(renderOrderItem)}</ul>
      </>
    );
  }

  function renderExistingTriggerWarning() {
    if (
      !existingTriggerOrders?.length ||
      decreaseOrdersThatWillBeExecuted.length > 0 ||
      renderExistingLimitOrdersWarning()
    ) {
      return;
    }

    const existingTriggerOrderLength = existingTriggerOrders.length;

    return (
      <div className="Confirmation-box-info">
        <Plural
          value={existingTriggerOrderLength}
          one="You have an active trigger order that could impact this position."
          other="You have # active trigger orders that could impact this position."
        />
      </div>
    );
  }

  function renderAvailableLiquidity() {
    const riskThresholdBps = 5000;
    let availableLiquidity;
    let isLiquidityRisk;

    if (isSwap) {
      const marketInfo = getByKey(marketsInfoData, p.swapParams?.swapPathStats?.targetMarketAddress)!;

      availableLiquidity = getAvailableUsdLiquidityForCollateral(
        marketInfo,
        getTokenPoolType(marketInfo, tokenOut!.address) === "long"
      );

      if (availableLiquidity && usdOut) {
        isLiquidityRisk = availableLiquidity.mul(riskThresholdBps).div(BASIS_POINTS_DIVISOR).lt(usdOut);
      }
    }

    if (isIncrease) {
      availableLiquidity = getAvailableUsdLiquidityForPosition(p.increasePositionParams!.market, isLong);

      if (availableLiquidity && p.increasePositionParams?.sizeDeltaUsd) {
        isLiquidityRisk = availableLiquidity
          .mul(riskThresholdBps)
          .div(BASIS_POINTS_DIVISOR)
          .lt(p.increasePositionParams.sizeDeltaUsd);
      }
    }

    const token = isSwap ? tokenOut : indexToken;

    if (!availableLiquidity || !token) {
      return null;
    }

    return (
      <ExchangeInfoRow label={t`Available Liquidity`}>
        <Tooltip
          position="right-bottom"
          handleClassName={isLiquidityRisk ? "negative" : ""}
          handle={formatUsd(availableLiquidity)}
          renderContent={() =>
            isLiquidityRisk
              ? t`There may not be sufficient liquidity to execute your order when the price conditions are met`
              : t`The order will only execute if the price conditions are met and there is sufficient liquidity`
          }
        />
      </ExchangeInfoRow>
    );
  }

  function renderSwapSpreadWarining() {
    if (!isMarket) {
      return null;
    }

    if (swapSpreadInfo.spread && swapSpreadInfo.isHigh) {
      return (
        <div className="Confirmation-box-warning">
          <Trans>The spread is {`>`} 1%, please ensure the trade details are acceptable before comfirming</Trans>
        </div>
      );
    }
  }

  const renderCollateralSpreadWarning = useCallback(() => {
    if (collateralSpreadInfo && collateralSpreadInfo.isHigh) {
      return (
        <div className="Confirmation-box-warning">
          <Trans>
            Transacting with a depegged stable coin is subject to spreads reflecting the worse of current market price
            or $1.00, with transactions involving multiple stablecoins may have multiple spreads.
          </Trans>
        </div>
      );
    }
  }, [collateralSpreadInfo]);

  function renderAllowedSlippage(allowedSlippage) {
    return (
      <ExchangeInfoRow label={t`Allowed Slippage`}>
        <Tooltip
          handle={`${formatAmount(allowedSlippage, 2, 2)}%`}
          position="right-bottom"
          renderContent={() => {
            return (
              <Trans>
                You can change this in the settings menu on the top right of the page.
                <br />
                <br />
                Note that a low allowed slippage, e.g. less than 0.5%, may result in failed orders if prices are
                volatile.
              </Trans>
            );
          }}
        />
      </ExchangeInfoRow>
    );
  }

  function renderIncreaseOrderSection() {
    const { nextPositionValues } = p.increasePositionParams || {};

    const borrowingRate = getBorrowingFeeFactor(p.increasePositionParams!.market, isLong, 60 * 60)?.mul(100);

    const fundigRate = getFundingFeeFactor(p.increasePositionParams!.market, isLong, 60 * 60)?.mul(100);

    return (
      <>
        <div>
          {renderMain()}
          {renderCollateralSpreadWarning()}
          {isMarket && renderFeeWarning()}
          {renderExistingLimitOrdersWarning()}
          {renderExistingTriggerErrors()}
          {renderExistingTriggerWarning()}
          {p.executionFee?.warning && <div className="Confirmation-box-warning">{p.executionFee.warning}</div>}
          {isLimit && renderAvailableLiquidity()}

          <ExchangeInfoRow
            className="SwapBox-info-row"
            label={t`Leverage`}
            value={
              <ValueTransition
                from={formatLeverage(p.existingPosition?.leverage)}
                to={formatLeverage(nextPositionValues?.nextLeverage) || "-"}
              />
            }
          />
          {isMarket && (
            <div className="PositionEditor-allow-higher-slippage">
              <Checkbox isChecked={isHigherSlippageAllowed} setIsChecked={setIsHigherSlippageAllowed}>
                <span className="muted font-sm">
                  <Trans>Allow up to 1% slippage</Trans>
                </span>
              </Checkbox>
            </div>
          )}

          {renderAllowedSlippage(allowedSlippage)}

          {isMarket && collateralSpreadInfo?.spread && (
            <ExchangeInfoRow label={t`Collateral Spread`} isWarning={swapSpreadInfo.isHigh} isTop={true}>
              {formatAmount(collateralSpreadInfo.spread.mul(100), USD_DECIMALS, 2, true)}%
            </ExchangeInfoRow>
          )}

          {isMarket && (
            <ExchangeInfoRow
              className="SwapBox-info-row"
              label={t`Entry Price`}
              value={
                <ValueTransition
                  from={formatUsd(p.existingPosition?.entryPrice)}
                  to={formatUsd(nextPositionValues?.nextEntryPrice)}
                />
              }
            />
          )}

          {isLimit && (
            <ExchangeInfoRow
              isTop
              className="SwapBox-info-row"
              label={t`Mark Price`}
              value={formatUsd(p.increasePositionParams?.entryMarkPrice) || "-"}
            />
          )}

          {isLimit && (
            <ExchangeInfoRow
              className="SwapBox-info-row"
              label={t`Limit Price`}
              value={formatUsd(p.increasePositionParams?.triggerPrice) || "-"}
            />
          )}

          <ExchangeInfoRow
            className="SwapBox-info-row"
            label={isMarket ? t`Price Impact` : t`Acceptable Price Impact`}
            value={
              <span className={cx({ positive: isMarket && p.increasePositionParams?.acceptablePriceImpactBps.gt(0) })}>
                {formatPercentage(p.increasePositionParams?.acceptablePriceImpactBps.mul(isMarket ? 1 : -1)) || "-"}
              </span>
            }
          />

          <ExchangeInfoRow
            className="SwapBox-info-row"
            label={t`Acceptable Price`}
            value={formatUsd(p.increasePositionParams?.acceptablePrice) || "-"}
          />

          <ExchangeInfoRow
            className="SwapBox-info-row"
            label={t`Liq. Price`}
            value={
              <ValueTransition
                from={formatUsd(p.existingPosition?.liqPrice)}
                to={formatUsd(nextPositionValues?.nextLiqPrice) || "-"}
              />
            }
          />

          <ExchangeInfoRow label={t`Collateral (${collateralToken?.symbol})`} isTop>
            <Tooltip
              handle={formatUsd(p.increasePositionParams?.collateralUsdAfterFees)}
              position="right-top"
              renderContent={() => {
                return (
                  <>
                    <Trans>Your position's collateral after deducting fees.</Trans>
                    <br />
                    <br />
                    <StatsTooltipRow
                      label={t`Pay Amount`}
                      value={formatUsd(p.increasePositionParams?.initialCollateralUsd) || "-"}
                      showDollar={false}
                    />
                    <StatsTooltipRow
                      label={t`Fees`}
                      value={
                        fees?.totalFees?.deltaUsd && !fees.totalFees.deltaUsd.eq(0)
                          ? `${fees.totalFees.deltaUsd.gt(0) ? "+" : "-"}${formatUsd(fees.totalFees.deltaUsd.abs())}`
                          : "0.00$"
                      }
                      showDollar={false}
                    />
                    <div className="Tooltip-divider" />
                    <StatsTooltipRow
                      label={t`Collateral`}
                      value={formatUsd(p.increasePositionParams?.collateralUsdAfterFees) || "-"}
                      showDollar={false}
                    />
                  </>
                );
              }}
            />
          </ExchangeInfoRow>

          <TradeFeesRow
            totalTradeFees={fees?.totalFees}
            swapFees={fees?.swapFees}
            positionFee={fees?.positionFee}
            positionPriceImpact={fees?.positionPriceImpact}
            swapPriceImpact={fees?.swapPriceImpact}
            fundingFeeRateStr={
              fundigRate && `${fundigRate.gt(0) ? "+" : "-"}${formatAmount(fundigRate.abs(), 30, 4)}% / 1h`
            }
            borrowFeeRateStr={borrowingRate && `-${formatAmount(borrowingRate, 30, 4)}% / 1h`}
            executionFee={p.executionFee}
            feesType="open"
          />

          {decreaseOrdersThatWillBeExecuted?.length > 0 && (
            <div className="PositionEditor-allow-higher-slippage">
              <Checkbox isChecked={isTriggerWarningAccepted} setIsChecked={setIsTriggerWarningAccepted}>
                <span className="muted font-sm">
                  <Trans>I am aware of the trigger orders</Trans>
                </span>
              </Checkbox>
            </div>
          )}

          {isHighPriceImpact && (
            <div className="PositionEditor-allow-higher-slippage">
              <Checkbox asRow isChecked={isHighPriceImpactAccepted} setIsChecked={setIsHighPriceImpactAccepted}>
                <span className="muted font-sm">
                  <Trans>I am aware of the high price impact</Trans>
                </span>
              </Checkbox>
            </div>
          )}
        </div>
      </>
    );
  }

  function renderSwapSection() {
    return (
      <>
        <div>
          {renderMain()}
          {renderFeeWarning()}
          {renderSwapSpreadWarining()}
          {swapSpreadInfo.showSpread && swapSpreadInfo.spread && (
            <ExchangeInfoRow label={t`Spread`} isWarning={swapSpreadInfo.isHigh}>
              {formatAmount(swapSpreadInfo.spread.mul(100), USD_DECIMALS, 2, true)}%
            </ExchangeInfoRow>
          )}
          {isLimit && renderAvailableLiquidity()}
          {renderAllowedSlippage(allowedSlippage)}
          <ExchangeInfoRow label={t`Mark Price`} isTop>
            {formatTokensRatio(tokenIn, tokenOut, p.markRatio)}
          </ExchangeInfoRow>
          {isLimit && (
            <ExchangeInfoRow label={t`Limit Price`}>
              {formatTokensRatio(tokenIn, tokenOut, p.swapParams?.triggerRatio)}
            </ExchangeInfoRow>
          )}
          {tokenIn?.prices && (
            <ExchangeInfoRow label={t`${tokenIn.symbol} Price`}>{formatUsd(tokenIn.prices.minPrice)}</ExchangeInfoRow>
          )}
          {tokenOut?.prices && (
            <ExchangeInfoRow label={t`${tokenOut.symbol} Price`}>{formatUsd(tokenOut.prices.maxPrice)}</ExchangeInfoRow>
          )}
          {!p.isWrapOrUnwrap && (
            <TradeFeesRow
              isTop
              totalTradeFees={fees?.totalFees}
              swapFees={fees?.swapFees}
              swapPriceImpact={fees?.swapPriceImpact}
              executionFee={p.executionFee}
              feesType="swap"
            />
          )}
          <ExchangeInfoRow label={t`Min. Receive`} isTop>
            {formatTokenAmount(p.swapParams?.amountOut, tokenOut?.decimals, tokenOut?.symbol)}
          </ExchangeInfoRow>

          {isHighPriceImpact && (
            <div className="PositionEditor-allow-higher-slippage">
              <Checkbox asRow isChecked={isHighPriceImpactAccepted} setIsChecked={setIsHighPriceImpactAccepted}>
                <span className="muted font-sm">
                  <Trans>I am aware of the high price impact</Trans>
                </span>
              </Checkbox>
            </div>
          )}
        </div>
      </>
    );
  }

  function renderTriggerDecreaseSection() {
    const { nextPositionValues, sizeDeltaUsd, triggerPrice, triggerPricePrefix } = p.decreasePositionParams || {};

    return (
      <>
        <div>
          {renderMain()}

          {isTrigger && p.existingPosition?.leverage && (
            <div className="Exchange-leverage-slider-settings">
              <Checkbox isChecked={p.keepLeverage} setIsChecked={p.setKeepLeverage}>
                <span className="muted font-sm">
                  <Trans>Keep leverage at {formatLeverage(p.existingPosition.leverage)} </Trans>
                </span>
              </Checkbox>
            </div>
          )}

          <ExchangeInfoRow
            label={p.existingPosition?.sizeInUsd ? t`Size` : t`Decrease size`}
            value={
              p.existingPosition?.sizeInUsd ? (
                <ValueTransition
                  from={formatUsd(p.existingPosition.sizeInUsd)!}
                  to={formatUsd(nextPositionValues?.nextSizeUsd)}
                />
              ) : sizeDeltaUsd ? (
                formatUsd(sizeDeltaUsd)
              ) : (
                "-"
              )
            }
          />

          {p.existingPosition && (
            <ExchangeInfoRow
              label={t`Collateral (${p.existingPosition?.collateralToken?.symbol})`}
              value={
                <ValueTransition
                  from={formatUsd(p.existingPosition.collateralUsd)!}
                  to={formatUsd(nextPositionValues?.nextCollateralUsd)}
                />
              }
            />
          )}

          {!p.keepLeverage && p.existingPosition?.leverage && (
            <ExchangeInfoRow
              label={t`Leverage`}
              value={
                nextPositionValues?.nextSizeUsd?.gt(0) ? (
                  <ValueTransition
                    from={formatLeverage(p.existingPosition?.leverage)}
                    to={formatLeverage(nextPositionValues.nextLeverage) || "-"}
                  />
                ) : (
                  "-"
                )
              }
            />
          )}

          <ExchangeInfoRow isTop label={t`Mark Price`} value={p.markPrice ? formatUsd(p.markPrice) : "..."} />

          <ExchangeInfoRow
            label={t`Trigger Price`}
            value={triggerPrice ? `${triggerPricePrefix}${formatUsd(triggerPrice)}` : "..."}
          />

          <ExchangeInfoRow
            className="SwapBox-info-row"
            label={t`Acceptable Price Impact`}
            value={formatPercentage(p.decreasePositionParams?.acceptablePriceImpactBps.mul(-1)) || "-"}
          />

          <ExchangeInfoRow
            className="SwapBox-info-row"
            label={t`Acceptable Price`}
            value={formatUsd(p.decreasePositionParams?.acceptablePrice) || "-"}
          />

          {p.existingPosition && (
            <ExchangeInfoRow
              label={t`Liq. Price`}
              value={
                nextPositionValues?.nextSizeUsd?.gt(0) ? (
                  <ValueTransition
                    from={formatUsd(p.existingPosition.liqPrice)!}
                    to={formatUsd(nextPositionValues.nextLiqPrice)}
                  />
                ) : (
                  "-"
                )
              }
            />
          )}

          {p.existingPosition && (
            <ExchangeInfoRow
              label={t`PnL`}
              value={
                <ValueTransition
                  from={formatPnl(p.existingPosition.pnl, p.existingPosition.pnlPercentage)}
                  to={formatPnl(BigNumber.from(0), BigNumber.from(0))}
                />
              }
            />
          )}

          <TradeFeesRow
            isTop
            totalTradeFees={fees?.totalFees}
            positionPriceImpact={fees?.positionPriceImpact}
            swapPriceImpact={fees?.swapPriceImpact}
            swapFees={fees?.swapFees}
            positionFee={fees?.positionFee}
            borrowFee={fees?.borrowFee}
            fundingFee={fees?.fundingFee}
            executionFee={p.executionFee}
            feesType="close"
          />

          {receiveToken && receiveAmount && receiveUsd && (
            <ExchangeInfoRow
              label={t`Receive`}
              value={formatTokenAmountWithUsd(receiveAmount, receiveUsd, receiveToken?.symbol, receiveToken?.decimals)}
            />
          )}

          {isHighPriceImpact && (
            <div className="PositionEditor-allow-higher-slippage">
              <Checkbox asRow isChecked={isHighPriceImpactAccepted} setIsChecked={setIsHighPriceImpactAccepted}>
                <span className="muted font-sm">
                  <Trans>I am aware of the high price impact</Trans>
                </span>
              </Checkbox>
            </div>
          )}
        </div>
      </>
    );
  }

  return (
    <div className="Confirmation-box">
      <Modal isVisible={p.isVisible} setIsVisible={p.onClose} label={getTitle()} allowContentTouchMove>
        {p.isVisible && (
          <>
            {isSwap && renderSwapSection()}
            {isIncrease && renderIncreaseOrderSection()}
            {isTrigger && renderTriggerDecreaseSection()}

            {needPayTokenApproval && payToken && (
              <>
                <div className="App-card-divider" />

                <div className="ConfirmationBox-approve-tokens">
                  <div className="ConfirmationBox-approve-token">
                    <ApproveTokenButton
                      tokenAddress={payToken.address}
                      tokenSymbol={payToken.symbol}
                      spenderAddress={routerAddress}
                    />
                  </div>
                </div>

                <div className="App-card-divider" />
              </>
            )}

            <div className="Confirmation-box-row">
              <SubmitButton onClick={submitButtonState.onClick} disabled={submitButtonState.disabled}>
                {submitButtonState.text}
              </SubmitButton>
            </div>
          </>
        )}
      </Modal>
    </div>
  );
}<|MERGE_RESOLUTION|>--- conflicted
+++ resolved
@@ -42,8 +42,8 @@
 import {
   TokensRatio,
   formatTokensRatio,
+  getNeedTokenApprove,
   getTokenData,
-  getNeedTokenApprove,
   useAvailableTokensData,
 } from "domain/synthetics/tokens";
 import { useTokensAllowanceData } from "domain/synthetics/tokens/useTokenAllowanceData";
@@ -59,16 +59,10 @@
 import { getSpread } from "domain/tokens";
 import { BigNumber } from "ethers";
 import { useChainId } from "lib/chains";
-<<<<<<< HEAD
-import { BASIS_POINTS_DIVISOR, PRECISION, USD_DECIMALS } from "lib/legacy";
-import { formatAmount, formatTokenAmount, formatTokenAmountWithUsd, formatUsd } from "lib/numbers";
-import { getByKey } from "lib/objects";
-import { useMemo, useState } from "react";
-=======
 import { BASIS_POINTS_DIVISOR, USD_DECIMALS } from "lib/legacy";
 import { formatAmount, formatPercentage, formatTokenAmount, formatTokenAmountWithUsd, formatUsd } from "lib/numbers";
+import { getByKey } from "lib/objects";
 import { useCallback, useMemo, useState } from "react";
->>>>>>> 3de9d3f7
 import "./ConfirmationBox.scss";
 
 type Props = {

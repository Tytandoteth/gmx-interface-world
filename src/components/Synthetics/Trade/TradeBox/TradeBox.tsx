--- conflicted
+++ resolved
@@ -965,7 +965,7 @@
         return [t`Couldn't find a swap route with enough liquidity`];
       }
 
-      if (positionCollateralLiquidity?.lt(increasePositionParams?.collateralUsd || BigNumber.from(0))) {
+      if (positionCollateralLiquidity?.lt(increasePositionParams?.collateralUsdAfterFees || BigNumber.from(0))) {
         return [t`Insufficient liquidity`];
       }
     }
@@ -974,9 +974,6 @@
       return [t`Fees exceed amount`];
     }
 
-<<<<<<< HEAD
-    const indexToken = getTokenData(tokensData, increasePositionParams?.marketInfo.indexTokenAddress, "native");
-=======
     if (
       !existingPosition &&
       increasePositionParams?.collateralUsdAfterFees?.lt(minCollateralUsd || expandDecimals(10, USD_DECIMALS))
@@ -985,7 +982,6 @@
     }
 
     const indexToken = getTokenData(tokensData, increasePositionParams?.market.indexTokenAddress, "native");
->>>>>>> 52120fc7
 
     if (isLong && indexToken && longLiquidity?.lt(increasePositionParams?.sizeDeltaUsd || BigNumber.from(0))) {
       return [t`Max ${indexToken.symbol} long exceeded`];
@@ -1129,7 +1125,7 @@
         {isIncrease && (
           <BuyInputSection
             topLeftLabel={`${tradeTypeLabels[tradeType!]}:`}
-            topLeftValue={formatUsd(increasePositionParams?.sizeDeltaAfterFeesUsd)}
+            topLeftValue={formatUsd(increasePositionParams?.sizeDeltaUsd)}
             topRightLabel={t`Leverage:`}
             topRightValue={formatLeverage(leverage)}
             inputValue={toTokenInput.inputValue}

import { Trans } from "@lingui/macro";
import { ReactNode, useCallback, useEffect } from "react";

import { useMarketsInfoData } from "context/SyntheticsStateContext/hooks/globalsHooks";
import {
  selectTradeboxAvailableMarketsOptions,
  selectTradeboxHasExistingLimitOrder,
  selectTradeboxHasExistingPosition,
  selectTradeboxIncreasePositionAmounts,
  selectTradeboxState,
  selectTradeboxTradeFlags,
} from "context/SyntheticsStateContext/selectors/tradeboxSelectors";
import { useSelector } from "context/SyntheticsStateContext/utils";
import { getFeeItem } from "domain/synthetics/fees/utils";
import { Market, MarketInfo } from "domain/synthetics/markets/types";
import {
  getAvailableUsdLiquidityForPosition,
  getMarketIndexName,
  getMarketPoolName,
} from "domain/synthetics/markets/utils";
import { BN_ZERO, formatPercentage } from "lib/numbers";
import { getByKey } from "lib/objects";

import { AlertInfo } from "components/AlertInfo/AlertInfo";
import { getChainName } from "config/chains";
import { formatLeverage } from "domain/synthetics/positions/utils";
import { useChainId } from "lib/chains";
import { userAnalytics } from "lib/userAnalytics";
import { TradeBoxWarningShownEvent } from "lib/userAnalytics/types";
import { selectAccountStats } from "context/SyntheticsStateContext/selectors/globalSelectors";

const SHOW_HAS_BETTER_FEES_WARNING_THRESHOLD_BPS = 1; // +0.01%

const SPACE = " ";

export const useTradeboxPoolWarnings = (
  withActions = true,
  textColor: "text-yellow-500" | "text-gray-300" = "text-gray-300"
) => {
  const { chainId } = useChainId();
  const marketsInfoData = useMarketsInfoData();
  const marketsOptions = useSelector(selectTradeboxAvailableMarketsOptions);
  const increaseAmounts = useSelector(selectTradeboxIncreasePositionAmounts);
  const { marketInfo, setCollateralAddress, setMarketAddress } = useSelector(selectTradeboxState);
  const accountStats = useSelector(selectAccountStats);

  const { isLong, isIncrease, isLimit } = useSelector(selectTradeboxTradeFlags);
  const hasExistingPosition = useSelector(selectTradeboxHasExistingPosition);
  const hasExistingOrder = useSelector(selectTradeboxHasExistingLimitOrder);

  const isSelectedMarket = useCallback(
    (market: Market) => {
      return marketInfo && market.marketTokenAddress === marketInfo.marketTokenAddress;
    },
    [marketInfo]
  );

  const hasEnoughLiquidity = useCallback(
    (marketInfo: MarketInfo) => {
      const longLiquidity = getAvailableUsdLiquidityForPosition(marketInfo, true);
      const shortLiquidity = getAvailableUsdLiquidityForPosition(marketInfo, false);

      return isLong
        ? longLiquidity >= (increaseAmounts?.sizeDeltaUsd || 0)
        : shortLiquidity >= (increaseAmounts?.sizeDeltaUsd || 0);
    },
    [increaseAmounts, isLong]
  );

  const WithActon = useCallback(
    ({ children }: { children: ReactNode }) =>
      withActions ? (
        <>
          {SPACE}
          {children}
        </>
      ) : null,
    [withActions]
  );

  const indexToken = marketInfo?.indexToken;
  const marketWithPosition = marketsOptions?.marketWithPosition;
  const collateralWithPosition = marketsOptions?.collateralWithPosition;

  const isNoSufficientLiquidityInAnyMarket = marketsOptions?.isNoSufficientLiquidityInAnyMarket;
  const isNoSufficientLiquidityInMarketWithPosition = marketsOptions?.isNoSufficientLiquidityInMarketWithPosition;
  const minOpenFeesMarket = (marketsOptions?.minOpenFeesMarket?.marketAddress &&
    getByKey(marketsInfoData, marketsOptions?.minOpenFeesMarket.marketAddress)) as MarketInfo | undefined;
<<<<<<< HEAD
  const longLiquidity = marketInfo ? getAvailableUsdLiquidityForPosition(marketInfo, true) : undefined;
  const shortLiquidity = marketInfo ? getAvailableUsdLiquidityForPosition(marketInfo, false) : undefined;

  const isOutPositionLiquidity = isLong
    ? longLiquidity !== undefined && longLiquidity < (increaseAmounts?.sizeDeltaUsd || 0)
    : shortLiquidity !== undefined && shortLiquidity < (increaseAmounts?.sizeDeltaUsd || 0);

=======

  const isOutPositionLiquidity = !hasEnoughLiquidity(marketInfo);
>>>>>>> 7071449d
  const marketWithOrder = marketsOptions?.marketWithOrder;

  const positionFeeBeforeDiscountBps =
    increaseAmounts &&
    getFeeItem((increaseAmounts.positionFeeUsd + increaseAmounts.feeDiscountUsd) * -1n, increaseAmounts.sizeDeltaUsd)
      ?.bps;

  const improvedOpenFeesDeltaBps =
    increaseAmounts?.acceptablePriceDeltaBps !== undefined
      ? (marketsOptions.minOpenFeesMarket?.openFeesBps ?? BN_ZERO) -
        (positionFeeBeforeDiscountBps ?? BN_ZERO) -
        increaseAmounts.acceptablePriceDeltaBps
      : undefined;

  const showHasExistingPositionButNotEnoughLiquidityWarning =
    !hasExistingPosition &&
    marketWithPosition &&
    !isSelectedMarket(marketWithPosition) &&
    isNoSufficientLiquidityInMarketWithPosition;
  const showHasExistingPositionWarning =
    !showHasExistingPositionButNotEnoughLiquidityWarning &&
    !hasExistingPosition &&
    marketWithPosition &&
    !isSelectedMarket(marketWithPosition);
  const showHasNoSufficientLiquidityInAnyMarketWarning = isNoSufficientLiquidityInAnyMarket;
  const showHasInsufficientLiquidityAndPositionWarning =
    isOutPositionLiquidity && minOpenFeesMarket && !isSelectedMarket(minOpenFeesMarket) && hasExistingPosition;
  const showHasInsufficientLiquidityAndNoPositionWarning =
    isOutPositionLiquidity && minOpenFeesMarket && !isSelectedMarket(minOpenFeesMarket) && !hasExistingPosition;

  const showHasExistingOrderWarning =
    !hasExistingPosition &&
    !marketWithPosition &&
    !hasExistingOrder &&
    marketWithOrder &&
    hasEnoughLiquidity(marketWithOrder) &&
    !isSelectedMarket(marketWithOrder);

  const canShowHasBetterExecutionFeesWarning =
    !showHasExistingPositionWarning &&
    !hasExistingPosition &&
    !hasExistingOrder &&
    !collateralWithPosition &&
    !marketWithOrder &&
    isIncrease &&
    minOpenFeesMarket &&
    !isSelectedMarket(minOpenFeesMarket) &&
    (improvedOpenFeesDeltaBps !== undefined
      ? improvedOpenFeesDeltaBps >= SHOW_HAS_BETTER_FEES_WARNING_THRESHOLD_BPS
      : undefined);

  const showHasBetterOpenFeesWarning = canShowHasBetterExecutionFeesWarning;

<<<<<<< HEAD
  const isFirstOrder = !accountStats || accountStats.closedCount === 0;
  const marketIndexName = marketInfo ? getMarketIndexName(marketInfo) : "";
  const marketPoolName = marketInfo ? getMarketPoolName(marketInfo) : "";

  useEffect(() => {
    if (!marketIndexName || !marketPoolName) {
      return;
    }

    if (
      showHasNoSufficientLiquidityInAnyMarketWarning ||
      showHasInsufficientLiquidityAndPositionWarning ||
      showHasInsufficientLiquidityAndPositionWarning
    ) {
      userAnalytics.pushEvent<TradeBoxWarningShownEvent>(
        {
          event: "TradeBoxAction",
          data: {
            action: "WarningShown",
            message: "InsufficientLiquidity",
            pair: marketIndexName,
            pool: marketPoolName,
            type: isLong ? "Long" : "Short",
            orderType: isLimit ? "Limit" : "Market",
            tradeType: hasExistingPosition ? "IncreaseSize" : "InitialTrade",
            leverage: formatLeverage(increaseAmounts?.estimatedLeverage) || "",
            chain: getChainName(chainId),
            isFirstOrder,
          },
        },
        {
          dedupKey: marketIndexName,
          dedupInterval: 1000 * 60 * 5, // 5m
        }
      );
    }
  }, [
    chainId,
    hasExistingPosition,
    increaseAmounts?.estimatedLeverage,
    isFirstOrder,
    isLimit,
    isLong,
    marketIndexName,
    marketPoolName,
    showHasInsufficientLiquidityAndPositionWarning,
    showHasNoSufficientLiquidityInAnyMarketWarning,
  ]);
=======
  const showHasExistingOrderButNoLiquidityWarning =
    !hasExistingOrder && marketWithOrder && !hasEnoughLiquidity(marketWithOrder);
>>>>>>> 7071449d

  if (
    !showHasExistingPositionWarning &&
    !showHasNoSufficientLiquidityInAnyMarketWarning &&
    !showHasInsufficientLiquidityAndPositionWarning &&
    !showHasInsufficientLiquidityAndNoPositionWarning &&
    !showHasExistingOrderWarning &&
    !showHasBetterOpenFeesWarning &&
    !showHasExistingPositionButNotEnoughLiquidityWarning &&
    !showHasExistingOrderButNoLiquidityWarning
  ) {
    return null;
  }

  const warning: ReactNode[] = [];

  if (showHasExistingPositionWarning) {
    warning.push(
      <AlertInfo key="showHasExistingPositionWarning" type="info" compact textColor={textColor}>
        <Trans>
          You have an existing position in the {getMarketPoolName(marketWithPosition)} market pool.
          <WithActon>
            <span
              className="clickable muted underline"
              onClick={() => {
                setMarketAddress(marketWithPosition.marketTokenAddress);
                setCollateralAddress(marketsOptions.collateralWithPosition?.address);
              }}
            >
              Switch to {getMarketPoolName(marketWithPosition)} market pool
            </span>
            .
          </WithActon>
        </Trans>
      </AlertInfo>
    );
  }

  if (showHasExistingPositionButNotEnoughLiquidityWarning) {
    warning.push(
      <AlertInfo key="showHasExistingPositionButNotEnoughLiquidityWarning" type="info" compact textColor={textColor}>
        <Trans>
          You have an existing position in the {getMarketPoolName(marketWithPosition)} market pool, but it lacks
          liquidity for this order.
        </Trans>
      </AlertInfo>
    );
  }

  if (showHasNoSufficientLiquidityInAnyMarketWarning) {
    warning.push(
      <AlertInfo key="showHasNoSufficientLiquidityInAnyMarketWarning" type="info" compact textColor={textColor}>
        <Trans>Insufficient liquidity in any {indexToken?.symbol}/USD market pools for your order.</Trans>
      </AlertInfo>
    );
  }

  if (showHasInsufficientLiquidityAndNoPositionWarning) {
    warning.push(
      <AlertInfo key="showHasInsufficientLiquidityAndNoPositionWarning" type="info" compact textColor={textColor}>
        <Trans>
          Insufficient liquidity in the {marketInfo ? getMarketPoolName(marketInfo) : "..."} market pool. Select a
          different pool for this market.
          {hasEnoughLiquidity(minOpenFeesMarket) && (
            <WithActon>
              <span
                className="clickable muted underline"
                onClick={() => setMarketAddress(minOpenFeesMarket!.marketTokenAddress)}
              >
                Switch to {getMarketPoolName(minOpenFeesMarket)} market pool
              </span>
              .
            </WithActon>
          )}
        </Trans>
      </AlertInfo>
    );
  }

  if (showHasInsufficientLiquidityAndPositionWarning) {
    warning.push(
      <AlertInfo key="showHasInsufficientLiquidityAndPositionWarning" type="info" compact textColor={textColor}>
        <Trans>
          Insufficient liquidity in the {marketInfo ? getMarketPoolName(marketInfo) : "..."} market pool. Select a
          different pool for this market. Choosing a different pool would open a new position different from the
          existing one.
          <WithActon>
            <span
              className="clickable muted underline"
              onClick={() => setMarketAddress(marketsOptions.minOpenFeesMarket?.marketAddress)}
            >
              Switch to {getMarketPoolName(minOpenFeesMarket)} market pool
            </span>
            .
          </WithActon>
        </Trans>
      </AlertInfo>
    );
  }

  if (showHasExistingOrderWarning) {
    const address = marketsOptions.collateralWithOrder!.address;

    warning.push(
      <AlertInfo key="showHasExistingOrderWarning" type="info" compact textColor={textColor}>
        <Trans>
          You have an existing limit order in the {getMarketPoolName(marketWithOrder)} market pool.
          <WithActon>
            <span
              className="clickable muted underline"
              onClick={() => {
                setMarketAddress(marketWithOrder.marketTokenAddress);
                setCollateralAddress(address);
              }}
            >
              Switch to {getMarketPoolName(marketWithOrder)} market pool
            </span>
            .
          </WithActon>
        </Trans>
      </AlertInfo>
    );
  }

  if (showHasExistingOrderButNoLiquidityWarning) {
    warning.push(
      <AlertInfo key="showHasExistingOrderWarning" type="info" compact textColor={textColor}>
        <Trans>
          You have an existing limit order in the {getMarketPoolName(marketWithOrder)} market pool but it lacks
          liquidity for this order.
        </Trans>
      </AlertInfo>
    );
  }

  if (showHasBetterOpenFeesWarning) {
    warning.push(
      <AlertInfo key="showHasBetterOpenFeesWarning" type="info" compact textColor={textColor}>
        <Trans>
          You can get {formatPercentage(improvedOpenFeesDeltaBps)} better open cost in the{" "}
          {getMarketPoolName(minOpenFeesMarket)} market pool.
          <WithActon>
            <span
              className="clickable muted underline"
              onClick={() => setMarketAddress(minOpenFeesMarket.marketTokenAddress)}
            >
              Switch to {getMarketPoolName(minOpenFeesMarket)} market pool
            </span>
            .
          </WithActon>
        </Trans>
      </AlertInfo>
    );
  }

  return warning;
};

export function TradeboxPoolWarnings() {
  const warnings = useTradeboxPoolWarnings();

  return <>{warnings}</>;
}<|MERGE_RESOLUTION|>--- conflicted
+++ resolved
@@ -86,18 +86,8 @@
   const isNoSufficientLiquidityInMarketWithPosition = marketsOptions?.isNoSufficientLiquidityInMarketWithPosition;
   const minOpenFeesMarket = (marketsOptions?.minOpenFeesMarket?.marketAddress &&
     getByKey(marketsInfoData, marketsOptions?.minOpenFeesMarket.marketAddress)) as MarketInfo | undefined;
-<<<<<<< HEAD
-  const longLiquidity = marketInfo ? getAvailableUsdLiquidityForPosition(marketInfo, true) : undefined;
-  const shortLiquidity = marketInfo ? getAvailableUsdLiquidityForPosition(marketInfo, false) : undefined;
-
-  const isOutPositionLiquidity = isLong
-    ? longLiquidity !== undefined && longLiquidity < (increaseAmounts?.sizeDeltaUsd || 0)
-    : shortLiquidity !== undefined && shortLiquidity < (increaseAmounts?.sizeDeltaUsd || 0);
-
-=======
-
-  const isOutPositionLiquidity = !hasEnoughLiquidity(marketInfo);
->>>>>>> 7071449d
+
+  const isOutPositionLiquidity = marketInfo !== undefined && !hasEnoughLiquidity(marketInfo);
   const marketWithOrder = marketsOptions?.marketWithOrder;
 
   const positionFeeBeforeDiscountBps =
@@ -151,7 +141,6 @@
 
   const showHasBetterOpenFeesWarning = canShowHasBetterExecutionFeesWarning;
 
-<<<<<<< HEAD
   const isFirstOrder = !accountStats || accountStats.closedCount === 0;
   const marketIndexName = marketInfo ? getMarketIndexName(marketInfo) : "";
   const marketPoolName = marketInfo ? getMarketPoolName(marketInfo) : "";
@@ -200,10 +189,9 @@
     showHasInsufficientLiquidityAndPositionWarning,
     showHasNoSufficientLiquidityInAnyMarketWarning,
   ]);
-=======
+
   const showHasExistingOrderButNoLiquidityWarning =
     !hasExistingOrder && marketWithOrder && !hasEnoughLiquidity(marketWithOrder);
->>>>>>> 7071449d
 
   if (
     !showHasExistingPositionWarning &&

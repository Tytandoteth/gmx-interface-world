--- conflicted
+++ resolved
@@ -92,7 +92,6 @@
   }
 
   function renderTitle() {
-<<<<<<< HEAD
     if (p.error) {
       return (
         <Tooltip
@@ -105,8 +104,6 @@
       );
     }
 
-=======
->>>>>>> 795bc1df
     if (p.isLarge) {
       if (isSwapOrderType(p.order.orderType)) {
         if (showDebugValues) {

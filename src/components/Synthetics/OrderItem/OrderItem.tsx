import { Trans, t } from "@lingui/macro";
import cx from "classnames";
import Button from "components/Button/Button";
import Checkbox from "components/Checkbox/Checkbox";
import StatsTooltipRow from "components/StatsTooltip/StatsTooltipRow";
import TokenIcon from "components/TokenIcon/TokenIcon";
import Tooltip from "components/Tooltip/Tooltip";
import { useSettings } from "context/SettingsContext/SettingsContextProvider";
import { MarketsInfoData, getMarketIndexName, getMarketPoolName } from "domain/synthetics/markets";
import {
  OrderInfo,
  OrderType,
  PositionOrderInfo,
  SwapOrderInfo,
  isDecreaseOrderType,
  isIncreaseOrderType,
  isSwapOrderType,
} from "domain/synthetics/orders";
import { PositionsInfoData } from "domain/synthetics/positions";
import { getTriggerNameByOrderType } from "domain/synthetics/positions";
import { adaptToV1TokenInfo, convertToTokenAmount, convertToUsd } from "domain/synthetics/tokens";
import { getMarkPrice } from "domain/synthetics/trade";
import { USD_DECIMALS, getExchangeRate, getExchangeRateDisplay } from "lib/legacy";
import { formatAmount, formatTokenAmount, formatUsd } from "lib/numbers";
import "./OrderItem.scss";
import { getByKey } from "lib/objects";
import { useMemo } from "react";
import { useChainId } from "lib/chains";
import { getWrappedToken } from "config/tokens";

type Props = {
  order: OrderInfo;
  onSelectOrder?: () => void;
  onEditOrder?: () => void;
  onCancelOrder?: () => void;
  isSelected?: boolean;
  isCanceling?: boolean;
  hideActions?: boolean;
  isLarge: boolean;
  marketsInfoData?: MarketsInfoData;
  positionsInfoData?: PositionsInfoData;
  setRef?: (el: HTMLTableRowElement | null) => void;
};

export function OrderItem(p: Props) {
  const {
    initialCollateralDeltaAmount,
    initialCollateralToken,
    targetCollateralToken,
    shouldUnwrapNativeToken,
    orderType,
    minOutputAmount,
    key,
    errors,
    errorLevel,
  } = p.order;
  const { chainId } = useChainId();
  const { showDebugValues } = useSettings();
  const wrappedToken = getWrappedToken(chainId);

  const isCollateralSwap = initialCollateralToken.address !== targetCollateralToken.address;

  function getCollateralText() {
    const collateralUsd = convertToUsd(
      initialCollateralDeltaAmount,
      initialCollateralToken.decimals,
      initialCollateralToken.prices.minPrice
    );

    const targetCollateralAmount = convertToTokenAmount(
      collateralUsd,
      targetCollateralToken.decimals,
      targetCollateralToken.prices.minPrice
    );

    const tokenAmountText = formatTokenAmount(
      targetCollateralAmount,
      targetCollateralToken?.decimals,
      targetCollateralToken.isNative ? wrappedToken.symbol : targetCollateralToken.symbol
    );

    return `${tokenAmountText}`;
  }

  function getSwapRatioText() {
    if (!isSwapOrderType(orderType)) return {};

    const fromToken = initialCollateralToken;
    const toToken = targetCollateralToken;

    const fromTokenInfo = fromToken ? adaptToV1TokenInfo(fromToken) : undefined;
    const toTokenInfo = toToken ? adaptToV1TokenInfo(toToken) : undefined;

    const triggerRatio = (p.order as SwapOrderInfo).triggerRatio;

    const markExchangeRate =
      fromToken && toToken
        ? getExchangeRate(adaptToV1TokenInfo(fromToken), adaptToV1TokenInfo(toToken), false)
        : undefined;

    const swapRatioText = `${formatAmount(
      triggerRatio?.ratio,
      USD_DECIMALS,
      triggerRatio?.smallestToken.isStable ? 2 : 4,
      true
    )} ${triggerRatio?.smallestToken.symbol} / ${triggerRatio?.largestToken.symbol}`;

    const markSwapRatioText = getExchangeRateDisplay(markExchangeRate, fromTokenInfo, toTokenInfo);

    return { swapRatioText, markSwapRatioText };
  }

  function renderTitle() {
    if (isSwapOrderType(orderType)) {
      if (showDebugValues) {
        return (
          <Tooltip
            handle={renderTitleWithIcon(p.order)}
            position="bottom-start"
            renderContent={() => (
              <>
                <StatsTooltipRow
                  label={"Key"}
                  value={<div className="debug-key muted">{key}</div>}
                  showDollar={false}
                />
                <StatsTooltipRow
                  label={"Amount"}
                  value={<div className="debug-key muted">{minOutputAmount.toString()}</div>}
                  showDollar={false}
                />
              </>
            )}
          />
        );
      }

      if (errors.length) {
        return (
          <Tooltip
            handle={renderTitleWithIcon(p.order)}
<<<<<<< HEAD
            className={cx(`order-error-text-msg`, `level-${p.order.errorLevel}`)}
            position="bottom-start"
=======
            className={cx(`order-error-text-msg`, `level-${errorLevel}`)}
            position="left-bottom"
>>>>>>> a81cd066
            renderContent={() => (
              <>
                {errors.map((error, i) => (
                  <div
                    className={cx({
                      "OrderItem-tooltip-row": i > 0,
                    })}
                    key={error.msg}
                  >
                    <span className={error!.level === "error" ? "negative" : "warning"}>{error.msg}</span>
                  </div>
                ))}
              </>
            )}
          />
        );
      }

      return renderTitleWithIcon(p.order);
    }

    const positionOrder = p.order as PositionOrderInfo;
    const indexName = getMarketIndexName(positionOrder.marketInfo);
    const poolName = getMarketPoolName(positionOrder.marketInfo);

    return (
      <Tooltip
        handle={renderTitleWithIcon(p.order)}
<<<<<<< HEAD
        position="bottom-start"
        className={p.order.errorLevel ? `order-error-text-msg level-${p.order.errorLevel}` : undefined}
=======
        position="left-bottom"
        className={errorLevel ? `order-error-text-msg level-${errorLevel}` : undefined}
>>>>>>> a81cd066
        renderContent={() => {
          return (
            <>
              <StatsTooltipRow
                label={t`Market`}
                value={
                  <div className="items-center">
                    <span>{indexName && indexName}</span>
                    <span className="subtext lh-1">{poolName && `[${poolName}]`}</span>
                  </div>
                }
                showDollar={false}
              />
              <StatsTooltipRow label={t`Collateral`} value={getCollateralText()} showDollar={false} />

              {isCollateralSwap && (
                <div className="OrderItem-tooltip-row">
                  <Trans>
                    {formatTokenAmount(
                      initialCollateralDeltaAmount,
                      initialCollateralToken.decimals,
                      initialCollateralToken[shouldUnwrapNativeToken ? "baseSymbol" : "symbol"]
                    )}{" "}
                    will be swapped to{" "}
                    {targetCollateralToken.isNative ? wrappedToken.symbol : targetCollateralToken.symbol} on order
                    execution.
                  </Trans>
                </div>
              )}

              {showDebugValues && (
                <div className="OrderItem-tooltip-row">
                  <StatsTooltipRow
                    label={"Key"}
                    value={<div className="debug-key muted">{positionOrder.key}</div>}
                    showDollar={false}
                  />
                </div>
              )}

              {errors.length ? (
                <>
                  {errors.map((error) => (
                    <div className="OrderItem-tooltip-row" key={error.msg}>
                      <span className={error!.level === "error" ? "negative" : "warning"}>{error.msg}</span>
                    </div>
                  ))}
                </>
              ) : null}
            </>
          );
        }}
      />
    );
  }

  function renderTitleWithIcon(order: OrderInfo) {
    if (isSwapOrderType(order.orderType)) {
      const { initialCollateralToken, targetCollateralToken, minOutputAmount, initialCollateralDeltaAmount } = order;

      const fromTokenText = formatTokenAmount(initialCollateralDeltaAmount, initialCollateralToken.decimals, "");

      const fromTokenWithIcon = (
        <span className="nobr">
          <TokenIcon className="mr-xs" symbol={initialCollateralToken.symbol} displaySize={18} importSize={24} />
          {initialCollateralToken.symbol}
        </span>
      );

      const toTokenText = formatTokenAmount(minOutputAmount, targetCollateralToken.decimals, "");

      const toTokenWithIcon = (
        <span className="nobr">
          <TokenIcon className="mr-xs" symbol={targetCollateralToken.symbol} displaySize={18} importSize={24} />
          {targetCollateralToken.symbol}
        </span>
      );

      return (
        <span>
          Swap {fromTokenText} {fromTokenWithIcon} for {toTokenText} {toTokenWithIcon}
        </span>
      );
    } else {
      const marketInfo = getByKey(p.marketsInfoData, order.marketAddress);
      const indexToken = marketInfo?.indexToken;
      const { orderType, isLong, sizeDeltaUsd } = order;

      const symbolWithIcon = (
        <span>
          {indexToken && <TokenIcon className="mr-xs" symbol={indexToken?.symbol} displaySize={18} importSize={24} />}
          {indexToken?.symbol}
        </span>
      );

      const longShortText = isLong ? t`Long` : t`Short`;
      const sizeText = formatUsd(sizeDeltaUsd);
      const increaseOrDecreaseText = isIncreaseOrderType(orderType) ? t`Increase` : t`Decrease`;

      return (
        <span>
          {increaseOrDecreaseText} {symbolWithIcon} {longShortText} by {sizeText}
        </span>
      );
    }
  }

  function renderTriggerPrice() {
    if (isSwapOrderType(orderType)) {
      const toAmount = minOutputAmount;
      const toToken = targetCollateralToken;
      const toAmountText = formatTokenAmount(toAmount, toToken?.decimals, toToken?.symbol);

      const { swapRatioText } = getSwapRatioText();

      return (
        <>
          {!p.hideActions ? (
            <Tooltip
              position="bottom-end"
              handle={swapRatioText}
              renderContent={() =>
                t`You will receive at least ${toAmountText} if this order is executed. This price is being updated in real time based on Swap Fees and Price Impact.`
              }
            />
          ) : (
            swapRatioText
          )}
        </>
      );
    } else {
      return (
        <Tooltip
          handle={`${positionOrder.triggerThresholdType} ${formatUsd(positionOrder.triggerPrice, {
            displayDecimals: priceDecimals,
          })}`}
          position="bottom-end"
          renderContent={() => (
            <>
              <StatsTooltipRow
                label={t`Acceptable Price`}
                value={
                  positionOrder.orderType === OrderType.StopLossDecrease
                    ? "NA"
                    : `${positionOrder.triggerThresholdType} ${formatUsd(positionOrder.acceptablePrice, {
                        displayDecimals: priceDecimals,
                      })}`
                }
                showDollar={false}
              />
            </>
          )}
        />
      );
    }
  }

  const positionOrder = p.order as PositionOrderInfo;
  const priceDecimals = positionOrder?.indexToken?.priceDecimals;

  const markPrice = useMemo(() => {
    if (isSwapOrderType(orderType)) {
      return undefined;
    }
    return getMarkPrice({
      prices: positionOrder.indexToken.prices,
      isIncrease: isIncreaseOrderType(positionOrder.orderType),
      isLong: positionOrder.isLong,
    });
  }, [orderType, positionOrder?.indexToken?.prices, positionOrder.isLong, positionOrder.orderType]);

  function renderMarkPrice() {
    if (isSwapOrderType(orderType)) {
      const { markSwapRatioText } = getSwapRatioText();

      return markSwapRatioText;
    } else {
      return (
        <Tooltip
          handle={formatUsd(markPrice, { displayDecimals: priceDecimals })}
          position="bottom-end"
          renderContent={() => {
            return (
              <Trans>
                <p>
                  The order will be executed when the oracle price is {positionOrder.triggerThresholdType}{" "}
                  {formatUsd(positionOrder.triggerPrice, { displayDecimals: priceDecimals })}.
                </p>
                <p>
                  Note that there may be rare cases where the order cannot be executed, for example, if the chain is
                  down and no oracle reports are produced or if the price impact exceeds your acceptable price.
                </p>
              </Trans>
            );
          }}
        />
      );
    }
  }

  function renderLarge() {
    return (
      <tr ref={p.setRef} className="Exchange-list-item">
        {!p.hideActions && p.onSelectOrder && (
          <td className="Exchange-list-item-type">
            <div>
              <Checkbox isChecked={p.isSelected} setIsChecked={p.onSelectOrder} />
            </div>
          </td>
        )}
        <td className="Exchange-list-item-type">
          {isDecreaseOrderType(orderType) ? getTriggerNameByOrderType(positionOrder.orderType) : t`Limit`}
        </td>
        <td className="Order-list-item-text">{renderTitle()}</td>
        <td>{renderTriggerPrice()}</td>
        <td>{renderMarkPrice()}</td>
        {!p.hideActions && (
          <>
            {p.onEditOrder && (
              <td>
                <button className="Exchange-list-action" onClick={p.onEditOrder}>
                  <Trans>Edit</Trans>
                </button>
              </td>
            )}
            {p.onCancelOrder && (
              <td>
                <button className="Exchange-list-action" onClick={p.onCancelOrder} disabled={p.isCanceling}>
                  <Trans>Cancel</Trans>
                </button>
              </td>
            )}
          </>
        )}
      </tr>
    );
  }

  function renderSmall() {
    return (
      <div className="App-card">
        <div>
          <div className="Order-list-card-title">{renderTitle()}</div>
          <div className="App-card-divider" />
          <div className="App-card-content">
            {showDebugValues && (
              <div className="App-card-row">
                <div className="label">Key</div>
                <div className="debug-key muted">{key}</div>
              </div>
            )}
            <div className="App-card-row">
              <div className="label">
                <Trans>Order Type</Trans>
              </div>
              <div>
                {isDecreaseOrderType(orderType) ? getTriggerNameByOrderType(positionOrder.orderType) : t`Limit`}
              </div>
            </div>
            <div className="App-card-row">
              <div className="label">
                <Trans>Trigger Price</Trans>
              </div>
              <div>{renderTriggerPrice()}</div>
            </div>

            <div className="App-card-row">
              <div className="label">
                <Trans>Mark Price</Trans>
              </div>
              <div>{renderMarkPrice()}</div>
            </div>
          </div>
        </div>
        {!p.hideActions && (
          <div className="App-card-actions">
            <div className="App-card-divider"></div>
            <div className="remove-top-margin">
              {p.onEditOrder && (
                <Button variant="secondary" className="mr-md mt-md" onClick={p.onEditOrder}>
                  <Trans>Edit</Trans>
                </Button>
              )}

              {p.onCancelOrder && (
                <Button variant="secondary" className="mt-md" onClick={p.onCancelOrder}>
                  <Trans>Cancel</Trans>
                </Button>
              )}
            </div>
          </div>
        )}
      </div>
    );
  }

  return p.isLarge ? renderLarge() : renderSmall();
}<|MERGE_RESOLUTION|>--- conflicted
+++ resolved
@@ -139,13 +139,8 @@
         return (
           <Tooltip
             handle={renderTitleWithIcon(p.order)}
-<<<<<<< HEAD
-            className={cx(`order-error-text-msg`, `level-${p.order.errorLevel}`)}
+            className={cx(`order-error-text-msg`, `level-${errorLevel}`)}
             position="bottom-start"
-=======
-            className={cx(`order-error-text-msg`, `level-${errorLevel}`)}
-            position="left-bottom"
->>>>>>> a81cd066
             renderContent={() => (
               <>
                 {errors.map((error, i) => (
@@ -174,13 +169,8 @@
     return (
       <Tooltip
         handle={renderTitleWithIcon(p.order)}
-<<<<<<< HEAD
         position="bottom-start"
-        className={p.order.errorLevel ? `order-error-text-msg level-${p.order.errorLevel}` : undefined}
-=======
-        position="left-bottom"
         className={errorLevel ? `order-error-text-msg level-${errorLevel}` : undefined}
->>>>>>> a81cd066
         renderContent={() => {
           return (
             <>

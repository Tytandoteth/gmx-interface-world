/* eslint-disable react/no-unused-prop-types */
import { FloatingPortal, Placement, autoUpdate, flip, offset, shift, useFloating } from "@floating-ui/react";
import { Popover } from "@headlessui/react";
import cx from "classnames";
import { createPortal } from "react-dom";
import { noop } from "lodash";
import React, { PropsWithChildren, ReactNode, useCallback, useContext, useMemo, useState } from "react";
import { BiChevronDown } from "react-icons/bi";
import { useMedia } from "react-use";

import Modal from "components/Modal/Modal";
import Tooltip from "components/Tooltip/Tooltip";

import "./SelectorBase.scss";

type Props = PropsWithChildren<{
  handleClassName?: string;
  label: ReactNode | string | undefined;
  modalLabel: string;
  disabled?: boolean;
  popoverXOffset?: number;
  popoverYOffset?: number;
  mobileModalContentPadding?: boolean;
  popoverPlacement?: Placement;
}>;

type SelectorContextType = { close: () => void; mobileHeader?: HTMLDivElement };

const selectorContext = React.createContext<SelectorContextType>({
  close: noop,
  mobileHeader: undefined,
});
export const useSelectorClose = () => React.useContext(selectorContext).close;
const SelectorContextProvider = (props: PropsWithChildren<{ close: () => void; mobileHeader?: HTMLDivElement }>) => {
  const stableValue = useMemo(
    () => ({ close: props.close, mobileHeader: props.mobileHeader }),
    [props.close, props.mobileHeader]
  );

  return <selectorContext.Provider value={stableValue}>{props.children}</selectorContext.Provider>;
};

<<<<<<< HEAD
export function SelectorBase(props: Props & { qa?: string }) {
  const isMobile = useMedia("(max-width: 1100px)");
=======
export const SELECTOR_BASE_MOBILE_THRESHOLD = 700;

export function SelectorBase(props: Props) {
  const isMobile = useMedia(`(max-width: ${SELECTOR_BASE_MOBILE_THRESHOLD}px)`);
>>>>>>> 9297f963

  if (isMobile) {
    return <SelectorBaseMobile {...props} />;
  }

  return <SelectorBaseDesktop {...props} />;
}

//#region Utility components

export function SelectorBaseMobileList(props: PropsWithChildren) {
  return <div className="SelectorBaseUtils-mobile-list">{props.children}</div>;
}

export function SelectorBaseMobileButton(
  props: PropsWithChildren<{
    onSelect: () => void;
    disabled?: boolean;
  }>
) {
  return (
    <button
      className={cx("SelectorBaseUtils-mobile-row", {
        "SelectorBaseUtils-mobile-row-disabled": props.disabled,
      })}
      onClick={props.onSelect}
      type="button"
    >
      {props.children}
    </button>
  );
}

export function SelectorBaseDesktopRow(
  props: React.HTMLAttributes<HTMLTableRowElement> & {
    disabled?: boolean;
    disabledMessage?: ReactNode;
  }
) {
  if (props.disabled && props.disabledMessage) {
    return (
      <Tooltip
        as="tr"
        className={cx("SelectorBaseUtils-row", props.className)}
        content={props.disabledMessage}
        position="bottom-end"
      >
        <div className="SelectorBaseUtils-row-disabled">{props.children}</div>
      </Tooltip>
    );
  }

  return (
    <tr
      {...props}
      className={cx(
        "SelectorBaseUtils-row",
        {
          "SelectorBaseUtils-row-disabled": props.disabled,
        },
        props.className
      )}
    >
      {props.children}
    </tr>
  );
}

export function SelectorBaseTableHeadRow(props: PropsWithChildren) {
  return <tr className="SelectorBaseUtils-table-head-row">{props.children}</tr>;
}

export function SelectorBaseMobileHeaderContent(props: PropsWithChildren) {
  const element = useContext(selectorContext).mobileHeader;

  if (!element) {
    return null;
  }

  return createPortal(props.children, element);
}
//#endregion

function SelectorBaseDesktop(props: Props & { qa?: string }) {
  const { refs, floatingStyles } = useFloating({
    middleware: [
      offset({
        mainAxis: props.popoverYOffset ?? 0,
        crossAxis: props.popoverXOffset ?? 0,
      }),
      flip(),
      shift(),
    ],
    placement: props.popoverPlacement ?? "bottom-end",
    whileElementsMounted: autoUpdate,
  });

  const suppressPointerDown = useCallback((e: React.MouseEvent) => {
    e.stopPropagation();
    e.preventDefault();
  }, []);

  if (props.disabled) {
    return <div className="SelectorBase-button SelectorBase-button-disabled">{props.label}</div>;
  }

  return (
    <Popover>
      {(popoverProps) => (
        <>
<<<<<<< HEAD
          <Popover.Button as="div" className="SelectorBase-button" ref={refs.setReference}>
            <span data-qa={props.qa + "-handle"}>{props.label}</span>
            {<BiChevronDown className="TokenSelector-caret" />}
=======
          <Popover.Button
            as="div"
            className={cx("SelectorBase-button group/selector-base", props.handleClassName)}
            ref={refs.setReference}
          >
            {props.label}
            <BiChevronDown className="-my-5 -mr-4 ml-5 inline-block align-middle text-24" />
>>>>>>> 9297f963
          </Popover.Button>
          {popoverProps.open && (
            <FloatingPortal>
              <Popover.Panel
                static
                className="SelectorBase-panel"
                ref={refs.setFloating}
                style={floatingStyles}
                onPointerDown={suppressPointerDown}
              >
                <SelectorContextProvider close={popoverProps.close}>{props.children}</SelectorContextProvider>
              </Popover.Panel>
            </FloatingPortal>
          )}
        </>
      )}
    </Popover>
  );
}

function SelectorBaseMobile(props: Props) {
  const [isVisible, setIsVisible] = useState(false);
  const [headerContent, setHeaderContent] = useState<HTMLDivElement | undefined>(undefined);
  const headerContentRef = useCallback((node: HTMLDivElement | null) => {
    if (node) {
      setHeaderContent(node);
    } else {
      setHeaderContent(undefined);
    }
  }, []);

  const toggleVisibility = useCallback(() => {
    setIsVisible((prev) => !prev);
  }, [setIsVisible]);

  if (props.disabled) {
    return <div className="SelectorBase-button SelectorBase-button-disabled">{props.label}</div>;
  }

  return (
    <>
      <div className={cx("SelectorBase-button group/selector-base", props.handleClassName)} onClick={toggleVisibility}>
        {props.label}
        {!props.disabled && <BiChevronDown className="-my-5 -mr-4 ml-5 inline-block align-middle text-24" />}
      </div>
      <Modal
        setIsVisible={setIsVisible}
        isVisible={isVisible}
        label={props.modalLabel}
        className="SelectorBase-mobile-modal"
        headerContent={<div ref={headerContentRef} />}
        contentPadding={props.mobileModalContentPadding}
      >
        <SelectorContextProvider close={toggleVisibility} mobileHeader={headerContent}>
          {props.children}
        </SelectorContextProvider>
      </Modal>
    </>
  );
}<|MERGE_RESOLUTION|>--- conflicted
+++ resolved
@@ -22,6 +22,7 @@
   popoverYOffset?: number;
   mobileModalContentPadding?: boolean;
   popoverPlacement?: Placement;
+  qa?: string;
 }>;
 
 type SelectorContextType = { close: () => void; mobileHeader?: HTMLDivElement };
@@ -40,15 +41,10 @@
   return <selectorContext.Provider value={stableValue}>{props.children}</selectorContext.Provider>;
 };
 
-<<<<<<< HEAD
-export function SelectorBase(props: Props & { qa?: string }) {
-  const isMobile = useMedia("(max-width: 1100px)");
-=======
 export const SELECTOR_BASE_MOBILE_THRESHOLD = 700;
 
 export function SelectorBase(props: Props) {
   const isMobile = useMedia(`(max-width: ${SELECTOR_BASE_MOBILE_THRESHOLD}px)`);
->>>>>>> 9297f963
 
   if (isMobile) {
     return <SelectorBaseMobile {...props} />;
@@ -159,19 +155,14 @@
     <Popover>
       {(popoverProps) => (
         <>
-<<<<<<< HEAD
-          <Popover.Button as="div" className="SelectorBase-button" ref={refs.setReference}>
-            <span data-qa={props.qa + "-handle"}>{props.label}</span>
-            {<BiChevronDown className="TokenSelector-caret" />}
-=======
           <Popover.Button
             as="div"
             className={cx("SelectorBase-button group/selector-base", props.handleClassName)}
             ref={refs.setReference}
+            data-qa={props.qa ? props.qa + "-button" : undefined}
           >
             {props.label}
             <BiChevronDown className="-my-5 -mr-4 ml-5 inline-block align-middle text-24" />
->>>>>>> 9297f963
           </Popover.Button>
           {popoverProps.open && (
             <FloatingPortal>

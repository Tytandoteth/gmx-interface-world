--- conflicted
+++ resolved
@@ -24,11 +24,8 @@
 import "./GmConfirmationBox.scss";
 import { useKey } from "react-use";
 import useWallet from "lib/wallets/useWallet";
-<<<<<<< HEAD
 import { useHighExecutionFeeAcknowledgement } from "domain/synthetics/trade/useHighExecutionFeeAcknowledgement";
-=======
 import { FaArrowRight } from "react-icons/fa";
->>>>>>> 6ed711cf
 
 type Props = {
   isVisible: boolean;

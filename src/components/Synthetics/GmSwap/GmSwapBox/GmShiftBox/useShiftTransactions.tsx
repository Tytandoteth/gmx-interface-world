import { useCallback, useState } from "react";

import { DEFAULT_SLIPPAGE_AMOUNT } from "config/factors";
import { useSyntheticsEvents } from "context/SyntheticsEvents";
import { ExecutionFee } from "domain/synthetics/fees";
import { createShiftTxn } from "domain/synthetics/markets/createShiftTxn";
import { usePendingTxns } from "context/PendingTxnsContext/PendingTxnsContext";
import useWallet from "lib/wallets/useWallet";
import { selectBlockTimestampData, selectChainId } from "context/SyntheticsStateContext/selectors/globalSelectors";
import { useSelector } from "context/SyntheticsStateContext/utils";
import type { TokenData, TokensData } from "domain/synthetics/tokens/types";
import {
  initShiftGmMetricData,
  makeTxnErrorMetricsHandler,
  makeTxnSentMetricsHandler,
  sendTxnValidationErrorMetric,
} from "lib/metrics/utils";
import { helperToast } from "lib/helperToast";
import { t } from "@lingui/macro";

interface Props {
  fromMarketToken: TokenData | undefined;
  fromMarketTokenAmount: bigint | undefined;
  fromMarketTokenUsd: bigint | undefined;
  marketToken: TokenData | undefined;
  marketTokenAmount: bigint | undefined;
  marketTokenUsd: bigint | undefined;
  executionFee: ExecutionFee | undefined;
  shouldDisableValidation: boolean;
  tokensData: TokensData | undefined;
}

export function useShiftTransactions({
  fromMarketToken,
  fromMarketTokenAmount,
  marketToken,
  marketTokenAmount,
  executionFee,
  shouldDisableValidation,
  tokensData,
}: Props) {
  const [isSubmitting, setIsSubmitting] = useState(false);
  const chainId = useSelector(selectChainId);
  const { signer, account } = useWallet();
  const { setPendingShift } = useSyntheticsEvents();
<<<<<<< HEAD
  const { setPendingTxns } = usePendingTxns();
=======
  const [, setPendingTxns] = usePendingTxns();
  const blockTimestampData = useSelector(selectBlockTimestampData);
>>>>>>> d131ea80

  const onCreateShift = useCallback(
    function onCreateShift() {
      const metricData = initShiftGmMetricData({
        fromMarketToken,
        toMarketToken: marketToken,
        minMarketTokenAmount: marketTokenAmount,
        executionFee,
      });

      if (
        !signer ||
        !account ||
        !fromMarketToken ||
        !executionFee ||
        !marketToken ||
        fromMarketTokenAmount === undefined ||
        marketTokenAmount === undefined ||
        !tokensData
      ) {
        sendTxnValidationErrorMetric(metricData.metricId);
        helperToast.error(t`Error submitting order`);
        return Promise.resolve();
      }

      return createShiftTxn(chainId, signer, {
        account,
        fromMarketTokenAddress: fromMarketToken.address,
        fromMarketTokenAmount: fromMarketTokenAmount,
        toMarketTokenAddress: marketToken.address,
        minToMarketTokenAmount: marketTokenAmount,
        executionFee: executionFee.feeTokenAmount,
        executionGasLimit: executionFee.gasLimit,
        allowedSlippage: DEFAULT_SLIPPAGE_AMOUNT,
        skipSimulation: shouldDisableValidation,
        tokensData,
        blockTimestampData,
        setPendingTxns,
        setPendingShift,
      })
        .then(makeTxnSentMetricsHandler(metricData.metricId))
        .catch(makeTxnErrorMetricsHandler(metricData.metricId));
    },
    [
      fromMarketToken,
      marketToken,
      marketTokenAmount,
      executionFee,
      signer,
      account,
      fromMarketTokenAmount,
      tokensData,
      chainId,
      shouldDisableValidation,
      blockTimestampData,
      setPendingTxns,
      setPendingShift,
    ]
  );

  const onSubmit = useCallback(() => {
    setIsSubmitting(true);

    onCreateShift()
      .catch((error) => {
        throw error;
      })
      .finally(() => {
        setIsSubmitting(false);
      });
  }, [onCreateShift]);

  return {
    onSubmit,
    isSubmitting,
  };
}<|MERGE_RESOLUTION|>--- conflicted
+++ resolved
@@ -43,12 +43,8 @@
   const chainId = useSelector(selectChainId);
   const { signer, account } = useWallet();
   const { setPendingShift } = useSyntheticsEvents();
-<<<<<<< HEAD
   const { setPendingTxns } = usePendingTxns();
-=======
-  const [, setPendingTxns] = usePendingTxns();
   const blockTimestampData = useSelector(selectBlockTimestampData);
->>>>>>> d131ea80
 
   const onCreateShift = useCallback(
     function onCreateShift() {

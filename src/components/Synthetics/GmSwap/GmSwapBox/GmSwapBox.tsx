--- conflicted
+++ resolved
@@ -136,16 +136,9 @@
   const isSingle = mode === Mode.Single;
   const isPair = mode === Mode.Pair;
 
-<<<<<<< HEAD
   const marketInfo = getByKey(marketsInfoData, marketAddress);
-=======
-  const market = getMarket(marketsData, marketAddress);
-  const marketsOptions: DropdownOption[] = Object.values(marketsData).map((market) => ({
-    label: getMarketName(marketsData, tokensData, market.marketTokenAddress, true, true)!,
-    value: market.marketTokenAddress,
-  }));
-  const availableModes = getAvailableModes(operation, market);
->>>>>>> 52120fc7
+
+  const availableModes = getAvailableModes(operation, marketInfo);
 
   const marketsOptions: DropdownOption[] = Object.values(marketsInfoData || {}).map((marketInfo) => ({
     label: marketInfo.name,
@@ -383,16 +376,12 @@
   }
 
   function onFocusedCollateralInputChange(tokenAddress: string) {
-<<<<<<< HEAD
-    if (convertTokenAddress(chainId, tokenAddress, "wrapped") === marketInfo?.longTokenAddress) {
-=======
-    if (market?.isSameCollaterals) {
+    if (marketInfo?.isSameCollaterals) {
       setFocusedInput("shortCollateral");
       return;
     }
 
-    if (convertTokenAddress(chainId, tokenAddress, "wrapped") === market?.longTokenAddress) {
->>>>>>> 52120fc7
+    if (convertTokenAddress(chainId, tokenAddress, "wrapped") === marketInfo?.longTokenAddress) {
       setFocusedInput("longCollateral");
     } else if (convertTokenAddress(chainId, tokenAddress, "wrapped") === marketInfo?.shortTokenAddress) {
       setFocusedInput("shortCollateral");

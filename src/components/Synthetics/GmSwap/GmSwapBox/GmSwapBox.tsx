--- conflicted
+++ resolved
@@ -999,59 +999,6 @@
           </BuyInputSection>
         </div>
 
-<<<<<<< HEAD
-        <div className="GmSwapBox-info-section">
-          <ExchangeInfoRow
-            className="SwapBox-info-row"
-            label={t`Pool`}
-            value={
-              <PoolSelector
-                label={t`Pool`}
-                className="SwapBox-info-dropdown"
-                selectedIndexName={indexName}
-                selectedMarketAddress={marketAddress}
-                markets={markets}
-                marketTokensData={marketTokensData}
-                isSideMenu
-                showBalances
-                onSelectMarket={(marketInfo) => {
-                  onMarketChange(marketInfo.marketTokenAddress);
-                  showMarketToast(marketInfo);
-                }}
-              />
-            }
-          />
-
-          <div className="App-card-divider" />
-
-          <GmFees
-            isDeposit={isDeposit}
-            totalFees={fees?.totalFees}
-            swapFee={fees?.swapFee}
-            swapPriceImpact={fees?.swapPriceImpact}
-            executionFee={executionFee}
-            uiFee={fees?.uiFee}
-          />
-        </div>
-
-        {isHighPriceImpact && (
-          <>
-            <div className="App-card-divider" />
-            <Checkbox
-              className="GmSwapBox-warning"
-              asRow
-              isChecked={isHighPriceImpactAccepted}
-              setIsChecked={setIsHighPriceImpactAccepted}
-            >
-              {isSingle ? (
-                <Tooltip
-                  className="warning-tooltip"
-                  handle={<Trans>Acknowledge high Price Impact</Trans>}
-                  position="top-start"
-                  renderContent={() => (
-                    <div>{t`Consider selecting and using the "Pair" option to reduce the Price Impact.`}</div>
-                  )}
-=======
         <ExchangeInfo className="GmSwapBox-info-section" dividerClassName="App-card-divider">
           <ExchangeInfo.Group>
             <ExchangeInfoRow
@@ -1071,7 +1018,6 @@
                     onMarketChange(marketInfo.marketTokenAddress);
                     showMarketToast(marketInfo);
                   }}
->>>>>>> a81cd066
                 />
               }
             />
@@ -1102,7 +1048,7 @@
                   <Tooltip
                     className="warning-tooltip"
                     handle={<Trans>Acknowledge high Price Impact</Trans>}
-                    position="left-top"
+                    position="top-start"
                     renderContent={() => (
                       <div>{t`Consider selecting and using the "Pair" option to reduce the Price Impact.`}</div>
                     )}

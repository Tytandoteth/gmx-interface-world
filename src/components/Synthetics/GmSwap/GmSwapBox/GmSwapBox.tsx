--- conflicted
+++ resolved
@@ -51,15 +51,12 @@
 import Tooltip from "components/Tooltip/Tooltip";
 import { DUST_BNB } from "lib/legacy";
 import { useHasOutdatedUi } from "domain/legacy";
-<<<<<<< HEAD
 import useWallet from "lib/wallets/useWallet";
 import { useConnectModal } from "@rainbow-me/rainbowkit";
-=======
 import TokenWithIcon from "components/TokenIcon/TokenWithIcon";
 import { getIcon } from "config/icons";
 import useIsMetamaskMobile from "lib/wallets/useIsMetamaskMobile";
 import { MAX_METAMASK_MOBILE_DECIMALS } from "config/ui";
->>>>>>> f771d8e3
 
 export enum Operation {
   Deposit = "Deposit",

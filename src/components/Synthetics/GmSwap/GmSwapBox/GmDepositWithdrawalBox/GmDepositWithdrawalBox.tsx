import { t } from "@lingui/macro";
import cx from "classnames";
import { useCallback, useEffect, useMemo, useState } from "react";

import { HIGH_PRICE_IMPACT_BPS } from "config/factors";
import { NATIVE_TOKEN_ADDRESS } from "config/tokens";
import { MAX_METAMASK_MOBILE_DECIMALS } from "config/ui";
import { getContract } from "config/contracts";

import { useSettings } from "context/SettingsContext/SettingsContextProvider";
import { useTokensData } from "context/SyntheticsStateContext/hooks/globalsHooks";
import { selectGlvAndGmMarketsData } from "context/SyntheticsStateContext/selectors/globalSelectors";
import { useSelector } from "context/SyntheticsStateContext/utils";

import { useGasLimits, useGasPrice } from "domain/synthetics/fees";
import useUiFeeFactorRequest from "domain/synthetics/fees/utils/useUiFeeFactor";
import { useMarketTokensData } from "domain/synthetics/markets";
import type { MarketInfo } from "domain/synthetics/markets/types";
import {
  getAvailableUsdLiquidityForCollateral,
  getMarketIndexName,
  getTokenPoolType,
} from "domain/synthetics/markets/utils";
import { TokenData, convertToUsd, getTokenData } from "domain/synthetics/tokens";
import { useGmTokensFavorites } from "domain/synthetics/tokens/useGmTokensFavorites";
import { useAvailableTokenOptions } from "domain/synthetics/trade";
import useSortedPoolsWithIndexToken from "domain/synthetics/trade/useSortedPoolsWithIndexToken";
import { Token, getMinResidualAmount } from "domain/tokens";
import { GlvMarketInfo } from "domain/synthetics/markets/useGlvMarkets";
import { useHighExecutionFeeConsent } from "domain/synthetics/trade/useHighExecutionFeeConsent";
import { isGlv } from "domain/synthetics/markets/glv";

import { bigMath } from "lib/bigmath";
import { useChainId } from "lib/chains";
import { formatAmountFree, formatTokenAmount, formatUsd, limitDecimals, parseValue } from "lib/numbers";
import { getByKey } from "lib/objects";
import useIsMetamaskMobile from "lib/wallets/useIsMetamaskMobile";

import { ApproveTokenButton } from "components/ApproveTokenButton/ApproveTokenButton";
import Button from "components/Button/Button";
import BuyInputSection from "components/BuyInputSection/BuyInputSection";
import { PoolSelector } from "components/MarketSelector/PoolSelector";
import TokenWithIcon from "components/TokenIcon/TokenWithIcon";
import TokenSelector from "components/TokenSelector/TokenSelector";
import { useBestGmPoolAddressForGlv } from "components/Synthetics/MarketStats/hooks/useBestGmPoolForGlv";
import TooltipWithPortal from "components/Tooltip/TooltipWithPortal";

import type { GmSwapBoxProps } from "../GmSwapBox";
import { showMarketToast } from "../showMarketToast";
import { Mode, Operation } from "../types";
import { useUpdateByQueryParams } from "../useUpdateByQueryParams";
import { useDepositWithdrawalAmounts } from "./useDepositWithdrawalAmounts";
import { useGmDepositWithdrawalBoxState } from "./useGmDepositWithdrawalBoxState";
import { useUpdateInputAmounts } from "./useUpdateInputAmounts";
import { useUpdateTokens } from "./useUpdateTokens";
import { Swap } from "../Swap";
import { InfoRows } from "./InfoRows";
import { useDepositWithdrawalFees } from "./useDepositWithdrawalFees";
import { useSubmitButtonState } from "./useSubmitButtonState";

export function GmSwapBoxDepositWithdrawal(p: GmSwapBoxProps) {
  const {
    selectedMarketAddress: marketAddress,
    operation,
    mode,
    onSetMode,
    onSetOperation,
    onSelectMarket,
    selectedGlvGmMarket,
    onSelectGlvGmMarket,
  } = p;
  const isMetamaskMobile = useIsMetamaskMobile();
  const { shouldDisableValidationForTesting } = useSettings();
  const { chainId } = useChainId();
  const [isGmPoolSelectedManually, setIsGmPoolSelectedManually] = useState(false);

  // #region Requests
  const { marketTokensData: depositMarketTokensData } = useMarketTokensData(chainId, { isDeposit: true });
  const { marketTokensData: withdrawalMarketTokensData } = useMarketTokensData(chainId, { isDeposit: false });
  const gasLimits = useGasLimits(chainId);
  const gasPrice = useGasPrice(chainId);
  const { uiFeeFactor } = useUiFeeFactorRequest(chainId);
  // #endregion

  // #region Selectors
  const marketsInfoData = useSelector(selectGlvAndGmMarketsData);
  const { marketsInfo: sortedMarketsInfoByIndexToken } = useSortedPoolsWithIndexToken(
    marketsInfoData,
    depositMarketTokensData
  );
  const isDeposit = operation === Operation.Deposit;
  const tokensData = useTokensData();
  const { infoTokens } = useAvailableTokenOptions(chainId, {
    marketsInfoData,
    tokensData,
    marketTokens: isDeposit ? depositMarketTokensData : withdrawalMarketTokensData,
  });

  const marketInfo = getByKey(marketsInfoData, marketAddress);
  const isGlvMarket = marketInfo && isGlv(marketInfo);

  // #region State
  const gmTokenFavoritesContext = useGmTokensFavorites();
  const {
    focusedInput,
    setFocusedInput,
    isHighPriceImpactAccepted,
    setIsHighPriceImpactAccepted,
    firstTokenAddress,
    setFirstTokenAddress,
    secondTokenAddress,
    setSecondTokenAddress,
    firstTokenInputValue,
    setFirstTokenInputValue,
    secondTokenInputValue,
    setSecondTokenInputValue,
    marketTokenInputValue,
    setMarketTokenInputValue,
  } = useGmDepositWithdrawalBoxState(operation, mode, marketAddress);

  // #endregion
  // #region Derived state
  const nativeToken = getByKey(tokensData, NATIVE_TOKEN_ADDRESS);
  const minResidualAmount = getMinResidualAmount(nativeToken?.decimals, nativeToken?.prices?.maxPrice);

  const isWithdrawal = operation === Operation.Withdrawal;
  const isSingle = mode === Mode.Single;
  const isPair = mode === Mode.Pair;

  const marketTokensData = isDeposit ? depositMarketTokensData : withdrawalMarketTokensData;

  const indexName = marketInfo && getMarketIndexName(marketInfo);

  const routerAddress = useMemo(() => getContract(chainId, "SyntheticsRouter"), [chainId]);

  const allTokensData = useMemo(() => {
    return {
      ...tokensData,
      ...marketTokensData,
    };
  }, [tokensData, marketTokensData]);

  let firstToken = getTokenData(allTokensData, firstTokenAddress);
  let firstTokenAmount = parseValue(firstTokenInputValue, firstToken?.decimals || 0);
  const firstTokenUsd = convertToUsd(
    firstTokenAmount,
    firstToken?.decimals,
    isDeposit ? firstToken?.prices?.minPrice : firstToken?.prices?.maxPrice
  );

  let secondToken = getTokenData(allTokensData, secondTokenAddress);
  let secondTokenAmount = parseValue(secondTokenInputValue, secondToken?.decimals || 0);
  const secondTokenUsd = convertToUsd(
    secondTokenAmount,
    secondToken?.decimals,
    isDeposit ? secondToken?.prices?.minPrice : secondToken?.prices?.maxPrice
  );

  const {
    // Undefined when paying with GM
    longTokenInputState,
    // Undefined when isSameCollaterals is true, or when paying with GM
    shortTokenInputState,
    // undefined when not paying with GM
    gmTokenInputState,
  } = useMemo(() => {
    if (!marketInfo) {
      return {};
    }

    const inputs: {
      address: string;
      value: string;
      amount?: bigint;
      isGm?: boolean;
      usd?: bigint;
      token?: TokenData;
      setValue: (val: string) => void;
    }[] = [];

    if (firstTokenAddress) {
      inputs.push({
        address: firstTokenAddress,
        isGm: firstToken?.symbol === "GM",
        value: firstTokenInputValue,
        setValue: setFirstTokenInputValue,
        amount: firstTokenAmount,
        usd: firstTokenUsd,
        token: firstToken,
      });
    }

    if (isPair && secondTokenAddress) {
      inputs.push({
        address: secondTokenAddress,
        value: secondTokenInputValue,
        isGm: false,
        setValue: setSecondTokenInputValue,
        amount: secondTokenAmount,
        usd: secondTokenUsd,
        token: secondToken,
      });
    }

    const longTokenInputState = inputs.find(
      (input) => input.isGm === false && getTokenPoolType(marketInfo, input.address) === "long"
    );
    const shortTokenInputState = inputs.find(
      (input) => input.isGm === false && getTokenPoolType(marketInfo, input.address) === "short"
    );
    const gmTokenInputState = inputs.find((input) => input.isGm);

    return {
      longTokenInputState,
      shortTokenInputState,
      gmTokenInputState,
    };
  }, [
    firstToken,
    firstTokenAddress,
    firstTokenAmount,
    firstTokenInputValue,
    firstTokenUsd,
    isPair,
    marketInfo,
    secondToken,
    secondTokenAddress,
    secondTokenAmount,
    secondTokenInputValue,
    secondTokenUsd,
    setFirstTokenInputValue,
    setSecondTokenInputValue,
  ]);

  const tokenOptions: (Token & { isGm?: boolean })[] = useMemo(
    function getTokenOptions(): TokenData[] {
      const { longToken, shortToken } = marketInfo || {};

      if (!longToken || !shortToken) return [];

      const result = [longToken];

      if (isGlvMarket && !isPair) {
        const options = [longToken, shortToken];

        const nativeToken = getByKey(tokensData, NATIVE_TOKEN_ADDRESS)!;

        if (options.some((token) => token.isWrapped) && nativeToken) {
          options.unshift(nativeToken);
        }

        options.push(
          ...marketInfo.markets
            .map((m) => {
              const token = marketTokensData?.[m.address];
              const market = marketsInfoData[m.address];

              if (market.isDisabled) {
                return;
              }

              if (token) {
                return {
                  ...token,
                  isGm: true,
                  name: `${market.indexToken.symbol}: ${market.name}`,
                  symbol: market.indexToken.symbol,
                };
              }
            })
            .filter(Boolean as unknown as FilterOutFalsy)
        );

        return options;
      }

      if (longToken.address !== shortToken.address) {
        result.push(shortToken);
      }

      const nativeToken = getByKey(tokensData, NATIVE_TOKEN_ADDRESS)!;

      if (result.some((token) => token.isWrapped) && nativeToken) {
        result.unshift(nativeToken);
      }

      return result;
    },
    [marketInfo, tokensData, isGlvMarket, marketTokensData, marketsInfoData, isPair]
  );

  const vaultInfo = isGlvMarket ? marketInfo : undefined;

  /**
   * Here and following we use `targetGmMarket` to get the correct market info for GLV markets
   * because we need to use actual GM market data to calculate fees, errors and so on,
   * but here marketInfo may be a Vault market
   */
  const { targetGmMarket, targetGmMarketToken, marketTokenAmount, marketToken } = useMemo(() => {
    const targetGmMarket = isGlvMarket
      ? selectedGlvGmMarket
        ? marketsInfoData[selectedGlvGmMarket]
        : marketsInfoData[(marketInfo as GlvMarketInfo).markets[0].address]
      : marketInfo;

    const targetGmMarketToken = getTokenData(
      isDeposit ? depositMarketTokensData : withdrawalMarketTokensData,
      targetGmMarket?.marketTokenAddress
    );
    const marketTokenAmount = parseValue(marketTokenInputValue || "0", targetGmMarketToken?.decimals || 0)!;
    const usedMarketToken = isGlvMarket ? marketInfo?.indexToken : targetGmMarketToken;

    return {
      targetGmMarket: targetGmMarket,
      targetGmMarketToken: targetGmMarketToken,
      marketToken: usedMarketToken,
      marketTokenAmount,
    };
  }, [
    isGlvMarket,
    marketInfo,
    marketsInfoData,
    depositMarketTokensData,
    withdrawalMarketTokensData,
    marketTokenInputValue,
    isDeposit,
    selectedGlvGmMarket,
  ]);

  const marketTokenUsd =
    isGlvMarket && vaultInfo
      ? convertToUsd(
          marketTokenAmount,
          vaultInfo.indexToken?.decimals,
          isDeposit ? vaultInfo?.indexToken.prices.maxPrice : vaultInfo?.indexToken.prices.minPrice
        )!
      : convertToUsd(
          marketTokenAmount,
          targetGmMarketToken?.decimals,
          isDeposit ? targetGmMarketToken?.prices?.maxPrice : targetGmMarketToken?.prices?.minPrice
        )!;

  const { longCollateralLiquidityUsd, shortCollateralLiquidityUsd } = useMemo(() => {
    if (!targetGmMarket) {
      return {};
    }

    return {
      longCollateralLiquidityUsd: getAvailableUsdLiquidityForCollateral(targetGmMarket, true),
      shortCollateralLiquidityUsd: getAvailableUsdLiquidityForCollateral(targetGmMarket, false),
    };
  }, [targetGmMarket]);

  const isMarketTokenDeposit = Boolean(gmTokenInputState);

  const amounts = useDepositWithdrawalAmounts({
    isDeposit,
    marketInfo,
    marketToken,
    longTokenInputState,
    shortTokenInputState,
    gmTokenInputState,
    marketTokenAmount,
    uiFeeFactor,
    focusedInput,
    isWithdrawal,
    marketTokensData,
    isMarketTokenDeposit,
    vaultInfo,
    targetGmMarket,
    targetGmMarketToken,
  });

  const { fees, executionFee } = useDepositWithdrawalFees({
    amounts,
    chainId,
    gasLimits,
    gasPrice,
    isDeposit,
    tokensData,
    isGlv: isGlvMarket,
    glvMarket: vaultInfo,
    isMarketTokenDeposit,
  });

  const { element: highExecutionFeeAcknowledgement, isHighFeeConsentError } = useHighExecutionFeeConsent(
    executionFee?.feeUsd
  );

  const isHighPriceImpact =
    (fees?.swapPriceImpact?.deltaUsd ?? 0) < 0 &&
    bigMath.abs(fees?.swapPriceImpact?.bps ?? 0n) >= HIGH_PRICE_IMPACT_BPS;

  const submitState = useSubmitButtonState({
    routerAddress,
    amounts,
    executionFee,
    fees,
    isDeposit,
    isHighPriceImpact,
    isHighPriceImpactAccepted,
    marketInfo: targetGmMarket,
    vaultInfo: isGlvMarket ? vaultInfo : undefined,
    marketToken: marketToken!,
    operation,
    shouldDisableValidation: shouldDisableValidationForTesting,
    tokensData,
    longToken: longTokenInputState?.token,
    shortToken: shortTokenInputState?.token,
    gmToken: gmTokenInputState?.token,
    marketTokenAmount,
    marketTokenUsd: amounts?.marketTokenUsd,
    longTokenAmount: amounts?.longTokenAmount,
    shortTokenAmount: amounts?.shortTokenAmount,
    longTokenUsd: amounts?.longTokenUsd,
    shortTokenUsd: amounts?.shortTokenUsd,
    gmTokenAmount: amounts?.gmTokenAmount,
    longTokenLiquidityUsd: longCollateralLiquidityUsd,
    shortTokenLiquidityUsd: shortCollateralLiquidityUsd,
    marketTokensData,
    selectedGlvGmMarket,
    isHighFeeConsentError,
    isMarketTokenDeposit: isMarketTokenDeposit,
    marketsInfoData,
  });

  const firstTokenShowMaxButton =
    (isDeposit &&
      firstToken?.balance &&
      (firstTokenAmount === undefined || firstTokenAmount !== firstToken.balance) &&
      (firstToken?.isNative
        ? minResidualAmount !== undefined && firstToken?.balance !== undefined && firstToken.balance > minResidualAmount
        : true)) ||
    false;

  const secondTokenShowMaxButton =
    (isDeposit &&
      secondToken?.balance &&
      (secondTokenAmount === undefined || secondTokenAmount !== secondToken.balance) &&
      (secondToken?.isNative
        ? minResidualAmount !== undefined &&
          secondToken?.balance !== undefined &&
          secondToken.balance > minResidualAmount
        : true)) ||
    false;

  const marketTokenInputShowMaxButton =
    (isWithdrawal &&
      marketToken?.balance &&
      (marketTokenAmount === undefined || marketTokenAmount !== marketToken.balance)) ||
    false;

  const marketTokenFormatted = useMemo(() => {
    const usedMarketToken = isGlvMarket ? marketInfo?.indexToken : marketToken;

    return formatTokenAmount(usedMarketToken?.balance, usedMarketToken?.decimals, "", {
      useCommas: true,
    });
  }, [marketToken, marketInfo, isGlvMarket]);

  const { viewTokenInfo, showTokenName } = useMemo(() => {
    const selectedToken = firstTokenAddress ? marketTokensData?.[firstTokenAddress] : undefined;
    const isGm = selectedToken?.symbol === "GM";

    return {
      viewTokenInfo: isGm
        ? {
            ...marketsInfoData?.[selectedToken.address].indexToken,
            name: getMarketIndexName(marketsInfoData?.[selectedToken.address]),
          }
        : selectedToken,
      showTokenName: isGm,
    };
  }, [firstTokenAddress, marketTokensData, marketsInfoData]);
  // #endregion

  // #region Callbacks
  const onFocusedCollateralInputChange = useCallback(
    (tokenAddress: string) => {
      if (!marketInfo) {
        return;
      }

      if (marketInfo.isSameCollaterals) {
        setFocusedInput("longCollateral");
        return;
      }

      if (getTokenPoolType(marketInfo, tokenAddress) === "long") {
        setFocusedInput("longCollateral");
      } else {
        setFocusedInput("shortCollateral");
      }
    },
    [marketInfo, setFocusedInput]
  );

  const resetInputs = useCallback(() => {
    setFirstTokenInputValue("");
    setSecondTokenInputValue("");
    setMarketTokenInputValue("");
  }, [setFirstTokenInputValue, setMarketTokenInputValue, setSecondTokenInputValue]);

  const onMarketChange = useCallback(
    (marketAddress: string) => {
      resetInputs();
      onSelectMarket(marketAddress);
    },
    [onSelectMarket, resetInputs]
  );

  const onGmPoolChange = useCallback(
    (marketAddress: string) => {
      setIsGmPoolSelectedManually(true);
      onSelectGlvGmMarket?.(marketAddress);
    },
    [onSelectGlvGmMarket]
  );

  const onMaxClickFirstToken = useCallback(() => {
    if (firstToken?.balance) {
      let maxAvailableAmount = firstToken.isNative
        ? firstToken.balance - (minResidualAmount ?? 0n)
        : firstToken.balance;

      if (maxAvailableAmount < 0) {
        maxAvailableAmount = 0n;
      }

      const formattedMaxAvailableAmount = formatAmountFree(maxAvailableAmount, firstToken.decimals);
      const finalAmount = isMetamaskMobile
        ? limitDecimals(formattedMaxAvailableAmount, MAX_METAMASK_MOBILE_DECIMALS)
        : formattedMaxAvailableAmount;

      setFirstTokenInputValue(finalAmount);
      onFocusedCollateralInputChange(firstToken.address);
    }
  }, [
    firstToken?.address,
    firstToken?.balance,
    firstToken?.decimals,
    firstToken?.isNative,
    isMetamaskMobile,
    minResidualAmount,
    onFocusedCollateralInputChange,
    setFirstTokenInputValue,
  ]);

  const onMaxClickSecondToken = useCallback(() => {
    if (!isDeposit) {
      return;
    }

    if (secondToken?.balance === undefined) {
      return;
    }

    let maxAvailableAmount = secondToken.isNative
      ? secondToken.balance - (minResidualAmount ?? 0n)
      : secondToken.balance;

    if (maxAvailableAmount < 0) {
      maxAvailableAmount = 0n;
    }

    const formattedMaxAvailableAmount = formatAmountFree(maxAvailableAmount, secondToken.decimals);
    const finalAmount = isMetamaskMobile
      ? limitDecimals(formattedMaxAvailableAmount, MAX_METAMASK_MOBILE_DECIMALS)
      : formattedMaxAvailableAmount;
    setSecondTokenInputValue(finalAmount);
    onFocusedCollateralInputChange(secondToken.address);
  }, [
    isDeposit,
    isMetamaskMobile,
    minResidualAmount,
    onFocusedCollateralInputChange,
    secondToken?.address,
    secondToken?.balance,
    secondToken?.decimals,
    secondToken?.isNative,
    setSecondTokenInputValue,
  ]);

  const handleFirstTokenInputValueChange = useCallback(
    (e) => {
      if (firstToken) {
        setFirstTokenInputValue(e.target.value);
        onFocusedCollateralInputChange(firstToken.address);
      }
    },
    [firstToken, onFocusedCollateralInputChange, setFirstTokenInputValue]
  );

  const marketTokenInputClickMax = useCallback(() => {
    if (marketToken?.balance) {
      const formattedGMBalance = formatAmountFree(marketToken.balance, marketToken.decimals);
      const finalGMBalance = isMetamaskMobile
        ? limitDecimals(formattedGMBalance, MAX_METAMASK_MOBILE_DECIMALS)
        : formattedGMBalance;
      setMarketTokenInputValue(finalGMBalance);
      setFocusedInput("market");
    }
  }, [isMetamaskMobile, marketToken?.balance, marketToken?.decimals, setFocusedInput, setMarketTokenInputValue]);

  const marketTokenInputClickTopRightLabel = useCallback(() => {
    if (!isWithdrawal) {
      return;
    }

    if (marketToken?.balance) {
      setMarketTokenInputValue(formatAmountFree(marketToken.balance, marketToken.decimals));
      setFocusedInput("market");
    }
  }, [isWithdrawal, marketToken?.balance, marketToken?.decimals, setFocusedInput, setMarketTokenInputValue]);

  const marketTokenInputValueChange = useCallback(
    (e: React.ChangeEvent<HTMLInputElement>) => {
      setMarketTokenInputValue(e.target.value);
      setFocusedInput("market");
    },
    [setFocusedInput, setMarketTokenInputValue]
  );

  const secondTokenInputValueChange = useCallback(
    (e: React.ChangeEvent<HTMLInputElement>) => {
      if (secondToken) {
        setSecondTokenInputValue(e.target.value);
        onFocusedCollateralInputChange(secondToken.address);
      }
    },
    [onFocusedCollateralInputChange, secondToken, setSecondTokenInputValue]
  );

  const firstTokenSelectToken = useCallback(
    (token: Token): void => {
      setFirstTokenAddress(token.address);

      const isGmMarketSelected = vaultInfo && vaultInfo.markets.find((m) => m.address === token.address);

      if (isGmMarketSelected) {
        onSelectGlvGmMarket?.(token.address);
      }
    },
    [setFirstTokenAddress, vaultInfo, onSelectGlvGmMarket]
  );

  const marketTokenSelectMarket = useCallback(
    (marketInfo: MarketInfo): void => {
      onMarketChange(marketInfo.marketTokenAddress);
      showMarketToast(marketInfo);
      onSelectGlvGmMarket?.(undefined);
    },
    [onMarketChange, onSelectGlvGmMarket]
  );
  // #endregion

  // #region Effects
  useUpdateInputAmounts({
    marketToken: targetGmMarketToken,
    marketInfo,
    gmTokenInputState,
    longTokenInputState,
    shortTokenInputState,
    isDeposit,
    focusedInput,
    amounts,
    setMarketTokenInputValue,
    marketTokenAmount,
    isWithdrawal,
    setFirstTokenInputValue,
    setSecondTokenInputValue,
  });

  useEffect(
    function updateMarket() {
      if (!marketAddress && sortedMarketsInfoByIndexToken.length) {
        onMarketChange(sortedMarketsInfoByIndexToken[0].marketTokenAddress);
      }
    },
    [marketAddress, onMarketChange, sortedMarketsInfoByIndexToken]
  );

<<<<<<< HEAD
  useEffect(() => {
    if (gmTokenInputState) {
      onSelectGlvGmMarket?.(gmTokenInputState.address);
    }
  }, [onSelectGlvGmMarket, gmTokenInputState]);

=======
>>>>>>> f536771c
  useUpdateByQueryParams({
    operation,
    setOperation: onSetOperation,
    setMode: onSetMode,
    onSelectMarket,
    onSelectGlvGmMarket,
    setFirstTokenAddress,
  });

  useUpdateTokens({
    tokenOptions,
    firstTokenAddress,
    setFirstTokenAddress,
    isSingle,
    secondTokenAddress,
    marketInfo,
    secondTokenAmount,
    setFocusedInput,
    setSecondTokenAddress,
    setSecondTokenInputValue,
    isPair,
    chainId,
  });

  useBestGmPoolAddressForGlv({
    isDeposit,
    vaultInfo,
    selectedGlvGmMarket,

    uiFeeFactor,
    focusedInput,

    longTokenInputState,
    shortTokenInputState,

    marketTokenAmount,
    isMarketTokenDeposit,

    isGmPoolSelectedManually,
    onSelectGlvGmMarket,

    longTokenLiquidityUsd: longCollateralLiquidityUsd,
    shortTokenLiquidityUsd: shortCollateralLiquidityUsd,

    marketsInfoData,
    marketTokensData,
  });
  // #endregion

  // #region Render
  const submitButton = useMemo(() => {
    const btn = (
      <Button
        className="w-full"
        variant="primary-action"
        onClick={submitState.onSubmit}
        disabled={submitState.disabled}
      >
        {submitState.text}
      </Button>
    );

    if (submitState.errorDescription) {
      return (
        <TooltipWithPortal content={submitState.errorDescription} disableHandleStyle>
          {btn}
        </TooltipWithPortal>
      );
    }

    return btn;
  }, [submitState]);

  /**
   * Placeholder eligible for the first token in the pair,
   * additional check added to prevent try render GM token placeholder
   * until useUpdateTokens switch GM to long token
   */
  const firstTokenPlaceholder = useMemo(() => {
    if (firstToken?.symbol === "GM") {
      return null;
    }

    return (
      <div className="selected-token">
        <TokenWithIcon symbol={firstToken?.symbol} displaySize={20} />
      </div>
    );
  }, [firstToken?.symbol]);

  return (
    <>
      <form>
        <div className={cx("GmSwapBox-form-layout", { reverse: isWithdrawal })}>
          <BuyInputSection
            topLeftLabel={isDeposit ? t`Pay` : t`Receive`}
            topLeftValue={formatUsd(firstTokenUsd)}
            topRightLabel={t`Balance`}
            topRightValue={formatTokenAmount(firstToken?.balance, firstToken?.decimals, "", {
              useCommas: true,
            })}
            preventFocusOnLabelClick="right"
            onClickTopRightLabel={isDeposit ? onMaxClickFirstToken : undefined}
            showMaxButton={firstTokenShowMaxButton}
            inputValue={firstTokenInputValue}
            onInputValueChange={handleFirstTokenInputValueChange}
            onClickMax={onMaxClickFirstToken}
          >
            {firstTokenAddress && isSingle && isDeposit && tokenOptions.length > 1 ? (
              <TokenSelector
                label={isDeposit ? t`Pay` : t`Receive`}
                chainId={chainId}
                tokenInfo={viewTokenInfo}
                showTokenName={showTokenName}
                tokenAddress={firstTokenAddress}
                onSelectToken={firstTokenSelectToken}
                tokens={tokenOptions}
                infoTokens={infoTokens}
                className="GlpSwap-from-token"
                showSymbolImage={true}
                showTokenImgInDropdown={true}
                marketsInfoData={marketsInfoData}
              />
            ) : (
              firstTokenPlaceholder
            )}
          </BuyInputSection>

          {isPair && secondTokenAddress && (
            <BuyInputSection
              topLeftLabel={isDeposit ? t`Pay` : t`Receive`}
              topLeftValue={formatUsd(secondTokenUsd)}
              topRightLabel={t`Balance`}
              topRightValue={formatTokenAmount(secondToken?.balance, secondToken?.decimals, "", {
                useCommas: true,
              })}
              preventFocusOnLabelClick="right"
              inputValue={secondTokenInputValue}
              showMaxButton={secondTokenShowMaxButton}
              onInputValueChange={secondTokenInputValueChange}
              onClickTopRightLabel={onMaxClickSecondToken}
              onClickMax={onMaxClickSecondToken}
            >
              <div className="selected-token">
                <TokenWithIcon symbol={secondToken?.symbol} displaySize={20} />
              </div>
            </BuyInputSection>
          )}

          <Swap />

          <BuyInputSection
            topLeftLabel={isWithdrawal ? t`Pay` : t`Receive`}
            topLeftValue={marketTokenUsd ? formatUsd(marketTokenUsd) : ""}
            topRightLabel={t`Balance`}
            topRightValue={marketTokenFormatted}
            preventFocusOnLabelClick="right"
            showMaxButton={marketTokenInputShowMaxButton}
            inputValue={marketTokenInputValue}
            onInputValueChange={marketTokenInputValueChange}
            onClickTopRightLabel={marketTokenInputClickTopRightLabel}
            onClickMax={marketTokenInputClickMax}
          >
            <PoolSelector
              label={t`Pool`}
              className="-mr-4"
              chainId={chainId}
              selectedIndexName={indexName}
              selectedMarketAddress={marketAddress}
              markets={sortedMarketsInfoByIndexToken}
              marketTokensData={marketTokensData}
              isSideMenu
              showAllPools
              showBalances
              showIndexIcon
              onSelectMarket={marketTokenSelectMarket}
              {...gmTokenFavoritesContext}
            />
          </BuyInputSection>
        </div>

        <InfoRows
          indexName={indexName}
          marketAddress={marketAddress}
          marketTokensData={marketTokensData}
          isDeposit={isDeposit}
          fees={fees}
          marketInfo={marketInfo}
          executionFee={executionFee}
          isHighPriceImpact={isHighPriceImpact}
          disablePoolSelector={gmTokenInputState !== undefined}
          selectedGlvGmMarket={selectedGlvGmMarket}
          isHighPriceImpactAccepted={isHighPriceImpactAccepted}
          setIsHighPriceImpactAccepted={setIsHighPriceImpactAccepted}
          isSingle={isSingle}
          onGmPoolChange={onGmPoolChange}
          onMarketChange={onMarketChange}
        />

        {((submitState.tokensToApprove && submitState.tokensToApprove.length > 0) ||
          highExecutionFeeAcknowledgement) && <div className="App-card-divider " />}

        {submitState.tokensToApprove && submitState.tokensToApprove.length > 0 && (
          <div>
            {submitState.tokensToApprove.map((address) => {
              const token = getTokenData(allTokensData, address)!;
              const market = getByKey(marketsInfoData, address);
              let marketTokenData = address === marketToken?.address && getByKey(marketsInfoData, marketToken?.address);
              return (
                <div key={address}>
                  <ApproveTokenButton
                    key={address}
                    tokenAddress={address}
                    tokenSymbol={
                      marketTokenData
                        ? isGlv(market)
                          ? market.indexToken.contractSymbol
                          : token.assetSymbol ?? token.symbol
                        : token.assetSymbol ?? token.symbol
                    }
                    spenderAddress={routerAddress}
                  />
                </div>
              );
            })}
          </div>
        )}

        {highExecutionFeeAcknowledgement ? (
          <div className="GmConfirmationBox-high-fee">{highExecutionFeeAcknowledgement}</div>
        ) : null}

        <div className="Exchange-swap-button-container">{submitButton}</div>
      </form>
    </>
  );
}<|MERGE_RESOLUTION|>--- conflicted
+++ resolved
@@ -680,15 +680,6 @@
     [marketAddress, onMarketChange, sortedMarketsInfoByIndexToken]
   );
 
-<<<<<<< HEAD
-  useEffect(() => {
-    if (gmTokenInputState) {
-      onSelectGlvGmMarket?.(gmTokenInputState.address);
-    }
-  }, [onSelectGlvGmMarket, gmTokenInputState]);
-
-=======
->>>>>>> f536771c
   useUpdateByQueryParams({
     operation,
     setOperation: onSetOperation,
@@ -717,22 +708,17 @@
     isDeposit,
     vaultInfo,
     selectedGlvGmMarket,
-
+    fees,
     uiFeeFactor,
     focusedInput,
-
+    marketTokenAmount,
+    isMarketTokenDeposit,
+    isGmPoolSelectedManually,
+    onSelectGlvGmMarket,
     longTokenInputState,
     shortTokenInputState,
-
-    marketTokenAmount,
-    isMarketTokenDeposit,
-
-    isGmPoolSelectedManually,
-    onSelectGlvGmMarket,
-
     longTokenLiquidityUsd: longCollateralLiquidityUsd,
     shortTokenLiquidityUsd: shortCollateralLiquidityUsd,
-
     marketsInfoData,
     marketTokensData,
   });

import { useCallback, useState } from "react";

import { DEFAULT_SLIPPAGE_AMOUNT } from "config/factors";
import { useSyntheticsEvents } from "context/SyntheticsEvents";
import { selectBlockTimestampData, selectChainId } from "context/SyntheticsStateContext/selectors/globalSelectors";
import { useSelector } from "context/SyntheticsStateContext/utils";
import { ExecutionFee } from "domain/synthetics/fees";
import { createDepositTxn, createWithdrawalTxn, GlvInfo, MarketInfo } from "domain/synthetics/markets";
import { createGlvDepositTxn } from "domain/synthetics/markets/createGlvDepositTxn";
import { createGlvWithdrawalTxn } from "domain/synthetics/markets/createGlvWithdrawalTxn";
import { TokenData, TokensData } from "domain/synthetics/tokens";
import { usePendingTxns } from "context/PendingTxnsContext/PendingTxnsContext";
import useWallet from "lib/wallets/useWallet";

import { t } from "@lingui/macro";
import { helperToast } from "lib/helperToast";
import {
  initGLVSwapMetricData,
  initGMSwapMetricData,
  makeTxnErrorMetricsHandler,
  makeTxnSentMetricsHandler,
  sendOrderSubmittedMetric,
  sendTxnValidationErrorMetric,
} from "lib/metrics";
import { makeUserAnalyticsOrderFailResultHandler, sendUserAnalyticsOrderConfirmClickEvent } from "lib/userAnalytics";
import { Operation } from "../types";

interface Props {
  marketInfo?: MarketInfo;
  glvInfo?: GlvInfo;
  marketToken: TokenData;
  operation: Operation;
  longToken: TokenData | undefined;
  shortToken: TokenData | undefined;

  marketTokenAmount: bigint | undefined;
  marketTokenUsd: bigint | undefined;
  longTokenAmount: bigint | undefined;
  shortTokenAmount: bigint | undefined;

  glvTokenAmount: bigint | undefined;
  glvTokenUsd: bigint | undefined;

  shouldDisableValidation?: boolean;

  tokensData: TokensData | undefined;
  executionFee: ExecutionFee | undefined;
  selectedMarketForGlv?: string;
  selectedMarketInfoForGlv?: MarketInfo;
  isMarketTokenDeposit?: boolean;
  isFirstBuy: boolean;
}

export const useDepositWithdrawalTransactions = ({
  marketInfo,
  marketToken,
  operation,
  longToken,
  longTokenAmount,
  shortToken,
  shortTokenAmount,
  glvTokenAmount,
  glvTokenUsd,

  marketTokenAmount,
  marketTokenUsd,
  shouldDisableValidation,
  tokensData,
  executionFee,
  selectedMarketForGlv,
  selectedMarketInfoForGlv,
  glvInfo,
  isMarketTokenDeposit,
  isFirstBuy,
}: Props) => {
  const [isSubmitting, setIsSubmitting] = useState(false);
  const chainId = useSelector(selectChainId);
  const { signer, account } = useWallet();
  const { setPendingDeposit, setPendingWithdrawal } = useSyntheticsEvents();
<<<<<<< HEAD
  const { setPendingTxns } = usePendingTxns();
=======
  const [, setPendingTxns] = usePendingTxns();
  const blockTimestampData = useSelector(selectBlockTimestampData);
>>>>>>> d131ea80

  const onCreateDeposit = useCallback(
    function onCreateDeposit() {
      const metricData =
        glvInfo && selectedMarketForGlv
          ? initGLVSwapMetricData({
              longToken,
              shortToken,
              selectedMarketForGlv,
              isDeposit: true,
              executionFee,
              glvAddress: glvInfo.glvTokenAddress,
              glvToken: glvInfo.glvToken,
              longTokenAmount,
              shortTokenAmount,
              marketTokenAmount,
              glvTokenAmount,
              marketName: selectedMarketInfoForGlv?.name,
              glvTokenUsd: glvTokenUsd,
              isFirstBuy,
            })
          : initGMSwapMetricData({
              longToken,
              shortToken,
              marketToken,
              isDeposit: true,
              executionFee,
              marketInfo,
              longTokenAmount,
              shortTokenAmount,
              marketTokenAmount,
              marketTokenUsd,
              isFirstBuy,
            });

      sendOrderSubmittedMetric(metricData.metricId);

      if (
        !account ||
        !executionFee ||
        !marketToken ||
        !marketInfo ||
        marketTokenAmount === undefined ||
        !tokensData ||
        !signer
      ) {
        helperToast.error(t`Error submitting order`);
        sendTxnValidationErrorMetric(metricData.metricId);
        return Promise.resolve();
      }

      sendUserAnalyticsOrderConfirmClickEvent(chainId, metricData.metricId);

      const initialLongTokenAddress = longToken?.address || marketInfo.longTokenAddress;
      const initialShortTokenAddress = marketInfo.isSameCollaterals
        ? initialLongTokenAddress
        : shortToken?.address || marketInfo.shortTokenAddress;

      if (glvInfo && selectedMarketForGlv) {
        return createGlvDepositTxn(chainId, signer, {
          account,
          initialLongTokenAddress,
          initialShortTokenAddress,
          minMarketTokens: glvTokenAmount ?? 0n,
          glvAddress: glvInfo.glvTokenAddress,
          marketTokenAddress: selectedMarketForGlv,
          longTokenSwapPath: [],
          shortTokenSwapPath: [],
          longTokenAmount: longTokenAmount ?? 0n,
          shortTokenAmount: shortTokenAmount ?? 0n,
          marketTokenAmount: marketTokenAmount ?? 0n,
          allowedSlippage: DEFAULT_SLIPPAGE_AMOUNT,
          executionFee: executionFee.feeTokenAmount,
          executionGasLimit: executionFee.gasLimit,
          skipSimulation: shouldDisableValidation,
          tokensData,
          blockTimestampData,
          isMarketTokenDeposit: isMarketTokenDeposit ?? false,
          setPendingTxns,
          setPendingDeposit,
        })
          .then(makeTxnSentMetricsHandler(metricData.metricId))
          .catch(makeTxnErrorMetricsHandler(metricData.metricId))
          .catch(makeUserAnalyticsOrderFailResultHandler(chainId, metricData.metricId));
      }

      return createDepositTxn(chainId, signer, {
        account,
        initialLongTokenAddress,
        initialShortTokenAddress,
        longTokenSwapPath: [],
        shortTokenSwapPath: [],
        longTokenAmount: longTokenAmount ?? 0n,
        shortTokenAmount: shortTokenAmount ?? 0n,
        marketTokenAddress: marketToken.address,
        minMarketTokens: marketTokenAmount,
        executionFee: executionFee.feeTokenAmount,
        executionGasLimit: executionFee.gasLimit,
        allowedSlippage: DEFAULT_SLIPPAGE_AMOUNT,
        skipSimulation: shouldDisableValidation,
        tokensData,
        metricId: metricData.metricId,
        blockTimestampData,
        setPendingTxns,
        setPendingDeposit,
      })
        .then(makeTxnSentMetricsHandler(metricData.metricId))
        .catch(makeTxnErrorMetricsHandler(metricData.metricId))
        .catch(makeUserAnalyticsOrderFailResultHandler(chainId, metricData.metricId));
    },
    [
      glvInfo,
      selectedMarketForGlv,
      longToken,
      shortToken,
      executionFee,
      longTokenAmount,
      shortTokenAmount,
      marketTokenAmount,
      glvTokenAmount,
      selectedMarketInfoForGlv?.name,
      glvTokenUsd,
      isFirstBuy,
      marketToken,
      marketInfo,
      marketTokenUsd,
      account,
      tokensData,
      signer,
      chainId,
      shouldDisableValidation,
      blockTimestampData,
      setPendingTxns,
      setPendingDeposit,
      isMarketTokenDeposit,
    ]
  );

  const onCreateWithdrawal = useCallback(
    function onCreateWithdrawal() {
      const metricData =
        glvInfo && selectedMarketForGlv
          ? initGLVSwapMetricData({
              longToken,
              shortToken,
              selectedMarketForGlv,
              isDeposit: false,
              executionFee,
              glvAddress: glvInfo.glvTokenAddress,
              glvToken: glvInfo.glvToken,
              longTokenAmount,
              shortTokenAmount,
              marketTokenAmount,
              glvTokenAmount,
              marketName: selectedMarketInfoForGlv?.name,
              glvTokenUsd,
              isFirstBuy,
            })
          : initGMSwapMetricData({
              longToken,
              shortToken,
              marketToken,
              isDeposit: false,
              executionFee,
              marketInfo,
              longTokenAmount,
              shortTokenAmount,
              marketTokenAmount,
              marketTokenUsd,
              isFirstBuy,
            });

      if (
        !account ||
        !marketInfo ||
        !marketToken ||
        !executionFee ||
        longTokenAmount === undefined ||
        shortTokenAmount === undefined ||
        !tokensData ||
        !signer
      ) {
        helperToast.error(t`Error submitting order`);
        sendTxnValidationErrorMetric(metricData.metricId);
        return Promise.resolve();
      }

      if (glvInfo && selectedMarketForGlv) {
        return createGlvWithdrawalTxn(chainId, signer, {
          account,
          initialLongTokenAddress: longToken?.address || marketInfo.longTokenAddress,
          initialShortTokenAddress: shortToken?.address || marketInfo.shortTokenAddress,
          longTokenSwapPath: [],
          shortTokenSwapPath: [],
          glvTokenAddress: glvInfo.glvTokenAddress,
          glvTokenAmount: glvTokenAmount!,
          minLongTokenAmount: longTokenAmount,
          minShortTokenAmount: shortTokenAmount,
          executionFee: executionFee.feeTokenAmount,
          executionGasLimit: executionFee.gasLimit,
          allowedSlippage: DEFAULT_SLIPPAGE_AMOUNT,
          skipSimulation: shouldDisableValidation,
          tokensData,
          setPendingTxns,
          setPendingWithdrawal,
          selectedGmMarket: selectedMarketForGlv,
          glv: glvInfo.glvTokenAddress,
          blockTimestampData,
        })
          .then(makeTxnSentMetricsHandler(metricData.metricId))
          .catch(makeTxnErrorMetricsHandler(metricData.metricId));
      }

      return createWithdrawalTxn(chainId, signer, {
        account,
        initialLongTokenAddress: longToken?.address || marketInfo.longTokenAddress,
        initialShortTokenAddress: shortToken?.address || marketInfo.shortTokenAddress,
        longTokenSwapPath: [],
        shortTokenSwapPath: [],
        marketTokenAmount: marketTokenAmount!,
        minLongTokenAmount: longTokenAmount,
        minShortTokenAmount: shortTokenAmount,
        marketTokenAddress: marketToken.address,
        executionFee: executionFee.feeTokenAmount,
        executionGasLimit: executionFee.gasLimit,
        allowedSlippage: DEFAULT_SLIPPAGE_AMOUNT,
        tokensData,
        skipSimulation: shouldDisableValidation,
        setPendingTxns,
        setPendingWithdrawal,
        blockTimestampData,
      })
        .then(makeTxnSentMetricsHandler(metricData.metricId))
        .catch(makeTxnErrorMetricsHandler(metricData.metricId));
    },
    [
      glvInfo,
      selectedMarketForGlv,
      longToken,
      shortToken,
      executionFee,
      longTokenAmount,
      shortTokenAmount,
      marketTokenAmount,
      glvTokenAmount,
      selectedMarketInfoForGlv?.name,
      glvTokenUsd,
      isFirstBuy,
      marketToken,
      marketInfo,
      marketTokenUsd,
      account,
      tokensData,
      signer,
      chainId,
      shouldDisableValidation,
      setPendingTxns,
      setPendingWithdrawal,
      blockTimestampData,
    ]
  );

  const onSubmit = useCallback(() => {
    setIsSubmitting(true);

    let txnPromise: Promise<any>;

    if (operation === Operation.Deposit) {
      txnPromise = onCreateDeposit();
    } else if (operation === Operation.Withdrawal) {
      txnPromise = onCreateWithdrawal();
    } else {
      throw new Error("Invalid operation");
    }

    txnPromise
      .catch((error) => {
        throw error;
      })
      .finally(() => {
        setIsSubmitting(false);
      });
  }, [operation, onCreateDeposit, onCreateWithdrawal]);

  return {
    onSubmit,
    isSubmitting,
  };
};<|MERGE_RESOLUTION|>--- conflicted
+++ resolved
@@ -77,12 +77,8 @@
   const chainId = useSelector(selectChainId);
   const { signer, account } = useWallet();
   const { setPendingDeposit, setPendingWithdrawal } = useSyntheticsEvents();
-<<<<<<< HEAD
   const { setPendingTxns } = usePendingTxns();
-=======
-  const [, setPendingTxns] = usePendingTxns();
   const blockTimestampData = useSelector(selectBlockTimestampData);
->>>>>>> d131ea80
 
   const onCreateDeposit = useCallback(
     function onCreateDeposit() {

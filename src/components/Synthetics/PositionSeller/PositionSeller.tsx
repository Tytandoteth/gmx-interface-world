import { Trans, t } from "@lingui/macro";
import { useWeb3React } from "@web3-react/core";
import cx from "classnames";
import BuyInputSection from "components/BuyInputSection/BuyInputSection";
import Checkbox from "components/Checkbox/Checkbox";
import Modal from "components/Modal/Modal";
import { SubmitButton } from "components/SubmitButton/SubmitButton";
import Tooltip from "components/Tooltip/Tooltip";
import { ValueTransition } from "components/ValueTransition/ValueTransition";
import { KEEP_LEVERAGE_FOR_DECREASE_KEY, SLIPPAGE_BPS_KEY } from "config/localStorage";
import { convertTokenAddress } from "config/tokens";
import { estimateExecuteDecreaseOrderGasLimit, getExecutionFee, useGasPrice } from "domain/synthetics/fees";
import { DecreasePositionSwapType, OrderType, createDecreaseOrderTxn } from "domain/synthetics/orders";
import { PositionInfo, formatLeverage } from "domain/synthetics/positions";
import { adaptToV1InfoTokens, getTokenData, useAvailableTokensData } from "domain/synthetics/tokens";
import { BigNumber } from "ethers";
import { useChainId } from "lib/chains";
import {
  BASIS_POINTS_DIVISOR,
  DEFAULT_HIGHER_SLIPPAGE_AMOUNT,
  DEFAULT_SLIPPAGE_AMOUNT,
  MAX_ALLOWED_LEVERAGE,
  USD_DECIMALS,
} from "lib/legacy";
import { useLocalStorageSerializeKey } from "lib/localStorage";
import {
  expandDecimals,
  formatAmount,
  formatDeltaUsd,
  formatPercentage,
  formatTokenAmountWithUsd,
  formatUsd,
  parseValue,
} from "lib/numbers";
import { useEffect, useMemo, useState } from "react";

import ExchangeInfoRow from "components/Exchange/ExchangeInfoRow";
import "components/Exchange/PositionSeller.css";
import TokenSelector from "components/TokenSelector/TokenSelector";
import { HIGH_PRICE_IMPACT_BPS } from "config/factors";
import { useSyntheticsEvents } from "context/SyntheticsEvents";
import { useGasLimits } from "domain/synthetics/fees/useGasLimits";
import { getAvailableUsdLiquidityForCollateral, getTokenPoolType, useMarketsInfo } from "domain/synthetics/markets";
import { usePositionsConstants } from "domain/synthetics/positions/usePositionsConstants";
import {
  getDecreasePositionAmounts,
  getDisplayedTradeFees,
  getNextPositionValuesForDecreaseTrade,
  getShouldSwapPnlToCollateralToken,
  getSwapAmounts,
  useAvailableTokenOptions,
  useSwapRoutes,
} from "domain/synthetics/trade";
import { Token } from "domain/tokens";
import { getByKey } from "lib/objects";
import { OrderStatus } from "../OrderStatus/OrderStatus";
import { TradeFeesRow } from "../TradeFeesRow/TradeFeesRow";
import "./PositionSeller.scss";

function isEquivalentTokens(token1: Token, token2: Token) {
  const isWrap = token1.isNative && token2.isWrapped;
  const isUnwrap = token1.isWrapped && token2.isNative;
  const isSameToken = token1.address === token2.address;

  return isWrap || isUnwrap || isSameToken;
}

type Props = {
  position?: PositionInfo;
  savedIsPnlInLeverage: boolean;
  onClose: () => void;
  setPendingTxns: (txns: any) => void;
};

export function PositionSeller(p: Props) {
  const { position } = p;
  const { chainId } = useChainId();
  const { library, account } = useWeb3React();
  const [isProcessing, setIsProcessing] = useState(false);
  const [isHighPriceImpactAccepted, setIsHighPriceImpactAccepted] = useState(false);
  const { setPendingPositionUpdate } = useSyntheticsEvents();
  const [keepLeverage, setKeepLeverage] = useLocalStorageSerializeKey([chainId, KEEP_LEVERAGE_FOR_DECREASE_KEY], true);

  const { marketsInfoData } = useMarketsInfo(chainId);
  const { tokensData } = useAvailableTokensData(chainId);
  const { gasPrice } = useGasPrice(chainId);
  const { gasLimits } = useGasLimits(chainId);
  const { maxLeverage, minCollateralUsd } = usePositionsConstants(chainId);
  const infoTokens = adaptToV1InfoTokens(tokensData || {});

  const [savedSlippageAmount] = useLocalStorageSerializeKey([chainId, SLIPPAGE_BPS_KEY], DEFAULT_SLIPPAGE_AMOUNT);
  const [isHigherSlippageAllowed, setIsHigherSlippageAllowed] = useState(false);
  const shouldSwapPnlToCollateralToken = getShouldSwapPnlToCollateralToken({
    market: position?.marketInfo,
    collateralTokenAddress: position?.collateralToken?.address,
    isLong: position?.isLong,
  });

  let allowedSlippage = savedSlippageAmount;
  if (isHigherSlippageAllowed) {
    allowedSlippage = DEFAULT_HIGHER_SLIPPAGE_AMOUNT;
  }

  const { availableSwapTokens } = useAvailableTokenOptions(chainId);

  const [closeUsdInputValue, setCloseUsdInputValue] = useState("");
  const maxCloseSize = position?.sizeInUsd || BigNumber.from(0);
  const closeSizeUsd = parseValue(closeUsdInputValue || "0", USD_DECIMALS)!;

  const [receiveTokenAddress, setReceiveTokenAddress] = useState<string>();
  const receiveToken = getTokenData(tokensData, receiveTokenAddress);

  const shouldSwap =
    receiveToken && position?.collateralToken ? !isEquivalentTokens(receiveToken, position?.collateralToken) : false;

  const { findSwapPath } = useSwapRoutes({
    fromTokenAddress: position?.collateralTokenAddress,
    toTokenAddress: receiveTokenAddress,
  });

  const markPrice = position?.markPrice;

  const marketInfo = getByKey(marketsInfoData, position?.marketAddress);

  const decreaseAmounts = useMemo(() => {
    if (!marketInfo) return undefined;

<<<<<<< HEAD
    return getDecreasePositionAmounts({
      marketInfo,
      collateralToken: position?.collateralToken,
      receiveToken: position?.collateralToken,
      existingPosition: position,
      sizeDeltaUsd: closeSizeUsd,
      keepLeverage,
      showPnlInLeverage: p.savedIsPnlInLeverage,
      allowedSlippage,
      isLong: position?.isLong,
    });
  }, [allowedSlippage, closeSizeUsd, keepLeverage, marketInfo, p.savedIsPnlInLeverage, position]);

  const swapAmounts = useMemo(() => {
    if (!shouldSwap || !decreaseAmounts) return undefined;

    return getSwapAmounts({
      tokenIn: position?.collateralToken,
      tokenOut: receiveToken,
      tokenInAmount: decreaseAmounts?.receiveTokenAmount,
      findSwapPath,
    });
  }, [decreaseAmounts, findSwapPath, position?.collateralToken, receiveToken, shouldSwap]);

  const nextPositionValues = useMemo(() => {
    if (!decreaseAmounts) return undefined;

    return getNextPositionValuesForDecreaseTrade({
      marketInfo,
      existingPosition: position,
      sizeDeltaUsd: decreaseAmounts?.sizeDeltaUsd,
      pnlDelta: decreaseAmounts?.pnlDelta,
      collateralDeltaUsd: decreaseAmounts?.collateralDeltaUsd,
      exitMarkPrice: decreaseAmounts?.exitMarkPrice,
      showPnlInLeverage: true,
      isLong: position?.isLong,
      maxLeverage,
    });
  }, [decreaseAmounts, marketInfo, maxLeverage, position]);

  const receiveTokenMarketInfo = swapAmounts?.swapPathStats?.targetMarketAddress
    ? getByKey(marketsInfoData, swapAmounts?.swapPathStats?.targetMarketAddress)
    : marketInfo;
=======
  const swapAmounts = shouldSwap
    ? getSwapAmounts({
        marketsData,
        poolsData,
        tokensData,
        feesConfigs: marketsFeesConfigs,
        tokenIn: position?.collateralToken,
        tokenOut: receiveToken,
        tokenInAmount: decreaseAmounts?.receiveTokenAmount,
        findSwapPath,
      })
    : undefined;

  const nextPositionValues = decreaseAmounts
    ? getNextPositionValuesForDecreaseTrade({
        feesConfig,
        existingPosition: position,
        sizeDeltaUsd: decreaseAmounts?.sizeDeltaUsd,
        pnlDelta: decreaseAmounts?.pnlDelta,
        collateralDeltaUsd: decreaseAmounts?.collateralDeltaUsd,
        executionPrice: decreaseAmounts?.exitMarkPrice,
        showPnlInLeverage: true,
        isLong: position?.isLong,
        maxLeverage,
      })
    : undefined;

  const receiveTokenMarket = swapAmounts?.swapPathStats?.targetMarketAddress
    ? getMarket(marketsData, swapAmounts?.swapPathStats?.targetMarketAddress)
    : position?.market;
>>>>>>> 52120fc7

  const receiveUsd = swapAmounts?.usdOut || decreaseAmounts?.receiveUsd;
  const receiveTokenAmount = swapAmounts?.amountOut || decreaseAmounts?.receiveTokenAmount;

  const fees = getDisplayedTradeFees({
    marketInfo,
    swapSteps: swapAmounts?.swapPathStats?.swapSteps,
    swapPriceImpactDeltaUsd: swapAmounts?.swapPathStats?.totalSwapPriceImpactDeltaUsd,
    sizeDeltaUsd: decreaseAmounts?.sizeDeltaUsd,
    initialCollateralUsd: decreaseAmounts?.collateralDeltaUsd,
    positionFeeUsd: decreaseAmounts?.positionFeeUsd,
    borrowingFeeUsd: position?.pendingBorrowingFeesUsd,
    fundingFeeDeltaUsd: position?.pendingFundingFeesUsd,
  });

  const receiveTokenLiquidity =
    receiveTokenMarketInfo && receiveToken
      ? getAvailableUsdLiquidityForCollateral(
          receiveTokenMarketInfo,
          getTokenPoolType(receiveTokenMarketInfo, receiveToken.address) === "long"
        )
      : undefined;

  const isHighPriceImpact =
    (fees?.swapPriceImpact?.deltaUsd.lt(0) && fees.swapPriceImpact.bps.abs().gte(HIGH_PRICE_IMPACT_BPS)) ||
    (fees?.positionPriceImpact?.deltaUsd.lt(0) && fees.positionPriceImpact.bps.abs().gte(HIGH_PRICE_IMPACT_BPS));

  const isNotEnoughReceiveTokenLiquidity = shouldSwap ? receiveTokenLiquidity?.lt(receiveUsd || 0) : false;

  const executionFee = useMemo(() => {
    if (!gasLimits || !gasPrice || !tokensData) return undefined;

    const estimatedGas = estimateExecuteDecreaseOrderGasLimit(gasLimits, {
      swapPath: swapAmounts?.swapPathStats?.swapPath || [],
    });

    return getExecutionFee(chainId, gasLimits, tokensData, estimatedGas, gasPrice);
  }, [chainId, gasLimits, gasPrice, swapAmounts?.swapPathStats?.swapPath, tokensData]);

  useEffect(() => {
    if (!receiveTokenAddress && position?.collateralToken?.address) {
      const convertedAddress = convertTokenAddress(chainId, position?.collateralToken.address, "native");
      setReceiveTokenAddress(convertedAddress);
    }
  }, [chainId, position?.collateralToken, receiveTokenAddress]);

  function getError() {
    // TODO:
    // if (isSwapAllowed && isContractAccount && isAddressZero(receiveToken?.address)) {
    //   return t`${nativeTokenSymbol} can not be sent to smart contract addresses. Select another token.`;
    // }

    if (!closeSizeUsd?.gt(0)) {
      return [t`Enter a size`];
    }

    if (closeSizeUsd.gt(position?.sizeInUsd || 0)) {
      return [t`Max close amount exceeded`];
    }

    if (isHighPriceImpact && !isHighPriceImpactAccepted) {
      return [t`Need to accept price impact`];
    }

    if (nextPositionValues?.nextLeverage && nextPositionValues.nextLeverage.gt(maxLeverage || MAX_ALLOWED_LEVERAGE)) {
      const maxValue = Number(maxLeverage) || MAX_ALLOWED_LEVERAGE;
      return [t`Max leverage: ${(maxValue / BASIS_POINTS_DIVISOR).toFixed(1)}x`];
    }

    if (!decreaseAmounts?.isClosing && position?.sizeInUsd && closeSizeUsd) {
      const minCollateral = minCollateralUsd || expandDecimals(5, USD_DECIMALS);

      if (nextPositionValues?.nextCollateralUsd && nextPositionValues.nextCollateralUsd.lt(minCollateral)) {
        return [t`Leftover collateral below ${formatAmount(minCollateral, USD_DECIMALS, 2)} USD`];
      }
    }

    if (isNotEnoughReceiveTokenLiquidity) {
      return [t`Insufficient receive token liquidity`];
    }

    return [false];
  }

  function getSubmitButtonState(): { text: string; disabled?: boolean; onClick?: () => void } {
    const [error] = getError();

    if (typeof error === "string") {
      return {
        text: error,
        disabled: true,
      };
    }

    return {
      text: t`Close`,
      onClick: onSubmit,
    };
  }

  function onSubmit() {
    if (
      !tokensData ||
      !position?.indexToken ||
      !account ||
      !position ||
      !executionFee?.feeTokenAmount ||
      !receiveToken?.address ||
      !decreaseAmounts
    ) {
      return;
    }

    createDecreaseOrderTxn(chainId, library, {
      account,
      marketAddress: position?.marketAddress,
      indexTokenAddress: position?.indexToken.address,
      swapPath: swapAmounts?.swapPathStats?.swapPath || [],
      initialCollateralDeltaAmount: decreaseAmounts.collateralDeltaAmount || BigNumber.from(0),
      initialCollateralAddress: position?.collateralTokenAddress,
      receiveTokenAddress: position?.collateralTokenAddress,
      sizeDeltaUsd: decreaseAmounts.sizeDeltaUsd,
      orderType: OrderType.MarketDecrease,
      isLong: position?.isLong,
      executionFee: executionFee.feeTokenAmount,
      acceptablePrice: decreaseAmounts.acceptablePrice,
      decreasePositionSwapType: shouldSwapPnlToCollateralToken
        ? DecreasePositionSwapType.SwapPnlTokenToCollateralToken
        : DecreasePositionSwapType.NoSwap,
      tokensData,
      setPendingTxns: p.setPendingTxns,
    }).then(() => {
      if (p.position) {
        setPendingPositionUpdate({
          isIncrease: false,
          positionKey: p.position.key,
          collateralDeltaAmount: decreaseAmounts.collateralDeltaAmount,
          sizeDeltaUsd: decreaseAmounts.sizeDeltaUsd,
          sizeDeltaInTokens: decreaseAmounts.sizeDeltaInTokens,
        });
      }

      setIsProcessing(true);
    });
  }

  const submitButtonState = getSubmitButtonState();

  const isVisible = Boolean(position);

  useEffect(
    function initReceiveToken() {
      if (!receiveTokenAddress && position?.collateralToken?.address) {
        const convertedAddress = convertTokenAddress(chainId, position?.collateralToken.address, "native");
        setReceiveTokenAddress(convertedAddress);
      }
    },
    [chainId, position?.collateralToken?.address, receiveTokenAddress]
  );

  return (
    <>
      {!isProcessing && (
        <div className="PositionEditor PositionSeller">
          <Modal
            className="PositionSeller-modal"
            isVisible={isVisible}
            setIsVisible={p.onClose}
            label={
              <Trans>
                Close {position?.isLong ? t`Long` : t`Short`} {position?.indexToken?.symbol}
              </Trans>
            }
            allowContentTouchMove
          >
            {position && (
              <>
                <BuyInputSection
                  topLeftLabel={t`Close`}
                  topRightLabel={t`Max`}
                  topRightValue={formatUsd(maxCloseSize)}
                  inputValue={closeUsdInputValue}
                  onInputValueChange={(e) => setCloseUsdInputValue(e.target.value)}
                  showMaxButton={maxCloseSize.gt(0) && !closeSizeUsd?.eq(maxCloseSize)}
                  onClickMax={() => setCloseUsdInputValue(formatAmount(maxCloseSize, USD_DECIMALS, 2))}
                >
                  USD
                </BuyInputSection>
                <div className="PositionEditor-info-box PositionSeller-info-box">
                  {executionFee?.warning && <div className="Confirmation-box-warning">{executionFee.warning}</div>}
                  <div className="PositionEditor-keep-leverage-settings">
                    <Checkbox isChecked={keepLeverage} setIsChecked={setKeepLeverage}>
                      <span className="muted font-sm">
                        <Trans>
                          Keep leverage at {position?.leverage ? formatLeverage(position?.leverage) : "..."}
                        </Trans>
                      </span>
                    </Checkbox>
                  </div>

                  <div className="PositionEditor-allow-higher-slippage">
                    <Checkbox isChecked={isHigherSlippageAllowed} setIsChecked={setIsHigherSlippageAllowed}>
                      <span className="muted font-sm">
                        <Trans>Allow up to 1% slippage</Trans>
                      </span>
                    </Checkbox>
                  </div>

                  <div>
                    <ExchangeInfoRow label={t`Allowed Slippage`}>
                      <Tooltip
                        handle={`${formatAmount(allowedSlippage, 2, 2)}%`}
                        position="right-bottom"
                        renderContent={() => {
                          return (
                            <Trans>
                              You can change this in the settings menu on the top right of the page.
                              <br />
                              <br />
                              Note that a low allowed slippage, e.g. less than 0.5%, may result in failed orders if
                              prices are volatile.
                            </Trans>
                          );
                        }}
                      />
                    </ExchangeInfoRow>
                  </div>

                  <ExchangeInfoRow isTop label={t`Mark Price`} value={formatUsd(markPrice) || "-"} />
                  <ExchangeInfoRow label={t`Entry Price`} value={formatUsd(position?.entryPrice) || "-"} />
                  <ExchangeInfoRow
                    label={t`Price impact`}
                    value={formatPercentage(decreaseAmounts?.acceptablePriceImpactBps) || "-"}
                  />
                  <ExchangeInfoRow
                    label={t`Acceptable Price`}
                    value={formatUsd(decreaseAmounts?.acceptablePrice) || "-"}
                  />
                  <ExchangeInfoRow
                    className="SwapBox-info-row"
                    label={t`Liq. Price`}
                    value={
                      decreaseAmounts?.isClosing ? (
                        "-"
                      ) : (
                        <ValueTransition
                          from={formatUsd(position.liquidationPrice)!}
                          to={formatUsd(nextPositionValues?.nextLiqPrice)}
                        />
                      )
                    }
                  />

                  <ExchangeInfoRow
                    isTop
                    label={t`Size`}
                    value={
                      <ValueTransition
                        from={formatUsd(position?.sizeInUsd)!}
                        to={formatUsd(nextPositionValues?.nextSizeUsd)}
                      />
                    }
                  />

                  <div className="Exchange-info-row">
                    <div>
                      <Tooltip
                        handle={
                          <span className="Exchange-info-label">
                            <Trans>Collateral ({position.collateralToken?.symbol})</Trans>
                          </span>
                        }
                        position="left-top"
                        renderContent={() => {
                          return <Trans>Initial Collateral (Collateral excluding Borrow and Funding Fee).</Trans>;
                        }}
                      />
                    </div>
                    <div className="align-right">
                      <ValueTransition
                        from={formatUsd(position?.initialCollateralUsd)!}
                        to={formatUsd(nextPositionValues?.nextCollateralUsd)}
                      />
                    </div>
                  </div>

                  {!keepLeverage && (
                    <ExchangeInfoRow
                      label={t`Leverage`}
                      value={
                        decreaseAmounts?.isClosing ? (
                          "-"
                        ) : (
                          <ValueTransition
                            from={formatLeverage(position.leverage)}
                            to={formatLeverage(nextPositionValues?.nextLeverage)}
                          />
                        )
                      }
                    />
                  )}

                  <ExchangeInfoRow
                    label={t`PnL`}
                    value={position?.pnl ? formatDeltaUsd(position?.pnl, position?.pnlPercentage) : "..."}
                  />

                  <TradeFeesRow
                    isTop
                    totalTradeFees={fees?.totalFees}
                    positionFee={fees?.positionFee}
                    positionPriceImpact={fees?.positionPriceImpact}
                    swapFees={fees?.swapFees}
                    swapPriceImpact={fees?.swapPriceImpact}
                    executionFee={executionFee}
                    borrowFee={fees?.borrowFee}
                    fundingFee={fees?.fundingFee}
                    feesType="close"
                  />

                  <ExchangeInfoRow
                    isTop
                    label={t`Receive`}
                    className="Exchange-info-row PositionSeller-receive-row "
                    value={
                      receiveToken && (
                        <TokenSelector
                          label={t`Receive`}
                          className={cx("PositionSeller-token-selector", {
                            warning: isNotEnoughReceiveTokenLiquidity,
                          })}
                          chainId={chainId}
                          showBalances={false}
                          disableBodyScrollLock={true}
                          infoTokens={infoTokens}
                          tokenAddress={receiveToken.address}
                          onSelectToken={(token) => setReceiveTokenAddress(token.address)}
                          tokens={availableSwapTokens}
                          showTokenImgInDropdown={true}
                          selectedTokenLabel={
                            <span className="PositionSelector-selected-receive-token">
                              {formatTokenAmountWithUsd(
                                receiveTokenAmount,
                                receiveUsd,
                                receiveToken?.symbol,
                                receiveToken?.decimals,
                                {
                                  fallbackToZero: true,
                                }
                              )}
                            </span>
                          }
                        />
                      )
                    }
                  />
                </div>

                {isHighPriceImpact && (
                  <div className="PositionSeller-price-impact-warning">
                    <Checkbox asRow isChecked={isHighPriceImpactAccepted} setIsChecked={setIsHighPriceImpactAccepted}>
                      <span className="muted font-sm">
                        <Trans>I am aware of the high price impact</Trans>
                      </span>
                    </Checkbox>
                  </div>
                )}

                <div className="Exchange-swap-button-container">
                  <SubmitButton onClick={submitButtonState.onClick} disabled={submitButtonState.disabled} authRequired>
                    {submitButtonState.text}
                  </SubmitButton>
                </div>
              </>
            )}
          </Modal>
        </div>
      )}

      <OrderStatus
        isVisible={isProcessing}
        orderType={OrderType.MarketDecrease}
        marketAddress={position?.marketAddress}
        initialCollateralAddress={position?.collateralTokenAddress}
        initialCollateralAmount={decreaseAmounts?.collateralDeltaAmount}
        sizeDeltaUsd={decreaseAmounts?.sizeDeltaUsd}
        isLong={position?.isLong}
        onClose={() => {
          setIsProcessing(false);
          p.onClose();
        }}
      />
    </>
  );
}<|MERGE_RESOLUTION|>--- conflicted
+++ resolved
@@ -125,7 +125,6 @@
   const decreaseAmounts = useMemo(() => {
     if (!marketInfo) return undefined;
 
-<<<<<<< HEAD
     return getDecreasePositionAmounts({
       marketInfo,
       collateralToken: position?.collateralToken,
@@ -159,7 +158,7 @@
       sizeDeltaUsd: decreaseAmounts?.sizeDeltaUsd,
       pnlDelta: decreaseAmounts?.pnlDelta,
       collateralDeltaUsd: decreaseAmounts?.collateralDeltaUsd,
-      exitMarkPrice: decreaseAmounts?.exitMarkPrice,
+      executionPrice: decreaseAmounts?.exitMarkPrice,
       showPnlInLeverage: true,
       isLong: position?.isLong,
       maxLeverage,
@@ -169,38 +168,6 @@
   const receiveTokenMarketInfo = swapAmounts?.swapPathStats?.targetMarketAddress
     ? getByKey(marketsInfoData, swapAmounts?.swapPathStats?.targetMarketAddress)
     : marketInfo;
-=======
-  const swapAmounts = shouldSwap
-    ? getSwapAmounts({
-        marketsData,
-        poolsData,
-        tokensData,
-        feesConfigs: marketsFeesConfigs,
-        tokenIn: position?.collateralToken,
-        tokenOut: receiveToken,
-        tokenInAmount: decreaseAmounts?.receiveTokenAmount,
-        findSwapPath,
-      })
-    : undefined;
-
-  const nextPositionValues = decreaseAmounts
-    ? getNextPositionValuesForDecreaseTrade({
-        feesConfig,
-        existingPosition: position,
-        sizeDeltaUsd: decreaseAmounts?.sizeDeltaUsd,
-        pnlDelta: decreaseAmounts?.pnlDelta,
-        collateralDeltaUsd: decreaseAmounts?.collateralDeltaUsd,
-        executionPrice: decreaseAmounts?.exitMarkPrice,
-        showPnlInLeverage: true,
-        isLong: position?.isLong,
-        maxLeverage,
-      })
-    : undefined;
-
-  const receiveTokenMarket = swapAmounts?.swapPathStats?.targetMarketAddress
-    ? getMarket(marketsData, swapAmounts?.swapPathStats?.targetMarketAddress)
-    : position?.market;
->>>>>>> 52120fc7
 
   const receiveUsd = swapAmounts?.usdOut || decreaseAmounts?.receiveUsd;
   const receiveTokenAmount = swapAmounts?.amountOut || decreaseAmounts?.receiveTokenAmount;

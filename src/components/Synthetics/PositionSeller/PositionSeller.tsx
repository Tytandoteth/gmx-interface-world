--- conflicted
+++ resolved
@@ -28,10 +28,6 @@
 } from "context/SyntheticsStateContext/hooks/globalsHooks";
 import {
   usePositionSeller,
-<<<<<<< HEAD
-  usePositionSellerDecreaseAmounts,
-=======
->>>>>>> e3aba7eb
   usePositionSellerKeepLeverage,
   usePositionSellerLeverageDisabledByCollateral,
 } from "context/SyntheticsStateContext/hooks/positionSellerHooks";
@@ -72,6 +68,7 @@
 import { AllowedSlippageRow } from "./rows/AllowedSlippageRow";
 
 import TooltipWithPortal from "components/Tooltip/TooltipWithPortal";
+import { useSettings } from "context/SettingsContext/SettingsContextProvider";
 import { selectGasLimits, selectGasPrice } from "context/SyntheticsStateContext/selectors/globalSelectors";
 import {
   selectPositionSellerAcceptablePrice,
@@ -89,11 +86,6 @@
 } from "context/SyntheticsStateContext/selectors/tradeboxSelectors";
 import { useSelector } from "context/SyntheticsStateContext/utils";
 import "./PositionSeller.scss";
-<<<<<<< HEAD
-import { getIsEquivalentTokens } from "domain/tokens";
-=======
-import { useSettings } from "context/SettingsContext/SettingsContextProvider";
->>>>>>> e3aba7eb
 
 export type Props = {
   setPendingTxns: (txns: any) => void;
@@ -186,29 +178,9 @@
     ? getMarkPrice({ prices: position.indexToken.prices, isLong: position.isLong, isIncrease: false })
     : undefined;
 
-<<<<<<< HEAD
-  const { findSwapPath, maxSwapLiquidity } = useSwapRoutes(position?.collateralTokenAddress, receiveTokenAddress);
-
-  const decreaseAmounts = usePositionSellerDecreaseAmounts();
-
-  const acceptablePrice = useMemo(() => {
-    if (!position || !decreaseAmounts?.acceptablePrice) {
-      return undefined;
-    }
-
-    if (orderOption === OrderOption.Market) {
-      return applySlippageToPrice(allowedSlippage, decreaseAmounts.acceptablePrice, false, position.isLong);
-    } else if (orderOption === OrderOption.Trigger) {
-      return decreaseAmounts.acceptablePrice;
-    } else {
-      mustNeverExist(orderOption);
-    }
-  }, [allowedSlippage, decreaseAmounts?.acceptablePrice, orderOption, position]);
-=======
   const { maxSwapLiquidity } = useSelector(selectPositionSellerSwapRoutes);
   const decreaseAmounts = useSelector(selectPositionSellerDecreaseAmounts);
   const acceptablePrice = useSelector(selectPositionSellerAcceptablePrice);
->>>>>>> e3aba7eb
 
   useDebugExecutionPrice(chainId, {
     skip: true,

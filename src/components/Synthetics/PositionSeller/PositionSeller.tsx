--- conflicted
+++ resolved
@@ -576,13 +576,8 @@
             {isHighPriceImpact && (
               <div className="PositionSeller-price-impact-warning">
                 <Checkbox asRow isChecked={isHighPriceImpactAccepted} setIsChecked={setIsHighPriceImpactAccepted}>
-<<<<<<< HEAD
-                  <span className="text-warning font-sm">
-                    <Trans>I am aware of the high Price Impact</Trans>
-=======
                   <span className="muted font-sm">
                     <Trans>Acknowledge high Price Impact</Trans>
->>>>>>> 626d4cd8
                   </span>
                 </Checkbox>
               </div>

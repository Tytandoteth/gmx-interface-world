import { Trans, t } from "@lingui/macro";
import { useWeb3React } from "@web3-react/core";
import cx from "classnames";
import Button from "components/Button/Button";
import BuyInputSection from "components/BuyInputSection/BuyInputSection";
import Checkbox from "components/Checkbox/Checkbox";
import ExchangeInfoRow from "components/Exchange/ExchangeInfoRow";
import Modal from "components/Modal/Modal";
import TokenSelector from "components/TokenSelector/TokenSelector";
import Tooltip from "components/Tooltip/Tooltip";
import { ValueTransition } from "components/ValueTransition/ValueTransition";
import { getKeepLeverageKey } from "config/localStorage";
import { convertTokenAddress } from "config/tokens";
import { useSyntheticsEvents } from "context/SyntheticsEvents";
import { useUserReferralInfo } from "domain/referrals/hooks";
import {
  estimateExecuteDecreaseOrderGasLimit,
  getExecutionFee,
  getIsHighPriceImpact,
  useGasLimits,
  useGasPrice,
} from "domain/synthetics/fees";
import { MarketsInfoData } from "domain/synthetics/markets";
import { OrderType, createDecreaseOrderTxn } from "domain/synthetics/orders";
import {
  PositionInfo,
  formatLeverage,
  formatLiquidationPrice,
  usePositionsConstants,
} from "domain/synthetics/positions";
import { TokensData } from "domain/synthetics/tokens";
import {
  AvailableTokenOptions,
  getDecreasePositionAmounts,
  getMarkPrice,
  getNextPositionValuesForDecreaseTrade,
  getSwapAmountsByFromValue,
  getTradeFees,
  useSwapRoutes,
} from "domain/synthetics/trade";
import { getCommonError, getDecreaseError } from "domain/synthetics/trade/utils/validation";
import { getIsEquivalentTokens } from "domain/tokens";
import { BigNumber } from "ethers";
import { useChainId } from "lib/chains";
import { USD_DECIMALS } from "lib/legacy";
import { useLocalStorageSerializeKey } from "lib/localStorage";
import {
  formatAmount,
  formatAmountFree,
  formatDeltaUsd,
  formatPercentage,
  formatTokenAmountWithUsd,
  formatUsd,
  parseValue,
} from "lib/numbers";
import { getByKey } from "lib/objects";
import { usePrevious } from "lib/usePrevious";
import { useEffect, useMemo, useState } from "react";
import { TradeFeesRow } from "../TradeFeesRow/TradeFeesRow";
import "./PositionSeller.scss";

export type Props = {
  position?: PositionInfo;
  marketsInfoData?: MarketsInfoData;
  tokensData?: TokensData;
  showPnlInLeverage: boolean;
  allowedSlippage: number;
  availableTokensOptions?: AvailableTokenOptions;
  onClose: () => void;
  setPendingTxns: (txns: any) => void;
  isHigherSlippageAllowed: boolean;
  setIsHigherSlippageAllowed: (isAllowed: boolean) => void;
  onConnectWallet: () => void;
};

export function PositionSeller(p: Props) {
  const {
    position,
    marketsInfoData,
    tokensData,
    showPnlInLeverage,
    onClose,
    setPendingTxns,
    allowedSlippage,
    availableTokensOptions,
    isHigherSlippageAllowed,
    setIsHigherSlippageAllowed,
    onConnectWallet,
  } = p;

  const { chainId } = useChainId();
  const { library, account } = useWeb3React();
  const { gasPrice } = useGasPrice(chainId);
  const { gasLimits } = useGasLimits(chainId);
  const { minCollateralUsd, minPositionSizeUsd } = usePositionsConstants(chainId);
  const userReferralInfo = useUserReferralInfo(library, chainId, account);

  const isVisible = Boolean(position);
  const prevIsVisible = usePrevious(isVisible);

  const { setPendingPosition, setPendingOrder } = useSyntheticsEvents();
  const [keepLeverage, setKeepLeverage] = useLocalStorageSerializeKey(getKeepLeverageKey(chainId), true);

  const [isHighPriceImpactAccepted, setIsHighPriceImpactAccepted] = useState(false);
  const [isSubmitting, setIsSubmitting] = useState(false);

  const [closeUsdInputValue, setCloseUsdInputValue] = useState("");
  const closeSizeUsd = parseValue(closeUsdInputValue || "0", USD_DECIMALS)!;
  const maxCloseSize = position?.sizeInUsd || BigNumber.from(0);

  const [receiveTokenAddress, setReceiveTokenAddress] = useState<string>();
  const receiveToken = getByKey(tokensData, receiveTokenAddress);

  const markPrice = position
    ? getMarkPrice({ prices: position.indexToken.prices, isLong: position.isLong, isIncrease: false })
    : undefined;

  const { findSwapPath, maxSwapLiquidity } = useSwapRoutes({
    marketsInfoData,
    fromTokenAddress: position?.collateralTokenAddress,
    toTokenAddress: receiveTokenAddress,
  });

  const decreaseAmounts = useMemo(() => {
    if (!position || !minCollateralUsd || !minPositionSizeUsd) {
      return undefined;
    }

    return getDecreasePositionAmounts({
      marketInfo: position.marketInfo,
      collateralToken: position.collateralToken,
      isLong: position.isLong,
      position,
      closeSizeUsd: closeSizeUsd,
      keepLeverage: keepLeverage!,
      triggerPrice: undefined,
      savedAcceptablePriceImpactBps: undefined,
      userReferralInfo,
      minCollateralUsd,
      minPositionSizeUsd,
    });
  }, [closeSizeUsd, keepLeverage, minCollateralUsd, minPositionSizeUsd, position, userReferralInfo]);

  const shouldSwap = position && receiveToken && !getIsEquivalentTokens(position.collateralToken, receiveToken);

  const swapAmounts = useMemo(() => {
    if (!shouldSwap || !receiveToken || !decreaseAmounts?.receiveTokenAmount || !position) {
      return undefined;
    }

    return getSwapAmountsByFromValue({
      tokenIn: position.collateralToken,
      tokenOut: receiveToken,
      amountIn: decreaseAmounts.receiveTokenAmount,
      isLimit: false,
      findSwapPath,
    });
  }, [decreaseAmounts, findSwapPath, position, receiveToken, shouldSwap]);

  const receiveUsd = swapAmounts?.usdOut || decreaseAmounts?.receiveUsd;
  const receiveTokenAmount = swapAmounts?.amountOut || decreaseAmounts?.receiveTokenAmount;

  const nextPositionValues = useMemo(() => {
    if (!position || !decreaseAmounts?.sizeDeltaUsd.gt(0) || !minCollateralUsd) {
      return undefined;
    }

    return getNextPositionValuesForDecreaseTrade({
      existingPosition: position,
      marketInfo: position.marketInfo,
      collateralToken: position.collateralToken,
      sizeDeltaUsd: decreaseAmounts.sizeDeltaUsd,
      sizeDeltaInTokens: decreaseAmounts.sizeDeltaInTokens,
      collateralDeltaUsd: decreaseAmounts.collateralDeltaUsd,
      collateralDeltaAmount: decreaseAmounts.collateralDeltaAmount,
      payedRemainingCollateralUsd: decreaseAmounts.payedRemainingCollateralUsd,
      realizedPnl: decreaseAmounts.realizedPnl,
      estimatedPnl: decreaseAmounts.estimatedPnl,
      indexPrice: decreaseAmounts.indexPrice,
      showPnlInLeverage,
      isLong: position.isLong,
      minCollateralUsd,
      userReferralInfo,
    });
  }, [decreaseAmounts, minCollateralUsd, position, showPnlInLeverage, userReferralInfo]);

  const { fees, executionFee } = useMemo(() => {
    if (!position || !decreaseAmounts || !gasLimits || !tokensData || !gasPrice) {
      return {};
    }

    const estimatedGas = estimateExecuteDecreaseOrderGasLimit(gasLimits, {
      swapPath: swapAmounts?.swapPathStats?.swapPath || [],
    });

    return {
      fees: getTradeFees({
        initialCollateralUsd: position.collateralUsd,
        sizeDeltaUsd: decreaseAmounts.sizeDeltaUsd,
        swapSteps: swapAmounts?.swapPathStats?.swapSteps || [],
        positionFeeUsd: decreaseAmounts.positionFeeUsd,
        swapPriceImpactDeltaUsd: swapAmounts?.swapPathStats?.totalSwapPriceImpactDeltaUsd || BigNumber.from(0),
        positionPriceImpactDeltaUsd: decreaseAmounts.positionPriceImpactDeltaUsd,
        borrowingFeeUsd: decreaseAmounts.borrowingFeeUsd,
        fundingFeeUsd: decreaseAmounts.fundingFeeUsd,
        feeDiscountUsd: decreaseAmounts.feeDiscountUsd,
        swapProfitFeeUsd: decreaseAmounts.swapProfitFeeUsd,
      }),
      executionFee: getExecutionFee(chainId, gasLimits, tokensData, estimatedGas, gasPrice),
    };
  }, [chainId, decreaseAmounts, gasLimits, gasPrice, position, swapAmounts, tokensData]);

  const isHighPriceImpact = getIsHighPriceImpact(fees?.positionPriceImpact, fees?.swapPriceImpact);

  const isNotEnoughReceiveTokenLiquidity = shouldSwap ? maxSwapLiquidity?.lt(receiveUsd || 0) : false;

  const error = useMemo(() => {
    if (!position) {
      return undefined;
    }

    const commonError = getCommonError({
      chainId,
      isConnected: Boolean(account),
      hasOutdatedUi: false,
    });

    const decreaseError = getDecreaseError({
      marketInfo: position.marketInfo,
      sizeDeltaUsd: decreaseAmounts?.sizeDeltaUsd,
      receiveToken,
      isTrigger: false,
      triggerPrice: undefined,
      existingPosition: position,
      nextPositionValues,
      isLong: position.isLong,
      isContractAccount: false,
      minCollateralUsd,
      isNotEnoughReceiveTokenLiquidity,
    });

    if (commonError[0] || decreaseError[0]) {
      return commonError[0] || decreaseError[0];
    }

    if (isHighPriceImpact && !isHighPriceImpactAccepted) {
      return t`Need to accept Price Impact`;
    }

    if (isSubmitting) {
      return t`Creating Order...`;
    }
  }, [
    account,
    chainId,
    decreaseAmounts?.sizeDeltaUsd,
    isHighPriceImpact,
    isHighPriceImpactAccepted,
    isNotEnoughReceiveTokenLiquidity,
    isSubmitting,
    minCollateralUsd,
    nextPositionValues,
    position,
    receiveToken,
  ]);

  function onSubmit() {
    if (!account) {
      onConnectWallet();
      return;
    }

    if (
      !tokensData ||
      !position ||
      !executionFee?.feeTokenAmount ||
      !receiveToken?.address ||
      !receiveUsd ||
      !decreaseAmounts?.acceptablePrice
    ) {
      return;
    }

    setIsSubmitting(true);

    createDecreaseOrderTxn(chainId, library, {
      account,
      marketAddress: position.marketAddress,
      initialCollateralAddress: position.collateralTokenAddress,
      initialCollateralDeltaAmount: decreaseAmounts.collateralDeltaAmount || BigNumber.from(0),
      receiveTokenAddress: receiveToken.address,
      swapPath: swapAmounts?.swapPathStats?.swapPath || [],
      sizeDeltaUsd: decreaseAmounts.sizeDeltaUsd,
      sizeDeltaInTokens: decreaseAmounts.sizeDeltaInTokens,
      isLong: position.isLong,
      acceptablePrice: decreaseAmounts.acceptablePrice,
      triggerPrice: undefined,
      minOutputUsd: BigNumber.from(0),
      decreasePositionSwapType: decreaseAmounts.decreaseSwapType,
      orderType: OrderType.MarketDecrease,
      referralCode: userReferralInfo?.userReferralCode,
      executionFee: executionFee.feeTokenAmount,
      allowedSlippage,
      indexToken: position.indexToken,
      tokensData,
      setPendingOrder,
      setPendingTxns,
      setPendingPosition,
    })
      .then(onClose)
      .finally(() => setIsSubmitting(false));
  }

  useEffect(
<<<<<<< HEAD
    function resetForm() {
      if (!isVisible !== prevIsVisible) {
        setCloseUsdInputValue("");
        setIsHighPriceImpactAccepted(false);
        setReceiveTokenAddress(undefined);
=======
    function initReceiveToken() {
      if (position?.collateralToken?.address) {
        const convertedAddress = convertTokenAddress(chainId, position?.collateralToken.address, "native");
        setReceiveTokenAddress(convertedAddress);
>>>>>>> 38bcfb82
      }
      return () => {
        setReceiveTokenAddress("");
      };
    },
<<<<<<< HEAD
    [isVisible, prevIsVisible]
=======
    [chainId, position?.collateralToken]
>>>>>>> 38bcfb82
  );

  useEffect(
    function initReceiveToken() {
      if (!receiveTokenAddress && position?.collateralToken?.address) {
        const convertedAddress = convertTokenAddress(chainId, position?.collateralToken.address, "native");
        setReceiveTokenAddress(convertedAddress);
      }
    },
    [chainId, position?.collateralToken, receiveTokenAddress]
  );

  const indexPriceDecimals = position?.indexToken?.priceDecimals;

  return (
    <div className="PositionEditor PositionSeller">
      <Modal
        className="PositionSeller-modal"
        isVisible={position}
        setIsVisible={p.onClose}
        label={
          <Trans>
            Close {p.position?.isLong ? t`Long` : t`Short`} {p.position?.indexToken?.symbol}
          </Trans>
        }
        allowContentTouchMove
      >
        {position && (
          <>
            <BuyInputSection
              topLeftLabel={t`Close`}
              topRightLabel={t`Max`}
              topRightValue={formatUsd(maxCloseSize)}
              inputValue={closeUsdInputValue}
              onInputValueChange={(e) => setCloseUsdInputValue(e.target.value)}
              showMaxButton={maxCloseSize?.gt(0) && !closeSizeUsd?.eq(maxCloseSize)}
              onClickMax={() => setCloseUsdInputValue(formatAmountFree(maxCloseSize, USD_DECIMALS))}
            >
              USD
            </BuyInputSection>

            <div className="PositionEditor-info-box PositionSeller-info-box">
              {executionFee?.warning && <div className="Confirmation-box-warning">{executionFee.warning}</div>}
              <div className="PositionEditor-keep-leverage-settings">
                <Checkbox isChecked={keepLeverage} setIsChecked={setKeepLeverage}>
                  <span className="muted font-sm">
                    <Trans>Keep leverage at {position?.leverage ? formatLeverage(position.leverage) : "..."}</Trans>
                  </span>
                </Checkbox>
              </div>

              <div className="PositionEditor-allow-higher-slippage">
                <Checkbox isChecked={isHigherSlippageAllowed} setIsChecked={setIsHigherSlippageAllowed}>
                  <span className="muted font-sm">
                    <Trans>Allow up to 1% slippage</Trans>
                  </span>
                </Checkbox>
              </div>

              <div>
                <ExchangeInfoRow label={t`Allowed Slippage`}>
                  <Tooltip
                    handle={`${formatAmount(allowedSlippage, 2, 2)}%`}
                    position="right-bottom"
                    renderContent={() => {
                      return (
                        <Trans>
                          You can change this in the settings menu on the top right of the page.
                          <br />
                          <br />
                          Note that a low allowed slippage, e.g. less than 0.5%, may result in failed orders if prices
                          are volatile.
                        </Trans>
                      );
                    }}
                  />
                </ExchangeInfoRow>
              </div>

              <ExchangeInfoRow
                isTop
                label={t`Mark Price`}
                value={
                  formatUsd(markPrice, {
                    displayDecimals: indexPriceDecimals,
                  }) || "-"
                }
              />
              <ExchangeInfoRow
                label={t`Entry Price`}
                value={
                  formatUsd(position?.entryPrice, {
                    displayDecimals: indexPriceDecimals,
                  }) || "-"
                }
              />
              <ExchangeInfoRow
                label={t`Price Impact`}
                value={formatPercentage(decreaseAmounts?.acceptablePriceDeltaBps) || "-"}
              />
              <ExchangeInfoRow
                label={t`Acceptable Price`}
                value={
                  formatUsd(decreaseAmounts?.acceptablePrice, {
                    displayDecimals: indexPriceDecimals,
                  }) || "-"
                }
              />
              <ExchangeInfoRow
                className="SwapBox-info-row"
                label={t`Liq. Price`}
                value={
                  decreaseAmounts?.sizeDeltaUsd.eq(position.sizeInUsd) ? (
                    "-"
                  ) : (
                    <ValueTransition
                      from={
                        formatLiquidationPrice(position.liquidationPrice, {
                          displayDecimals: indexPriceDecimals,
                        })!
                      }
                      to={formatLiquidationPrice(nextPositionValues?.nextLiqPrice, {
                        displayDecimals: indexPriceDecimals,
                      })}
                    />
                  )
                }
              />

              <ExchangeInfoRow
                isTop
                label={t`Size`}
                value={
                  <ValueTransition
                    from={formatUsd(position?.sizeInUsd)!}
                    to={formatUsd(nextPositionValues?.nextSizeUsd)}
                  />
                }
              />

              <div className="Exchange-info-row">
                <div>
                  <Tooltip
                    handle={
                      <span className="Exchange-info-label">
                        <Trans>Collateral ({position.collateralToken?.symbol})</Trans>
                      </span>
                    }
                    position="left-top"
                    renderContent={() => {
                      return <Trans>Initial Collateral (Collateral excluding Borrow and Funding Fee).</Trans>;
                    }}
                  />
                </div>
                <div className="align-right">
                  <ValueTransition
                    from={formatUsd(position?.collateralUsd)!}
                    to={formatUsd(nextPositionValues?.nextCollateralUsd)}
                  />
                </div>
              </div>

              {!keepLeverage && (
                <ExchangeInfoRow
                  label={t`Leverage`}
                  value={
                    decreaseAmounts?.sizeDeltaUsd.eq(position.sizeInUsd) ? (
                      "-"
                    ) : (
                      <ValueTransition
                        from={formatLeverage(position.leverage)}
                        to={formatLeverage(nextPositionValues?.nextLeverage)}
                      />
                    )
                  }
                />
              )}

              <ExchangeInfoRow
                label={t`PnL`}
                value={
                  <ValueTransition
                    from={formatDeltaUsd(position.pnl, position.pnlPercentage)}
                    to={formatDeltaUsd(nextPositionValues?.nextPnl, nextPositionValues?.nextPnlPercentage)}
                  />
                }
              />

              <TradeFeesRow {...fees} executionFee={executionFee} feesType="decrease" warning={executionFee?.warning} />

              <ExchangeInfoRow
                isTop
                label={t`Receive`}
                className="Exchange-info-row PositionSeller-receive-row "
                value={
                  receiveToken && (
                    <TokenSelector
                      label={t`Receive`}
                      className={cx("PositionSeller-token-selector", {
                        warning: isNotEnoughReceiveTokenLiquidity,
                      })}
                      chainId={chainId}
                      showBalances={false}
                      disableBodyScrollLock={true}
                      infoTokens={availableTokensOptions?.infoTokens}
                      tokenAddress={receiveToken.address}
                      onSelectToken={(token) => setReceiveTokenAddress(token.address)}
                      tokens={availableTokensOptions?.swapTokens || []}
                      showTokenImgInDropdown={true}
                      selectedTokenLabel={
                        <span className="PositionSelector-selected-receive-token">
                          {formatTokenAmountWithUsd(
                            receiveTokenAmount,
                            receiveUsd,
                            receiveToken?.symbol,
                            receiveToken?.decimals,
                            {
                              fallbackToZero: true,
                            }
                          )}
                        </span>
                      }
                    />
                  )
                }
              />
            </div>

            {isHighPriceImpact && <div className="line-divider" />}

            {isHighPriceImpact && (
              <div className="PositionSeller-price-impact-warning">
                <Checkbox asRow isChecked={isHighPriceImpactAccepted} setIsChecked={setIsHighPriceImpactAccepted}>
                  <span className="muted font-sm">
                    <Trans>I am aware of the high Price Impact</Trans>
                  </span>
                </Checkbox>
              </div>
            )}

            <div className="Exchange-swap-button-container">
              <Button className="w-100" variant="primary-action" disabled={Boolean(error)} onClick={onSubmit}>
                {error || t`Close`}
              </Button>
            </div>
          </>
        )}
      </Modal>
    </div>
  );
}<|MERGE_RESOLUTION|>--- conflicted
+++ resolved
@@ -312,38 +312,27 @@
   }
 
   useEffect(
-<<<<<<< HEAD
     function resetForm() {
       if (!isVisible !== prevIsVisible) {
         setCloseUsdInputValue("");
         setIsHighPriceImpactAccepted(false);
         setReceiveTokenAddress(undefined);
-=======
+      }
+    },
+    [isVisible, prevIsVisible]
+  );
+
+  useEffect(
     function initReceiveToken() {
       if (position?.collateralToken?.address) {
         const convertedAddress = convertTokenAddress(chainId, position?.collateralToken.address, "native");
         setReceiveTokenAddress(convertedAddress);
->>>>>>> 38bcfb82
       }
       return () => {
         setReceiveTokenAddress("");
       };
     },
-<<<<<<< HEAD
-    [isVisible, prevIsVisible]
-=======
     [chainId, position?.collateralToken]
->>>>>>> 38bcfb82
-  );
-
-  useEffect(
-    function initReceiveToken() {
-      if (!receiveTokenAddress && position?.collateralToken?.address) {
-        const convertedAddress = convertTokenAddress(chainId, position?.collateralToken.address, "native");
-        setReceiveTokenAddress(convertedAddress);
-      }
-    },
-    [chainId, position?.collateralToken, receiveTokenAddress]
   );
 
   const indexPriceDecimals = position?.indexToken?.priceDecimals;

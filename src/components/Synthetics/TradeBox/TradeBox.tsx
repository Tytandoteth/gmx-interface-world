--- conflicted
+++ resolved
@@ -103,11 +103,6 @@
 
 import TokenIcon from "components/TokenIcon/TokenIcon";
 import { ExecutionPriceRow } from "../ExecutionPriceRow";
-<<<<<<< HEAD
-import { HighPriceImpactWarning } from "../HighPriceImpactWarning/HighPriceImpactWarning";
-=======
-import { MarketCard } from "../MarketCard/MarketCard";
->>>>>>> 5061c29f
 import { NetworkFeeRow } from "../NetworkFeeRow/NetworkFeeRow";
 import { SwapCard } from "../SwapCard/SwapCard";
 import { TradeFeesRow } from "../TradeFeesRow/TradeFeesRow";
@@ -118,14 +113,10 @@
 import { helperToast } from "lib/helperToast";
 import { useLocalizedMap } from "lib/i18n";
 import { useCursorInside } from "lib/useCursorInside";
-<<<<<<< HEAD
-import { useHistory } from "react-router-dom";
 
 import { ReactComponent as LongIcon } from "img/long.svg";
 import { ReactComponent as ShortIcon } from "img/short.svg";
 import { ReactComponent as SwapIcon } from "img/swap.svg";
-=======
-
 import { TradeBoxAdvancedGroups } from "./TradeBoxRows/AdvancedDisplayRows";
 import { LimitAndTPSLGroup } from "./TradeBoxRows/LimitAndTPSLRows";
 import { LimitPriceRow } from "./TradeBoxRows/LimitPriceRow";
@@ -143,7 +134,6 @@
 
 import { selectSelectedMarketPriceDecimals } from "context/SyntheticsStateContext/selectors/statsSelectors";
 import { AlertInfo } from "components/AlertInfo/AlertInfo";
->>>>>>> 5061c29f
 
 import "./TradeBox.scss";
 import { sleep } from "lib/sleep";
@@ -178,10 +168,7 @@
   const formRef = useRef<HTMLFormElement>(null);
   const isCursorInside = useCursorInside(formRef);
 
-<<<<<<< HEAD
-=======
   const allowedSlippage = useSelector(selectTradeboxAllowedSlippage);
->>>>>>> 5061c29f
   const { setPendingTxns } = p;
 
   const { openConnectModal } = useConnectModal();
@@ -1337,20 +1324,6 @@
       </div>
 
       {isSwap && <SwapCard maxLiquidityUsd={swapOutLiquidity} fromToken={fromToken} toToken={toToken} />}
-<<<<<<< HEAD
-
-      <ConfirmationBox
-        isVisible={stage === "confirmation"}
-        error={buttonErrorText}
-        onClose={onConfirmationClose}
-        onSubmitted={onConfirmed}
-        setPendingTxns={setPendingTxns}
-      />
-=======
-      <div className="Exchange-swap-info-group">
-        {isPosition && <MarketCard isLong={isLong} marketInfo={marketInfo} allowedSlippage={allowedSlippage} />}
-      </div>
->>>>>>> 5061c29f
     </>
   );
 }
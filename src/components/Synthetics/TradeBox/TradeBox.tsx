--- conflicted
+++ resolved
@@ -904,16 +904,13 @@
         </BuyInputSection>
 
         <div className="Exchange-swap-ball-container">
-<<<<<<< HEAD
-          <button data-qa="swap-ball" type="button" className="Exchange-swap-ball bg-blue-500" onClick={onSwitchTokens}>
-=======
           <button
             type="button"
             disabled={!isSwitchTokensAllowed}
             className="Exchange-swap-ball bg-blue-500"
             onClick={onSwitchTokens}
+            data-qa="swap-ball"
           >
->>>>>>> 9297f963
             <IoMdSwap className="Exchange-swap-ball-icon" />
           </button>
         </div>

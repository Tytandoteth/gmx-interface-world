import { Trans, t } from "@lingui/macro";
<<<<<<< HEAD
import { useWeb3React } from "@web3-react/core";
=======
import cx from "classnames";
>>>>>>> 4d826c7f
import Button from "components/Button/Button";
import BuyInputSection from "components/BuyInputSection/BuyInputSection";
import Checkbox from "components/Checkbox/Checkbox";
import ExchangeInfoRow from "components/Exchange/ExchangeInfoRow";
import { LeverageSlider } from "components/LeverageSlider/LeverageSlider";
import { MarketSelector } from "components/MarketSelector/MarketSelector";
import { ConfirmationBox } from "components/Synthetics/ConfirmationBox/ConfirmationBox";
import Tab from "components/Tab/Tab";
import ToggleSwitch from "components/ToggleSwitch/ToggleSwitch";
import TokenWithIcon from "components/TokenIcon/TokenWithIcon";
import TokenSelector from "components/TokenSelector/TokenSelector";
import { ValueTransition } from "components/ValueTransition/ValueTransition";
import { BASIS_POINTS_DIVISOR } from "config/factors";
import { getKeepLeverageKey, getLeverageEnabledKey, getLeverageKey } from "config/localStorage";
import { MAX_METAMASK_MOBILE_DECIMALS } from "config/ui";
import { useSettings } from "context/SettingsContext/SettingsContextProvider";
import { useHasOutdatedUi } from "domain/legacy";
import { useUserReferralInfo } from "domain/referrals/hooks";
import {
  estimateExecuteDecreaseOrderGasLimit,
  estimateExecuteIncreaseOrderGasLimit,
  estimateExecuteSwapOrderGasLimit,
  getExecutionFee,
  useGasLimits,
  useGasPrice,
} from "domain/synthetics/fees";
import {
  MarketInfo,
  MarketsInfoData,
  getAvailableUsdLiquidityForPosition,
  getMarketIndexName,
} from "domain/synthetics/markets";
import { OrderInfo, OrderType, OrdersInfoData } from "domain/synthetics/orders";
import {
  PositionInfo,
  PositionsInfoData,
  formatAcceptablePrice,
  formatLeverage,
  formatLiquidationPrice,
  usePositionsConstants,
} from "domain/synthetics/positions";
import { TokenData, TokensData, TokensRatio, convertToUsd, getTokensRatioByPrice } from "domain/synthetics/tokens";
import {
  AvailableTokenOptions,
  SwapAmounts,
  TradeFeesType,
  TradeMode,
  TradeType,
  TriggerThresholdType,
  getDecreasePositionAmounts,
  getIncreasePositionAmounts,
  getMarkPrice,
  getNextPositionValuesForDecreaseTrade,
  getNextPositionValuesForIncreaseTrade,
  getSwapAmountsByFromValue,
  getSwapAmountsByToValue,
  getTradeFees,
  useSwapRoutes,
} from "domain/synthetics/trade";
import { useAvailableMarketsOptions } from "domain/synthetics/trade/useAvailableMarketsOptions";
import { usePriceImpactWarningState } from "domain/synthetics/trade/usePriceImpactWarningState";
import { TradeFlags } from "domain/synthetics/trade/useTradeFlags";
import {
  getCommonError,
  getDecreaseError,
  getIncreaseError,
  getSwapError,
} from "domain/synthetics/trade/utils/validation";
import { BigNumber } from "ethers";
import longImg from "img/long.svg";
import shortImg from "img/short.svg";
import swapImg from "img/swap.svg";
import { useChainId } from "lib/chains";
import { DUST_BNB, USD_DECIMALS } from "lib/legacy";
import { useLocalStorageSerializeKey } from "lib/localStorage";
import {
  formatAmount,
  formatAmountFree,
  formatDeltaUsd,
  formatPercentage,
  formatTokenAmount,
  formatTokenAmountWithUsd,
  formatUsd,
  limitDecimals,
  parseValue,
} from "lib/numbers";
import { useSafeState } from "lib/useSafeState";
import useIsMetamaskMobile from "lib/wallets/useIsMetamaskMobile";
import { useCallback, useEffect, useMemo, useState } from "react";
import { AiOutlineEdit } from "react-icons/ai";
import { IoMdSwap } from "react-icons/io";
import { usePrevious } from "react-use";
import { ClaimableCard } from "../ClaimableCard/ClaimableCard";
import { HighPriceImpactWarning } from "../HighPriceImpactWarning/HighPriceImpactWarning";
import { MarketCard } from "../MarketCard/MarketCard";
import { SwapCard } from "../SwapCard/SwapCard";
import { TradeFeesRow } from "../TradeFeesRow/TradeFeesRow";
import { CollateralSelectorRow } from "./CollateralSelectorRow";
import { MarketPoolSelectorRow } from "./MarketPoolSelectorRow";
import "./TradeBox.scss";
<<<<<<< HEAD
=======
import { useHasOutdatedUi } from "domain/legacy";
import useWallet from "lib/wallets/useWallet";
import { useConnectModal } from "@rainbow-me/rainbowkit";
import TokenWithIcon from "components/TokenIcon/TokenWithIcon";
import useIsMetamaskMobile from "lib/wallets/useIsMetamaskMobile";
import { MAX_METAMASK_MOBILE_DECIMALS } from "config/ui";
>>>>>>> 4d826c7f

export type Props = {
  tradeType: TradeType;
  tradeMode: TradeMode;
  availableTradeModes: TradeMode[];
  tradeFlags: TradeFlags;
  isWrapOrUnwrap: boolean;
  fromTokenAddress?: string;
  fromToken?: TokenData;
  toTokenAddress?: string;
  toToken?: TokenData;
  marketAddress?: string;
  marketInfo?: MarketInfo;
  collateralAddress?: string;
  collateralToken?: TokenData;
  avaialbleTokenOptions: AvailableTokenOptions;
  existingPosition?: PositionInfo;
  existingOrder?: OrderInfo;
  positionsInfo?: PositionsInfoData;
  ordersInfo?: OrdersInfoData;
  allowedSlippage: number;
  acceptablePriceImpactBpsForLimitOrders: BigNumber;
  savedIsPnlInLeverage: boolean;
  isHigherSlippageAllowed: boolean;
  shouldDisableValidation?: boolean;
  marketsInfoData?: MarketsInfoData;
  tokensData?: TokensData;
  setIsHigherSlippageAllowed: (value: boolean) => void;
  onSelectFromTokenAddress: (fromTokenAddress?: string) => void;
  onSelectToTokenAddress: (toTokenAddress?: string) => void;
  onSelectTradeType: (tradeType: TradeType) => void;
  onSelectTradeMode: (tradeMode: TradeMode) => void;
  setPendingTxns: (txns: any) => void;
  onSelectMarketAddress: (marketAddress?: string) => void;
  onSelectCollateralAddress: (collateralAddress?: string) => void;
  setIsEditingAcceptablePriceImpact: (val: boolean) => void;
  setIsClaiming: (val: boolean) => void;
  switchTokenAddresses: () => void;
};

const tradeTypeIcons = {
  [TradeType.Long]: longImg,
  [TradeType.Short]: shortImg,
  [TradeType.Swap]: swapImg,
};

export function TradeBox(p: Props) {
  const {
    tradeMode,
    tradeType,
    tradeFlags,
    availableTradeModes,
    isWrapOrUnwrap,
    tokensData,
    fromTokenAddress,
    fromToken,
    toTokenAddress,
    toToken,
    marketAddress,
    marketInfo,
    collateralAddress,
    collateralToken,
    avaialbleTokenOptions,
    savedIsPnlInLeverage,
    positionsInfo,
    existingPosition,
    existingOrder,
    ordersInfo,
    shouldDisableValidation,
    acceptablePriceImpactBpsForLimitOrders,
    allowedSlippage,
    isHigherSlippageAllowed,
    marketsInfoData,
    setIsHigherSlippageAllowed,
    onSelectMarketAddress,
    onSelectCollateralAddress,
    onSelectFromTokenAddress,
    onSelectToTokenAddress,
    onSelectTradeMode,
    onSelectTradeType,
    setIsEditingAcceptablePriceImpact,
    setIsClaiming,
    setPendingTxns,
    switchTokenAddresses,
  } = p;
  const { isLong, isSwap, isIncrease, isPosition, isLimit, isTrigger, isMarket } = tradeFlags;
  const { openConnectModal } = useConnectModal();
  const {
    swapTokens,
    indexTokens,
    infoTokens,
    sortedIndexTokensWithPoolValue,
    sortedLongAndShortTokens,
    sortedAllMarkets,
  } = avaialbleTokenOptions;

  const tradeTypeLabels = useMemo(() => {
    return {
      [TradeType.Long]: t`Long`,
      [TradeType.Short]: t`Short`,
      [TradeType.Swap]: t`Swap`,
    };
  }, []);

  const tradeModeLabels = {
    [TradeMode.Market]: t`Market`,
    [TradeMode.Limit]: t`Limit`,
    [TradeMode.Trigger]: t`Trigger`,
  };

  const { chainId } = useChainId();
  const { signer, account } = useWallet();
  const isMetamaskMobile = useIsMetamaskMobile();
  const { gasPrice } = useGasPrice(chainId);
  const { gasLimits } = useGasLimits(chainId);
  const userReferralInfo = useUserReferralInfo(signer, chainId, account);
  const { showDebugValues } = useSettings();
  const { data: hasOutdatedUi } = useHasOutdatedUi();

  const { minCollateralUsd, minPositionSizeUsd } = usePositionsConstants(chainId);

  const [stage, setStage] = useState<"trade" | "confirmation" | "processing">("trade");
  const [focusedInput, setFocusedInput] = useState<"from" | "to">();

  const [fixedTriggerThresholdType, setFixedTriggerThresholdType] = useState<TriggerThresholdType>();
  const [fixedTriggerOrderType, setFixedTriggerOrderType] = useState<
    OrderType.LimitDecrease | OrderType.StopLossDecrease
  >();
  const [fixedTriggerAcceptablePrice, setFixedTriggerAcceptablePrice] = useState<BigNumber>();

  const [fromTokenInputValue, setFromTokenInputValue] = useSafeState("");
  const fromTokenAmount = fromToken ? parseValue(fromTokenInputValue || "0", fromToken.decimals)! : BigNumber.from(0);
  const fromTokenPrice = fromToken?.prices.minPrice;
  const fromUsd = convertToUsd(fromTokenAmount, fromToken?.decimals, fromTokenPrice);
  const isNotMatchAvailableBalance = fromToken?.balance?.gt(0) && !fromToken.balance.eq(fromTokenAmount);

  const [toTokenInputValue, setToTokenInputValue] = useSafeState("");
  const toTokenAmount = toToken ? parseValue(toTokenInputValue || "0", toToken.decimals)! : BigNumber.from(0);

  const markPrice = useMemo(() => {
    if (!toToken) {
      return undefined;
    }

    if (isSwap) {
      return toToken.prices.minPrice;
    }

    return getMarkPrice({ prices: toToken.prices, isIncrease, isLong });
  }, [isIncrease, isLong, isSwap, toToken]);

  const [closeSizeInputValue, setCloseSizeInputValue] = useState("");
  const closeSizeUsd = parseValue(closeSizeInputValue || "0", USD_DECIMALS)!;

  const [triggerPriceInputValue, setTriggerPriceInputValue] = useState<string>("");
  const triggerPrice = parseValue(triggerPriceInputValue, USD_DECIMALS);

  const [triggerRatioInputValue, setTriggerRatioInputValue] = useState<string>("");
  const { markRatio, triggerRatio } = useMemo(() => {
    if (!isSwap || !fromToken || !toToken || !fromTokenPrice || !markPrice) {
      return {};
    }

    const markRatio = getTokensRatioByPrice({
      fromToken,
      toToken,
      fromPrice: fromTokenPrice,
      toPrice: markPrice,
    });

    const triggerRatioValue = parseValue(triggerRatioInputValue, USD_DECIMALS);

    if (!triggerRatioValue) {
      return { markRatio };
    }

    const triggerRatio: TokensRatio = {
      ratio: triggerRatioValue?.gt(0) ? triggerRatioValue : markRatio.ratio,
      largestToken: markRatio.largestToken,
      smallestToken: markRatio.smallestToken,
    };

    return {
      markRatio,
      triggerRatio,
    };
  }, [fromToken, fromTokenPrice, isSwap, markPrice, toToken, triggerRatioInputValue]);

  const [leverageOption, setLeverageOption] = useLocalStorageSerializeKey(getLeverageKey(chainId), 2);
  const leverage = BigNumber.from(parseInt(String(Number(leverageOption!) * BASIS_POINTS_DIVISOR)));

  const [isLeverageEnabled, setIsLeverageEnabled] = useLocalStorageSerializeKey(getLeverageEnabledKey(chainId), true);
  const [keepLeverage, setKeepLeverage] = useLocalStorageSerializeKey(getKeepLeverageKey(chainId), true);

  const swapRoute = useSwapRoutes({
    marketsInfoData,
    fromTokenAddress,
    toTokenAddress: isPosition ? collateralAddress : toTokenAddress,
  });

  const swapAmounts = useMemo(() => {
    if (!isSwap || !fromToken || !toToken || !fromTokenPrice) {
      return undefined;
    }

    if (isWrapOrUnwrap) {
      const tokenAmount = focusedInput === "from" ? fromTokenAmount : toTokenAmount;
      const usdAmount = convertToUsd(tokenAmount, fromToken.decimals, fromTokenPrice)!;
      const price = fromTokenPrice;

      const swapAmounts: SwapAmounts = {
        amountIn: tokenAmount,
        usdIn: usdAmount!,
        amountOut: tokenAmount,
        usdOut: usdAmount!,
        swapPathStats: undefined,
        priceIn: price,
        priceOut: price,
        minOutputAmount: tokenAmount,
      };

      return swapAmounts;
    } else if (focusedInput === "from") {
      return getSwapAmountsByFromValue({
        tokenIn: fromToken,
        tokenOut: toToken,
        amountIn: fromTokenAmount,
        triggerRatio: triggerRatio || markRatio,
        isLimit,
        findSwapPath: swapRoute.findSwapPath,
      });
    } else {
      return getSwapAmountsByToValue({
        tokenIn: fromToken,
        tokenOut: toToken,
        amountOut: toTokenAmount,
        triggerRatio: triggerRatio || markRatio,
        isLimit,
        findSwapPath: swapRoute.findSwapPath,
      });
    }
  }, [
    focusedInput,
    fromToken,
    fromTokenAmount,
    fromTokenPrice,
    isLimit,
    isSwap,
    isWrapOrUnwrap,
    markRatio,
    swapRoute.findSwapPath,
    toToken,
    toTokenAmount,
    triggerRatio,
  ]);

  const increaseAmounts = useMemo(() => {
    if (!isIncrease || !toToken || !fromToken || !collateralToken || !marketInfo) {
      return undefined;
    }

    return getIncreasePositionAmounts({
      marketInfo,
      indexToken: toToken,
      initialCollateralToken: fromToken,
      collateralToken,
      isLong,
      initialCollateralAmount: fromTokenAmount,
      indexTokenAmount: toTokenAmount,
      leverage,
      triggerPrice: isLimit ? triggerPrice : undefined,
      position: existingPosition,
      savedAcceptablePriceImpactBps: acceptablePriceImpactBpsForLimitOrders,
      findSwapPath: swapRoute.findSwapPath,
      userReferralInfo,
      strategy: isLeverageEnabled
        ? focusedInput === "from"
          ? "leverageByCollateral"
          : "leverageBySize"
        : "independent",
    });
  }, [
    acceptablePriceImpactBpsForLimitOrders,
    collateralToken,
    existingPosition,
    focusedInput,
    fromToken,
    fromTokenAmount,
    isIncrease,
    isLeverageEnabled,
    isLimit,
    isLong,
    leverage,
    marketInfo,
    swapRoute.findSwapPath,
    toToken,
    toTokenAmount,
    triggerPrice,
    userReferralInfo,
  ]);

  const decreaseAmounts = useMemo(() => {
    if (!isTrigger || !closeSizeUsd || !marketInfo || !collateralToken || !minCollateralUsd || !minPositionSizeUsd) {
      return undefined;
    }

    return getDecreasePositionAmounts({
      marketInfo,
      collateralToken,
      isLong,
      position: existingPosition,
      closeSizeUsd: closeSizeUsd,
      keepLeverage: keepLeverage!,
      triggerPrice,
      savedAcceptablePriceImpactBps: acceptablePriceImpactBpsForLimitOrders,
      userReferralInfo,
      minCollateralUsd,
      minPositionSizeUsd,
    });
  }, [
    acceptablePriceImpactBpsForLimitOrders,
    closeSizeUsd,
    collateralToken,
    existingPosition,
    isLong,
    isTrigger,
    keepLeverage,
    marketInfo,
    minCollateralUsd,
    minPositionSizeUsd,
    triggerPrice,
    userReferralInfo,
  ]);

  const nextPositionValues = useMemo(() => {
    if (!isPosition || !minCollateralUsd || !marketInfo || !collateralToken) {
      return undefined;
    }

    if (isIncrease && increaseAmounts?.acceptablePrice && fromTokenAmount.gt(0)) {
      return getNextPositionValuesForIncreaseTrade({
        marketInfo,
        collateralToken,
        existingPosition,
        isLong,
        collateralDeltaUsd: increaseAmounts.collateralDeltaUsd,
        collateralDeltaAmount: increaseAmounts.collateralDeltaAmount,
        sizeDeltaUsd: increaseAmounts.sizeDeltaUsd,
        sizeDeltaInTokens: increaseAmounts.sizeDeltaInTokens,
        indexPrice: increaseAmounts.indexPrice,
        showPnlInLeverage: savedIsPnlInLeverage,
        minCollateralUsd,
        userReferralInfo,
      });
    }

    if (isTrigger && decreaseAmounts?.acceptablePrice && closeSizeUsd.gt(0)) {
      return getNextPositionValuesForDecreaseTrade({
        existingPosition,
        marketInfo,
        collateralToken,
        sizeDeltaUsd: decreaseAmounts.sizeDeltaUsd,
        sizeDeltaInTokens: decreaseAmounts.sizeDeltaInTokens,
        estimatedPnl: decreaseAmounts.estimatedPnl,
        realizedPnl: decreaseAmounts.realizedPnl,
        collateralDeltaUsd: decreaseAmounts.collateralDeltaUsd,
        collateralDeltaAmount: decreaseAmounts.collateralDeltaAmount,
        payedRemainingCollateralUsd: decreaseAmounts.payedRemainingCollateralUsd,
        payedRemainingCollateralAmount: decreaseAmounts.payedRemainingCollateralAmount,
        showPnlInLeverage: savedIsPnlInLeverage,
        isLong,
        minCollateralUsd,
        userReferralInfo,
      });
    }
  }, [
    closeSizeUsd,
    collateralToken,
    decreaseAmounts,
    existingPosition,
    fromTokenAmount,
    increaseAmounts,
    isIncrease,
    isLong,
    isPosition,
    isTrigger,
    marketInfo,
    minCollateralUsd,
    savedIsPnlInLeverage,
    userReferralInfo,
  ]);

  // useDebugExecutionPrice(chainId, {
  //   skip: false,
  //   marketInfo,
  //   sizeInUsd: existingPosition?.sizeInUsd || BigNumber.from(0),
  //   sizeInTokens: existingPosition?.sizeInTokens || BigNumber.from(0),
  //   sizeDeltaUsd: increaseAmounts?.sizeDeltaUsd,
  //   isLong,
  // });

  const { fees, feesType, executionFee } = useMemo(() => {
    if (!gasLimits || !gasPrice || !tokensData) {
      return {};
    }

    if (isSwap && swapAmounts?.swapPathStats) {
      const estimatedGas = estimateExecuteSwapOrderGasLimit(gasLimits, {
        swapPath: swapAmounts.swapPathStats.swapPath,
      });

      return {
        fees: getTradeFees({
          isIncrease: false,
          initialCollateralUsd: swapAmounts.usdIn,
          sizeDeltaUsd: BigNumber.from(0),
          swapSteps: swapAmounts.swapPathStats.swapSteps,
          positionFeeUsd: BigNumber.from(0),
          swapPriceImpactDeltaUsd: swapAmounts.swapPathStats.totalSwapPriceImpactDeltaUsd,
          positionPriceImpactDeltaUsd: BigNumber.from(0),
          borrowingFeeUsd: BigNumber.from(0),
          fundingFeeUsd: BigNumber.from(0),
          feeDiscountUsd: BigNumber.from(0),
          swapProfitFeeUsd: BigNumber.from(0),
        }),
        executionFee: getExecutionFee(chainId, gasLimits, tokensData, estimatedGas, gasPrice),
        feesType: "swap" as TradeFeesType,
      };
    }

    if (isIncrease && increaseAmounts) {
      const estimatedGas = estimateExecuteIncreaseOrderGasLimit(gasLimits, {
        swapPath: increaseAmounts.swapPathStats?.swapPath || [],
      });

      return {
        fees: getTradeFees({
          isIncrease: true,
          initialCollateralUsd: increaseAmounts.initialCollateralUsd,
          sizeDeltaUsd: increaseAmounts.sizeDeltaUsd,
          swapSteps: increaseAmounts.swapPathStats?.swapSteps || [],
          positionFeeUsd: increaseAmounts.positionFeeUsd,
          swapPriceImpactDeltaUsd: increaseAmounts.swapPathStats?.totalSwapPriceImpactDeltaUsd || BigNumber.from(0),
          positionPriceImpactDeltaUsd: increaseAmounts.positionPriceImpactDeltaUsd,
          borrowingFeeUsd: existingPosition?.pendingBorrowingFeesUsd || BigNumber.from(0),
          fundingFeeUsd: existingPosition?.pendingFundingFeesUsd || BigNumber.from(0),
          feeDiscountUsd: increaseAmounts.feeDiscountUsd,
          swapProfitFeeUsd: BigNumber.from(0),
        }),
        executionFee: getExecutionFee(chainId, gasLimits, tokensData, estimatedGas, gasPrice),
        feesType: "increase" as TradeFeesType,
      };
    }

    if (isTrigger && decreaseAmounts) {
      const estimatedGas = estimateExecuteDecreaseOrderGasLimit(gasLimits, {});

      return {
        fees: getTradeFees({
          isIncrease: false,
          initialCollateralUsd: existingPosition?.collateralUsd || BigNumber.from(0),
          sizeDeltaUsd: decreaseAmounts.sizeDeltaUsd,
          swapSteps: [],
          positionFeeUsd: decreaseAmounts.positionFeeUsd,
          swapPriceImpactDeltaUsd: BigNumber.from(0),
          positionPriceImpactDeltaUsd: decreaseAmounts.positionPriceImpactDeltaUsd,
          borrowingFeeUsd: decreaseAmounts.borrowingFeeUsd,
          fundingFeeUsd: decreaseAmounts.fundingFeeUsd,
          feeDiscountUsd: decreaseAmounts.feeDiscountUsd,
          swapProfitFeeUsd: decreaseAmounts.swapProfitFeeUsd,
        }),
        executionFee: getExecutionFee(chainId, gasLimits, tokensData, estimatedGas, gasPrice),
        feesType: "decrease" as TradeFeesType,
      };
    }

    return {};
  }, [
    chainId,
    decreaseAmounts,
    existingPosition,
    gasLimits,
    gasPrice,
    increaseAmounts,
    isIncrease,
    isSwap,
    isTrigger,
    swapAmounts,
    tokensData,
  ]);

  const priceImpactWarningState = usePriceImpactWarningState({
    positionPriceImpact: fees?.positionPriceImpact,
    swapPriceImpact: fees?.swapPriceImpact,
  });

  const marketsOptions = useAvailableMarketsOptions({
    marketsInfoData,
    isIncrease,
    disable: !isPosition,
    indexToken: toToken,
    isLong,
    increaseSizeUsd: increaseAmounts?.sizeDeltaUsd,
    positionsInfo,
    ordersInfo,
    hasExistingOrder: Boolean(existingOrder),
    hasExistingPosition: Boolean(existingPosition),
  });
  const { availableMarkets } = marketsOptions;

  const availableCollaterals = useMemo(() => {
    if (!marketInfo) {
      return [];
    }

    if (marketInfo.isSameCollaterals) {
      return [marketInfo.longToken];
    }

    return [marketInfo.longToken, marketInfo.shortToken];
  }, [marketInfo]);

  const swapOutLiquidity = swapRoute.maxSwapLiquidity;

  const { longLiquidity, shortLiquidity, isOutPositionLiquidity } = useMemo(() => {
    if (!marketInfo || !isIncrease) {
      return {};
    }
    const longLiquidity = getAvailableUsdLiquidityForPosition(marketInfo, true);
    const shortLiquidity = getAvailableUsdLiquidityForPosition(marketInfo, false);

    const isOutPositionLiquidity = isLong
      ? longLiquidity.lt(increaseAmounts?.sizeDeltaUsd || 0)
      : shortLiquidity.lt(increaseAmounts?.sizeDeltaUsd || 0);

    return {
      longLiquidity,
      shortLiquidity,
      isOutPositionLiquidity,
    };
  }, [increaseAmounts, isIncrease, isLong, marketInfo]);

  const error = useMemo(() => {
    const commonError = getCommonError({
      chainId,
      isConnected: Boolean(account),
      hasOutdatedUi,
    });

    let tradeError: string[] | undefined[] = [undefined];

    if (isSwap) {
      tradeError = getSwapError({
        fromToken,
        toToken,
        fromTokenAmount,
        fromUsd: swapAmounts?.usdIn,
        toTokenAmount,
        toUsd: swapAmounts?.usdOut,
        swapPathStats: swapAmounts?.swapPathStats,
        swapLiquidity: swapOutLiquidity,
        isLimit,
        isWrapOrUnwrap,
        triggerRatio,
        markRatio,
        fees,
      });
    } else if (isIncrease) {
      tradeError = getIncreaseError({
        marketInfo,
        indexToken: toToken,
        initialCollateralToken: fromToken,
        initialCollateralAmount: fromTokenAmount,
        initialCollateralUsd: increaseAmounts?.initialCollateralUsd,
        targetCollateralToken: collateralToken,
        collateralUsd: increaseAmounts?.collateralDeltaUsd,
        sizeDeltaUsd: increaseAmounts?.sizeDeltaUsd,
        existingPosition,
        fees,
        swapPathStats: increaseAmounts?.swapPathStats,
        collateralLiquidity: swapOutLiquidity,
        minCollateralUsd,
        longLiquidity,
        shortLiquidity,
        isLong,
        markPrice,
        triggerPrice,
        priceImpactWarning: priceImpactWarningState,
        isLimit,
        nextPositionValues,
      });
    } else if (isTrigger) {
      tradeError = getDecreaseError({
        marketInfo,
        inputSizeUsd: closeSizeUsd,
        sizeDeltaUsd: decreaseAmounts?.sizeDeltaUsd,
        triggerPrice,
        markPrice,
        existingPosition,
        isContractAccount: false,
        receiveToken: existingPosition?.collateralToken,
        nextPositionValues,
        isLong,
        isTrigger: true,
        minCollateralUsd,
        priceImpactWarning: priceImpactWarningState,
        isNotEnoughReceiveTokenLiquidity: false,
        fixedTriggerThresholdType: stage === "confirmation" ? fixedTriggerThresholdType : undefined,
      });
    }

    return commonError[0] || tradeError[0];
  }, [
    chainId,
    account,
    hasOutdatedUi,
    isSwap,
    isIncrease,
    isTrigger,
    fromToken,
    toToken,
    fromTokenAmount,
    swapAmounts?.usdIn,
    swapAmounts?.usdOut,
    swapAmounts?.swapPathStats,
    toTokenAmount,
    swapOutLiquidity,
    isLimit,
    isWrapOrUnwrap,
    triggerRatio,
    markRatio,
    fees,
    marketInfo,
    increaseAmounts?.initialCollateralUsd,
    increaseAmounts?.collateralDeltaUsd,
    increaseAmounts?.sizeDeltaUsd,
    increaseAmounts?.swapPathStats,
    collateralToken,
    existingPosition,
    minCollateralUsd,
    longLiquidity,
    shortLiquidity,
    isLong,
    markPrice,
    triggerPrice,
    priceImpactWarningState,
    nextPositionValues,
    closeSizeUsd,
    decreaseAmounts?.sizeDeltaUsd,
    stage,
    fixedTriggerThresholdType,
  ]);

  const isSubmitButtonDisabled = useMemo(() => {
    if (!account) {
      return false;
    }
    if (error) {
      return true;
    }
  }, [error, account]);

  const submitButtonText = useMemo(() => {
    if (error) {
      return error;
    }

    if (isMarket) {
      if (isSwap) {
        return t`Swap ${fromToken?.symbol}`;
      } else {
        return `${tradeTypeLabels[tradeType!]} ${toToken?.symbol}`;
      }
    } else if (isLimit) {
      return t`Create Limit order`;
    } else {
      return t`Create Trigger order`;
    }
  }, [error, fromToken?.symbol, isLimit, isMarket, isSwap, toToken?.symbol, tradeType, tradeTypeLabels]);

  function onSubmit() {
    if (!account) {
      openConnectModal?.();
      return;
    }

    if (
      isTrigger &&
      decreaseAmounts?.triggerThresholdType &&
      decreaseAmounts?.triggerOrderType &&
      decreaseAmounts.acceptablePrice
    ) {
      setFixedTriggerOrderType(decreaseAmounts.triggerOrderType);
      setFixedTriggerThresholdType(decreaseAmounts.triggerThresholdType);
      setFixedTriggerAcceptablePrice(decreaseAmounts.acceptablePrice);
    }

    setStage("confirmation");
  }

  const prevIsISwap = usePrevious(isSwap);

  useEffect(
    function updateInputAmounts() {
      if (!fromToken || !toToken || (!isSwap && !isIncrease)) {
        return;
      }

      // reset input values when switching between swap and position tabs
      if (isSwap !== prevIsISwap) {
        setFocusedInput("from");
        setFromTokenInputValue("");
        return;
      }

      if (isSwap && swapAmounts) {
        if (focusedInput === "from") {
          setToTokenInputValue(
            swapAmounts.amountOut.gt(0) ? formatAmountFree(swapAmounts.amountOut, toToken.decimals) : ""
          );
        } else {
          setFromTokenInputValue(
            swapAmounts.amountIn.gt(0) ? formatAmountFree(swapAmounts.amountIn, fromToken.decimals) : ""
          );
        }
      }

      if (isIncrease && increaseAmounts) {
        if (focusedInput === "from") {
          setToTokenInputValue(
            increaseAmounts.indexTokenAmount?.gt(0)
              ? formatAmountFree(increaseAmounts.indexTokenAmount, toToken.decimals)
              : ""
          );
        } else {
          setFromTokenInputValue(
            increaseAmounts.initialCollateralAmount.gt(0)
              ? formatAmountFree(increaseAmounts.initialCollateralAmount, fromToken.decimals)
              : ""
          );
        }
      }
    },
    [
      focusedInput,
      fromToken,
      increaseAmounts,
      isIncrease,
      isSwap,
      prevIsISwap,
      setFromTokenInputValue,
      setToTokenInputValue,
      swapAmounts,
      toToken,
    ]
  );

  useEffect(
    function updatePositionMarket() {
      if (!isPosition || !marketsOptions.availableMarkets) {
        return;
      }

      const needUpdateMarket =
        !marketAddress || !marketsOptions.availableMarkets.find((m) => m.marketTokenAddress === marketAddress);

      if (needUpdateMarket && marketsOptions.marketWithPosition) {
        onSelectMarketAddress(marketsOptions.marketWithPosition.marketTokenAddress);
        return;
      }

      const optimalMarket =
        marketsOptions.minPriceImpactMarket || marketsOptions.maxLiquidityMarket || marketsOptions.availableMarkets[0];

      if (needUpdateMarket && optimalMarket) {
        onSelectMarketAddress(optimalMarket.marketTokenAddress);
        return;
      }
    },
    [
      availableMarkets,
      chainId,
      isLong,
      isPosition,
      marketAddress,
      marketsOptions.availableMarkets,
      marketsOptions.collateralWithPosition,
      marketsOptions.marketWithPosition,
      marketsOptions.maxLiquidityMarket,
      marketsOptions.minPriceImpactMarket,
      onSelectCollateralAddress,
      onSelectMarketAddress,
    ]
  );

  const prevMarketAddress = usePrevious(marketAddress);
  useEffect(
    function updatePositionCollateral() {
      if (!isPosition) {
        return;
      }

      if (marketAddress && prevMarketAddress !== marketAddress && marketsOptions.collateralWithPosition) {
        onSelectCollateralAddress(marketsOptions.collateralWithPosition.address);
      }
    },
    [isPosition, marketAddress, marketsOptions.collateralWithPosition, onSelectCollateralAddress, prevMarketAddress]
  );

  useEffect(
    function resetTriggerPrice() {
      setTriggerPriceInputValue("");
    },
    [toTokenAddress, tradeMode]
  );

  function onSwitchTokens() {
    setFocusedInput((old) => (old === "from" ? "to" : "from"));
    switchTokenAddresses();
    setFromTokenInputValue(toTokenInputValue || "");
    setToTokenInputValue(fromTokenInputValue || "");
  }

  const onConfirmationClose = useCallback(() => {
    setStage("trade");
  }, []);

  const onConfirmed = useCallback(() => {
    if (isMarket) {
      setStage("processing");
      return;
    }
    setStage("trade");
  }, [isMarket]);

  if (showDebugValues) {
    const swapPathStats = swapAmounts?.swapPathStats || increaseAmounts?.swapPathStats;

    if (swapPathStats) {
      // eslint-disable-next-line no-console
      console.log("Swap Path", {
        path: swapPathStats.swapPath.map((marketAddress) => marketsInfoData?.[marketAddress]?.name).join(" -> "),
        priceImpact: swapPathStats.swapSteps.map((step) => formatDeltaUsd(step.priceImpactDeltaUsd)).join(" -> "),
        usdOut: swapPathStats.swapSteps.map((step) => formatUsd(step.usdOut)).join(" -> "),
      });
    }
  }

  function onMaxClick() {
    if (fromToken?.balance) {
      const maxAvailableAmount = fromToken.isNative
        ? fromToken.balance.sub(BigNumber.from(DUST_BNB).mul(2))
        : fromToken.balance;
      setFocusedInput("from");
      const formattedAmount = formatAmountFree(maxAvailableAmount, fromToken.decimals);
      const finalAmount = isMetamaskMobile
        ? limitDecimals(formattedAmount, MAX_METAMASK_MOBILE_DECIMALS)
        : formattedAmount;
      setFromTokenInputValue(finalAmount);
    }
  }

  function renderTokenInputs() {
    return (
      <>
        <BuyInputSection
          topLeftLabel={t`Pay`}
          topLeftValue={fromUsd?.gt(0) ? formatUsd(isIncrease ? increaseAmounts?.initialCollateralUsd : fromUsd) : ""}
          topRightLabel={t`Balance`}
          topRightValue={formatTokenAmount(fromToken?.balance, fromToken?.decimals, "", {
            useCommas: true,
          })}
          onClickTopRightLabel={onMaxClick}
          inputValue={fromTokenInputValue}
          onInputValueChange={(e) => {
            setFocusedInput("from");
            setFromTokenInputValue(e.target.value);
          }}
          showMaxButton={isNotMatchAvailableBalance}
          onClickMax={onMaxClick}
        >
          {fromTokenAddress && (
            <TokenSelector
              label={t`Pay`}
              chainId={chainId}
              tokenAddress={fromTokenAddress}
              onSelectToken={(token) => onSelectFromTokenAddress(token.address)}
              tokens={swapTokens}
              infoTokens={infoTokens}
              className="GlpSwap-from-token"
              showSymbolImage={true}
              showTokenImgInDropdown={true}
              extendedSortSequence={sortedLongAndShortTokens}
            />
          )}
        </BuyInputSection>

        <div className="Exchange-swap-ball-container">
          <button type="button" className="Exchange-swap-ball" onClick={onSwitchTokens}>
            <IoMdSwap className="Exchange-swap-ball-icon" />
          </button>
        </div>

        {isSwap && (
          <BuyInputSection
            topLeftLabel={t`Receive`}
            topLeftValue={swapAmounts?.usdOut.gt(0) ? formatUsd(swapAmounts?.usdOut) : ""}
            topRightLabel={t`Balance`}
            topRightValue={formatTokenAmount(toToken?.balance, toToken?.decimals, "", {
              useCommas: true,
            })}
            inputValue={toTokenInputValue}
            onInputValueChange={(e) => {
              setFocusedInput("to");
              setToTokenInputValue(e.target.value);
            }}
            showMaxButton={false}
          >
            {toTokenAddress && (
              <TokenSelector
                label={t`Receive`}
                chainId={chainId}
                tokenAddress={toTokenAddress}
                onSelectToken={(token) => onSelectToTokenAddress(token.address)}
                tokens={swapTokens}
                infoTokens={infoTokens}
                className="GlpSwap-from-token"
                showSymbolImage={true}
                showBalances={true}
                showTokenImgInDropdown={true}
                extendedSortSequence={sortedLongAndShortTokens}
              />
            )}
          </BuyInputSection>
        )}

        {isIncrease && (
          <BuyInputSection
            topLeftLabel={tradeTypeLabels[tradeType!]}
            topLeftValue={
              increaseAmounts?.sizeDeltaUsd.gt(0)
                ? formatUsd(increaseAmounts?.sizeDeltaUsd, { fallbackToZero: true })
                : ""
            }
            topRightLabel={t`Leverage`}
            topRightValue={formatLeverage(isLeverageEnabled ? leverage : increaseAmounts?.estimatedLeverage) || "-"}
            inputValue={toTokenInputValue}
            onInputValueChange={(e) => {
              setFocusedInput("to");
              setToTokenInputValue(e.target.value);
            }}
            showMaxButton={false}
          >
            {toTokenAddress && (
              <TokenSelector
                label={tradeTypeLabels[tradeType!]}
                chainId={chainId}
                tokenAddress={toTokenAddress}
                onSelectToken={(token) => onSelectToTokenAddress(token.address)}
                tokens={indexTokens}
                infoTokens={infoTokens}
                className="GlpSwap-from-token"
                showSymbolImage={true}
                showBalances={false}
                showTokenImgInDropdown={true}
                extendedSortSequence={sortedIndexTokensWithPoolValue}
              />
            )}
          </BuyInputSection>
        )}
      </>
    );
  }

  function renderDecreaseSizeInput() {
    return (
      <BuyInputSection
        topLeftLabel={t`Close`}
        topRightLabel={existingPosition?.sizeInUsd ? `Max` : undefined}
        topRightValue={existingPosition?.sizeInUsd ? formatUsd(existingPosition.sizeInUsd) : undefined}
        inputValue={closeSizeInputValue}
        onInputValueChange={(e) => setCloseSizeInputValue(e.target.value)}
        onClickTopRightLabel={() => setCloseSizeInputValue(formatAmount(existingPosition?.sizeInUsd, USD_DECIMALS, 2))}
        showMaxButton={existingPosition?.sizeInUsd.gt(0) && !closeSizeUsd?.eq(existingPosition.sizeInUsd)}
        onClickMax={() => setCloseSizeInputValue(formatAmount(existingPosition?.sizeInUsd, USD_DECIMALS, 2))}
        showPercentSelector={existingPosition?.sizeInUsd.gt(0)}
        onPercentChange={(percent) =>
          setCloseSizeInputValue(formatAmount(existingPosition?.sizeInUsd.mul(percent).div(100), USD_DECIMALS, 2))
        }
      >
        USD
      </BuyInputSection>
    );
  }

  function renderTriggerPriceInput() {
    return (
      <BuyInputSection
        topLeftLabel={t`Price`}
        topRightLabel={t`Mark`}
        topRightValue={formatUsd(markPrice, {
          displayDecimals: toToken?.priceDecimals,
        })}
        onClickTopRightLabel={() => {
          setTriggerPriceInputValue(formatAmount(markPrice, USD_DECIMALS, toToken?.priceDecimals || 2));
        }}
        inputValue={triggerPriceInputValue}
        onInputValueChange={(e) => {
          setTriggerPriceInputValue(e.target.value);
        }}
      >
        USD
      </BuyInputSection>
    );
  }

  function renderTriggerRatioInput() {
    return (
      <BuyInputSection
        topLeftLabel={t`Price`}
        topRightLabel={t`Mark`}
        topRightValue={formatAmount(markRatio?.ratio, USD_DECIMALS, 4)}
        onClickTopRightLabel={() => {
          setTriggerRatioInputValue(formatAmount(markRatio?.ratio, USD_DECIMALS, 10));
        }}
        inputValue={triggerRatioInputValue}
        onInputValueChange={(e) => {
          setTriggerRatioInputValue(e.target.value);
        }}
      >
        {markRatio && (
          <>
            <TokenWithIcon symbol={markRatio.smallestToken.symbol} displaySize={20} />
             per 
            <TokenWithIcon symbol={markRatio.largestToken.symbol} displaySize={20} />
          </>
        )}
      </BuyInputSection>
    );
  }

  function renderPositionControls() {
    return (
      <>
        {isIncrease && (
          <>
            <ToggleSwitch
              className="Exchange-leverage-slider-settings"
              isChecked={isLeverageEnabled ?? false}
              setIsChecked={setIsLeverageEnabled}
            >
              <span className="muted">
                <Trans>Leverage slider</Trans>
              </span>
            </ToggleSwitch>

            {isLeverageEnabled && (
              <LeverageSlider value={leverageOption} onChange={setLeverageOption} isPositive={isLong} />
            )}
          </>
        )}
        {isTrigger && (
          <ExchangeInfoRow
            className="SwapBox-info-row"
            label={t`Market`}
            value={
              <MarketSelector
                label={t`Market`}
                className="SwapBox-info-dropdown"
                selectedIndexName={toToken ? getMarketIndexName({ indexToken: toToken, isSpotOnly: false }) : undefined}
                markets={sortedAllMarkets || []}
                isSideMenu
                onSelectMarket={(indexName, marketInfo) => onSelectToTokenAddress(marketInfo.indexToken.address)}
              />
            }
          />
        )}

        <MarketPoolSelectorRow
          selectedMarket={marketInfo}
          indexToken={toToken}
          marketsOptions={marketsOptions}
          hasExistingOrder={Boolean(existingOrder)}
          hasExistingPosition={Boolean(existingPosition)}
          isOutPositionLiquidity={isOutPositionLiquidity}
          currentPriceImpactBps={increaseAmounts?.acceptablePriceDeltaBps}
          onSelectMarketAddress={onSelectMarketAddress}
        />

        <CollateralSelectorRow
          selectedMarketAddress={marketInfo?.marketTokenAddress}
          selectedCollateralAddress={collateralAddress}
          availableCollaterals={availableCollaterals}
          marketsOptions={marketsOptions}
          hasExistingOrder={Boolean(existingOrder)}
          hasExistingPosition={Boolean(existingPosition)}
          onSelectCollateralAddress={onSelectCollateralAddress}
        />

        {isTrigger && existingPosition?.leverage && (
          <Checkbox asRow isChecked={keepLeverage} setIsChecked={setKeepLeverage}>
            <span className="muted font-sm">
              <Trans>Keep leverage at {formatLeverage(existingPosition.leverage)} </Trans>
            </span>
          </Checkbox>
        )}
      </>
    );
  }

  function renderIncreaseOrderInfo() {
    return (
      <>
        <ExchangeInfoRow
          className="SwapBox-info-row"
          label={t`Leverage`}
          value={
            nextPositionValues?.nextLeverage && increaseAmounts?.sizeDeltaUsd.gt(0) ? (
              <ValueTransition
                from={formatLeverage(existingPosition?.leverage)}
                to={formatLeverage(nextPositionValues?.nextLeverage) || "-"}
              />
            ) : (
              formatLeverage(isLeverageEnabled ? leverage : increaseAmounts?.estimatedLeverage) || "-"
            )
          }
        />

        <ExchangeInfoRow
          className="SwapBox-info-row"
          label={t`Entry Price`}
          value={
            nextPositionValues?.nextEntryPrice || existingPosition?.entryPrice ? (
              <ValueTransition
                from={formatUsd(existingPosition?.entryPrice, {
                  displayDecimals: toToken?.priceDecimals,
                })}
                to={formatUsd(nextPositionValues?.nextEntryPrice, {
                  displayDecimals: toToken?.priceDecimals,
                })}
              />
            ) : (
              formatUsd(markPrice, {
                displayDecimals: toToken?.priceDecimals,
              })
            )
          }
        />

        {isLimit && (
          <ExchangeInfoRow
            className="SwapBox-info-row"
            label={t`Acceptable Price Impact`}
            value={
              <span
                className="TradeBox-acceptable-price-impact"
                onClick={() => setIsEditingAcceptablePriceImpact(true)}
              >
                {formatPercentage(acceptablePriceImpactBpsForLimitOrders.mul(-1), { signed: true })}
                <span className="edit-icon" onClick={() => null}>
                  <AiOutlineEdit fontSize={16} />
                </span>
              </span>
            }
          />
        )}

        <ExchangeInfoRow
          className="SwapBox-info-row"
          label={t`Liq. Price`}
          value={
            <ValueTransition
              from={
                existingPosition
                  ? formatLiquidationPrice(existingPosition?.liquidationPrice, {
                      displayDecimals: existingPosition?.indexToken?.priceDecimals,
                    })
                  : undefined
              }
              to={
                increaseAmounts?.sizeDeltaUsd.gt(0)
                  ? formatLiquidationPrice(nextPositionValues?.nextLiqPrice, {
                      displayDecimals: toToken?.priceDecimals,
                    })
                  : existingPosition
                  ? undefined
                  : "-"
              }
            />
          }
        />
      </>
    );
  }

  function renderTriggerOrderInfo() {
    return (
      <>
        <ExchangeInfoRow
          className="SwapBox-info-row"
          label={t`Trigger Price`}
          value={`${decreaseAmounts?.triggerThresholdType || ""} ${
            formatUsd(decreaseAmounts?.triggerPrice, {
              displayDecimals: toToken?.priceDecimals,
            }) || "-"
          }`}
        />

        <ExchangeInfoRow
          className="SwapBox-info-row"
          label={t`Acceptable Price Impact`}
          value={
            decreaseAmounts?.triggerOrderType === OrderType.StopLossDecrease ? (
              "NA"
            ) : (
              <span
                className="TradeBox-acceptable-price-impact"
                onClick={() => setIsEditingAcceptablePriceImpact(true)}
              >
                {formatPercentage(acceptablePriceImpactBpsForLimitOrders.mul(-1))}
                <span className="edit-icon" onClick={() => null}>
                  <AiOutlineEdit fontSize={16} />
                </span>
              </span>
            )
          }
        />

        <ExchangeInfoRow
          className="SwapBox-info-row"
          label={t`Acceptable Price`}
          value={
            decreaseAmounts?.sizeDeltaUsd.gt(0)
              ? formatAcceptablePrice(decreaseAmounts?.acceptablePrice, {
                  displayDecimals: toToken?.priceDecimals,
                })
              : "-"
          }
        />

        {existingPosition && (
          <ExchangeInfoRow
            className="SwapBox-info-row"
            label={t`Liq. Price`}
            value={
              decreaseAmounts?.isFullClose ? (
                "-"
              ) : (
                <ValueTransition
                  from={
                    existingPosition
                      ? formatLiquidationPrice(existingPosition?.liquidationPrice, {
                          displayDecimals: existingPosition?.indexToken?.priceDecimals,
                        })
                      : undefined
                  }
                  to={
                    decreaseAmounts?.sizeDeltaUsd.gt(0)
                      ? formatLiquidationPrice(nextPositionValues?.nextLiqPrice, {
                          displayDecimals: toToken?.priceDecimals,
                        })
                      : undefined
                  }
                />
              )
            }
          />
        )}

        {existingPosition?.sizeInUsd.gt(0) && (
          <ExchangeInfoRow
            className="SwapBox-info-row"
            label={t`Size`}
            value={
              <ValueTransition
                from={formatUsd(existingPosition.sizeInUsd)!}
                to={formatUsd(nextPositionValues?.nextSizeUsd)}
              />
            }
          />
        )}

        {existingPosition && (
          <ExchangeInfoRow
            className="SwapBox-info-row"
            label={t`Collateral (${existingPosition?.collateralToken?.symbol})`}
            value={
              <ValueTransition
                from={formatUsd(existingPosition.collateralUsd)}
                to={formatUsd(nextPositionValues?.nextCollateralUsd)}
              />
            }
          />
        )}

        {existingPosition && (
          <ExchangeInfoRow
            className="SwapBox-info-row"
            label={t`Leverage`}
            value={
              existingPosition.sizeInUsd.eq(decreaseAmounts?.sizeDeltaUsd || 0) ? (
                "-"
              ) : (
                <ValueTransition
                  from={formatLeverage(existingPosition.leverage)}
                  to={formatLeverage(nextPositionValues?.nextLeverage)}
                />
              )
            }
          />
        )}

        {existingPosition && (
          <ExchangeInfoRow
            label={t`PnL`}
            value={
              <ValueTransition
                from={
                  <>
                    {formatDeltaUsd(decreaseAmounts?.estimatedPnl)} (
                    {formatPercentage(decreaseAmounts?.estimatedPnlPercentage, { signed: true })})
                  </>
                }
                to={
                  decreaseAmounts?.sizeDeltaUsd.gt(0) ? (
                    <>
                      {formatDeltaUsd(nextPositionValues?.nextPnl)} (
                      {formatPercentage(nextPositionValues?.nextPnlPercentage, { signed: true })})
                    </>
                  ) : undefined
                }
              />
            }
          />
        )}
      </>
    );
  }

  return (
    <>
      <div>
        <div className={`App-box SwapBox`}>
          <Tab
            icons={tradeTypeIcons}
            options={Object.values(TradeType)}
            optionLabels={tradeTypeLabels}
            option={tradeType}
            onChange={onSelectTradeType}
            className="SwapBox-option-tabs"
          />

          <Tab
            options={availableTradeModes}
            optionLabels={tradeModeLabels}
            className="SwapBox-asset-options-tabs"
            type="inline"
            option={tradeMode}
            onChange={onSelectTradeMode}
          />

          <form
            onSubmit={(e) => {
              e.preventDefault();
              onSubmit();
            }}
          >
            {(isSwap || isIncrease) && renderTokenInputs()}
            {isTrigger && renderDecreaseSizeInput()}

            {isSwap && isLimit && renderTriggerRatioInput()}
            {isPosition && (isLimit || isTrigger) && renderTriggerPriceInput()}

            <div className="SwapBox-info-section">
              {isPosition && (
                <>
                  {renderPositionControls()}
                  <div className="App-card-divider" />
                </>
              )}

              {isIncrease && renderIncreaseOrderInfo()}
              {isTrigger && renderTriggerOrderInfo()}

              <div className="App-card-divider" />

              {feesType && <TradeFeesRow {...fees} executionFee={executionFee} feesType={feesType} />}

              {isTrigger && existingPosition && decreaseAmounts?.receiveUsd && (
                <ExchangeInfoRow
                  className="SwapBox-info-row"
                  label={t`Receive`}
                  value={formatTokenAmountWithUsd(
                    decreaseAmounts.receiveTokenAmount,
                    decreaseAmounts.receiveUsd,
                    collateralToken?.symbol,
                    collateralToken?.decimals
                  )}
                />
              )}

              {isMarket && priceImpactWarningState.shouldShowWarning && (
                <>
                  <div className="App-card-divider" />
                  <HighPriceImpactWarning
                    priceImpactWarinigState={priceImpactWarningState}
                    className="PositionEditor-allow-higher-slippage"
                  />
                </>
              )}
            </div>

            <div className="Exchange-swap-button-container">
              <Button
                variant="primary-action"
                className="w-full"
                onClick={onSubmit}
                disabled={isSubmitButtonDisabled && !shouldDisableValidation}
              >
                {error || submitButtonText}
              </Button>
            </div>
          </form>
        </div>
      </div>

      {isSwap && <SwapCard maxLiquidityUsd={swapOutLiquidity} fromToken={fromToken} toToken={toToken} />}
      <div className="Exchange-swap-info-group">
        {isPosition && (
          <MarketCard
            isLong={isLong}
            isIncrease={isIncrease}
            marketInfo={marketInfo}
            allowedSlippage={allowedSlippage}
          />
        )}
        {account && <ClaimableCard marketsInfoData={marketsInfoData} onClaimClick={() => setIsClaiming(true)} />}
      </div>

      <ConfirmationBox
        isVisible={stage === "confirmation"}
        tradeFlags={tradeFlags}
        isWrapOrUnwrap={isWrapOrUnwrap}
        fromToken={fromToken}
        toToken={toToken}
        markPrice={markPrice}
        markRatio={markRatio}
        triggerPrice={triggerPrice}
        fixedTriggerThresholdType={fixedTriggerThresholdType}
        fixedTriggerOrderType={fixedTriggerOrderType}
        fixedTriggerAcceptablePrice={fixedTriggerAcceptablePrice}
        triggerRatio={triggerRatio}
        marketInfo={marketInfo}
        collateralToken={collateralToken}
        swapAmounts={swapAmounts}
        increaseAmounts={increaseAmounts}
        decreaseAmounts={decreaseAmounts}
        nextPositionValues={nextPositionValues}
        swapLiquidityUsd={swapOutLiquidity}
        longLiquidityUsd={longLiquidity}
        shortLiquidityUsd={shortLiquidity}
        keepLeverage={keepLeverage}
        fees={fees}
        executionFee={executionFee}
        error={error}
        existingPosition={existingPosition}
        shouldDisableValidation={shouldDisableValidation!}
        isHigherSlippageAllowed={isHigherSlippageAllowed}
        ordersData={ordersInfo}
        tokensData={tokensData}
        setIsHigherSlippageAllowed={setIsHigherSlippageAllowed}
        setKeepLeverage={setKeepLeverage}
        onClose={onConfirmationClose}
        onSubmitted={onConfirmed}
        setPendingTxns={setPendingTxns}
      />
    </>
  );
}<|MERGE_RESOLUTION|>--- conflicted
+++ resolved
@@ -1,9 +1,5 @@
 import { Trans, t } from "@lingui/macro";
-<<<<<<< HEAD
-import { useWeb3React } from "@web3-react/core";
-=======
-import cx from "classnames";
->>>>>>> 4d826c7f
+import { useConnectModal } from "@rainbow-me/rainbowkit";
 import Button from "components/Button/Button";
 import BuyInputSection from "components/BuyInputSection/BuyInputSection";
 import Checkbox from "components/Checkbox/Checkbox";
@@ -92,6 +88,7 @@
 } from "lib/numbers";
 import { useSafeState } from "lib/useSafeState";
 import useIsMetamaskMobile from "lib/wallets/useIsMetamaskMobile";
+import useWallet from "lib/wallets/useWallet";
 import { useCallback, useEffect, useMemo, useState } from "react";
 import { AiOutlineEdit } from "react-icons/ai";
 import { IoMdSwap } from "react-icons/io";
@@ -104,15 +101,6 @@
 import { CollateralSelectorRow } from "./CollateralSelectorRow";
 import { MarketPoolSelectorRow } from "./MarketPoolSelectorRow";
 import "./TradeBox.scss";
-<<<<<<< HEAD
-=======
-import { useHasOutdatedUi } from "domain/legacy";
-import useWallet from "lib/wallets/useWallet";
-import { useConnectModal } from "@rainbow-me/rainbowkit";
-import TokenWithIcon from "components/TokenIcon/TokenWithIcon";
-import useIsMetamaskMobile from "lib/wallets/useIsMetamaskMobile";
-import { MAX_METAMASK_MOBILE_DECIMALS } from "config/ui";
->>>>>>> 4d826c7f
 
 export type Props = {
   tradeType: TradeType;

import { Trans, msg, t } from "@lingui/macro";
import { useConnectModal } from "@rainbow-me/rainbowkit";
import { ChangeEvent, ReactNode, useCallback, useEffect, useMemo, useRef } from "react";
import { IoMdSwap } from "react-icons/io";
import { useHistory } from "react-router-dom";
import { useKey, useLatest, usePrevious } from "react-use";

import Button from "components/Button/Button";
import BuyInputSection from "components/BuyInputSection/BuyInputSection";
import { ExchangeInfo } from "components/Exchange/ExchangeInfo";
import ExchangeInfoRow from "components/Exchange/ExchangeInfoRow";
import ExternalLink from "components/ExternalLink/ExternalLink";
import { LeverageSlider } from "components/LeverageSlider/LeverageSlider";
import { MarketSelector } from "components/MarketSelector/MarketSelector";
import Tab from "components/Tab/Tab";
import ToggleSwitch from "components/ToggleSwitch/ToggleSwitch";
import TokenWithIcon from "components/TokenIcon/TokenWithIcon";
import TokenSelector from "components/TokenSelector/TokenSelector";
import Tooltip from "components/Tooltip/Tooltip";
import { ValueTransition } from "components/ValueTransition/ValueTransition";
import { BASIS_POINTS_DIVISOR } from "config/factors";
import { NATIVE_TOKEN_ADDRESS } from "config/tokens";
import { MAX_METAMASK_MOBILE_DECIMALS } from "config/ui";
import { useSettings } from "context/SettingsContext/SettingsContextProvider";
import {
  useMarketsInfoData,
  usePositionsConstants,
  useTokensData,
  useUiFeeFactor,
  useUserReferralInfo,
} from "context/SyntheticsStateContext/hooks/globalsHooks";
import { selectChainId } from "context/SyntheticsStateContext/selectors/globalSelectors";
import { selectSavedAcceptablePriceImpactBuffer } from "context/SyntheticsStateContext/selectors/settingsSelectors";
import {
  selectTradeboxAllowedSlippage,
  selectTradeboxAvailableTokensOptions,
  selectTradeboxChooseSuitableMarket,
  selectTradeboxDecreasePositionAmounts,
  selectTradeboxExecutionFee,
  selectTradeboxExecutionPrice,
  selectTradeboxFees,
  selectTradeboxFindSwapPath,
  selectTradeboxIncreasePositionAmounts,
  selectTradeboxLeverage,
  selectTradeboxLeverageSliderMarks,
  selectTradeboxLiquidity,
  selectTradeboxMarkPrice,
  selectTradeboxMaxLeverage,
  selectTradeboxMaxLiquidityPath,
  selectTradeboxNextLeverageWithoutPnl,
  selectTradeboxNextPositionValues,
  selectTradeboxSelectedPosition,
  selectTradeboxState,
  selectTradeboxSwapAmounts,
  selectTradeboxTradeFeesType,
  selectTradeboxTradeFlags,
  selectTradeboxTradeRatios,
  selectTradeboxTriggerPrice,
} from "context/SyntheticsStateContext/selectors/tradeboxSelectors";
import { useSelector } from "context/SyntheticsStateContext/utils";
import { useHasOutdatedUi } from "domain/legacy";
import { MarketInfo, getMarketIndexName } from "domain/synthetics/markets";
import {
  formatLeverage,
  formatLiquidationPrice,
  getTriggerNameByOrderType,
  substractMaxLeverageSlippage,
} from "domain/synthetics/positions";
import { convertToUsd } from "domain/synthetics/tokens";
import {
  TradeMode,
  TradeType,
  applySlippageToPrice,
  getIncreasePositionAmounts,
  getNextPositionValuesForIncreaseTrade,
} from "domain/synthetics/trade";
import { usePriceImpactWarningState } from "domain/synthetics/trade/usePriceImpactWarningState";
import {
  ValidationResult,
  getCommonError,
  getDecreaseError,
  getIncreaseError,
  getIsMaxLeverageExceeded,
  getSwapError,
} from "domain/synthetics/trade/utils/validation";
import { Token, getMinResidualAmount } from "domain/tokens";
import longImg from "img/long.svg";
import shortImg from "img/short.svg";
import swapImg from "img/swap.svg";
import { numericBinarySearch } from "lib/binarySearch";
import { USD_DECIMALS } from "lib/legacy";
import {
  formatAmount,
  formatAmountFree,
  formatDeltaUsd,
  formatTokenAmount,
  formatTokenAmountWithUsd,
  formatUsd,
  limitDecimals,
  parseValue,
} from "lib/numbers";
import { EMPTY_ARRAY, getByKey } from "lib/objects";
import { mustNeverExist } from "lib/types";
import useIsMetamaskMobile from "lib/wallets/useIsMetamaskMobile";
import useWallet from "lib/wallets/useWallet";

import TokenIcon from "components/TokenIcon/TokenIcon";
import { ExecutionPriceRow } from "../ExecutionPriceRow";
<<<<<<< HEAD
=======
import { HighPriceImpactWarning } from "../HighPriceImpactWarning/HighPriceImpactWarning";
>>>>>>> f0311e60
import { MarketCard } from "../MarketCard/MarketCard";
import { NetworkFeeRow } from "../NetworkFeeRow/NetworkFeeRow";
import { SwapCard } from "../SwapCard/SwapCard";
import { TradeFeesRow } from "../TradeFeesRow/TradeFeesRow";
import { MarketPoolSelectorRow } from "./MarketPoolSelectorRow";
<<<<<<< HEAD
import { CollateralSelectorRow } from "./TradeBoxRows/CollateralSelectorRow";

import { useSubaccount } from "context/SubaccountContext/SubaccountContext";
import { helperToast } from "lib/helperToast";
import { useLocalizedMap } from "lib/i18n";
import { useCursorInside } from "lib/useCursorInside";

import { TradeBoxAdvancedGroups } from "./TradeBoxRows/AdvancedDisplayRows";
import { LimitAndTPSLGroup } from "./TradeBoxRows/LimitAndTPSLRows";
import { LimitPriceRow } from "./TradeBoxRows/LimitPriceRow";
import { MinReceiveRow } from "./TradeBoxRows/MinReceiveRow";
import { TradeBoxOneClickTrading } from "./TradeBoxRows/OneClickTrading";

import { useRequiredActions } from "./hooks/useRequiredActions";
import { useTPSLSummaryExecutionFee } from "./hooks/useTPSLSummaryExecutionFee";
import { useTradeboxButtonState } from "./hooks/useTradeButtonState";
import { useTradeboxWarningsRows } from "./hooks/useTradeWarningsRows";
import { useTradeboxAvailablePriceImpactValues } from "./hooks/useTradeboxAvailablePriceImpactValues";
import { useTradeboxTPSLReset } from "./hooks/useTradeboxTPSLReset";
import { useTradeboxTransactions } from "./hooks/useTradeboxTransactions";
import { useTriggerOrdersConsent } from "./hooks/useTriggerOrdersConsent";

=======

import { useTradeboxChooseSuitableMarket } from "context/SyntheticsStateContext/hooks/tradeboxHooks";
import { selectChainId } from "context/SyntheticsStateContext/selectors/globalSelectors";
import { selectSelectedMarketPriceDecimals } from "context/SyntheticsStateContext/selectors/statsSelectors";
import { bigMath } from "lib/bigmath";
import { helperToast } from "lib/helperToast";
import { useLocalizedMap } from "lib/i18n";
import { useCursorInside } from "lib/useCursorInside";
import { useHistory } from "react-router-dom";
>>>>>>> f0311e60
import "./TradeBox.scss";

export type Props = {
  setPendingTxns: (txns: any) => void;
};

const tradeTypeIcons = {
  [TradeType.Long]: longImg,
  [TradeType.Short]: shortImg,
  [TradeType.Swap]: swapImg,
};

const tradeModeLabels = {
  [TradeMode.Market]: msg`Market`,
  [TradeMode.Limit]: msg`Limit`,
  [TradeMode.Trigger]: msg`TP/SL`,
};

const tradeTypeLabels = {
  [TradeType.Long]: msg`Long`,
  [TradeType.Short]: msg`Short`,
  [TradeType.Swap]: msg`Swap`,
};

export function TradeBox(p: Props) {
  const localizedTradeModeLabels = useLocalizedMap(tradeModeLabels);
  const localizedTradeTypeLabels = useLocalizedMap(tradeTypeLabels);

  const avaialbleTokenOptions = useSelector(selectTradeboxAvailableTokensOptions);
  const formRef = useRef<HTMLFormElement>(null);
  const isCursorInside = useCursorInside(formRef);

  const allowedSlippage = useSelector(selectTradeboxAllowedSlippage);
  const { setPendingTxns } = p;

  const { openConnectModal } = useConnectModal();
  const history = useHistory();
  const { swapTokens, infoTokens, sortedLongAndShortTokens, sortedAllMarkets } = avaialbleTokenOptions;
  const tokensData = useTokensData();
  const marketsInfoData = useMarketsInfoData();

  const tradeFlags = useSelector(selectTradeboxTradeFlags);
  const { isLong, isSwap, isIncrease, isPosition, isLimit, isTrigger, isMarket } = tradeFlags;

  const chainId = useSelector(selectChainId);
  const { account } = useWallet();
  const isMetamaskMobile = useIsMetamaskMobile();
  const {
    showDebugValues,
    shouldDisableValidationForTesting,
    shouldDisableValidationForTesting: shouldDisableValidation,
  } = useSettings();
  const { data: hasOutdatedUi } = useHasOutdatedUi();
  const { minCollateralUsd } = usePositionsConstants();

  const nativeToken = getByKey(tokensData, NATIVE_TOKEN_ADDRESS);
  const minResidualAmount = useMemo(
    () => getMinResidualAmount(nativeToken?.decimals, nativeToken?.prices.maxPrice),
    [nativeToken?.decimals, nativeToken?.prices.maxPrice]
  );
  const {
    fromTokenInputValue,
    setFromTokenInputValue: setFromTokenInputValueRaw,
    toTokenInputValue,
    setToTokenInputValue: setToTokenInputValueRaw,
    setMarketAddress: onSelectMarketAddress,
    setCollateralAddress: onSelectCollateralAddress,
    setFromTokenAddress: onSelectFromTokenAddress,
    setTradeType: onSelectTradeType,
    setTradeMode: onSelectTradeMode,
    stage,
    setStage,
    focusedInput,
    setFocusedInput,
    fixedTriggerOrderType,
    fixedTriggerThresholdType,
    selectedTriggerAcceptablePriceImpactBps,
    closeSizeInputValue,
    setCloseSizeInputValue,
    triggerPriceInputValue,
    setTriggerPriceInputValue,
    triggerRatioInputValue,
    setTriggerRatioInputValue,
    leverageOption,
    setLeverageOption,
    isLeverageEnabled,
    setIsLeverageEnabled,
    isWrapOrUnwrap,
    switchTokenAddresses,
    tradeMode,
    tradeType,
    collateralToken,
    fromTokenAddress,
    marketInfo,
    toTokenAddress,
    avaialbleTradeModes: availableTradeModes,
  } = useSelector(selectTradeboxState);

  const fromToken = getByKey(tokensData, fromTokenAddress);
  const toToken = getByKey(tokensData, toTokenAddress);
  const fromTokenAmount = fromToken ? parseValue(fromTokenInputValue || "0", fromToken.decimals)! : 0n;
  const toTokenAmount = toToken ? parseValue(toTokenInputValue || "0", toToken.decimals)! : 0n;
  const fromTokenPrice = fromToken?.prices.minPrice;
  const fromUsd = convertToUsd(fromTokenAmount, fromToken?.decimals, fromTokenPrice);
  const isNotMatchAvailableBalance = useMemo(
    () =>
      ((fromToken?.balance ?? 0n) > 0n &&
        fromToken?.balance !== fromTokenAmount &&
        (fromToken?.isNative
          ? minResidualAmount !== undefined && (fromToken?.balance ?? 0n) > minResidualAmount
          : true)) ||
      false,
    [fromToken?.balance, fromToken?.isNative, fromTokenAmount, minResidualAmount]
  );

  const closeSizeUsd = parseValue(closeSizeInputValue || "0", USD_DECIMALS)!;
  const triggerPrice = useSelector(selectTradeboxTriggerPrice);

  const uiFeeFactor = useUiFeeFactor();

  const markPrice = useSelector(selectTradeboxMarkPrice);
  const nextLeverageWithoutPnl = useSelector(selectTradeboxNextLeverageWithoutPnl);
  const swapAmounts = useSelector(selectTradeboxSwapAmounts);
  const increaseAmounts = useSelector(selectTradeboxIncreasePositionAmounts);
  const decreaseAmounts = useSelector(selectTradeboxDecreasePositionAmounts);
  const selectedPosition = useSelector(selectTradeboxSelectedPosition);
  const leverage = useSelector(selectTradeboxLeverage);
  const nextPositionValues = useSelector(selectTradeboxNextPositionValues);
  const fees = useSelector(selectTradeboxFees);
  const feesType = useSelector(selectTradeboxTradeFeesType);
  const executionFee = useSelector(selectTradeboxExecutionFee);
  const { markRatio, triggerRatio } = useSelector(selectTradeboxTradeRatios);
  const findSwapPath = useSelector(selectTradeboxFindSwapPath);
  const { maxLiquidity: swapOutLiquidity } = useSelector(selectTradeboxMaxLiquidityPath);

  const acceptablePriceImpactBuffer = useSelector(selectSavedAcceptablePriceImpactBuffer);
  const { longLiquidity, shortLiquidity, isOutPositionLiquidity } = useSelector(selectTradeboxLiquidity);
  const leverageSliderMarks = useSelector(selectTradeboxLeverageSliderMarks);
  const maxLeverage = useSelector(selectTradeboxMaxLeverage);
  const executionPrice = useSelector(selectTradeboxExecutionPrice);

  const maxAllowedLeverage = maxLeverage / 2;

  const priceImpactWarningState = usePriceImpactWarningState({
    positionPriceImpact: fees?.positionPriceImpact,
    swapPriceImpact: fees?.swapPriceImpact,
    place: "tradeBox",
    tradeFlags,
  });

  const setIsHighPositionImpactAcceptedRef = useLatest(priceImpactWarningState.setIsHighPositionImpactAccepted);
  const setIsHighSwapImpactAcceptedRef = useLatest(priceImpactWarningState.setIsHighSwapImpactAccepted);

  const marketDecimals = useSelector(selectSelectedMarketPriceDecimals) ?? toToken?.decimals;

  const setFromTokenInputValue = useCallback(
    (value: string, shouldResetPriceImpactWarning: boolean) => {
      setFromTokenInputValueRaw(value);
      if (shouldResetPriceImpactWarning) {
        setIsHighPositionImpactAcceptedRef.current(false);
        setIsHighSwapImpactAcceptedRef.current(false);
      }
    },
    [setFromTokenInputValueRaw, setIsHighPositionImpactAcceptedRef, setIsHighSwapImpactAcceptedRef]
  );
  const setToTokenInputValue = useCallback(
    (value: string, shouldResetPriceImpactWarning: boolean) => {
      setToTokenInputValueRaw(value);
      if (shouldResetPriceImpactWarning) {
        setIsHighPositionImpactAcceptedRef.current(false);
        setIsHighSwapImpactAcceptedRef.current(false);
      }
    },
    [setToTokenInputValueRaw, setIsHighPositionImpactAcceptedRef, setIsHighSwapImpactAcceptedRef]
  );

  const userReferralInfo = useUserReferralInfo();

  const detectAndSetAvailableMaxLeverage = useCallback(() => {
    if (!collateralToken || !toToken || !fromToken || !marketInfo || minCollateralUsd === undefined) return;

    const { result: maxLeverage, returnValue: sizeDeltaInTokens } = numericBinarySearch<bigint | undefined>(
      1,
      // "10 *" means we do 1..50 search but with 0.1x step
      (10 * maxAllowedLeverage) / BASIS_POINTS_DIVISOR,
      (lev) => {
        const leverage = BigInt((lev / 10) * BASIS_POINTS_DIVISOR);
        const increaseAmounts = getIncreasePositionAmounts({
          collateralToken,
          findSwapPath,
          indexToken: toToken,
          indexTokenAmount: toTokenAmount,
          initialCollateralAmount: fromTokenAmount,
          initialCollateralToken: fromToken,
          isLong,
          marketInfo,
          position: selectedPosition,
          strategy: "leverageByCollateral",
          uiFeeFactor,
          userReferralInfo,
          acceptablePriceImpactBuffer,
          fixedAcceptablePriceImpactBps: selectedTriggerAcceptablePriceImpactBps,
          leverage,
          triggerPrice,
        });

        const nextPositionValues = getNextPositionValuesForIncreaseTrade({
          collateralDeltaAmount: increaseAmounts.collateralDeltaAmount,
          collateralDeltaUsd: increaseAmounts.collateralDeltaUsd,
          collateralToken,
          existingPosition: selectedPosition,
          indexPrice: increaseAmounts.indexPrice,
          isLong,
          marketInfo,
          minCollateralUsd,
          showPnlInLeverage: false,
          sizeDeltaInTokens: increaseAmounts.sizeDeltaInTokens,
          sizeDeltaUsd: increaseAmounts.sizeDeltaUsd,
          userReferralInfo,
        });

        if (nextPositionValues.nextLeverage !== undefined) {
          const isMaxLeverageExceeded = getIsMaxLeverageExceeded(
            nextPositionValues.nextLeverage,
            marketInfo,
            isLong,
            increaseAmounts.sizeDeltaUsd
          );

          return {
            isValid: !isMaxLeverageExceeded,
            returnValue: increaseAmounts.sizeDeltaInTokens,
          };
        }

        return {
          isValid: false,
          returnValue: increaseAmounts.sizeDeltaInTokens,
        };
      }
    );

    if (sizeDeltaInTokens !== undefined) {
      if (isLeverageEnabled) {
        // round to int if it's > 1x
        const resultLeverage = maxLeverage > 10 ? Math.floor(maxLeverage / 10) : Math.floor(maxLeverage) / 10;

        setLeverageOption(resultLeverage);
      } else {
        setToTokenInputValue(
          formatAmountFree(substractMaxLeverageSlippage(sizeDeltaInTokens), toToken.decimals, 8),
          true
        );
      }
    } else {
      helperToast.error(t`No available leverage found`);
    }
  }, [
    acceptablePriceImpactBuffer,
    collateralToken,
    findSwapPath,
    fromToken,
    fromTokenAmount,
    isLeverageEnabled,
    isLong,
    marketInfo,
    maxAllowedLeverage,
    minCollateralUsd,
    selectedPosition,
    selectedTriggerAcceptablePriceImpactBps,
    setLeverageOption,
    setToTokenInputValue,
    toToken,
    toTokenAmount,
    triggerPrice,
    uiFeeFactor,
    userReferralInfo,
  ]);

  const { buttonErrorText, tooltipContent } = useMemo(() => {
    const commonError = getCommonError({
      chainId,
      isConnected: Boolean(account),
      hasOutdatedUi,
    });

    let tradeError: ValidationResult = [undefined];

    if (isSwap) {
      tradeError = getSwapError({
        fromToken,
        toToken,
        fromTokenAmount,
        fromUsd: swapAmounts?.usdIn,
        toTokenAmount,
        toUsd: swapAmounts?.usdOut,
        swapPathStats: swapAmounts?.swapPathStats,
        swapLiquidity: swapOutLiquidity,
        priceImpactWarning: priceImpactWarningState,
        isLimit,
        isWrapOrUnwrap,
        triggerRatio,
        markRatio,
        fees,
      });
    } else if (isIncrease) {
      tradeError = getIncreaseError({
        marketInfo,
        indexToken: toToken,
        initialCollateralToken: fromToken,
        initialCollateralAmount: fromTokenAmount,
        initialCollateralUsd: increaseAmounts?.initialCollateralUsd,
        targetCollateralToken: collateralToken,
        collateralUsd: increaseAmounts?.collateralDeltaUsd,
        sizeDeltaUsd: increaseAmounts?.sizeDeltaUsd,
        existingPosition: selectedPosition,
        fees,
        swapPathStats: increaseAmounts?.swapPathStats,
        collateralLiquidity: swapOutLiquidity,
        minCollateralUsd,
        longLiquidity,
        shortLiquidity,
        isLong,
        markPrice,
        triggerPrice,
        priceImpactWarning: priceImpactWarningState,
        isLimit,
        nextPositionValues,
        nextLeverageWithoutPnl,
      });
    } else if (isTrigger) {
      tradeError = getDecreaseError({
        marketInfo,
        inputSizeUsd: closeSizeUsd,
        sizeDeltaUsd: decreaseAmounts?.sizeDeltaUsd,
        triggerPrice,
        markPrice,
        existingPosition: selectedPosition,
        isContractAccount: false,
        receiveToken: selectedPosition?.collateralToken,
        nextPositionValues: nextPositionValues,
        isLong,
        isTrigger: true,
        minCollateralUsd,
        priceImpactWarning: priceImpactWarningState,
        isNotEnoughReceiveTokenLiquidity: false,
        fixedTriggerThresholdType: stage !== "trade" ? fixedTriggerThresholdType : undefined,
      });
    }

    const buttonErrorText = commonError[0] || tradeError[0];
    const tooltipName = commonError[1] || tradeError[1];

    let tooltipContent: ReactNode = null;
    if (tooltipName) {
      switch (tooltipName) {
        case "maxLeverage": {
          tooltipContent = (
            <>
              {isLeverageEnabled ? (
                <Trans>Decrease the leverage to match the max. allowed leverage.</Trans>
              ) : (
                <Trans>Decrease the size to match the max. allowed leverage:</Trans>
              )}{" "}
              <ExternalLink href="https://docs.gmx.io/docs/trading/v2/#max-leverage">Read more</ExternalLink>.
              <br />
              <br />
              <span onClick={detectAndSetAvailableMaxLeverage} className="Tradebox-handle">
                <Trans>Set Max Leverage</Trans>
              </span>
            </>
          );

          break;
        }

        case "liqPrice > markPrice":
          tooltipContent = (
            <Trans>The position would be immediately liquidated upon order execution. Try reducing the size.</Trans>
          );
          break;

        default:
          mustNeverExist(tooltipName);
      }
    }

    return { buttonErrorText, tooltipContent };
  }, [
    chainId,
    account,
    hasOutdatedUi,
    isSwap,
    isIncrease,
    isTrigger,
    fromToken,
    toToken,
    fromTokenAmount,
    swapAmounts?.usdIn,
    swapAmounts?.usdOut,
    swapAmounts?.swapPathStats,
    toTokenAmount,
    swapOutLiquidity,
    priceImpactWarningState,
    isLimit,
    isWrapOrUnwrap,
    triggerRatio,
    markRatio,
    fees,
    marketInfo,
    increaseAmounts?.initialCollateralUsd,
    increaseAmounts?.collateralDeltaUsd,
    increaseAmounts?.sizeDeltaUsd,
    increaseAmounts?.swapPathStats,
    collateralToken,
    selectedPosition,
    minCollateralUsd,
    longLiquidity,
    shortLiquidity,
    isLong,
    markPrice,
    triggerPrice,
    nextPositionValues,
    nextLeverageWithoutPnl,
    closeSizeUsd,
    decreaseAmounts?.sizeDeltaUsd,
    stage,
    fixedTriggerThresholdType,
    isLeverageEnabled,
    detectAndSetAvailableMaxLeverage,
  ]);

  const isSubmitButtonDisabled = account ? Boolean(buttonErrorText) : false;

  const [tradeboxWarningRows, consentError] = useTradeboxWarningsRows();
  const [triggerConsentRows, triggerConsent, setTriggerConsent] = useTriggerOrdersConsent();

  const submitButtonText = useMemo(() => {
    if (buttonErrorText) {
      return buttonErrorText;
    }

    if (stage === "processing") {
      return t`Creating Order...`;
    }

    if (isMarket) {
      if (isSwap) {
        return t`Swap ${fromToken?.symbol}`;
      } else {
        return `${localizedTradeTypeLabels[tradeType!]} ${toToken?.symbol}`;
      }
    } else if (isLimit) {
      return t`Create Limit order`;
    } else {
      return t`Create ${getTriggerNameByOrderType(decreaseAmounts?.triggerOrderType)} Order`;
    }
  }, [
    buttonErrorText,
    isMarket,
    isLimit,
    isSwap,
    fromToken?.symbol,
    localizedTradeTypeLabels,
    tradeType,
    toToken?.symbol,
    decreaseAmounts?.triggerOrderType,
    stage,
  ]);

  const submitButtonState = useTradeboxButtonState({
    stage,
    text: submitButtonText,
    isTriggerWarningAccepted: triggerConsent,
    error: buttonErrorText || consentError,
  });

  const { summaryExecutionFee } = useTPSLSummaryExecutionFee();
  const { requiredActions } = useRequiredActions();
  const subaccount = useSubaccount(summaryExecutionFee?.feeTokenAmount ?? null, requiredActions);

  useTradeboxAvailablePriceImpactValues();
  useTradeboxTPSLReset(setTriggerConsent);

  const prevIsISwap = usePrevious(isSwap);

  useEffect(
    function updateInputAmounts() {
      if (!fromToken || !toToken || (!isSwap && !isIncrease)) {
        return;
      }

      // reset input values when switching between swap and position tabs
      if (isSwap !== prevIsISwap) {
        setFocusedInput("from");
        setFromTokenInputValue("", true);
        return;
      }

      if (isSwap && swapAmounts) {
        if (focusedInput === "from") {
          setToTokenInputValue(
            swapAmounts.amountOut > 0 ? formatAmountFree(swapAmounts.amountOut, toToken.decimals) : "",
            false
          );
        } else {
          setFromTokenInputValue(
            swapAmounts.amountIn > 0 ? formatAmountFree(swapAmounts.amountIn, fromToken.decimals) : "",
            false
          );
        }
      }

      if (isIncrease && increaseAmounts) {
        if (focusedInput === "from") {
          setToTokenInputValue(
            increaseAmounts.indexTokenAmount > 0
              ? formatAmountFree(increaseAmounts.indexTokenAmount, toToken.decimals)
              : "",
            false
          );
        } else {
          setFromTokenInputValue(
            increaseAmounts.initialCollateralAmount > 0
              ? formatAmountFree(increaseAmounts.initialCollateralAmount, fromToken.decimals)
              : "",
            false
          );
        }
      }
    },
    [
      focusedInput,
      fromToken,
      increaseAmounts,
      isIncrease,
      isSwap,
      prevIsISwap,
      setFocusedInput,
      setFromTokenInputValue,
      setToTokenInputValue,
      swapAmounts,
      toToken,
    ]
  );

  useEffect(
    function resetTriggerPrice() {
      setTriggerPriceInputValue("");
    },
    [setTriggerPriceInputValue, toTokenAddress, tradeMode]
  );

  useEffect(
    function validateLeverageOption() {
      if (leverageOption && leverageOption > maxAllowedLeverage / BASIS_POINTS_DIVISOR) {
        setLeverageOption(maxAllowedLeverage / BASIS_POINTS_DIVISOR);
      }
    },
    [leverageOption, maxAllowedLeverage, setLeverageOption]
  );

  const onSwitchTokens = useCallback(() => {
    setFocusedInput((old) => (old === "from" ? "to" : "from"));
    switchTokenAddresses();
    setFromTokenInputValue(toTokenInputValue || "", true);
    setToTokenInputValue(fromTokenInputValue || "", true);
  }, [
    fromTokenInputValue,
    setFocusedInput,
    setFromTokenInputValue,
    setToTokenInputValue,
    switchTokenAddresses,
    toTokenInputValue,
  ]);

  function onTradeTypeChange(type: TradeType) {
    onSelectTradeType(type);
    if (tradeType !== type) {
      history.push(`/trade/${type.toLowerCase()}`);
    }
  }

  const tradeboxTransactions = useTradeboxTransactions({
    setPendingTxns,
  });

  const onConfirmed = useCallback(() => {
    if (isMarket) {
      setStage("processing");
      return;
    }
    setStage("trade");
  }, [isMarket, setStage]);

  const onSubmit = useCallback(() => {
    setStage("processing");

    let txnPromise: Promise<any>;

    if (!account) {
      openConnectModal?.();
      return;
    } else if (isWrapOrUnwrap) {
      txnPromise = tradeboxTransactions.onSubmitWrapOrUnwrap();
    } else if (isSwap) {
      txnPromise = tradeboxTransactions.onSubmitSwap();
    } else if (isIncrease) {
      txnPromise = tradeboxTransactions.onSubmitIncreaseOrder();
    } else {
      txnPromise = tradeboxTransactions.onSubmitDecreaseOrder();
    }

    if (subaccount) {
      onConfirmed();
      setStage("trade");

      return;
    }

    txnPromise
      .then(() => {
        onConfirmed();
      })
      .finally(() => {
        setStage("trade");
      });
  }, [
    account,
    isIncrease,
    isSwap,
    isWrapOrUnwrap,
    onConfirmed,
    openConnectModal,
    setStage,
    tradeboxTransactions,
    subaccount,
  ]);

  const onSelectToTokenAddress = useSelector(selectTradeboxChooseSuitableMarket);

  if (showDebugValues) {
    const swapPathStats = swapAmounts?.swapPathStats || increaseAmounts?.swapPathStats;

    if (swapPathStats) {
      // eslint-disable-next-line no-console
      console.log("Swap Path", {
        path: swapPathStats.swapPath.map((marketAddress) => marketsInfoData?.[marketAddress]?.name).join(" -> "),
        priceImpact: swapPathStats.swapSteps.map((step) => formatDeltaUsd(step.priceImpactDeltaUsd)).join(" -> "),
        usdOut: swapPathStats.swapSteps.map((step) => formatUsd(step.usdOut)).join(" -> "),
      });
    }
  }

  const onMaxClick = useCallback(() => {
    if (fromToken?.balance) {
      let maxAvailableAmount = fromToken?.isNative
        ? fromToken.balance - BigInt(minResidualAmount ?? 0n)
        : fromToken.balance;

      if (maxAvailableAmount < 0) {
        maxAvailableAmount = 0n;
      }

      setFocusedInput("from");
      const formattedAmount = formatAmountFree(maxAvailableAmount, fromToken.decimals);
      const finalAmount = isMetamaskMobile
        ? limitDecimals(formattedAmount, MAX_METAMASK_MOBILE_DECIMALS)
        : formattedAmount;
      setFromTokenInputValue(finalAmount, true);
    }
  }, [
    fromToken?.balance,
    fromToken?.decimals,
    fromToken?.isNative,
    isMetamaskMobile,
    minResidualAmount,
    setFocusedInput,
    setFromTokenInputValue,
  ]);

  const handleFromInputTokenChange = useCallback(
    (event: ChangeEvent<HTMLInputElement>) => {
      setFocusedInput("from");
      setFromTokenInputValue(event.target.value, true);
    },
    [setFocusedInput, setFromTokenInputValue]
  );
  const handleToInputTokenChange = useCallback(
    (event: ChangeEvent<HTMLInputElement>) => {
      setFocusedInput("to");
      setToTokenInputValue(event.target.value, true);
    },
    [setFocusedInput, setToTokenInputValue]
  );
  const handleSelectFromTokenAddress = useCallback(
    (token: Token) => onSelectFromTokenAddress(token.address),
    [onSelectFromTokenAddress]
  );
  const handleSelectToTokenAddress = useCallback(
    (token: Token) => onSelectToTokenAddress(token.address),
    [onSelectToTokenAddress]
  );
  const handleCloseInputChange = useCallback((e) => setCloseSizeInputValue(e.target.value), [setCloseSizeInputValue]);
  const setMaxCloseSize = useCallback(
    () => setCloseSizeInputValue(formatAmount(selectedPosition?.sizeInUsd, USD_DECIMALS, 2)),
    [selectedPosition?.sizeInUsd, setCloseSizeInputValue]
  );
  const handleClosePercentageChange = useCallback(
    (percent: number) =>
      setCloseSizeInputValue(
        formatAmount(((selectedPosition?.sizeInUsd ?? 0n) * BigInt(percent)) / 100n, USD_DECIMALS, 2)
      ),
    [selectedPosition?.sizeInUsd, setCloseSizeInputValue]
  );

  const handleTriggerPriceInputChange = useCallback(
    (e) => setTriggerPriceInputValue(e.target.value),
    [setTriggerPriceInputValue]
  );
  const setMarkPriceAsTriggerPrice = useCallback(
    () => setTriggerPriceInputValue(formatAmount(markPrice, USD_DECIMALS, toToken?.priceDecimals || 2)),
    [markPrice, setTriggerPriceInputValue, toToken?.priceDecimals]
  );

  const handleTriggerMarkPriceClick = useCallback(
    () => setTriggerRatioInputValue(formatAmount(markRatio?.ratio, USD_DECIMALS, 10)),
    [markRatio?.ratio, setTriggerRatioInputValue]
  );
  const handleTriggerRatioInputChange = useCallback(
    (e: ChangeEvent<HTMLInputElement>) => {
      setTriggerRatioInputValue(e.target.value);
    },
    [setTriggerRatioInputValue]
  );

  const handleSelectMarket = useCallback(
    (indexName: string, marketInfo: MarketInfo) => onSelectToTokenAddress(marketInfo.indexToken.address),
    [onSelectToTokenAddress]
  );

  const handleFormSubmit = useCallback(
    (e) => {
      e.preventDefault();
      if (!isCursorInside && (!isSubmitButtonDisabled || shouldDisableValidation)) {
        onSubmit();
      }
    },
    [isCursorInside, isSubmitButtonDisabled, onSubmit, shouldDisableValidation]
  );

  function renderTokenInputs() {
    return (
      <>
        <BuyInputSection
          topLeftLabel={t`Pay`}
          topLeftValue={
            fromUsd !== undefined && fromUsd > 0
              ? formatUsd(isIncrease ? increaseAmounts?.initialCollateralUsd : fromUsd)
              : ""
          }
          topRightLabel={t`Balance`}
          topRightValue={formatTokenAmount(fromToken?.balance, fromToken?.decimals, "", {
            useCommas: true,
          })}
          onClickTopRightLabel={onMaxClick}
          inputValue={fromTokenInputValue}
          onInputValueChange={handleFromInputTokenChange}
          showMaxButton={isNotMatchAvailableBalance}
          onClickMax={onMaxClick}
        >
          {fromTokenAddress && (
            <TokenSelector
              label={t`Pay`}
              chainId={chainId}
              tokenAddress={fromTokenAddress}
              onSelectToken={handleSelectFromTokenAddress}
              tokens={swapTokens}
              infoTokens={infoTokens}
              className="GlpSwap-from-token"
              showSymbolImage={true}
              showTokenImgInDropdown={true}
              extendedSortSequence={sortedLongAndShortTokens}
            />
          )}
        </BuyInputSection>

        <div className="Exchange-swap-ball-container">
          <button type="button" className="Exchange-swap-ball bg-blue-500" onClick={onSwitchTokens}>
            <IoMdSwap className="Exchange-swap-ball-icon" />
          </button>
        </div>

        {isSwap && (
          <BuyInputSection
            topLeftLabel={t`Receive`}
            topLeftValue={swapAmounts?.usdOut && swapAmounts.usdOut > 0 ? formatUsd(swapAmounts?.usdOut) : ""}
            topRightLabel={t`Balance`}
            topRightValue={formatTokenAmount(toToken?.balance, toToken?.decimals, "", {
              useCommas: true,
            })}
            inputValue={toTokenInputValue}
            onInputValueChange={handleToInputTokenChange}
            showMaxButton={false}
            preventFocusOnLabelClick="right"
          >
            {toTokenAddress && (
              <TokenSelector
                label={t`Receive`}
                chainId={chainId}
                tokenAddress={toTokenAddress}
                onSelectToken={handleSelectToTokenAddress}
                tokens={swapTokens}
                infoTokens={infoTokens}
                className="GlpSwap-from-token"
                showSymbolImage={true}
                showBalances={true}
                showTokenImgInDropdown={true}
                extendedSortSequence={sortedLongAndShortTokens}
              />
            )}
          </BuyInputSection>
        )}

        {isIncrease && (
          <BuyInputSection
            topLeftLabel={localizedTradeTypeLabels[tradeType!]}
            topLeftValue={
              increaseAmounts?.sizeDeltaUsd && increaseAmounts.sizeDeltaUsd > 0
                ? formatUsd(increaseAmounts?.sizeDeltaUsd, { fallbackToZero: true })
                : ""
            }
            topRightLabel={t`Leverage`}
            topRightValue={formatLeverage(isLeverageEnabled ? leverage : increaseAmounts?.estimatedLeverage) || "-"}
            inputValue={toTokenInputValue}
            onInputValueChange={handleToInputTokenChange}
            showMaxButton={false}
          >
            {toTokenAddress && (
              <MarketSelector
                label={localizedTradeTypeLabels[tradeType!]}
                selectedIndexName={toToken ? getMarketIndexName({ indexToken: toToken, isSpotOnly: false }) : undefined}
                selectedMarketLabel={
                  toToken && (
                    <>
                      <span className="inline-flex items-center">
                        <TokenIcon className="mr-5" symbol={toToken.symbol} importSize={24} displaySize={20} />
                        <span className="Token-symbol-text">{toToken.symbol}</span>
                      </span>
                    </>
                  )
                }
                markets={sortedAllMarkets ?? EMPTY_ARRAY}
                isSideMenu
                onSelectMarket={(_indexName, marketInfo) => onSelectToTokenAddress(marketInfo.indexToken.address)}
              />
            )}
          </BuyInputSection>
        )}
      </>
    );
  }

  function renderDecreaseSizeInput() {
    return (
      <BuyInputSection
        topLeftLabel={t`Close`}
        topRightLabel={selectedPosition?.sizeInUsd ? `Max` : undefined}
        topRightValue={selectedPosition?.sizeInUsd ? formatUsd(selectedPosition.sizeInUsd) : undefined}
        inputValue={closeSizeInputValue}
        onInputValueChange={handleCloseInputChange}
        onClickTopRightLabel={setMaxCloseSize}
        showMaxButton={Boolean(
          selectedPosition?.sizeInUsd && selectedPosition.sizeInUsd > 0 && closeSizeUsd != selectedPosition.sizeInUsd
        )}
        onClickMax={setMaxCloseSize}
        showPercentSelector={selectedPosition?.sizeInUsd ? selectedPosition.sizeInUsd > 0 : false}
        onPercentChange={handleClosePercentageChange}
      >
        USD
      </BuyInputSection>
    );
  }

  function renderTriggerPriceInput() {
    return (
      <BuyInputSection
        topLeftLabel={t`Price`}
        topRightLabel={t`Mark`}
        topRightValue={formatUsd(markPrice, {
          displayDecimals: marketDecimals,
        })}
        onClickTopRightLabel={setMarkPriceAsTriggerPrice}
        inputValue={triggerPriceInputValue}
        onInputValueChange={handleTriggerPriceInputChange}
      >
        USD
      </BuyInputSection>
    );
  }

  function renderTriggerRatioInput() {
    return (
      <BuyInputSection
        topLeftLabel={t`Price`}
        topRightLabel={t`Mark`}
        topRightValue={formatAmount(markRatio?.ratio, USD_DECIMALS, 4)}
        onClickTopRightLabel={handleTriggerMarkPriceClick}
        inputValue={triggerRatioInputValue}
        onInputValueChange={handleTriggerRatioInputChange}
      >
        {markRatio && (
          <>
            <TokenWithIcon symbol={markRatio.smallestToken.symbol} displaySize={20} /> per{" "}
            <TokenWithIcon symbol={markRatio.largestToken.symbol} displaySize={20} />
          </>
        )}
      </BuyInputSection>
    );
  }

  function renderPositionControls() {
    return (
      <>
        {isIncrease && (
          <>
            <ToggleSwitch
              className="Exchange-leverage-slider-settings"
              isChecked={isLeverageEnabled ?? false}
              setIsChecked={setIsLeverageEnabled}
            >
              <span className="muted">
                <Trans>Leverage slider</Trans>
              </span>
            </ToggleSwitch>

            {isLeverageEnabled && (
              <LeverageSlider
                marks={leverageSliderMarks}
                value={leverageOption}
                onChange={setLeverageOption}
                isPositive={isLong}
              />
            )}
          </>
        )}
        {isTrigger && (
          <ExchangeInfoRow
            className="SwapBox-info-row"
            label={t`Market`}
            value={
              <MarketSelector
                label={t`Market`}
                className="SwapBox-info-dropdown"
                selectedIndexName={toToken ? getMarketIndexName({ indexToken: toToken, isSpotOnly: false }) : undefined}
                markets={sortedAllMarkets ?? EMPTY_ARRAY}
                isSideMenu
                onSelectMarket={handleSelectMarket}
              />
            }
          />
        )}

        <MarketPoolSelectorRow
          selectedMarket={marketInfo}
          indexToken={toToken}
          isOutPositionLiquidity={isOutPositionLiquidity}
          currentPriceImpactBps={increaseAmounts?.acceptablePriceDeltaBps}
          onSelectMarketAddress={onSelectMarketAddress}
        />

        <CollateralSelectorRow
          selectedMarketAddress={marketInfo?.marketTokenAddress}
          onSelectCollateralAddress={onSelectCollateralAddress}
          isMarket={isMarket}
        />
      </>
    );
  }

  function renderIncreaseOrderInfo() {
    const acceptablePrice =
      isMarket && increaseAmounts?.acceptablePrice
        ? applySlippageToPrice(allowedSlippage, increaseAmounts.acceptablePrice, true, isLong)
        : increaseAmounts?.acceptablePrice;

    return (
      <>
        <ExecutionPriceRow
          tradeFlags={tradeFlags}
          displayDecimals={marketDecimals}
          fees={fees}
          acceptablePrice={acceptablePrice}
          executionPrice={executionPrice ?? undefined}
          triggerOrderType={fixedTriggerOrderType}
        />
<<<<<<< HEAD
=======

        {selectedPosition && (
          <ExchangeInfoRow
            className="SwapBox-info-row"
            label={t`Entry Price`}
            value={
              nextPositionValues?.nextEntryPrice || selectedPosition?.entryPrice ? (
                <ValueTransition
                  from={formatUsd(selectedPosition?.entryPrice, {
                    displayDecimals: marketDecimals,
                  })}
                  to={formatUsd(nextPositionValues?.nextEntryPrice, { displayDecimals: marketDecimals })}
                />
              ) : (
                formatUsd(markPrice, { displayDecimals: marketDecimals })
              )
            }
          />
        )}

>>>>>>> f0311e60
        <ExchangeInfoRow
          label={t`Liq. Price`}
          value={
            <ValueTransition
              from={
                selectedPosition
                  ? formatLiquidationPrice(selectedPosition?.liquidationPrice, {
                      displayDecimals: marketDecimals,
                    })
                  : undefined
              }
              to={
                increaseAmounts?.sizeDeltaUsd && increaseAmounts.sizeDeltaUsd > 0
                  ? formatLiquidationPrice(nextPositionValues?.nextLiqPrice, {
                      displayDecimals: marketDecimals,
                    })
                  : selectedPosition
                    ? undefined
                    : "-"
              }
            />
          }
        />
      </>
    );
  }

  function renderTriggerOrderInfo() {
    return (
      <>
        <ExchangeInfoRow
          label={t`Trigger Price`}
          value={`${decreaseAmounts?.triggerThresholdType || ""} ${
            formatUsd(decreaseAmounts?.triggerPrice, {
              displayDecimals: marketDecimals,
            }) || "-"
          }`}
        />

        <ExecutionPriceRow
          tradeFlags={tradeFlags}
          displayDecimals={marketDecimals}
          fees={fees}
          executionPrice={executionPrice ?? undefined}
          triggerOrderType={fixedTriggerOrderType}
          acceptablePrice={decreaseAmounts?.acceptablePrice}
        />

        {selectedPosition && (
          <ExchangeInfoRow
            label={t`Liq. Price`}
            value={
              <ValueTransition
                from={
                  selectedPosition
                    ? formatLiquidationPrice(selectedPosition?.liquidationPrice, {
                        displayDecimals: marketDecimals,
                      })
                    : undefined
                }
                to={
                  decreaseAmounts?.isFullClose
                    ? "-"
                    : decreaseAmounts?.sizeDeltaUsd && decreaseAmounts.sizeDeltaUsd > 0
                      ? formatLiquidationPrice(nextPositionValues?.nextLiqPrice, {
                          displayDecimals: marketDecimals,
                        })
                      : undefined
                }
              />
            }
          />
        )}
      </>
    );
  }

  useKey(
    "Enter",
    () => {
      if (isCursorInside && (!isSubmitButtonDisabled || shouldDisableValidation)) {
        onSubmit();
      }
    },
    {},
    [isSubmitButtonDisabled, shouldDisableValidation, isCursorInside]
  );

  const buttonContent = (
    <Button
      variant="primary-action"
      className="w-full"
      onClick={onSubmit}
      disabled={(isSubmitButtonDisabled && !shouldDisableValidationForTesting) || submitButtonState.disabled}
    >
      {submitButtonState.text}
    </Button>
  );
  const button = tooltipContent ? (
    <Tooltip
      className="w-full"
      content={tooltipContent}
      handle={buttonContent}
      isHandlerDisabled
      handleClassName="w-full"
      position="bottom"
    />
  ) : (
    buttonContent
  );

  return (
    <>
      <div>
        <div className={`App-box SwapBox`}>
          <Tab
            icons={tradeTypeIcons}
            options={Object.values(TradeType)}
            optionLabels={localizedTradeTypeLabels}
            option={tradeType}
            onChange={onTradeTypeChange}
            className="SwapBox-option-tabs"
          />

          <Tab
            options={availableTradeModes}
            optionLabels={localizedTradeModeLabels}
            className="SwapBox-asset-options-tabs"
            type="inline"
            option={tradeMode}
            onChange={onSelectTradeMode}
          />

          <form onSubmit={handleFormSubmit} ref={formRef}>
            {(isSwap || isIncrease) && renderTokenInputs()}
            {isTrigger && renderDecreaseSizeInput()}

            {isSwap && isLimit && renderTriggerRatioInput()}
            {isPosition && (isLimit || isTrigger) && renderTriggerPriceInput()}

            <ExchangeInfo className="SwapBox-info-section" dividerClassName="App-card-divider">
              <ExchangeInfo.Group>{isPosition && renderPositionControls()}</ExchangeInfo.Group>
              <ExchangeInfo.Group>
                <TradeBoxOneClickTrading />
              </ExchangeInfo.Group>
              <ExchangeInfo.Group>
                <LimitAndTPSLGroup />
              </ExchangeInfo.Group>

              <ExchangeInfo.Group>
                <LimitPriceRow />
                {isIncrease && renderIncreaseOrderInfo()}
                {isTrigger && renderTriggerOrderInfo()}
              </ExchangeInfo.Group>

              <ExchangeInfo.Group>
                <TradeBoxAdvancedGroups />
              </ExchangeInfo.Group>

              {feesType && (
                <ExchangeInfo.Group>
                  <TradeFeesRow {...fees} feesType={feesType} />
                  <NetworkFeeRow executionFee={executionFee} />
                </ExchangeInfo.Group>
              )}
              <ExchangeInfo.Group>
                {(isTrigger && selectedPosition && decreaseAmounts?.receiveUsd !== undefined && (
                  <ExchangeInfoRow
                    label={t`Receive`}
                    value={formatTokenAmountWithUsd(
                      decreaseAmounts.receiveTokenAmount,
                      decreaseAmounts.receiveUsd,
                      collateralToken?.symbol,
                      collateralToken?.decimals
                    )}
                  />
                )) ||
                  null}
                <MinReceiveRow allowedSlippage={allowedSlippage} />
              </ExchangeInfo.Group>

              <ExchangeInfo.Group>{tradeboxWarningRows}</ExchangeInfo.Group>
              <ExchangeInfo.Group>{triggerConsentRows}</ExchangeInfo.Group>
            </ExchangeInfo>
            <div className="Exchange-swap-button-container">{button}</div>
          </form>
        </div>
      </div>

      {isSwap && <SwapCard maxLiquidityUsd={swapOutLiquidity} fromToken={fromToken} toToken={toToken} />}
      <div className="Exchange-swap-info-group">
        {isPosition && <MarketCard isLong={isLong} marketInfo={marketInfo} allowedSlippage={allowedSlippage} />}
      </div>
    </>
  );
}<|MERGE_RESOLUTION|>--- conflicted
+++ resolved
@@ -106,16 +106,11 @@
 
 import TokenIcon from "components/TokenIcon/TokenIcon";
 import { ExecutionPriceRow } from "../ExecutionPriceRow";
-<<<<<<< HEAD
-=======
-import { HighPriceImpactWarning } from "../HighPriceImpactWarning/HighPriceImpactWarning";
->>>>>>> f0311e60
 import { MarketCard } from "../MarketCard/MarketCard";
 import { NetworkFeeRow } from "../NetworkFeeRow/NetworkFeeRow";
 import { SwapCard } from "../SwapCard/SwapCard";
 import { TradeFeesRow } from "../TradeFeesRow/TradeFeesRow";
 import { MarketPoolSelectorRow } from "./MarketPoolSelectorRow";
-<<<<<<< HEAD
 import { CollateralSelectorRow } from "./TradeBoxRows/CollateralSelectorRow";
 
 import { useSubaccount } from "context/SubaccountContext/SubaccountContext";
@@ -138,17 +133,8 @@
 import { useTradeboxTransactions } from "./hooks/useTradeboxTransactions";
 import { useTriggerOrdersConsent } from "./hooks/useTriggerOrdersConsent";
 
-=======
-
-import { useTradeboxChooseSuitableMarket } from "context/SyntheticsStateContext/hooks/tradeboxHooks";
-import { selectChainId } from "context/SyntheticsStateContext/selectors/globalSelectors";
 import { selectSelectedMarketPriceDecimals } from "context/SyntheticsStateContext/selectors/statsSelectors";
-import { bigMath } from "lib/bigmath";
-import { helperToast } from "lib/helperToast";
-import { useLocalizedMap } from "lib/i18n";
-import { useCursorInside } from "lib/useCursorInside";
-import { useHistory } from "react-router-dom";
->>>>>>> f0311e60
+
 import "./TradeBox.scss";
 
 export type Props = {
@@ -1145,29 +1131,6 @@
           executionPrice={executionPrice ?? undefined}
           triggerOrderType={fixedTriggerOrderType}
         />
-<<<<<<< HEAD
-=======
-
-        {selectedPosition && (
-          <ExchangeInfoRow
-            className="SwapBox-info-row"
-            label={t`Entry Price`}
-            value={
-              nextPositionValues?.nextEntryPrice || selectedPosition?.entryPrice ? (
-                <ValueTransition
-                  from={formatUsd(selectedPosition?.entryPrice, {
-                    displayDecimals: marketDecimals,
-                  })}
-                  to={formatUsd(nextPositionValues?.nextEntryPrice, { displayDecimals: marketDecimals })}
-                />
-              ) : (
-                formatUsd(markPrice, { displayDecimals: marketDecimals })
-              )
-            }
-          />
-        )}
-
->>>>>>> f0311e60
         <ExchangeInfoRow
           label={t`Liq. Price`}
           value={

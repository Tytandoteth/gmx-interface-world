import { Trans, t } from "@lingui/macro";
import { useWeb3React } from "@web3-react/core";
import cx from "classnames";
import Button from "components/Button/Button";
import BuyInputSection from "components/BuyInputSection/BuyInputSection";
import Checkbox from "components/Checkbox/Checkbox";
import ExchangeInfoRow from "components/Exchange/ExchangeInfoRow";
import { LeverageSlider } from "components/LeverageSlider/LeverageSlider";
import { MarketSelector } from "components/MarketSelector/MarketSelector";
import { ConfirmationBox } from "components/Synthetics/ConfirmationBox/ConfirmationBox";
import Tab from "components/Tab/Tab";
import ToggleSwitch from "components/ToggleSwitch/ToggleSwitch";
import TokenSelector from "components/TokenSelector/TokenSelector";
import { ValueTransition } from "components/ValueTransition/ValueTransition";
import { BASIS_POINTS_DIVISOR } from "config/factors";
import { getKeepLeverageKey, getLeverageEnabledKey, getLeverageKey } from "config/localStorage";
import { useSettings } from "context/SettingsContext/SettingsContextProvider";
import { useUserReferralInfo } from "domain/referrals/hooks";
import {
  estimateExecuteDecreaseOrderGasLimit,
  estimateExecuteIncreaseOrderGasLimit,
  estimateExecuteSwapOrderGasLimit,
  getExecutionFee,
  useGasLimits,
  useGasPrice,
} from "domain/synthetics/fees";
import {
  MarketInfo,
  MarketsInfoData,
  getAvailableUsdLiquidityForPosition,
  getMarketIndexName,
} from "domain/synthetics/markets";
import { OrderInfo, OrderType, OrdersInfoData } from "domain/synthetics/orders";
import {
  PositionInfo,
  PositionsInfoData,
  formatAcceptablePrice,
  formatLeverage,
  formatLiquidationPrice,
  usePositionsConstants,
} from "domain/synthetics/positions";
import { TokenData, TokensData, TokensRatio, convertToUsd, getTokensRatioByPrice } from "domain/synthetics/tokens";
import {
  AvailableTokenOptions,
  SwapAmounts,
  TradeFeesType,
  TradeMode,
  TradeType,
  TriggerThresholdType,
  getDecreasePositionAmounts,
  getIncreasePositionAmounts,
  getMarkPrice,
  getNextPositionValuesForDecreaseTrade,
  getNextPositionValuesForIncreaseTrade,
  getSwapAmountsByFromValue,
  getSwapAmountsByToValue,
  getTradeFees,
  useSwapRoutes,
} from "domain/synthetics/trade";
import { useAvailableMarketsOptions } from "domain/synthetics/trade/useAvailableMarketsOptions";
import { TradeFlags } from "domain/synthetics/trade/useTradeFlags";
import {
  getCommonError,
  getDecreaseError,
  getIncreaseError,
  getSwapError,
} from "domain/synthetics/trade/utils/validation";
import { BigNumber } from "ethers";
import longImg from "img/long.svg";
import shortImg from "img/short.svg";
import swapImg from "img/swap.svg";
import { useChainId } from "lib/chains";
import { DUST_BNB, USD_DECIMALS } from "lib/legacy";
import { useLocalStorageSerializeKey } from "lib/localStorage";
import {
  formatAmount,
  formatAmountFree,
  formatDeltaUsd,
  formatPercentage,
  formatTokenAmount,
  formatUsd,
  parseValue,
} from "lib/numbers";
import { useSafeState } from "lib/useSafeState";
import { useCallback, useEffect, useMemo, useState } from "react";
import { AiOutlineEdit } from "react-icons/ai";
import { IoMdSwap } from "react-icons/io";
import { usePrevious } from "react-use";
import { ClaimableCard } from "../ClaimableCard/ClaimableCard";
import { MarketCard } from "../MarketCard/MarketCard";
import { SwapCard } from "../SwapCard/SwapCard";
import { TradeFeesRow } from "../TradeFeesRow/TradeFeesRow";
import { CollateralSelectorRow } from "./CollateralSelectorRow";
import { MarketPoolSelectorRow } from "./MarketPoolSelectorRow";
import "./TradeBox.scss";
import Banner from "components/Banner/Banner";
import { useHasOutdatedUi } from "domain/legacy";

export type Props = {
  tradeType: TradeType;
  tradeMode: TradeMode;
  availableTradeModes: TradeMode[];
  tradeFlags: TradeFlags;
  isWrapOrUnwrap: boolean;
  fromTokenAddress?: string;
  fromToken?: TokenData;
  toTokenAddress?: string;
  toToken?: TokenData;
  marketAddress?: string;
  marketInfo?: MarketInfo;
  collateralAddress?: string;
  collateralToken?: TokenData;
  avaialbleTokenOptions: AvailableTokenOptions;
  existingPosition?: PositionInfo;
  existingOrder?: OrderInfo;
  positionsInfo?: PositionsInfoData;
  ordersInfo?: OrdersInfoData;
  allowedSlippage: number;
  acceptablePriceImpactBpsForLimitOrders: BigNumber;
  savedIsPnlInLeverage: boolean;
  isHigherSlippageAllowed: boolean;
  shouldDisableValidation?: boolean;
  marketsInfoData?: MarketsInfoData;
  tokensData?: TokensData;
  setIsHigherSlippageAllowed: (value: boolean) => void;
  onSelectFromTokenAddress: (fromTokenAddress?: string) => void;
  onSelectToTokenAddress: (toTokenAddress?: string) => void;
  onSelectTradeType: (tradeType: TradeType) => void;
  onSelectTradeMode: (tradeMode: TradeMode) => void;
  setPendingTxns: (txns: any) => void;
  onSelectMarketAddress: (marketAddress?: string) => void;
  onSelectCollateralAddress: (collateralAddress?: string) => void;
  onConnectWallet: () => void;
  setIsEditingAcceptablePriceImpact: (val: boolean) => void;
  setIsClaiming: (val: boolean) => void;
  switchTokenAddresses: () => void;
};

const tradeTypeIcons = {
  [TradeType.Long]: longImg,
  [TradeType.Short]: shortImg,
  [TradeType.Swap]: swapImg,
};

export function TradeBox(p: Props) {
  const {
    tradeMode,
    tradeType,
    tradeFlags,
    availableTradeModes,
    isWrapOrUnwrap,
    tokensData,
    fromTokenAddress,
    fromToken,
    toTokenAddress,
    toToken,
    marketAddress,
    marketInfo,
    collateralAddress,
    collateralToken,
    avaialbleTokenOptions,
    savedIsPnlInLeverage,
    positionsInfo,
    existingPosition,
    existingOrder,
    ordersInfo,
    shouldDisableValidation,
    acceptablePriceImpactBpsForLimitOrders,
    allowedSlippage,
    isHigherSlippageAllowed,
    marketsInfoData,
    setIsHigherSlippageAllowed,
    onSelectMarketAddress,
    onSelectCollateralAddress,
    onSelectFromTokenAddress,
    onSelectToTokenAddress,
    onSelectTradeMode,
    onSelectTradeType,
    onConnectWallet,
    setIsEditingAcceptablePriceImpact,
    setIsClaiming,
    setPendingTxns,
    switchTokenAddresses,
  } = p;
  const { isLong, isSwap, isIncrease, isPosition, isLimit, isTrigger, isMarket } = tradeFlags;
  const {
    swapTokens,
    indexTokens,
    infoTokens,
    sortedIndexTokensWithPoolValue,
    sortedLongAndShortTokens,
    sortedAllMarkets,
  } = avaialbleTokenOptions;

  const tradeTypeLabels = useMemo(() => {
    return {
      [TradeType.Long]: t`Long`,
      [TradeType.Short]: t`Short`,
      [TradeType.Swap]: t`Swap`,
    };
  }, []);

  const tradeModeLabels = {
    [TradeMode.Market]: t`Market`,
    [TradeMode.Limit]: t`Limit`,
    [TradeMode.Trigger]: t`Trigger`,
  };

  const { chainId } = useChainId();
  const { library, account } = useWeb3React();
  const { gasPrice } = useGasPrice(chainId);
  const { gasLimits } = useGasLimits(chainId);
  const userReferralInfo = useUserReferralInfo(library, chainId, account);
  const { showDebugValues } = useSettings();
  const { data: hasOutdatedUi } = useHasOutdatedUi();

  const { minCollateralUsd, minPositionSizeUsd } = usePositionsConstants(chainId);

  const [stage, setStage] = useState<"trade" | "confirmation" | "processing">("trade");
  const [focusedInput, setFocusedInput] = useState<"from" | "to">();

  const [fixedTriggerThresholdType, setFixedTriggerThresholdType] = useState<TriggerThresholdType>();
  const [fixedTriggerOrderType, setFixedTriggerOrderType] = useState<
    OrderType.LimitDecrease | OrderType.StopLossDecrease
  >();
  const [fixedTriggerAcceptablePrice, setFixedTriggerAcceptablePrice] = useState<BigNumber>();

  const [fromTokenInputValue, setFromTokenInputValue] = useSafeState("");
  const fromTokenAmount = fromToken ? parseValue(fromTokenInputValue || "0", fromToken.decimals)! : BigNumber.from(0);
  const fromTokenPrice = fromToken?.prices.minPrice;
  const fromUsd = convertToUsd(fromTokenAmount, fromToken?.decimals, fromTokenPrice);
  const isNotMatchAvailableBalance = fromToken?.balance?.gt(0) && !fromToken.balance.eq(fromTokenAmount);

  const [toTokenInputValue, setToTokenInputValue] = useSafeState("");
  const toTokenAmount = toToken ? parseValue(toTokenInputValue || "0", toToken.decimals)! : BigNumber.from(0);

  const markPrice = useMemo(() => {
    if (!toToken) {
      return undefined;
    }

    if (isSwap) {
      return toToken.prices.minPrice;
    }

    return getMarkPrice({ prices: toToken.prices, isIncrease, isLong });
  }, [isIncrease, isLong, isSwap, toToken]);

  const [closeSizeInputValue, setCloseSizeInputValue] = useState("");
  const closeSizeUsd = parseValue(closeSizeInputValue || "0", USD_DECIMALS)!;

  const [triggerPriceInputValue, setTriggerPriceInputValue] = useState<string>("");
  const triggerPrice = parseValue(triggerPriceInputValue, USD_DECIMALS);

  const [triggerRatioInputValue, setTriggerRatioInputValue] = useState<string>("");
  const { markRatio, triggerRatio } = useMemo(() => {
    if (!isSwap || !fromToken || !toToken || !fromTokenPrice || !markPrice) {
      return {};
    }

    const markRatio = getTokensRatioByPrice({
      fromToken,
      toToken,
      fromPrice: fromTokenPrice,
      toPrice: markPrice,
    });

    const triggerRatioValue = parseValue(triggerRatioInputValue, USD_DECIMALS);

    if (!triggerRatioValue) {
      return { markRatio };
    }

    const triggerRatio: TokensRatio = {
      ratio: triggerRatioValue?.gt(0) ? triggerRatioValue : markRatio.ratio,
      largestToken: markRatio.largestToken,
      smallestToken: markRatio.smallestToken,
    };

    return {
      markRatio,
      triggerRatio,
    };
  }, [fromToken, fromTokenPrice, isSwap, markPrice, toToken, triggerRatioInputValue]);

  const [leverageOption, setLeverageOption] = useLocalStorageSerializeKey(getLeverageKey(chainId), 2);
  const leverage = BigNumber.from(parseInt(String(Number(leverageOption!) * BASIS_POINTS_DIVISOR)));

  const [isLeverageEnabled, setIsLeverageEnabled] = useLocalStorageSerializeKey(getLeverageEnabledKey(chainId), true);
  const [keepLeverage, setKeepLeverage] = useLocalStorageSerializeKey(getKeepLeverageKey(chainId), true);

  const swapRoute = useSwapRoutes({
    marketsInfoData,
    fromTokenAddress,
    toTokenAddress: isPosition ? collateralAddress : toTokenAddress,
  });

  const swapAmounts = useMemo(() => {
    if (!isSwap || !fromToken || !toToken || !fromTokenPrice) {
      return undefined;
    }

    if (isWrapOrUnwrap) {
      const tokenAmount = focusedInput === "from" ? fromTokenAmount : toTokenAmount;
      const usdAmount = convertToUsd(tokenAmount, fromToken.decimals, fromTokenPrice)!;
      const price = fromTokenPrice;

      const swapAmounts: SwapAmounts = {
        amountIn: tokenAmount,
        usdIn: usdAmount!,
        amountOut: tokenAmount,
        usdOut: usdAmount!,
        swapPathStats: undefined,
        priceIn: price,
        priceOut: price,
        minOutputAmount: tokenAmount,
      };

      return swapAmounts;
    } else if (focusedInput === "from") {
      return getSwapAmountsByFromValue({
        tokenIn: fromToken,
        tokenOut: toToken,
        amountIn: fromTokenAmount,
        triggerRatio: triggerRatio || markRatio,
        isLimit,
        findSwapPath: swapRoute.findSwapPath,
      });
    } else {
      return getSwapAmountsByToValue({
        tokenIn: fromToken,
        tokenOut: toToken,
        amountOut: toTokenAmount,
        triggerRatio: triggerRatio || markRatio,
        isLimit,
        findSwapPath: swapRoute.findSwapPath,
      });
    }
  }, [
    focusedInput,
    fromToken,
    fromTokenAmount,
    fromTokenPrice,
    isLimit,
    isSwap,
    isWrapOrUnwrap,
    markRatio,
    swapRoute.findSwapPath,
    toToken,
    toTokenAmount,
    triggerRatio,
  ]);

  const increaseAmounts = useMemo(() => {
    if (!isIncrease || !toToken || !fromToken || !collateralToken || !marketInfo) {
      return undefined;
    }

    return getIncreasePositionAmounts({
      marketInfo,
      indexToken: toToken,
      initialCollateralToken: fromToken,
      collateralToken,
      isLong,
      initialCollateralAmount: fromTokenAmount,
      indexTokenAmount: toTokenAmount,
      leverage,
      triggerPrice: isLimit ? triggerPrice : undefined,
      position: existingPosition,
      savedAcceptablePriceImpactBps: acceptablePriceImpactBpsForLimitOrders,
      findSwapPath: swapRoute.findSwapPath,
      userReferralInfo,
      strategy: isLeverageEnabled
        ? focusedInput === "from"
          ? "leverageByCollateral"
          : "leverageBySize"
        : "independent",
    });
  }, [
    acceptablePriceImpactBpsForLimitOrders,
    collateralToken,
    existingPosition,
    focusedInput,
    fromToken,
    fromTokenAmount,
    isIncrease,
    isLeverageEnabled,
    isLimit,
    isLong,
    leverage,
    marketInfo,
    swapRoute.findSwapPath,
    toToken,
    toTokenAmount,
    triggerPrice,
    userReferralInfo,
  ]);

  const decreaseAmounts = useMemo(() => {
    if (!isTrigger || !closeSizeUsd || !marketInfo || !collateralToken || !minCollateralUsd || !minPositionSizeUsd) {
      return undefined;
    }

    return getDecreasePositionAmounts({
      marketInfo,
      collateralToken,
      isLong,
      position: existingPosition,
      closeSizeUsd: closeSizeUsd,
      keepLeverage: keepLeverage!,
      triggerPrice,
      savedAcceptablePriceImpactBps: acceptablePriceImpactBpsForLimitOrders,
      userReferralInfo,
      minCollateralUsd,
      minPositionSizeUsd,
    });
  }, [
    acceptablePriceImpactBpsForLimitOrders,
    closeSizeUsd,
    collateralToken,
    existingPosition,
    isLong,
    isTrigger,
    keepLeverage,
    marketInfo,
    minCollateralUsd,
    minPositionSizeUsd,
    triggerPrice,
    userReferralInfo,
  ]);

  const nextPositionValues = useMemo(() => {
    if (!isPosition || !minCollateralUsd || !marketInfo || !collateralToken) {
      return undefined;
    }

    if (isIncrease && increaseAmounts?.acceptablePrice && fromTokenAmount.gt(0)) {
      return getNextPositionValuesForIncreaseTrade({
        marketInfo,
        collateralToken,
        existingPosition,
        isLong,
        collateralDeltaUsd: increaseAmounts.collateralDeltaUsd,
        collateralDeltaAmount: increaseAmounts.collateralDeltaAmount,
        sizeDeltaUsd: increaseAmounts.sizeDeltaUsd,
        sizeDeltaInTokens: increaseAmounts.sizeDeltaInTokens,
        indexPrice: increaseAmounts.indexPrice,
        showPnlInLeverage: savedIsPnlInLeverage,
        minCollateralUsd,
        userReferralInfo,
      });
    }

    if (isTrigger && decreaseAmounts?.acceptablePrice && closeSizeUsd.gt(0)) {
      return getNextPositionValuesForDecreaseTrade({
        existingPosition,
        marketInfo,
        collateralToken,
        sizeDeltaUsd: decreaseAmounts.sizeDeltaUsd,
        sizeDeltaInTokens: decreaseAmounts.sizeDeltaInTokens,
        estimatedPnl: decreaseAmounts.estimatedPnl,
        realizedPnl: decreaseAmounts.realizedPnl,
        collateralDeltaUsd: decreaseAmounts.collateralDeltaUsd,
        collateralDeltaAmount: decreaseAmounts.collateralDeltaAmount,
        payedRemainingCollateralUsd: decreaseAmounts.payedRemainingCollateralUsd,
        payedRemainingCollateralAmount: decreaseAmounts.payedRemainingCollateralAmount,
        showPnlInLeverage: savedIsPnlInLeverage,
        isLong,
        minCollateralUsd,
        userReferralInfo,
      });
    }
  }, [
    closeSizeUsd,
    collateralToken,
    decreaseAmounts,
    existingPosition,
    fromTokenAmount,
    increaseAmounts,
    isIncrease,
    isLong,
    isPosition,
    isTrigger,
    marketInfo,
    minCollateralUsd,
    savedIsPnlInLeverage,
    userReferralInfo,
  ]);

  // useDebugExecutionPrice(chainId, {
  //   skip: false,
  //   marketInfo,
  //   sizeInUsd: existingPosition?.sizeInUsd || BigNumber.from(0),
  //   sizeInTokens: existingPosition?.sizeInTokens || BigNumber.from(0),
  //   sizeDeltaUsd: increaseAmounts?.sizeDeltaUsd,
  //   isLong,
  // });

  const { fees, feesType, executionFee } = useMemo(() => {
    if (!gasLimits || !gasPrice || !tokensData) {
      return {};
    }

    if (isSwap && swapAmounts?.swapPathStats) {
      const estimatedGas = estimateExecuteSwapOrderGasLimit(gasLimits, {
        swapPath: swapAmounts.swapPathStats.swapPath,
      });

      return {
        fees: getTradeFees({
          isIncrease: false,
          initialCollateralUsd: swapAmounts.usdIn,
          sizeDeltaUsd: BigNumber.from(0),
          swapSteps: swapAmounts.swapPathStats.swapSteps,
          positionFeeUsd: BigNumber.from(0),
          swapPriceImpactDeltaUsd: swapAmounts.swapPathStats.totalSwapPriceImpactDeltaUsd,
          positionPriceImpactDeltaUsd: BigNumber.from(0),
          borrowingFeeUsd: BigNumber.from(0),
          fundingFeeUsd: BigNumber.from(0),
          feeDiscountUsd: BigNumber.from(0),
          swapProfitFeeUsd: BigNumber.from(0),
        }),
        executionFee: getExecutionFee(chainId, gasLimits, tokensData, estimatedGas, gasPrice),
        feesType: "swap" as TradeFeesType,
      };
    }

    if (isIncrease && increaseAmounts) {
      const estimatedGas = estimateExecuteIncreaseOrderGasLimit(gasLimits, {
        swapPath: increaseAmounts.swapPathStats?.swapPath || [],
      });

      return {
        fees: getTradeFees({
          isIncrease: true,
          initialCollateralUsd: increaseAmounts.initialCollateralUsd,
          sizeDeltaUsd: increaseAmounts.sizeDeltaUsd,
          swapSteps: increaseAmounts.swapPathStats?.swapSteps || [],
          positionFeeUsd: increaseAmounts.positionFeeUsd,
          swapPriceImpactDeltaUsd: increaseAmounts.swapPathStats?.totalSwapPriceImpactDeltaUsd || BigNumber.from(0),
          positionPriceImpactDeltaUsd: increaseAmounts.positionPriceImpactDeltaUsd,
          borrowingFeeUsd: existingPosition?.pendingBorrowingFeesUsd || BigNumber.from(0),
          fundingFeeUsd: existingPosition?.pendingFundingFeesUsd || BigNumber.from(0),
          feeDiscountUsd: increaseAmounts.feeDiscountUsd,
          swapProfitFeeUsd: BigNumber.from(0),
        }),
        executionFee: getExecutionFee(chainId, gasLimits, tokensData, estimatedGas, gasPrice),
        feesType: "increase" as TradeFeesType,
      };
    }

    if (isTrigger && decreaseAmounts) {
      const estimatedGas = estimateExecuteDecreaseOrderGasLimit(gasLimits, {});

      return {
        fees: getTradeFees({
          isIncrease: false,
          initialCollateralUsd: existingPosition?.collateralUsd || BigNumber.from(0),
          sizeDeltaUsd: decreaseAmounts.sizeDeltaUsd,
          swapSteps: [],
          positionFeeUsd: decreaseAmounts.positionFeeUsd,
          swapPriceImpactDeltaUsd: BigNumber.from(0),
          positionPriceImpactDeltaUsd: decreaseAmounts.positionPriceImpactDeltaUsd,
          borrowingFeeUsd: decreaseAmounts.borrowingFeeUsd,
          fundingFeeUsd: decreaseAmounts.fundingFeeUsd,
          feeDiscountUsd: decreaseAmounts.feeDiscountUsd,
          swapProfitFeeUsd: decreaseAmounts.swapProfitFeeUsd,
        }),
        executionFee: getExecutionFee(chainId, gasLimits, tokensData, estimatedGas, gasPrice),
        feesType: "decrease" as TradeFeesType,
      };
    }

    return {};
  }, [
    chainId,
    decreaseAmounts,
    existingPosition,
    gasLimits,
    gasPrice,
    increaseAmounts,
    isIncrease,
    isSwap,
    isTrigger,
    swapAmounts,
    tokensData,
  ]);

  const marketsOptions = useAvailableMarketsOptions({
    marketsInfoData,
    isIncrease,
    disable: !isPosition,
    indexToken: toToken,
    isLong,
    increaseSizeUsd: increaseAmounts?.sizeDeltaUsd,
    positionsInfo,
    ordersInfo,
    hasExistingOrder: Boolean(existingOrder),
    hasExistingPosition: Boolean(existingPosition),
  });
  const { availableMarkets } = marketsOptions;

  const availableCollaterals = useMemo(() => {
    if (!marketInfo) {
      return [];
    }

    if (marketInfo.isSameCollaterals) {
      return [marketInfo.longToken];
    }

    return [marketInfo.longToken, marketInfo.shortToken];
  }, [marketInfo]);

  const swapOutLiquidity = swapRoute.maxSwapLiquidity;

  const { longLiquidity, shortLiquidity, isOutPositionLiquidity } = useMemo(() => {
    if (!marketInfo || !isIncrease) {
      return {};
    }
    const longLiquidity = getAvailableUsdLiquidityForPosition(marketInfo, true);
    const shortLiquidity = getAvailableUsdLiquidityForPosition(marketInfo, false);

    const isOutPositionLiquidity = isLong
      ? longLiquidity.lt(increaseAmounts?.sizeDeltaUsd || 0)
      : shortLiquidity.lt(increaseAmounts?.sizeDeltaUsd || 0);

    return {
      longLiquidity,
      shortLiquidity,
      isOutPositionLiquidity,
    };
  }, [increaseAmounts, isIncrease, isLong, marketInfo]);

  const error = useMemo(() => {
    const commonError = getCommonError({
      chainId,
      isConnected: Boolean(account),
      hasOutdatedUi,
    });

    let tradeError: string[] | undefined[] = [undefined];

    if (isSwap) {
      tradeError = getSwapError({
        fromToken,
        toToken,
        fromTokenAmount,
        fromUsd: swapAmounts?.usdIn,
        toTokenAmount,
        toUsd: swapAmounts?.usdOut,
        swapPathStats: swapAmounts?.swapPathStats,
        swapLiquidity: swapOutLiquidity,
        isLimit,
        isWrapOrUnwrap,
        triggerRatio,
        markRatio,
        fees,
      });
    } else if (isIncrease) {
      tradeError = getIncreaseError({
        marketInfo,
        indexToken: toToken,
        initialCollateralToken: fromToken,
        initialCollateralAmount: fromTokenAmount,
        initialCollateralUsd: increaseAmounts?.initialCollateralUsd,
        targetCollateralToken: collateralToken,
        collateralUsd: increaseAmounts?.collateralDeltaUsd,
        sizeDeltaUsd: increaseAmounts?.sizeDeltaUsd,
        existingPosition,
        fees,
        swapPathStats: increaseAmounts?.swapPathStats,
        collateralLiquidity: swapOutLiquidity,
        minCollateralUsd,
        longLiquidity,
        shortLiquidity,
        isLong,
        markPrice,
        triggerPrice,
        isLimit,
        nextPositionValues,
      });
    } else if (isTrigger) {
      tradeError = getDecreaseError({
        marketInfo,
        inputSizeUsd: closeSizeUsd,
        sizeDeltaUsd: decreaseAmounts?.sizeDeltaUsd,
        triggerPrice,
        markPrice,
        existingPosition,
        isContractAccount: false,
        receiveToken: existingPosition?.collateralToken,
        nextPositionValues,
        isLong,
        isTrigger: true,
        minCollateralUsd,
        isNotEnoughReceiveTokenLiquidity: false,
        fixedTriggerThresholdType: stage === "confirmation" ? fixedTriggerThresholdType : undefined,
      });
    }

    return commonError[0] || tradeError[0];
  }, [
    chainId,
    account,
    hasOutdatedUi,
    isSwap,
    isIncrease,
    isTrigger,
    fromToken,
    toToken,
    fromTokenAmount,
    swapAmounts,
    toTokenAmount,
    swapOutLiquidity,
    isLimit,
    isWrapOrUnwrap,
    triggerRatio,
    markRatio,
    fees,
    marketInfo,
    increaseAmounts,
    collateralToken,
    existingPosition,
    minCollateralUsd,
    longLiquidity,
    shortLiquidity,
    isLong,
    markPrice,
    triggerPrice,
    nextPositionValues,
    closeSizeUsd,
    decreaseAmounts?.sizeDeltaUsd,
    stage,
    fixedTriggerThresholdType,
  ]);

  const isSubmitButtonDisabled = useMemo(() => {
    if (!account) {
      return false;
    }
    if (error) {
      return true;
    }
  }, [error, account]);

  const submitButtonText = useMemo(() => {
    if (error) {
      return error;
    }

    if (isMarket) {
      if (isSwap) {
        return t`Swap ${fromToken?.symbol}`;
      } else {
        return `${tradeTypeLabels[tradeType!]} ${toToken?.symbol}`;
      }
    } else if (isLimit) {
      return t`Create Limit order`;
    } else {
      return t`Create Trigger order`;
    }
  }, [error, fromToken?.symbol, isLimit, isMarket, isSwap, toToken?.symbol, tradeType, tradeTypeLabels]);

  function onSubmit() {
    if (!account) {
      onConnectWallet();
      return;
    }

    if (
      isTrigger &&
      decreaseAmounts?.triggerThresholdType &&
      decreaseAmounts?.triggerOrderType &&
      decreaseAmounts.acceptablePrice
    ) {
      setFixedTriggerOrderType(decreaseAmounts.triggerOrderType);
      setFixedTriggerThresholdType(decreaseAmounts.triggerThresholdType);
      setFixedTriggerAcceptablePrice(decreaseAmounts.acceptablePrice);
    }

    setStage("confirmation");
  }

  const prevIsISwap = usePrevious(isSwap);

  useEffect(
    function updateInputAmounts() {
      if (!fromToken || !toToken || (!isSwap && !isIncrease)) {
        return;
      }

      // reset input values when switching between swap and position tabs
      if (isSwap !== prevIsISwap) {
        setFocusedInput("from");
        setFromTokenInputValue("");
        return;
      }

      if (isSwap && swapAmounts) {
        if (focusedInput === "from") {
          setToTokenInputValue(
            swapAmounts.amountOut.gt(0) ? formatAmountFree(swapAmounts.amountOut, toToken.decimals) : ""
          );
        } else {
          setFromTokenInputValue(
            swapAmounts.amountIn.gt(0) ? formatAmountFree(swapAmounts.amountIn, fromToken.decimals) : ""
          );
        }
      }

      if (isIncrease && increaseAmounts) {
        if (focusedInput === "from") {
          setToTokenInputValue(
            increaseAmounts.indexTokenAmount?.gt(0)
              ? formatAmountFree(increaseAmounts.indexTokenAmount, toToken.decimals)
              : ""
          );
        } else {
          setFromTokenInputValue(
            increaseAmounts.initialCollateralAmount.gt(0)
              ? formatAmountFree(increaseAmounts.initialCollateralAmount, fromToken.decimals)
              : ""
          );
        }
      }
    },
    [
      focusedInput,
      fromToken,
      increaseAmounts,
      isIncrease,
      isSwap,
      prevIsISwap,
      setFromTokenInputValue,
      setToTokenInputValue,
      swapAmounts,
      toToken,
    ]
  );

  useEffect(
    function updatePositionMarket() {
      if (!isPosition || !marketsOptions.availableMarkets) {
        return;
      }

      const needUpdateMarket =
        !marketAddress || !marketsOptions.availableMarkets.find((m) => m.marketTokenAddress === marketAddress);

      if (needUpdateMarket && marketsOptions.marketWithPosition) {
        onSelectMarketAddress(marketsOptions.marketWithPosition.marketTokenAddress);
        return;
      }

      const optimalMarket =
        marketsOptions.minPriceImpactMarket || marketsOptions.maxLiquidityMarket || marketsOptions.availableMarkets[0];

      if (needUpdateMarket && optimalMarket) {
        onSelectMarketAddress(optimalMarket.marketTokenAddress);
        return;
      }
    },
    [
      availableMarkets,
      chainId,
      isLong,
      isPosition,
      marketAddress,
      marketsOptions.availableMarkets,
      marketsOptions.collateralWithPosition,
      marketsOptions.marketWithPosition,
      marketsOptions.maxLiquidityMarket,
      marketsOptions.minPriceImpactMarket,
      onSelectCollateralAddress,
      onSelectMarketAddress,
    ]
  );

  const prevMarketAddress = usePrevious(marketAddress);
  useEffect(
    function updatePositionCollateral() {
      if (!isPosition) {
        return;
      }

      if (marketAddress && prevMarketAddress !== marketAddress && marketsOptions.collateralWithPosition) {
        onSelectCollateralAddress(marketsOptions.collateralWithPosition.address);
      }
    },
    [isPosition, marketAddress, marketsOptions.collateralWithPosition, onSelectCollateralAddress, prevMarketAddress]
  );

  function onSwitchTokens() {
    setFocusedInput((old) => (old === "from" ? "to" : "from"));
    switchTokenAddresses();
    setFromTokenInputValue(toTokenInputValue || "");
    setToTokenInputValue(fromTokenInputValue || "");
  }

  const onConfirmationClose = useCallback(() => {
    setStage("trade");
  }, []);

  const onConfirmed = useCallback(() => {
    if (isMarket) {
      setStage("processing");
      return;
    }
    setStage("trade");
  }, [isMarket]);

  if (showDebugValues) {
    const swapPathStats = swapAmounts?.swapPathStats || increaseAmounts?.swapPathStats;

    if (swapPathStats) {
      // eslint-disable-next-line no-console
      console.log("Swap Path", {
        path: swapPathStats.swapPath.map((marketAddress) => marketsInfoData?.[marketAddress]?.name).join(" -> "),
        priceImpact: swapPathStats.swapSteps.map((step) => formatDeltaUsd(step.priceImpactDeltaUsd)).join(" -> "),
        usdOut: swapPathStats.swapSteps.map((step) => formatUsd(step.usdOut)).join(" -> "),
      });
    }
  }

  function onMaxClick() {
    if (fromToken?.balance) {
      const maxAvailableAmount = fromToken.isNative
        ? fromToken.balance.sub(BigNumber.from(DUST_BNB).mul(2))
        : fromToken.balance;
      setFocusedInput("from");
      setFromTokenInputValue(formatAmountFree(maxAvailableAmount, fromToken.decimals));
    }
  }

  function renderTokenInputs() {
    return (
      <>
        <BuyInputSection
          topLeftLabel={t`Pay`}
          topLeftValue={fromUsd?.gt(0) ? formatUsd(isIncrease ? increaseAmounts?.initialCollateralUsd : fromUsd) : ""}
          topRightLabel={t`Balance`}
          topRightValue={formatTokenAmount(fromToken?.balance, fromToken?.decimals, "", {
            useCommas: true,
          })}
          onClickTopRightLabel={onMaxClick}
          inputValue={fromTokenInputValue}
          onInputValueChange={(e) => {
            setFocusedInput("from");
            setFromTokenInputValue(e.target.value);
          }}
          showMaxButton={isNotMatchAvailableBalance}
          onClickMax={onMaxClick}
        >
          {fromTokenAddress && (
            <TokenSelector
              label={t`Pay`}
              chainId={chainId}
              tokenAddress={fromTokenAddress}
              onSelectToken={(token) => onSelectFromTokenAddress(token.address)}
              tokens={swapTokens}
              infoTokens={infoTokens}
              className="GlpSwap-from-token"
              showSymbolImage={true}
              showTokenImgInDropdown={true}
              extendedSortSequence={sortedLongAndShortTokens}
            />
          )}
        </BuyInputSection>

        <div className="Exchange-swap-ball-container">
          <button type="button" className="Exchange-swap-ball" onClick={onSwitchTokens}>
            <IoMdSwap className="Exchange-swap-ball-icon" />
          </button>
        </div>

        {isSwap && (
          <BuyInputSection
            topLeftLabel={t`Receive`}
            topLeftValue={swapAmounts?.usdOut.gt(0) ? formatUsd(swapAmounts?.usdOut) : ""}
            topRightLabel={t`Balance`}
            topRightValue={formatTokenAmount(toToken?.balance, toToken?.decimals, "", {
              useCommas: true,
            })}
            inputValue={toTokenInputValue}
            onInputValueChange={(e) => {
              setFocusedInput("to");
              setToTokenInputValue(e.target.value);
            }}
            showMaxButton={false}
          >
            {toTokenAddress && (
              <TokenSelector
                label={t`Receive`}
                chainId={chainId}
                tokenAddress={toTokenAddress}
                onSelectToken={(token) => onSelectToTokenAddress(token.address)}
                tokens={swapTokens}
                infoTokens={infoTokens}
                className="GlpSwap-from-token"
                showSymbolImage={true}
                showBalances={true}
                showTokenImgInDropdown={true}
                extendedSortSequence={sortedLongAndShortTokens}
              />
            )}
          </BuyInputSection>
        )}

        {isIncrease && (
          <BuyInputSection
            topLeftLabel={tradeTypeLabels[tradeType!]}
            topLeftValue={
              increaseAmounts?.sizeDeltaUsd.gt(0)
                ? formatUsd(increaseAmounts?.sizeDeltaUsd, { fallbackToZero: true })
                : ""
            }
            topRightLabel={t`Leverage`}
            topRightValue={formatLeverage(isLeverageEnabled ? leverage : increaseAmounts?.estimatedLeverage) || "-"}
            inputValue={toTokenInputValue}
            onInputValueChange={(e) => {
              setFocusedInput("to");
              setToTokenInputValue(e.target.value);
            }}
            showMaxButton={false}
          >
            {toTokenAddress && (
              <TokenSelector
                label={tradeTypeLabels[tradeType!]}
                chainId={chainId}
                tokenAddress={toTokenAddress}
                onSelectToken={(token) => onSelectToTokenAddress(token.address)}
                tokens={indexTokens}
                infoTokens={infoTokens}
                className="GlpSwap-from-token"
                showSymbolImage={true}
                showBalances={false}
                showTokenImgInDropdown={true}
                extendedSortSequence={sortedIndexTokensWithPoolValue}
              />
            )}
          </BuyInputSection>
        )}
      </>
    );
  }

  function renderDecreaseSizeInput() {
    return (
      <BuyInputSection
        topLeftLabel={t`Close`}
        topRightLabel={existingPosition?.sizeInUsd ? `Max` : undefined}
        topRightValue={existingPosition?.sizeInUsd ? formatUsd(existingPosition.sizeInUsd) : undefined}
        inputValue={closeSizeInputValue}
        onInputValueChange={(e) => setCloseSizeInputValue(e.target.value)}
        onClickTopRightLabel={() => setCloseSizeInputValue(formatAmount(existingPosition?.sizeInUsd, USD_DECIMALS, 2))}
        showMaxButton={existingPosition?.sizeInUsd.gt(0) && !closeSizeUsd?.eq(existingPosition.sizeInUsd)}
        onClickMax={() => setCloseSizeInputValue(formatAmount(existingPosition?.sizeInUsd, USD_DECIMALS, 2))}
      >
        USD
      </BuyInputSection>
    );
  }

  function renderTriggerPriceInput() {
    return (
      <BuyInputSection
        topLeftLabel={t`Price`}
        topRightLabel={t`Mark`}
        topRightValue={formatUsd(markPrice, {
          displayDecimals: toToken?.priceDecimals,
        })}
        onClickTopRightLabel={() => {
          setTriggerPriceInputValue(formatAmount(markPrice, USD_DECIMALS, toToken?.priceDecimals || 2));
        }}
        inputValue={triggerPriceInputValue}
        onInputValueChange={(e) => {
          setTriggerPriceInputValue(e.target.value);
        }}
      >
        USD
      </BuyInputSection>
    );
  }

  function renderTriggerRatioInput() {
    return (
      <BuyInputSection
        topLeftLabel={t`Price`}
        topRightLabel={t`Mark`}
        topRightValue={formatAmount(markRatio?.ratio, USD_DECIMALS, 4)}
        onClickTopRightLabel={() => {
          setTriggerRatioInputValue(formatAmount(markRatio?.ratio, USD_DECIMALS, 10));
        }}
        inputValue={triggerRatioInputValue}
        onInputValueChange={(e) => {
          setTriggerRatioInputValue(e.target.value);
        }}
      >
        {markRatio && (
          <>
            {markRatio.smallestToken.symbol} per 
            {markRatio.largestToken.symbol}
          </>
        )}
      </BuyInputSection>
    );
  }

  function renderPositionControls() {
    return (
      <>
        {isIncrease && (
          <>
            <ToggleSwitch
              className="Exchange-leverage-slider-settings"
              isChecked={isLeverageEnabled ?? false}
              setIsChecked={setIsLeverageEnabled}
            >
              <span className="muted">
                <Trans>Leverage slider</Trans>
              </span>
            </ToggleSwitch>

            {isLeverageEnabled && (
              <LeverageSlider value={leverageOption} onChange={setLeverageOption} isPositive={isLong} />
            )}
          </>
        )}
        {isTrigger && (
          <ExchangeInfoRow
            className="SwapBox-info-row"
            label={t`Market`}
            value={
              <MarketSelector
                label={t`Market`}
                className="SwapBox-info-dropdown"
                selectedIndexName={toToken ? getMarketIndexName({ indexToken: toToken, isSpotOnly: false }) : undefined}
                markets={sortedAllMarkets || []}
                isSideMenu
                onSelectMarket={(indexName, marketInfo) => onSelectToTokenAddress(marketInfo.indexToken.address)}
              />
            }
          />
        )}

        <MarketPoolSelectorRow
          selectedMarket={marketInfo}
          indexToken={toToken}
          marketsOptions={marketsOptions}
          hasExistingOrder={Boolean(existingOrder)}
          hasExistingPosition={Boolean(existingPosition)}
          isOutPositionLiquidity={isOutPositionLiquidity}
          currentPriceImpactBps={increaseAmounts?.acceptablePriceDeltaBps}
          onSelectMarketAddress={onSelectMarketAddress}
        />

        <CollateralSelectorRow
          selectedMarketAddress={marketInfo?.marketTokenAddress}
          selectedCollateralAddress={collateralAddress}
          availableCollaterals={availableCollaterals}
          marketsOptions={marketsOptions}
          hasExistingOrder={Boolean(existingOrder)}
          hasExistingPosition={Boolean(existingPosition)}
          onSelectCollateralAddress={onSelectCollateralAddress}
        />

        {isTrigger && existingPosition?.leverage && (
          <Checkbox asRow isChecked={keepLeverage} setIsChecked={setKeepLeverage}>
            <span className="muted font-sm">
              <Trans>Keep leverage at {formatLeverage(existingPosition.leverage)} </Trans>
            </span>
          </Checkbox>
        )}
        <div className="App-card-divider" />
      </>
    );
  }

  function renderIncreaseOrderInfo() {
    return (
      <>
        <ExchangeInfoRow
          className="SwapBox-info-row"
          label={t`Leverage`}
          value={
            nextPositionValues?.nextLeverage && increaseAmounts?.sizeDeltaUsd.gt(0) ? (
              <ValueTransition
                from={formatLeverage(existingPosition?.leverage)}
                to={formatLeverage(nextPositionValues?.nextLeverage) || "-"}
              />
            ) : (
              formatLeverage(isLeverageEnabled ? leverage : increaseAmounts?.estimatedLeverage) || "-"
            )
          }
        />

        <ExchangeInfoRow
          className="SwapBox-info-row"
          label={t`Entry Price`}
          value={
            nextPositionValues?.nextEntryPrice || existingPosition?.entryPrice ? (
              <ValueTransition
                from={formatUsd(existingPosition?.entryPrice, {
                  displayDecimals: toToken?.priceDecimals,
                })}
                to={formatUsd(nextPositionValues?.nextEntryPrice, {
                  displayDecimals: toToken?.priceDecimals,
                })}
              />
            ) : (
              formatUsd(markPrice, {
                displayDecimals: toToken?.priceDecimals,
              })
            )
          }
        />

        {isMarket && (
          <ExchangeInfoRow
            className="SwapBox-info-row"
            label={t`Price Impact`}
            value={
              <span className={cx({ positive: increaseAmounts?.acceptablePriceDeltaBps?.gt(0) })}>
                {formatPercentage(increaseAmounts?.acceptablePriceDeltaBps, { signed: true }) || "-"}
              </span>
            }
          />
        )}

        {isLimit && (
          <ExchangeInfoRow
            className="SwapBox-info-row"
            label={t`Acceptable Price Impact`}
            value={
              <span
                className="TradeBox-acceptable-price-impact"
                onClick={() => setIsEditingAcceptablePriceImpact(true)}
              >
                {formatPercentage(acceptablePriceImpactBpsForLimitOrders.mul(-1), { signed: true })}
                <span className="edit-icon" onClick={() => null}>
                  <AiOutlineEdit fontSize={16} />
                </span>
              </span>
            }
          />
        )}

        <ExchangeInfoRow
          className="SwapBox-info-row"
          label={t`Acceptable Price`}
          value={
            increaseAmounts?.sizeDeltaUsd.gt(0)
              ? formatAcceptablePrice(increaseAmounts.acceptablePrice, {
                  displayDecimals: toToken?.priceDecimals,
                })
              : "-"
          }
        />

        <ExchangeInfoRow
          className="SwapBox-info-row"
          label={t`Liq. Price`}
          value={
            <ValueTransition
              from={
                existingPosition
                  ? formatLiquidationPrice(existingPosition?.liquidationPrice, {
                      displayDecimals: existingPosition?.indexToken?.priceDecimals,
                    })
                  : undefined
              }
              to={
                increaseAmounts?.sizeDeltaUsd.gt(0)
                  ? formatLiquidationPrice(nextPositionValues?.nextLiqPrice, {
                      displayDecimals: toToken?.priceDecimals,
                    })
                  : existingPosition
                  ? undefined
                  : "-"
              }
            />
          }
        />

        <div className="App-card-divider" />
      </>
    );
  }

  function renderTriggerOrderInfo() {
    return (
      <>
        {existingPosition && (
          <ExchangeInfoRow
            className="SwapBox-info-row"
            label={t`Leverage`}
            value={
              existingPosition.sizeInUsd.eq(decreaseAmounts?.sizeDeltaUsd || 0) ? (
                "-"
              ) : (
                <ValueTransition
                  from={formatLeverage(existingPosition.leverage)}
                  to={formatLeverage(nextPositionValues?.nextLeverage)}
                />
              )
            }
          />
        )}

        {existingPosition?.sizeInUsd.gt(0) && (
          <ExchangeInfoRow
            className="SwapBox-info-row"
            label={t`Size`}
            value={
              <ValueTransition
                from={formatUsd(existingPosition.sizeInUsd)!}
                to={formatUsd(nextPositionValues?.nextSizeUsd)}
              />
            }
          />
        )}

        {existingPosition && (
          <ExchangeInfoRow
            className="SwapBox-info-row"
            label={t`Collateral (${existingPosition?.collateralToken?.symbol})`}
            value={
              <ValueTransition
                from={formatUsd(existingPosition.collateralUsd)}
                to={formatUsd(nextPositionValues?.nextCollateralUsd)}
              />
            }
          />
        )}

        <ExchangeInfoRow
          className="SwapBox-info-row"
          label={t`Mark Price`}
          value={
            formatUsd(markPrice, {
              displayDecimals: toToken?.priceDecimals,
            }) || "-"
          }
        />

        <ExchangeInfoRow
          className="SwapBox-info-row"
          label={t`Trigger Price`}
          value={`${decreaseAmounts?.triggerThresholdType || ""} ${
            formatUsd(decreaseAmounts?.triggerPrice, {
              displayDecimals: toToken?.priceDecimals,
            }) || "-"
          }`}
        />

        <ExchangeInfoRow
          className="SwapBox-info-row"
          label={t`Acceptable Price Impact`}
          value={
            decreaseAmounts?.triggerOrderType === OrderType.StopLossDecrease ? (
              "NA"
            ) : (
              <span
                className="TradeBox-acceptable-price-impact"
                onClick={() => setIsEditingAcceptablePriceImpact(true)}
              >
                {formatPercentage(acceptablePriceImpactBpsForLimitOrders.mul(-1))}
                <span className="edit-icon" onClick={() => null}>
                  <AiOutlineEdit fontSize={16} />
                </span>
              </span>
            )
          }
        />

        <ExchangeInfoRow
          className="SwapBox-info-row"
          label={t`Acceptable Price`}
          value={
            decreaseAmounts?.sizeDeltaUsd.gt(0)
              ? formatAcceptablePrice(decreaseAmounts?.acceptablePrice, {
                  displayDecimals: toToken?.priceDecimals,
                })
              : "-"
          }
        />

        {existingPosition && (
          <ExchangeInfoRow
            className="SwapBox-info-row"
            label={t`Liq. Price`}
            value={
              decreaseAmounts?.isFullClose ? (
                "-"
              ) : (
                <ValueTransition
                  from={
                    existingPosition
                      ? formatLiquidationPrice(existingPosition?.liquidationPrice, {
                          displayDecimals: existingPosition?.indexToken?.priceDecimals,
                        })
                      : undefined
                  }
                  to={
                    decreaseAmounts?.sizeDeltaUsd.gt(0)
                      ? formatLiquidationPrice(nextPositionValues?.nextLiqPrice, {
                          displayDecimals: toToken?.priceDecimals,
                        })
                      : undefined
                  }
                />
              )
            }
          />
        )}

        <div className="App-card-divider" />
      </>
    );
  }

  return (
    <>
      <div>
        <Banner className="Banner-gap" />
        <div className={`App-box SwapBox`}>
          <Tab
            icons={tradeTypeIcons}
            options={Object.values(TradeType)}
            optionLabels={tradeTypeLabels}
            option={tradeType}
            onChange={onSelectTradeType}
            className="SwapBox-option-tabs"
          />

          <Tab
            options={availableTradeModes}
            optionLabels={tradeModeLabels}
            className="SwapBox-asset-options-tabs"
            type="inline"
            option={tradeMode}
            onChange={onSelectTradeMode}
          />

<<<<<<< HEAD
          {(isSwap || isIncrease) && renderTokenInputs()}
          {isTrigger && renderDecreaseSizeInput()}

          {isSwap && isLimit && renderTriggerRatioInput()}
          {isPosition && (isLimit || isTrigger) && renderTriggerPriceInput()}

          <div className="SwapBox-info-section">
            {isPosition && renderPositionControls()}
            {isIncrease && renderIncreaseOrderInfo()}
            {isTrigger && renderTriggerOrderInfo()}

            {feesType && <TradeFeesRow {...fees} executionFee={executionFee} feesType={feesType} />}
          </div>

          <div className="Exchange-swap-button-container">
            <Button
              variant="primary-action"
              className="w-full"
              onClick={onSubmit}
              disabled={isSubmitButtonDisabled && !shouldDisableValidation}
            >
              {error || submitButtonText}
            </Button>
          </div>
=======
          <form
            onSubmit={(e) => {
              e.preventDefault();
              onSubmit();
            }}
          >
            {(isSwap || isIncrease) && renderTokenInputs()}
            {isTrigger && renderDecreaseSizeInput()}

            {isSwap && isLimit && renderTriggerRatioInput()}
            {isPosition && (isLimit || isTrigger) && renderTriggerPriceInput()}

            <div className="SwapBox-info-section">
              {isPosition && renderPositionControls()}
              {isIncrease && renderIncreaseOrderInfo()}
              {isTrigger && renderTriggerOrderInfo()}

              {feesType && <TradeFeesRow {...fees} executionFee={executionFee} feesType={feesType} />}
            </div>

            <div className="Exchange-swap-button-container">
              <Button
                variant="primary-action"
                className="w-full"
                onClick={onSubmit}
                disabled={Boolean(error) && !shouldDisableValidation}
              >
                {error || submitButtonText}
              </Button>
            </div>
          </form>
>>>>>>> aa09cbfd
        </div>
      </div>

      {isSwap && <SwapCard maxLiquidityUsd={swapOutLiquidity} fromToken={fromToken} toToken={toToken} />}
      <div className="Exchange-swap-info-group">
        {isPosition && (
          <MarketCard
            isLong={isLong}
            isIncrease={isIncrease}
            marketInfo={marketInfo}
            allowedSlippage={allowedSlippage}
          />
        )}
        {account && <ClaimableCard marketsInfoData={marketsInfoData} onClaimClick={() => setIsClaiming(true)} />}
      </div>

      <ConfirmationBox
        isVisible={stage === "confirmation"}
        tradeFlags={tradeFlags}
        isWrapOrUnwrap={isWrapOrUnwrap}
        fromToken={fromToken}
        toToken={toToken}
        markPrice={markPrice}
        markRatio={markRatio}
        triggerPrice={triggerPrice}
        fixedTriggerThresholdType={fixedTriggerThresholdType}
        fixedTriggerOrderType={fixedTriggerOrderType}
        fixedTriggerAcceptablePrice={fixedTriggerAcceptablePrice}
        triggerRatio={triggerRatio}
        marketInfo={marketInfo}
        collateralToken={collateralToken}
        swapAmounts={swapAmounts}
        increaseAmounts={increaseAmounts}
        decreaseAmounts={decreaseAmounts}
        nextPositionValues={nextPositionValues}
        swapLiquidityUsd={swapOutLiquidity}
        longLiquidityUsd={longLiquidity}
        shortLiquidityUsd={shortLiquidity}
        keepLeverage={keepLeverage}
        fees={fees}
        executionFee={executionFee}
        error={error}
        existingPosition={existingPosition}
        shouldDisableValidation={shouldDisableValidation!}
        isHigherSlippageAllowed={isHigherSlippageAllowed}
        ordersData={ordersInfo}
        tokensData={tokensData}
        setIsHigherSlippageAllowed={setIsHigherSlippageAllowed}
        setKeepLeverage={setKeepLeverage}
        onClose={onConfirmationClose}
        onSubmitted={onConfirmed}
        setPendingTxns={setPendingTxns}
        onConnectWallet={onConnectWallet}
      />
    </>
  );
}<|MERGE_RESOLUTION|>--- conflicted
+++ resolved
@@ -1443,32 +1443,6 @@
             onChange={onSelectTradeMode}
           />
 
-<<<<<<< HEAD
-          {(isSwap || isIncrease) && renderTokenInputs()}
-          {isTrigger && renderDecreaseSizeInput()}
-
-          {isSwap && isLimit && renderTriggerRatioInput()}
-          {isPosition && (isLimit || isTrigger) && renderTriggerPriceInput()}
-
-          <div className="SwapBox-info-section">
-            {isPosition && renderPositionControls()}
-            {isIncrease && renderIncreaseOrderInfo()}
-            {isTrigger && renderTriggerOrderInfo()}
-
-            {feesType && <TradeFeesRow {...fees} executionFee={executionFee} feesType={feesType} />}
-          </div>
-
-          <div className="Exchange-swap-button-container">
-            <Button
-              variant="primary-action"
-              className="w-full"
-              onClick={onSubmit}
-              disabled={isSubmitButtonDisabled && !shouldDisableValidation}
-            >
-              {error || submitButtonText}
-            </Button>
-          </div>
-=======
           <form
             onSubmit={(e) => {
               e.preventDefault();
@@ -1494,13 +1468,12 @@
                 variant="primary-action"
                 className="w-full"
                 onClick={onSubmit}
-                disabled={Boolean(error) && !shouldDisableValidation}
+                disabled={isSubmitButtonDisabled && !shouldDisableValidation}
               >
                 {error || submitButtonText}
               </Button>
             </div>
           </form>
->>>>>>> aa09cbfd
         </div>
       </div>
 

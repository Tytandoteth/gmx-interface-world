<<<<<<< HEAD
import { Trans, t } from "@lingui/macro";
import cx from "classnames";
import ExchangeInfoRow from "components/Exchange/ExchangeInfoRow";
import TokenSelector from "components/TokenSelector/TokenSelector";
import Tooltip from "components/Tooltip/Tooltip";
import {
  selectTradeboxAvailableMarketsOptions,
  selectTradeboxHasExistingOrder,
  selectTradeboxHasExistingPosition,
  selectTradeboxMarketInfo,
} from "context/SyntheticsStateContext/selectors/tradeboxSelectors";
import { useSelector } from "context/SyntheticsStateContext/utils";
=======
import { t, Trans } from "@lingui/macro";
import { AlertInfo } from "components/AlertInfo/AlertInfo";
import ExchangeInfoRow from "components/Exchange/ExchangeInfoRow";
import TokenSelector from "components/TokenSelector/TokenSelector";
import { useMarketsInfoData } from "context/SyntheticsStateContext/hooks/globalsHooks";
import { useTradeboxMarketInfo, useTradeboxTradeFlags } from "context/SyntheticsStateContext/hooks/tradeboxHooks";
import { AvailableMarketsOptions } from "context/SyntheticsStateContext/selectors/tradeboxSelectors";
import { getAvailableUsdLiquidityForCollateral } from "domain/synthetics/markets";
import { TokenData } from "domain/synthetics/tokens";
import { TokenInfo } from "domain/tokens";
>>>>>>> 676f84e1
import { useChainId } from "lib/chains";
import pickBy from "lodash/pickBy";
import React, { useMemo } from "react";

export type Props = {
  selectedCollateralAddress?: string;
  selectedMarketAddress?: string;
<<<<<<< HEAD
=======
  marketsOptions?: AvailableMarketsOptions;

  hasExistingPosition?: boolean;
  hasExistingOrder?: boolean;
>>>>>>> 676f84e1
  onSelectCollateralAddress: (address?: string) => void;
  isMarket: boolean;
};

export function CollateralSelectorRow(p: Props) {
<<<<<<< HEAD
  const { selectedCollateralAddress, selectedMarketAddress, onSelectCollateralAddress, isMarket } = p;

  const marketInfo = useSelector(selectTradeboxMarketInfo);

  const availableCollaterals = useMemo(() => {
    if (!marketInfo) {
      return [];
    }

    if (marketInfo.isSameCollaterals) {
      return [marketInfo.longToken];
    }

    return [marketInfo.longToken, marketInfo.shortToken];
  }, [marketInfo]);
=======
  const {
    selectedCollateralAddress,
    selectedMarketAddress,
    marketsOptions,
    hasExistingOrder,
    hasExistingPosition,
    // availableCollaterals,
    onSelectCollateralAddress,
    isMarket,
  } = p;
  const marketsInfo = useMarketsInfoData();
  const marketInfo = useTradeboxMarketInfo();
  const { isLong } = useTradeboxTradeFlags();

  const { allRelatedTokensArr, allRelatedTokensMap, getTokenState } = useMemo(() => {
    if (!marketInfo) {
      return { allRelatedTokensArr: [], allRelatedTokensMap: {} };
    }

    const allRelatedTokensMap: Record<string, TokenData> = {};
    const otherPoolsFlagMap: Record<string, boolean | undefined> = {};

    allRelatedTokensMap[marketInfo.longTokenAddress] = marketInfo.longToken;
    allRelatedTokensMap[marketInfo.shortTokenAddress] = marketInfo.shortToken;

    const relatedMarkets = pickBy(marketsInfo, (market) => market.indexToken.address === marketInfo.indexToken.address);

    Object.values(relatedMarkets).forEach((market) => {
      if (!allRelatedTokensMap[market.longTokenAddress]) {
        allRelatedTokensMap[market.longTokenAddress] = market.longToken;
        otherPoolsFlagMap[market.longTokenAddress] = true;
      }
      if (!allRelatedTokensMap[market.shortTokenAddress]) {
        allRelatedTokensMap[market.shortTokenAddress] = market.shortToken;
        otherPoolsFlagMap[market.shortTokenAddress] = true;
      }
    });

    const allRelatedTokensArr = Object.values(allRelatedTokensMap).sort((a, b) => {
      if (otherPoolsFlagMap[a.address] && !otherPoolsFlagMap[b.address]) {
        return 1;
      }

      if (!otherPoolsFlagMap[a.address] && otherPoolsFlagMap[b.address]) {
        return -1;
      }

      if (a.isStable && !b.isStable) {
        return -1;
      }

      if (!a.isStable && b.isStable) {
        return 1;
      }

      const aLiquidity = getAvailableUsdLiquidityForCollateral(marketInfo, isLong);
      const bLiquidity = getAvailableUsdLiquidityForCollateral(marketInfo, isLong);

      return aLiquidity.gte(bLiquidity) ? -1 : 1;
    });

    const getTokenState = (info: TokenInfo) => {
      if (otherPoolsFlagMap[info.address]) {
        return { disabled: true, message: t`Select a pool containing ${info.symbol} to use it as collateral.` };
      }
    };

    return { allRelatedTokensMap, allRelatedTokensArr, getTokenState };
  }, [isLong, marketInfo, marketsInfo]);
>>>>>>> 676f84e1

  const marketsOptions = useSelector(selectTradeboxAvailableMarketsOptions);
  const hasExistingOrder = useSelector(selectTradeboxHasExistingOrder);
  const hasExistingPosition = useSelector(selectTradeboxHasExistingPosition);
  const { collateralWithOrder, marketWithOrder, marketWithPosition, collateralWithPosition } = marketsOptions || {};

  const { chainId } = useChainId();

  const showHasExistingPositionWithDifferentCollateral =
    !hasExistingPosition &&
    collateralWithPosition &&
    selectedMarketAddress === marketWithPosition?.marketTokenAddress &&
    collateralWithPosition?.address !== selectedCollateralAddress;

  const showHasExistingOrderWithDifferentCollateral =
    !hasExistingPosition &&
    !hasExistingOrder &&
    !collateralWithPosition &&
    marketWithOrder &&
    selectedMarketAddress === marketWithOrder?.marketTokenAddress &&
    collateralWithOrder &&
    collateralWithOrder.address !== selectedCollateralAddress;

  const messages = useMemo<React.ReactNode[]>(() => {
    const messages: React.ReactNode[] = [];
    if (showHasExistingPositionWithDifferentCollateral) {
      if (isMarket) {
        messages.push(
          <AlertInfo
            key="showHasExistingPositionWithDifferentCollateral_1"
            type="warning"
            compact
            textColor="text-warning"
          >
            <Trans>
              You have an existing position with {collateralWithPosition.symbol} as collateral. This action will not
              apply for that position.{" "}
              <span
                className="clickable underline muted"
                onClick={() => {
                  onSelectCollateralAddress(collateralWithPosition.address);
                }}
              >
                Switch to {collateralWithPosition.symbol} collateral
              </span>
              .
            </Trans>
          </AlertInfo>
        );
      } else {
        messages.push(
          <AlertInfo
            key="showHasExistingPositionWithDifferentCollateral_2"
            type="warning"
            compact
            textColor="text-warning"
          >
            <Trans>
              You have an existing position with {collateralWithPosition.symbol} as collateral. This Order will not be
              valid for that Position.{" "}
              <span
                className="clickable underline muted"
                onClick={() => {
                  onSelectCollateralAddress(collateralWithPosition.address);
                }}
              >
                Switch to {collateralWithPosition.symbol} collateral
              </span>
              .
            </Trans>
          </AlertInfo>
        );
      }
    }

    if (showHasExistingOrderWithDifferentCollateral) {
      messages.push(
        <AlertInfo key="showHasExistingOrderWithDifferentCollateral" type="warning" textColor="text-warning" compact>
          <Trans>
            You have an existing order with {collateralWithOrder.symbol} as collateral.{" "}
            <span
              className="clickable underline muted"
              onClick={() => {
                onSelectCollateralAddress(collateralWithOrder.address);
              }}
            >
              Switch to {collateralWithOrder.symbol} collateral
            </span>
            .
          </Trans>
        </AlertInfo>
      );
    }

    return messages;
  }, [
    showHasExistingPositionWithDifferentCollateral,
    showHasExistingOrderWithDifferentCollateral,
    isMarket,
    collateralWithPosition?.symbol,
    collateralWithPosition?.address,
    onSelectCollateralAddress,
    collateralWithOrder?.symbol,
    collateralWithOrder?.address,
  ]);

  return (
    <>
      <ExchangeInfoRow
        label={t`Collateral In`}
        className="SwapBox-info-row"
        value={
          selectedCollateralAddress &&
          allRelatedTokensArr.length !== 0 && (
            <TokenSelector
              label={t`Collateral In`}
              className="GlpSwap-from-token SwapBox-info-dropdown"
              chainId={chainId}
              tokenAddress={selectedCollateralAddress}
              onSelectToken={(token) => {
                onSelectCollateralAddress(token.address);
              }}
              tokens={allRelatedTokensArr}
              infoTokens={allRelatedTokensMap}
              showTokenImgInDropdown={true}
              getTokenState={getTokenState}
            />
          )
        }
      />
      {messages}
    </>
  );
}<|MERGE_RESOLUTION|>--- conflicted
+++ resolved
@@ -1,9 +1,9 @@
-<<<<<<< HEAD
 import { Trans, t } from "@lingui/macro";
-import cx from "classnames";
+import { AlertInfo } from "components/AlertInfo/AlertInfo";
 import ExchangeInfoRow from "components/Exchange/ExchangeInfoRow";
 import TokenSelector from "components/TokenSelector/TokenSelector";
-import Tooltip from "components/Tooltip/Tooltip";
+import { useMarketsInfoData } from "context/SyntheticsStateContext/hooks/globalsHooks";
+import { useTradeboxTradeFlags } from "context/SyntheticsStateContext/hooks/tradeboxHooks";
 import {
   selectTradeboxAvailableMarketsOptions,
   selectTradeboxHasExistingOrder,
@@ -11,18 +11,9 @@
   selectTradeboxMarketInfo,
 } from "context/SyntheticsStateContext/selectors/tradeboxSelectors";
 import { useSelector } from "context/SyntheticsStateContext/utils";
-=======
-import { t, Trans } from "@lingui/macro";
-import { AlertInfo } from "components/AlertInfo/AlertInfo";
-import ExchangeInfoRow from "components/Exchange/ExchangeInfoRow";
-import TokenSelector from "components/TokenSelector/TokenSelector";
-import { useMarketsInfoData } from "context/SyntheticsStateContext/hooks/globalsHooks";
-import { useTradeboxMarketInfo, useTradeboxTradeFlags } from "context/SyntheticsStateContext/hooks/tradeboxHooks";
-import { AvailableMarketsOptions } from "context/SyntheticsStateContext/selectors/tradeboxSelectors";
 import { getAvailableUsdLiquidityForCollateral } from "domain/synthetics/markets";
 import { TokenData } from "domain/synthetics/tokens";
 import { TokenInfo } from "domain/tokens";
->>>>>>> 676f84e1
 import { useChainId } from "lib/chains";
 import pickBy from "lodash/pickBy";
 import React, { useMemo } from "react";
@@ -30,47 +21,14 @@
 export type Props = {
   selectedCollateralAddress?: string;
   selectedMarketAddress?: string;
-<<<<<<< HEAD
-=======
-  marketsOptions?: AvailableMarketsOptions;
-
-  hasExistingPosition?: boolean;
-  hasExistingOrder?: boolean;
->>>>>>> 676f84e1
   onSelectCollateralAddress: (address?: string) => void;
   isMarket: boolean;
 };
 
 export function CollateralSelectorRow(p: Props) {
-<<<<<<< HEAD
   const { selectedCollateralAddress, selectedMarketAddress, onSelectCollateralAddress, isMarket } = p;
-
+  const marketsInfo = useMarketsInfoData();
   const marketInfo = useSelector(selectTradeboxMarketInfo);
-
-  const availableCollaterals = useMemo(() => {
-    if (!marketInfo) {
-      return [];
-    }
-
-    if (marketInfo.isSameCollaterals) {
-      return [marketInfo.longToken];
-    }
-
-    return [marketInfo.longToken, marketInfo.shortToken];
-  }, [marketInfo]);
-=======
-  const {
-    selectedCollateralAddress,
-    selectedMarketAddress,
-    marketsOptions,
-    hasExistingOrder,
-    hasExistingPosition,
-    // availableCollaterals,
-    onSelectCollateralAddress,
-    isMarket,
-  } = p;
-  const marketsInfo = useMarketsInfoData();
-  const marketInfo = useTradeboxMarketInfo();
   const { isLong } = useTradeboxTradeFlags();
 
   const { allRelatedTokensArr, allRelatedTokensMap, getTokenState } = useMemo(() => {
@@ -128,7 +86,6 @@
 
     return { allRelatedTokensMap, allRelatedTokensArr, getTokenState };
   }, [isLong, marketInfo, marketsInfo]);
->>>>>>> 676f84e1
 
   const marketsOptions = useSelector(selectTradeboxAvailableMarketsOptions);
   const hasExistingOrder = useSelector(selectTradeboxHasExistingOrder);

import { useCallback, useMemo } from "react";
import { useHistory } from "react-router-dom";

import { selectTradeboxState } from "context/SyntheticsStateContext/selectors/tradeboxSelectors";
import { useSelector } from "context/SyntheticsStateContext/utils";
import { TradeType } from "domain/synthetics/trade";
import { useLocalizedMap } from "lib/i18n";

<<<<<<< HEAD
import { SwipeTabs } from "components/Tab/SwipeTabs";
import Tab from "components/Tab/Tab";
=======
import { SwipeTabs } from "components/SwipeTabs/SwipeTabs";
import Tabs from "components/Tabs/Tabs";
>>>>>>> 0ba7077e

import { mobileTradeTypeClassNames, tradeTypeClassNames, tradeTypeIcons, tradeTypeLabels } from "./tradeboxConstants";

const OPTIONS = Object.values(TradeType);

export function TradeBoxHeaderTabs({ isInCurtain }: { isInCurtain?: boolean }) {
  const localizedTradeTypeLabels = useLocalizedMap(tradeTypeLabels);
  const history = useHistory();
  const { setTradeType: onSelectTradeType, tradeType } = useSelector(selectTradeboxState);

  const onTradeTypeChange = useCallback(
    (type: TradeType) => {
      onSelectTradeType(type);
      if (tradeType !== type) {
        history.push(`/trade/${type.toLowerCase()}`);
      }
    },
    [history, onSelectTradeType, tradeType]
  );

  const tabsOptions = useMemo(() => {
    return Object.values(TradeType).map((type) => ({
      value: type,
      label: localizedTradeTypeLabels[type],
      className: tradeTypeClassNames[type],
      icon: tradeTypeIcons[type],
    }));
  }, [localizedTradeTypeLabels]);

  if (!isInCurtain) {
    return (
      <Tabs
        options={tabsOptions}
        selectedValue={tradeType}
        onChange={onTradeTypeChange}
        size="l"
        qa="trade-direction"
      />
    );
  }

  return (
    <SwipeTabs
      icons={tradeTypeIcons}
      options={OPTIONS}
      optionLabels={localizedTradeTypeLabels}
      option={tradeType}
      onChange={onTradeTypeChange}
      optionClassnames={mobileTradeTypeClassNames}
      qa="trade-direction"
    />
  );
}<|MERGE_RESOLUTION|>--- conflicted
+++ resolved
@@ -6,13 +6,8 @@
 import { TradeType } from "domain/synthetics/trade";
 import { useLocalizedMap } from "lib/i18n";
 
-<<<<<<< HEAD
-import { SwipeTabs } from "components/Tab/SwipeTabs";
-import Tab from "components/Tab/Tab";
-=======
 import { SwipeTabs } from "components/SwipeTabs/SwipeTabs";
 import Tabs from "components/Tabs/Tabs";
->>>>>>> 0ba7077e
 
 import { mobileTradeTypeClassNames, tradeTypeClassNames, tradeTypeIcons, tradeTypeLabels } from "./tradeboxConstants";
 

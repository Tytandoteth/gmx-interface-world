.Position-buttons-container {
  margin-top: 1.2rem;
}

.Position-collateral-amount {
  margin-left: 0;
}

.PositionItem-collateral-tooltip {
  .Tooltip-popup {
    min-width: 32rem;
  }
}

.Position-list-order {
  .order-error-text {
<<<<<<< HEAD
    margin-top: 0.5rem;

    &.level-error {
      color: var(--error-red);
    }

    &.level-warning {
      color: rgb(243, 181, 12);
    }
=======
    margin-top: 1rem;
    color: var(--error-red);
    white-space: normal;
>>>>>>> 4d826c7f
  }
}

.order-error-text-msg.level-error .Tooltip-handle,
.position-order-error.level-error {
  text-decoration-color: var(--error-red);
  color: var(--error-red);
}

.order-error-text-msg.level-warning .Tooltip-handle,
.position-order-error.level-warning {
  text-decoration-color: rgb(243, 181, 12);
  color: rgb(243, 181, 12);
}

@media (max-width: 1300px) {
  .Position-collateral-amount {
    margin-left: 0.8rem;
  }
}

@media (max-width: 800px) {
  .PositionItem-collateral-tooltip {
    .Tooltip-popup {
      min-width: 22rem;
    }
  }
}<|MERGE_RESOLUTION|>--- conflicted
+++ resolved
@@ -14,8 +14,8 @@
 
 .Position-list-order {
   .order-error-text {
-<<<<<<< HEAD
     margin-top: 0.5rem;
+    white-space: normal;
 
     &.level-error {
       color: var(--error-red);
@@ -24,11 +24,6 @@
     &.level-warning {
       color: rgb(243, 181, 12);
     }
-=======
-    margin-top: 1rem;
-    color: var(--error-red);
-    white-space: normal;
->>>>>>> 4d826c7f
   }
 }
 

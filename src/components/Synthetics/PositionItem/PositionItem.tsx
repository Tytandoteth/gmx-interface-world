--- conflicted
+++ resolved
@@ -381,23 +381,14 @@
                       displaySize={20}
                       importSize={24}
                     />
-<<<<<<< HEAD
-                    {getTokenVisualMultiplier(p.position.indexToken)}
-                    {p.position.indexToken.symbol}
-=======
                     {getMarketIndexName({ indexToken: p.position.indexToken, isSpotOnly: false })}
->>>>>>> 66db9e88
                   </>
                 }
                 position="bottom-start"
                 renderContent={() => (
                   <div>
                     <StatsTooltipRow
-<<<<<<< HEAD
-                      label={t`Market`}
-=======
                       label={t`Pool`}
->>>>>>> 66db9e88
                       value={
                         <div className="flex items-center">
                           <span>{indexName && indexName}</span>
@@ -437,16 +428,7 @@
               )}
             </div>
             <div className="Exchange-list-info-label">
-              <span
-<<<<<<< HEAD
-                className={cx("mr-4 rounded-2 px-2 pb-1", {
-                  "bg-green-700": p.position.isLong,
-                  "bg-red-700": !p.position.isLong,
-                })}
-=======
-                className={cx("mr-4 rounded-2 px-2 pb-1 muted")}
->>>>>>> 66db9e88
-              >
+              <span className={cx("muted mr-4 rounded-2 px-2 pb-1")}>
                 {formatLeverage(p.position.leverage) || "..."}
               </span>
               <span className={cx({ positive: p.position.isLong, negative: !p.position.isLong })}>
@@ -567,16 +549,7 @@
                 {getMarketIndexName({ indexToken: p.position.indexToken, isSpotOnly: false })}
               </span>
               <div className="flex items-center">
-                <span
-<<<<<<< HEAD
-                  className={cx("-mb-2 mr-8 rounded-4 px-4 py-2 pb-4 leading-1", {
-                    "bg-green-700": p.position.isLong,
-                    "bg-red-500": !p.position.isLong,
-                  })}
-=======
-                  className={cx("mr-8 rounded-4 px-4 leading-1")}
->>>>>>> 66db9e88
-                >
+                <span className={cx("mr-8 rounded-4 px-4 leading-1")}>
                   {formatLeverage(p.position.leverage) || "..."}
                 </span>
                 <span

--- conflicted
+++ resolved
@@ -20,18 +20,13 @@
 import TokenIcon from "components/TokenIcon/TokenIcon";
 import { useSettings } from "context/SettingsContext/SettingsContextProvider";
 import { getBorrowingFeeRateUsd, getFundingFeeRateUsd } from "domain/synthetics/fees";
+import { getMarketIndexName, getMarketPoolName } from "domain/synthetics/markets";
 import { TradeMode, TradeType, getTriggerThresholdType } from "domain/synthetics/trade";
 import { useChainId } from "lib/chains";
 import { CHART_PERIODS } from "lib/legacy";
+import { FaAngleRight } from "react-icons/fa";
 import { useMedia } from "react-use";
-<<<<<<< HEAD
 import "./PositionItem.scss";
-=======
-import TokenIcon from "components/TokenIcon/TokenIcon";
-import Button from "components/Button/Button";
-import { FaAngleRight } from "react-icons/fa";
-import { getMarketIndexName, getMarketPoolName } from "domain/synthetics/markets";
->>>>>>> 4d826c7f
 
 export type Props = {
   position: PositionInfo;
@@ -334,20 +329,7 @@
                   <Trans>Active Orders</Trans>
                 </strong>
                 {positionOrders.map((order) => {
-<<<<<<< HEAD
                   const error = order.error;
-                  return (
-                    <div key={order.key} className="Position-list-order active-order-tooltip">
-                      {getTriggerThresholdType(order.orderType, order.isLong)}{" "}
-                      {formatUsd(order.triggerPrice, {
-                        displayDecimals: order.indexToken?.priceDecimals,
-                      })}
-                      : {isIncreaseOrderType(order.orderType) ? "+" : "-"}
-                      {formatUsd(order.sizeDeltaUsd)}
-                      <br />
-                      {error && <div className={`order-error-text level-${error.level}`}>{error.msg}</div>}
-=======
-                  const error = getOrderError(order, p.position);
                   const triggerThresholdType = getTriggerThresholdType(order.orderType, order.isLong);
                   const isIncrease = isIncreaseOrderType(order.orderType);
                   return (
@@ -366,8 +348,7 @@
                         </span>
                         <FaAngleRight fontSize={14} />
                       </div>
-                      {error && <div className="order-error-text">{error}</div>}
->>>>>>> 4d826c7f
+                      {error && <div className={`order-error-text level-${error.level}`}>{error.msg}</div>}
                     </div>
                   );
                 })}

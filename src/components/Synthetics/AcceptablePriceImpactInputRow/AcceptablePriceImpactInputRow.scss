--- conflicted
+++ resolved
@@ -16,11 +16,9 @@
     text-decoration-color: var(--color-white);
     color: var(--color-white);
   }
-<<<<<<< HEAD
 }
 
+// @TODO check na
 .AcceptablePriceImpactInputRow-na .AllowedSwapSlippageInputRow-na {
   line-height: 2.3rem;
-=======
->>>>>>> f8b97460
 }
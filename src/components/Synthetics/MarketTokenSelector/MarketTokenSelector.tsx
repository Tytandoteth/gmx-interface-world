--- conflicted
+++ resolved
@@ -196,11 +196,7 @@
   const rowVerticalPadding = isMobile ? "py-8" : cx("py-4 group-last-of-type/row:pb-8");
   const rowHorizontalPadding = isSmallMobile ? cx("px-6 first-of-type:pl-16 last-of-type:pr-16") : "px-16";
   const thClassName = cx(
-<<<<<<< HEAD
-    "sticky top-0 z-10 border-b border-slate-700 bg-slate-800 text-left font-normal uppercase text-slate-100 last-of-type:text-right",
-=======
-    "text-body-medium sticky top-0 z-10 border-b border-slate-700 bg-slate-800 text-left font-normal uppercase text-gray-400 last-of-type:text-right",
->>>>>>> bd35ef1c
+    "text-body-medium sticky top-0 z-10 border-b border-slate-700 bg-slate-800 text-left font-normal uppercase text-slate-100 last-of-type:text-right",
     rowVerticalPadding,
     rowHorizontalPadding
   );
@@ -294,11 +290,7 @@
               ))}
               {sortedMarketsByIndexToken.length > 0 && !sortedTokensInfo?.length && (
                 <TableTr hoverable={false} bordered={false}>
-<<<<<<< HEAD
-                  <TableTd colSpan={6} className="text-slate-100">
-=======
-                  <TableTd colSpan={6} className="text-body-medium text-gray-400">
->>>>>>> bd35ef1c
+                  <TableTd colSpan={6} className="text-body-medium text-slate-100">
                     <Trans>No pools matched.</Trans>
                   </TableTd>
                 </TableTr>
@@ -526,28 +518,17 @@
         {marketInfo && !isSmallMobile && (
           <div className="inline-flex items-center">
             <TokenIcon className="-my-5 mr-8" symbol={iconName} displaySize={16} importSize={40} />
-<<<<<<< HEAD
-            <div className="inline-flex flex-wrap items-center">
-              <span className="text-slate-100">{indexName && indexName}</span>
-              <span className="ml-3 text-12 leading-1 text-slate-100">{poolName && `[${poolName}]`}</span>
-=======
             <div className="inline-flex flex-wrap items-center whitespace-nowrap">
               <span className="text-body-medium text-slate-100">{indexName && indexName}</span>
-              <span className="text-body-medium ml-3 leading-1 text-gray-300">{poolName && `[${poolName}]`}</span>
->>>>>>> bd35ef1c
+              <span className="text-body-medium ml-3 leading-1 text-slate-100">{poolName && `[${poolName}]`}</span>
             </div>
           </div>
         )}
         {marketInfo && isSmallMobile && (
           <div className="inline-flex flex-col items-start whitespace-nowrap">
             <TokenIcon symbol={iconName} displaySize={16} importSize={40} />
-<<<<<<< HEAD
-            <span>{indexName && indexName}</span>
-            <span className="text-12 leading-1 text-slate-100">{poolName && `[${poolName}]`}</span>
-=======
             <span className="text-body-medium">{indexName && indexName}</span>
-            <span className="text-body-medium leading-1 text-gray-300">{poolName && `[${poolName}]`}</span>
->>>>>>> bd35ef1c
+            <span className="text-body-medium leading-1 text-slate-100">{poolName && `[${poolName}]`}</span>
           </div>
         )}
       </td>

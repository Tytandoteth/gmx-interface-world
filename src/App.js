import React, { useState, useEffect, useCallback } from 'react'
import { SWRConfig } from 'swr'

import { motion, AnimatePresence } from 'framer-motion'

import { Web3ReactProvider, useWeb3React } from '@web3-react/core'
import { Web3Provider } from '@ethersproject/providers'

import { BrowserRouter as Router, Switch, Route, NavLink } from 'react-router-dom'

import {
  ARBITRUM,
  AVALANCHE,
  DEFAULT_SLIPPAGE_AMOUNT,
  SLIPPAGE_BPS_KEY,
  IS_PNL_IN_LEVERAGE_KEY,
  BASIS_POINTS_DIVISOR,
  SHOULD_SHOW_POSITION_LINES_KEY,
  clearWalletConnectData,
  switchNetwork,
  helperToast,
  getChainName,
  useChainId,
  getAccountUrl,
  getInjectedHandler,
  useEagerConnect,
  useLocalStorageSerializeKey,
  useInactiveListener,
  getExplorerUrl,
<<<<<<< HEAD
  getWalletConnectHandler,
} from './Helpers'

import Home from './views/Home/Home'
import Presale from './views/Presale/Presale'
import Dashboard from './views/Dashboard/Dashboard'
import Ecosystem from './views/Ecosystem/Ecosystem'
import Stake from './views/Stake/Stake'
import Exchange from './views/Exchange/Exchange'
import Actions from './views/Actions/Actions'
import OrdersOverview from './views/OrdersOverview/OrdersOverview'
import PositionsOverview from './views/PositionsOverview/PositionsOverview'
import BuyGlp from './views/BuyGlp/BuyGlp'
import BuyGMX from './views/BuyGMX/BuyGMX'
import SellGlp from './views/SellGlp/SellGlp'
import Buy from './views/Buy/Buy'
import NftWallet from './views/NftWallet/NftWallet'
import BeginAccountTransfer from './views/BeginAccountTransfer/BeginAccountTransfer'
import CompleteAccountTransfer from './views/CompleteAccountTransfer/CompleteAccountTransfer'
import Debug from './views/Debug/Debug'

import cx from 'classnames'
import { cssTransition, ToastContainer } from 'react-toastify'
import 'react-toastify/dist/ReactToastify.css'
import NetworkSelector from './components/NetworkSelector/NetworkSelector'
import Modal from './components/Modal/Modal'
import Checkbox from './components/Checkbox/Checkbox'

import { RiMenuLine } from 'react-icons/ri'
import { FaTimes } from 'react-icons/fa'
import { FiX } from 'react-icons/fi'
=======
  getWalletConnectHandler
} from "./Helpers";

import Home from "./views/Home/Home";
import Presale from "./views/Presale/Presale";
import Dashboard from "./views/Dashboard/Dashboard";
import Ecosystem from "./views/Ecosystem/Ecosystem";
import Stake from "./views/Stake/Stake";
import Exchange from "./views/Exchange/Exchange";
import Actions from "./views/Actions/Actions";
import OrdersOverview from "./views/OrdersOverview/OrdersOverview";
import PositionsOverview from "./views/PositionsOverview/PositionsOverview";
import BuyGlp from "./views/BuyGlp/BuyGlp";
import BuyGMX from "./views/BuyGMX/BuyGMX";
import SellGlp from "./views/SellGlp/SellGlp";
import Buy from "./views/Buy/Buy";
import NftWallet from "./views/NftWallet/NftWallet";
import BeginAccountTransfer from "./views/BeginAccountTransfer/BeginAccountTransfer";
import CompleteAccountTransfer from "./views/CompleteAccountTransfer/CompleteAccountTransfer";
import Debug from "./views/Debug/Debug";

import cx from "classnames";
import { cssTransition, ToastContainer } from "react-toastify";
import "react-toastify/dist/ReactToastify.css";
import NetworkSelector from "./components/NetworkSelector/NetworkSelector";
import Modal from "./components/Modal/Modal";
import Checkbox from "./components/Checkbox/Checkbox";

import { RiMenuLine } from "react-icons/ri";
import { FaTimes } from "react-icons/fa";
import { FiX } from "react-icons/fi";
import { Toaster } from "react-hot-toast";
>>>>>>> 18bc25ba
// import { BiLogOut } from "react-icons/bi";

import './Font.css'
import './Shared.css'
import './App.css'
import './Input.css'
import './AppOrder.css'

import logoImg from './img/logo_GMX.svg'
import logoSmallImg from './img/logo_GMX_small.svg'
import connectWalletImg from './img/ic_wallet_24.svg'

// import logoImg from './img/gmx-logo-final-white-small.png'
<<<<<<< HEAD
import metamaskImg from './img/metamask.png'
import walletConnectImg from './img/walletconnect-circle-blue.svg'
import AddressDropdown from './components/AddressDropdown/AddressDropdown'
import { ConnectWalletButton } from './components/Common/Button'
=======
import metamaskImg from "./img/metamask.png";
import walletConnectImg from "./img/walletconnect-circle-blue.svg";
import AddressDropdown from "./components/AddressDropdown/AddressDropdown";
import { ConnectWalletButton } from "./components/Common/Button";
import useEventToast from "./components/EventToast/useEventToast";
>>>>>>> 18bc25ba

if ('ethereum' in window) {
  window.ethereum.autoRefreshOnNetworkChange = false
}

function getLibrary(provider) {
  const library = new Web3Provider(provider)
  return library
}

const Zoom = cssTransition({
  enter: 'zoomIn',
  exit: 'zoomOut',
  appendPosition: false,
  collapse: true,
  collapseDuration: 200,
  duration: 200,
})

function inPreviewMode() {
  return false
}

function AppHeaderLinks({ small, openSettings, clickCloseIcon }) {
  if (inPreviewMode()) {
    return (
      <div className="App-header-links preview">
        <div className="App-header-link-container App-header-link-home">
          <NavLink activeClassName="active" exact to="/">
            HOME
          </NavLink>
        </div>
        <div className="App-header-link-container">
          <NavLink activeClassName="active" to="/earn">
            EARN
          </NavLink>
        </div>
        <div className="App-header-link-container">
          <a href="https://gmxio.gitbook.io/gmx/" target="_blank" rel="noopener noreferrer">
            ABOUT
          </a>
        </div>
      </div>
    )
  }
  return (
    <div className="App-header-links">
      {small && (
        <div className="App-header-links-header">
          <div className="App-header-menu-icon-block" onClick={() => clickCloseIcon()}>
            <FiX className="App-header-menu-icon" />
          </div>
          <a className="App-header-link-main" href="/">
            <img src={logoImg} alt="GMX Logo" />
          </a>
        </div>
      )}
      <div className="App-header-link-container App-header-link-home">
        <NavLink activeClassName="active" exact to="/">
          Home
        </NavLink>
      </div>
      <div className="App-header-link-container">
        <NavLink activeClassName="active" to="/dashboard">
          Dashboard
        </NavLink>
      </div>
      <div className="App-header-link-container">
        <NavLink activeClassName="active" to="/earn">
          Earn
        </NavLink>
      </div>
      <div className="App-header-link-container">
        <NavLink activeClassName="active" to="/buy">
          Buy
        </NavLink>
      </div>
      <div className="App-header-link-container">
        <NavLink activeClassName="active" to="/ecosystem">
          Ecosystem
        </NavLink>
      </div>
      <div className="App-header-link-container">
        <a href="https://gmxio.gitbook.io/gmx/" target="_blank" rel="noopener noreferrer">
          About
        </a>
      </div>
      {small && (
        <div className="App-header-link-container">
          {/* eslint-disable-next-line */}
          <a href="#" onClick={openSettings}>
            Settings
          </a>
        </div>
      )}
    </div>
  )
}

function AppHeaderUser({
  openSettings,
  small,
  setActivatingConnector,
  walletModalVisible,
  setWalletModalVisible,
  showNetworkSelectorModal,
  disconnectAccountAndCloseSettings,
}) {
  const { chainId } = useChainId()
  const { active, account } = useWeb3React()
  const showSelector = true
  const networkOptions = [
    {
      label: 'Arbitrum',
      value: ARBITRUM,
      icon: 'ic_arbitrum_24.svg',
      color: '#264f79',
    },
    {
      label: 'Avalanche',
      value: AVALANCHE,
      icon: 'ic_avalanche_24.svg',
      color: '#E841424D',
    },
  ]

  useEffect(() => {
    if (active) {
      setWalletModalVisible(false)
    }
  }, [active, setWalletModalVisible])

  const onNetworkSelect = useCallback(
    option => {
      if (option.value === chainId) {
        return
      }
      return switchNetwork(option.value, active)
    },
    [chainId, active]
  )

  const selectorLabel = getChainName(chainId)

  if (!active) {
    return (
      <div className="App-header-user">
        <div className="App-header-user-link">
          <NavLink activeClassName="active" className="default-btn" to="/trade">
            Trade
          </NavLink>
        </div>
        {showSelector && (
          <NetworkSelector
            options={networkOptions}
            label={selectorLabel}
            onSelect={onNetworkSelect}
            className="App-header-user-netowork"
            showCaret={true}
            modalLabel="Select Network"
            small={small}
            showModal={showNetworkSelectorModal}
          />
        )}
        <ConnectWalletButton onClick={() => setWalletModalVisible(true)} imgSrc={connectWalletImg}>
          {small ? 'Connect' : 'Connect Wallet'}
        </ConnectWalletButton>
      </div>
    )
  }

  const accountUrl = getAccountUrl(chainId, account)

  return (
    <div className="App-header-user">
      <div className="App-header-user-link">
        <NavLink activeClassName="active" className="default-btn" to="/trade">
          Trade
        </NavLink>
      </div>
      {showSelector && (
        <NetworkSelector
          options={networkOptions}
          label={selectorLabel}
          onSelect={onNetworkSelect}
          className="App-header-user-netowork"
          showCaret={true}
          modalLabel="Select Network"
          small={small}
          showModal={showNetworkSelectorModal}
        />
      )}
      <div className="App-header-user-address">
        <AddressDropdown
          account={account}
          small={small}
          accountUrl={accountUrl}
          disconnectAccountAndCloseSettings={disconnectAccountAndCloseSettings}
          openSettings={openSettings}
        />
      </div>
    </div>
  )
}

function FullApp() {
<<<<<<< HEAD
  const { connector, library, deactivate, activate } = useWeb3React()

  const { chainId } = useChainId()
  const [activatingConnector, setActivatingConnector] = useState()
=======
  const { connector, library, deactivate, activate } = useWeb3React();
  const { chainId } = useChainId();
  useEventToast();
  const [activatingConnector, setActivatingConnector] = useState();
>>>>>>> 18bc25ba
  useEffect(() => {
    if (activatingConnector && activatingConnector === connector) {
      setActivatingConnector(undefined)
    }
  }, [activatingConnector, connector, chainId])
  const triedEager = useEagerConnect(setActivatingConnector)
  useInactiveListener(!triedEager || !!activatingConnector)

  useEffect(() => {
    if (window.ethereum) {
      // hack
      // for some reason after network is changed to Avalanche through Metamask
      // it triggers event with chainId = 1
      // reload helps web3 to return correct chain data
      return window.ethereum.on('chainChanged', () => {
        document.location.reload()
      })
    }
  }, [])

  const disconnectAccount = useCallback(() => {
    // only works with WalletConnect
    clearWalletConnectData()
    deactivate()
  }, [deactivate])

  const disconnectAccountAndCloseSettings = () => {
    disconnectAccount()
    setIsSettingsVisible(false)
  }

  const connectInjectedWallet = getInjectedHandler(activate)
  const activateWalletConnect = getWalletConnectHandler(activate, deactivate, setActivatingConnector)

  const [walletModalVisible, setWalletModalVisible] = useState()
  const connectWallet = () => setWalletModalVisible(true)

  const [isDrawerVisible, setIsDrawerVisible] = useState(undefined)
  const [isNativeSelectorModalVisible, setisNativeSelectorModalVisible] = useState(false)
  const fadeVariants = {
    hidden: { opacity: 0 },
    visible: { opacity: 1 },
  }
  const slideVariants = {
    hidden: { x: '-100%' },
    visible: { x: 0 },
  }

  const [isSettingsVisible, setIsSettingsVisible] = useState(false)
  const [savedSlippageAmount, setSavedSlippageAmount] = useLocalStorageSerializeKey(
    [chainId, SLIPPAGE_BPS_KEY],
    DEFAULT_SLIPPAGE_AMOUNT
  )
  const [slippageAmount, setSlippageAmount] = useState(0)
  const [isPnlInLeverage, setIsPnlInLeverage] = useState(false)

  const [savedIsPnlInLeverage, setSavedIsPnlInLeverage] = useLocalStorageSerializeKey(
    [chainId, IS_PNL_IN_LEVERAGE_KEY],
    false
  )

  const [savedShouldShowPositionLines, setSavedShouldShowPositionLines] = useLocalStorageSerializeKey(
    [chainId, SHOULD_SHOW_POSITION_LINES_KEY],
    false
  )

  const openSettings = () => {
    const slippage = parseInt(savedSlippageAmount)
    setSlippageAmount((slippage / BASIS_POINTS_DIVISOR) * 100)
    setIsPnlInLeverage(savedIsPnlInLeverage)
    setIsSettingsVisible(true)
  }

  const showNetworkSelectorModal = val => {
    setisNativeSelectorModalVisible(val)
  }

  const saveAndCloseSettings = () => {
    const slippage = parseFloat(slippageAmount)
    if (isNaN(slippage)) {
      helperToast.error('Invalid slippage value')
      return
    }
    if (slippage > 5) {
      helperToast.error('Slippage should be less than 5%')
      return
    }

    const basisPoints = (slippage * BASIS_POINTS_DIVISOR) / 100
    if (parseInt(basisPoints) !== parseFloat(basisPoints)) {
      helperToast.error('Max slippage precision is 0.01%')
      return
    }

    setSavedIsPnlInLeverage(isPnlInLeverage)
    setSavedSlippageAmount(basisPoints)
    setIsSettingsVisible(false)
  }
  useEffect(() => {
    if (isDrawerVisible) {
      document.body.style.overflow = 'hidden'
    } else {
      document.body.style.overflow = 'unset'
    }
    return () => (document.body.style.overflow = 'unset')
  }, [isDrawerVisible])

  const [pendingTxns, setPendingTxns] = useState([])

  useEffect(() => {
    const checkPendingTxns = async () => {
      const updatedPendingTxns = []
      for (let i = 0; i < pendingTxns.length; i++) {
        const pendingTxn = pendingTxns[i]
        const receipt = await library.getTransactionReceipt(pendingTxn.hash)
        if (receipt) {
          if (receipt.status === 0) {
            const txUrl = getExplorerUrl(chainId) + 'tx/' + pendingTxn.hash
            helperToast.error(
              <div>
                Txn failed.{' '}
                <a href={txUrl} target="_blank" rel="noopener noreferrer">
                  View
                </a>
                <br />
              </div>
            )
          }
          if (receipt.status === 1 && pendingTxn.message) {
            const txUrl = getExplorerUrl(chainId) + 'tx/' + pendingTxn.hash
            helperToast.success(
              <div>
                {pendingTxn.message}.{' '}
                <a href={txUrl} target="_blank" rel="noopener noreferrer">
                  View
                </a>
                <br />
              </div>
            )
          }
          continue
        }
        updatedPendingTxns.push(pendingTxn)
      }

      if (updatedPendingTxns.length !== pendingTxns.length) {
        setPendingTxns(updatedPendingTxns)
      }
    }

    const interval = setInterval(() => {
      checkPendingTxns()
    }, 2 * 1000)
    return () => clearInterval(interval)
  }, [library, pendingTxns, chainId])

  return (
    <Router>
      <div className="App">
        {/* <div className="App-background-side-1"></div>
        <div className="App-background-side-2"></div>
        <div className="App-background"></div>
        <div className="App-background-ball-1"></div>
        <div className="App-background-ball-2"></div>
        <div className="App-highlight"></div> */}
        <div className="App-content">
          {isDrawerVisible && (
            <AnimatePresence>
              {isDrawerVisible && (
                <motion.div
                  className="App-header-backdrop"
                  initial="hidden"
                  animate="visible"
                  exit="hidden"
                  variants={fadeVariants}
                  transition={{ duration: 0.2 }}
                  onClick={() => setIsDrawerVisible(!isDrawerVisible)}
                ></motion.div>
              )}
            </AnimatePresence>
          )}
          {isNativeSelectorModalVisible && (
            <AnimatePresence>
              {isNativeSelectorModalVisible && (
                <motion.div
                  className="selector-backdrop"
                  initial="hidden"
                  animate="visible"
                  exit="hidden"
                  variants={fadeVariants}
                  transition={{ duration: 0.2 }}
                  onClick={() => setisNativeSelectorModalVisible(!isNativeSelectorModalVisible)}
                ></motion.div>
              )}
            </AnimatePresence>
          )}
          <header>
            <div className="App-header large">
              <div className="App-header-container-left">
                <a className="App-header-link-main" href="/">
                  <img src={logoImg} className="big" alt="GMX Logo" />
                  <img src={logoSmallImg} className="small" alt="GMX Logo" />
                </a>
                <AppHeaderLinks />
              </div>
              <div className="App-header-container-right">
                <AppHeaderUser
                  disconnectAccountAndCloseSettings={disconnectAccountAndCloseSettings}
                  openSettings={openSettings}
                  setActivatingConnector={setActivatingConnector}
                  walletModalVisible={walletModalVisible}
                  setWalletModalVisible={setWalletModalVisible}
                  showNetworkSelectorModal={showNetworkSelectorModal}
                />
              </div>
            </div>
            <div className={cx('App-header', 'small', { active: isDrawerVisible })}>
              <div
                className={cx('App-header-link-container', 'App-header-top', {
                  active: isDrawerVisible,
                })}
              >
                <div className="App-header-container-left">
                  <div className="App-header-menu-icon-block" onClick={() => setIsDrawerVisible(!isDrawerVisible)}>
                    {!isDrawerVisible && <RiMenuLine className="App-header-menu-icon" />}
                    {isDrawerVisible && <FaTimes className="App-header-menu-icon" />}
                  </div>
                  <div className="App-header-link-main clickable" onClick={() => setIsDrawerVisible(!isDrawerVisible)}>
                    <img src={logoImg} className="big" alt="GMX Logo" />
                    <img src={logoSmallImg} className="small" alt="GMX Logo" />
                  </div>
                </div>
                <div className="App-header-container-right">
                  <AppHeaderUser
                    disconnectAccountAndCloseSettings={disconnectAccountAndCloseSettings}
                    openSettings={openSettings}
                    small
                    setActivatingConnector={setActivatingConnector}
                    walletModalVisible={walletModalVisible}
                    setWalletModalVisible={setWalletModalVisible}
                    showNetworkSelectorModal={showNetworkSelectorModal}
                  />
                </div>
              </div>
            </div>
          </header>
          <AnimatePresence>
            {isDrawerVisible && (
              <motion.div
                onClick={() => setIsDrawerVisible(false)}
                className="App-header-links-container App-header-drawer"
                initial="hidden"
                animate="visible"
                exit="hidden"
                variants={slideVariants}
                transition={{ duration: 0.2 }}
              >
                <AppHeaderLinks small openSettings={openSettings} clickCloseIcon={() => setIsDrawerVisible(false)} />
              </motion.div>
            )}
          </AnimatePresence>
          <Switch>
            <Route exact path="/">
              <Home />
            </Route>
            <Route exact path="/trade">
              <Exchange
                savedIsPnlInLeverage={savedIsPnlInLeverage}
                setSavedIsPnlInLeverage={setSavedIsPnlInLeverage}
                savedSlippageAmount={savedSlippageAmount}
                setPendingTxns={setPendingTxns}
                pendingTxns={pendingTxns}
                savedShouldShowPositionLines={savedShouldShowPositionLines}
                setSavedShouldShowPositionLines={setSavedShouldShowPositionLines}
                connectWallet={connectWallet}
              />
            </Route>
            <Route exact path="/presale">
              <Presale />
            </Route>
            <Route exact path="/dashboard">
              <Dashboard />
            </Route>
            <Route exact path="/earn">
              <Stake setPendingTxns={setPendingTxns} connectWallet={connectWallet} />
            </Route>
            <Route exact path="/buy">
              <Buy
                savedSlippageAmount={savedSlippageAmount}
                setPendingTxns={setPendingTxns}
                connectWallet={connectWallet}
              />
            </Route>
            <Route exact path="/buy_glp">
              <BuyGlp
                savedSlippageAmount={savedSlippageAmount}
                setPendingTxns={setPendingTxns}
                connectWallet={connectWallet}
              />
            </Route>
            <Route exact path="/sell_glp">
              <SellGlp
                savedSlippageAmount={savedSlippageAmount}
                setPendingTxns={setPendingTxns}
                connectWallet={connectWallet}
              />
            </Route>
            <Route exact path="/buy_gmx">
              <BuyGMX />
            </Route>
            <Route exact path="/ecosystem">
              <Ecosystem />
            </Route>
            <Route exact path="/about">
              <Home />
            </Route>
            <Route exact path="/nft_wallet">
              <NftWallet />
            </Route>
            <Route exact path="/actions/:account">
              <Actions />
            </Route>
            <Route exact path="/orders_overview">
              <OrdersOverview />
            </Route>
            <Route exact path="/positions_overview">
              <PositionsOverview />
            </Route>
            <Route exact path="/actions">
              <Actions />
            </Route>
            <Route exact path="/begin_account_transfer">
              <BeginAccountTransfer setPendingTxns={setPendingTxns} />
            </Route>
            <Route exact path="/complete_account_transfer/:sender/:receiver">
              <CompleteAccountTransfer setPendingTxns={setPendingTxns} />
            </Route>
            <Route exact path="/debug">
              <Debug />
            </Route>
          </Switch>
        </div>
      </div>
      <ToastContainer
        limit={1}
        transition={Zoom}
        position="bottom-right"
        autoClose={7000}
        hideProgressBar={true}
        newestOnTop={false}
        closeOnClick={false}
        draggable={false}
        pauseOnHover
      />
      <Toaster
        position="top-right"
        reverseOrder={true}
        gutter={20}
        containerClassName="event-toast-container"
        containerStyle={{
          zIndex: 2,
          top: "93px",
          right: "30px"
        }}
        toastOptions={{
          duration: Infinity
        }}
      />
      <Modal
        className="Connect-wallet-modal"
        isVisible={walletModalVisible}
        setIsVisible={setWalletModalVisible}
        label="Connect Wallet"
      >
        <button className="MetaMask-btn" onClick={connectInjectedWallet}>
          <img src={metamaskImg} alt="MetaMask" />
          <div>MetaMask</div>
        </button>
        <button className="WalletConnect-btn" onClick={activateWalletConnect}>
          <img src={walletConnectImg} alt="WalletConnect" />
          <div>WalletConnect</div>
        </button>
      </Modal>
      <Modal
        className="App-settings"
        isVisible={isSettingsVisible}
        setIsVisible={setIsSettingsVisible}
        label="Settings"
      >
        <div className="App-settings-row">
          <div>Allowed Slippage</div>
          <div className="App-slippage-tolerance-input-container">
            <input
              type="number"
              className="App-slippage-tolerance-input"
              min="0"
              value={slippageAmount}
              onChange={e => setSlippageAmount(e.target.value)}
            />
            <div className="App-slippage-tolerance-input-percent">%</div>
          </div>
        </div>
        <div className="Exchange-settings-row">
          <Checkbox isChecked={isPnlInLeverage} setIsChecked={setIsPnlInLeverage}>
            Include PnL in leverage display
          </Checkbox>
        </div>
        {/* <div className="Exchange-settings-row">
          <button
            className="btn-link"
            onClick={disconnectAccountAndCloseSettings}
          >
            <BiLogOut className="logout-icon" />
            Logout from Account
          </button>
        </div> */}
        <button className="App-cta Exchange-swap-button" onClick={saveAndCloseSettings}>
          Save
        </button>
      </Modal>
    </Router>
  )
}

function PreviewApp() {
  const [isDrawerVisible, setIsDrawerVisible] = useState(undefined)
  const fadeVariants = {
    hidden: { opacity: 0 },
    visible: { opacity: 1 },
  }
  const slideVariants = {
    hidden: { x: '-100%' },
    visible: { x: 0 },
  }

  return (
    <Router>
      <div className="App">
        <div className="App-background-side-1"></div>
        <div className="App-background-side-2"></div>
        <div className="App-background"></div>
        <div className="App-background-ball-1"></div>
        <div className="App-background-ball-2"></div>
        <div className="App-highlight"></div>
        <div className="App-content">
          {isDrawerVisible && (
            <AnimatePresence>
              {isDrawerVisible && (
                <motion.div
                  className="App-header-backdrop"
                  initial="hidden"
                  animate="visible"
                  exit="hidden"
                  variants={fadeVariants}
                  transition={{ duration: 0.2 }}
                  onClick={() => setIsDrawerVisible(!isDrawerVisible)}
                ></motion.div>
              )}
            </AnimatePresence>
          )}
          <header>
            <div className="App-header large preview">
              <div className="App-header-container-left">
                <NavLink exact activeClassName="active" className="App-header-link-main" to="/">
                  <img src={logoImg} alt="GMX Logo" />
                  GMX
                </NavLink>
              </div>
              <div className="App-header-container-right">
                <AppHeaderLinks />
              </div>
            </div>
            <div className={cx('App-header', 'small', { active: isDrawerVisible })}>
              <div
                className={cx('App-header-link-container', 'App-header-top', {
                  active: isDrawerVisible,
                })}
              >
                <div className="App-header-container-left">
                  <div className="App-header-link-main">
                    <img src={logoImg} alt="GMX Logo" />
                  </div>
                </div>
                <div className="App-header-container-right">
                  <div onClick={() => setIsDrawerVisible(!isDrawerVisible)}>
                    {!isDrawerVisible && <RiMenuLine className="App-header-menu-icon" />}
                    {isDrawerVisible && <FaTimes className="App-header-menu-icon" />}
                  </div>
                </div>
              </div>
              <AnimatePresence>
                {isDrawerVisible && (
                  <motion.div
                    onClick={() => setIsDrawerVisible(false)}
                    className="App-header-links-container App-header-drawer"
                    initial="hidden"
                    animate="visible"
                    exit="hidden"
                    variants={slideVariants}
                    transition={{ duration: 0.2 }}
                  >
                    <AppHeaderLinks small />
                  </motion.div>
                )}
              </AnimatePresence>
            </div>
          </header>
          <Switch>
            <Route exact path="/">
              <Home />
            </Route>
            <Route exact path="/earn">
              <Stake />
            </Route>
          </Switch>
        </div>
      </div>
    </Router>
  )
}

function App() {
  if (inPreviewMode()) {
    return (
      <Web3ReactProvider getLibrary={getLibrary}>
        <PreviewApp />
      </Web3ReactProvider>
    )
  }

  return (
    <SWRConfig value={{ refreshInterval: 5000 }}>
      <Web3ReactProvider getLibrary={getLibrary}>
        <FullApp />
      </Web3ReactProvider>
    </SWRConfig>
  )
}

export default App<|MERGE_RESOLUTION|>--- conflicted
+++ resolved
@@ -27,7 +27,6 @@
   useLocalStorageSerializeKey,
   useInactiveListener,
   getExplorerUrl,
-<<<<<<< HEAD
   getWalletConnectHandler,
 } from './Helpers'
 
@@ -59,40 +58,7 @@
 import { RiMenuLine } from 'react-icons/ri'
 import { FaTimes } from 'react-icons/fa'
 import { FiX } from 'react-icons/fi'
-=======
-  getWalletConnectHandler
-} from "./Helpers";
-
-import Home from "./views/Home/Home";
-import Presale from "./views/Presale/Presale";
-import Dashboard from "./views/Dashboard/Dashboard";
-import Ecosystem from "./views/Ecosystem/Ecosystem";
-import Stake from "./views/Stake/Stake";
-import Exchange from "./views/Exchange/Exchange";
-import Actions from "./views/Actions/Actions";
-import OrdersOverview from "./views/OrdersOverview/OrdersOverview";
-import PositionsOverview from "./views/PositionsOverview/PositionsOverview";
-import BuyGlp from "./views/BuyGlp/BuyGlp";
-import BuyGMX from "./views/BuyGMX/BuyGMX";
-import SellGlp from "./views/SellGlp/SellGlp";
-import Buy from "./views/Buy/Buy";
-import NftWallet from "./views/NftWallet/NftWallet";
-import BeginAccountTransfer from "./views/BeginAccountTransfer/BeginAccountTransfer";
-import CompleteAccountTransfer from "./views/CompleteAccountTransfer/CompleteAccountTransfer";
-import Debug from "./views/Debug/Debug";
-
-import cx from "classnames";
-import { cssTransition, ToastContainer } from "react-toastify";
-import "react-toastify/dist/ReactToastify.css";
-import NetworkSelector from "./components/NetworkSelector/NetworkSelector";
-import Modal from "./components/Modal/Modal";
-import Checkbox from "./components/Checkbox/Checkbox";
-
-import { RiMenuLine } from "react-icons/ri";
-import { FaTimes } from "react-icons/fa";
-import { FiX } from "react-icons/fi";
-import { Toaster } from "react-hot-toast";
->>>>>>> 18bc25ba
+import { Toaster } from 'react-hot-toast'
 // import { BiLogOut } from "react-icons/bi";
 
 import './Font.css'
@@ -106,18 +72,11 @@
 import connectWalletImg from './img/ic_wallet_24.svg'
 
 // import logoImg from './img/gmx-logo-final-white-small.png'
-<<<<<<< HEAD
 import metamaskImg from './img/metamask.png'
 import walletConnectImg from './img/walletconnect-circle-blue.svg'
 import AddressDropdown from './components/AddressDropdown/AddressDropdown'
 import { ConnectWalletButton } from './components/Common/Button'
-=======
-import metamaskImg from "./img/metamask.png";
-import walletConnectImg from "./img/walletconnect-circle-blue.svg";
-import AddressDropdown from "./components/AddressDropdown/AddressDropdown";
-import { ConnectWalletButton } from "./components/Common/Button";
-import useEventToast from "./components/EventToast/useEventToast";
->>>>>>> 18bc25ba
+import useEventToast from './components/EventToast/useEventToast'
 
 if ('ethereum' in window) {
   window.ethereum.autoRefreshOnNetworkChange = false
@@ -324,17 +283,10 @@
 }
 
 function FullApp() {
-<<<<<<< HEAD
   const { connector, library, deactivate, activate } = useWeb3React()
-
   const { chainId } = useChainId()
+  useEventToast()
   const [activatingConnector, setActivatingConnector] = useState()
-=======
-  const { connector, library, deactivate, activate } = useWeb3React();
-  const { chainId } = useChainId();
-  useEventToast();
-  const [activatingConnector, setActivatingConnector] = useState();
->>>>>>> 18bc25ba
   useEffect(() => {
     if (activatingConnector && activatingConnector === connector) {
       setActivatingConnector(undefined)
@@ -696,11 +648,11 @@
         containerClassName="event-toast-container"
         containerStyle={{
           zIndex: 2,
-          top: "93px",
-          right: "30px"
+          top: '93px',
+          right: '30px',
         }}
         toastOptions={{
-          duration: Infinity
+          duration: Infinity,
         }}
       />
       <Modal

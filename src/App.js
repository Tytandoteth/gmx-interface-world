--- conflicted
+++ resolved
@@ -14,8 +14,8 @@
 } from 'react-router-dom'
 
 import {
-  MAINNET,
   ARBITRUM,
+  AVALANCHE,
   DEFAULT_SLIPPAGE_AMOUNT,
   SLIPPAGE_BPS_KEY,
   IS_PNL_IN_LEVERAGE_KEY,
@@ -176,7 +176,7 @@
   const showSelector = true
   const networkOptions = [
     { label: "Arbitrum", value: ARBITRUM, icon: 'ic_arbitrum_24.svg' },
-    { label: "Avalanche", value: MAINNET, icon: 'ic_avalanche_24.svg' }
+    { label: "Avalanche", value: AVALANCHE, icon: 'ic_avalanche_24.svg' }
   ]
 
   useEffect(() => {
@@ -395,12 +395,8 @@
             <div className="App-header large">
               <div className="App-header-container-left">
                 <NavLink exact activeClassName="active" className="App-header-link-main" to="/">
-<<<<<<< HEAD
-                  <img src={logoImg} className="big" alt="MetaMask" />
-                  <img src={logoSmallImg} className="small" alt="MetaMask" />
-=======
-                  <img src={logoImg} alt="GMX Logo" />
->>>>>>> 0b5f7ccc
+                  <img src={logoImg} className="big" alt="GMX Logo" />
+                  <img src={logoSmallImg} className="small" alt="GMX Logo" />
                 </NavLink>
                 <AppHeaderLinks />
               </div>
@@ -420,16 +416,10 @@
                     {!isDrawerVisible && <RiMenuLine className="App-header-menu-icon" />}
                     {isDrawerVisible && <FaTimes className="App-header-menu-icon" />}
                   </div>
-<<<<<<< HEAD
-                  <NavLink exact activeClassName="active" className="App-header-link-main" to="/">
+                  <div className="App-header-link-main clickable" onClick={() => setIsDrawerVisible(!isDrawerVisible)}>
                     <img src={logoImg} className="big" alt="MetaMask" />
                     <img src={logoSmallImg} className="small" alt="MetaMask" />
-                  </NavLink>
-=======
-                  <div className="App-header-link-main clickable" onClick={() => setIsDrawerVisible(!isDrawerVisible)}>
-                    <img src={logoImg} alt="GMX Logo" />
                   </div>
->>>>>>> 0b5f7ccc
                 </div>
                 <div className="App-header-container-right">
                   <AppHeaderUser

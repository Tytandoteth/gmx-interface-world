--- conflicted
+++ resolved
@@ -1,9 +1,4 @@
-<<<<<<< HEAD
-import { ethers } from "ethers";
-import React, { useState, useEffect, useCallback } from "react";
-=======
 import React, { useState, useEffect, useCallback, useRef } from "react";
->>>>>>> 45425c67
 import { SWRConfig } from "swr";
 import { ethers } from "ethers";
 

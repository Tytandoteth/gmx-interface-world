import React, { useState, useEffect, useCallback, useRef } from "react";
import { SWRConfig } from "swr";
import { ethers } from "ethers";

import { motion, AnimatePresence } from "framer-motion";

import { Web3ReactProvider, useWeb3React } from "@web3-react/core";
import { Web3Provider } from "@ethersproject/providers";

import { Switch, Route, NavLink, HashRouter as Router, Redirect, useLocation } from "react-router-dom";

import {
  ARBITRUM,
  AVALANCHE,
  DEFAULT_SLIPPAGE_AMOUNT,
  SLIPPAGE_BPS_KEY,
  IS_PNL_IN_LEVERAGE_KEY,
  SHOW_PNL_AFTER_FEES_KEY,
  BASIS_POINTS_DIVISOR,
  SHOULD_SHOW_POSITION_LINES_KEY,
  getHomeUrl,
  getAppBaseUrl,
  isHomeSite,
  clearWalletConnectData,
  switchNetwork,
  helperToast,
  getChainName,
  useChainId,
  getAccountUrl,
  getInjectedHandler,
  useEagerConnect,
  useLocalStorageSerializeKey,
  useInactiveListener,
  getExplorerUrl,
  getWalletConnectHandler,
  activateInjectedProvider,
  hasMetaMaskWalletExtension,
  hasCoinBaseWalletExtension,
  isMobileDevice,
  clearWalletLinkData,
  SHOULD_EAGER_CONNECT_LOCALSTORAGE_KEY,
  CURRENT_PROVIDER_LOCALSTORAGE_KEY,
  REFERRAL_CODE_KEY,
  REFERRAL_CODE_QUERY_PARAM,
  isDevelopment,
  DISABLE_ORDER_VALIDATION_KEY,
} from "./Helpers";

import Home from "./views/Home/Home";
import Dashboard from "./views/Dashboard/Dashboard";
import Ecosystem from "./views/Ecosystem/Ecosystem";
import Stake from "./views/Stake/Stake";
import { Exchange } from "./views/Exchange/Exchange";
import Actions from "./views/Actions/Actions";
import OrdersOverview from "./views/OrdersOverview/OrdersOverview";
import PositionsOverview from "./views/PositionsOverview/PositionsOverview";
import Referrals from "./views/Referrals/Referrals";
import BuyGlp from "./views/BuyGlp/BuyGlp";
import BuyGMX from "./views/BuyGMX/BuyGMX";
import Buy from "./views/Buy/Buy";
import NftWallet from "./views/NftWallet/NftWallet";
import ClaimEsGmx from "./views/ClaimEsGmx/ClaimEsGmx";
import BeginAccountTransfer from "./views/BeginAccountTransfer/BeginAccountTransfer";
import CompleteAccountTransfer from "./views/CompleteAccountTransfer/CompleteAccountTransfer";

import cx from "classnames";
import { cssTransition, ToastContainer } from "react-toastify";
import "react-toastify/dist/ReactToastify.css";
import NetworkSelector from "./components/NetworkSelector/NetworkSelector";
import Modal from "./components/Modal/Modal";
import Checkbox from "./components/Checkbox/Checkbox";

import { RiMenuLine } from "react-icons/ri";
import { FaTimes } from "react-icons/fa";
import { FiX } from "react-icons/fi";

import "./Font.css";
import "./Shared.css";
import "./App.css";
import "./Input.css";
import "./AppOrder.css";

import logoImg from "./img/logo_GMX.svg";
import logoSmallImg from "./img/logo_GMX_small.svg";
import connectWalletImg from "./img/ic_wallet_24.svg";

// import logoImg from './img/gmx-logo-final-white-small.png'
import metamaskImg from "./img/metamask.png";
import coinbaseImg from "./img/coinbaseWallet.png";
import walletConnectImg from "./img/walletconnect-circle-blue.svg";
import AddressDropdown from "./components/AddressDropdown/AddressDropdown";
import { ConnectWalletButton } from "./components/Common/Button";
import useEventToast from "./components/EventToast/useEventToast";
import EventToastContainer from "./components/EventToast/EventToastContainer";
import SEO from "./components/Common/SEO";
import useRouteQuery from "./hooks/useRouteQuery";
import { encodeReferralCode, decodeReferralCode } from "./Api/referrals";

import { getContract } from "./Addresses";
import VaultV2 from "./abis/VaultV2.json";
import VaultV2b from "./abis/VaultV2b.json";
import PositionRouter from "./abis/PositionRouter.json";
import PageNotFound from "./views/PageNotFound/PageNotFound";
import ReferralTerms from "./views/ReferralTerms/ReferralTerms";

if ("ethereum" in window) {
  window.ethereum.autoRefreshOnNetworkChange = false;
}

function getLibrary(provider) {
  const library = new Web3Provider(provider);
  return library;
}

const Zoom = cssTransition({
  enter: "zoomIn",
  exit: "zoomOut",
  appendPosition: false,
  collapse: true,
  collapseDuration: 200,
  duration: 200,
});

const arbWsProvider = new ethers.providers.WebSocketProvider(
  "wss://arb-mainnet.g.alchemy.com/v2/ha7CFsr1bx5ZItuR6VZBbhKozcKDY4LZ"
);

const avaxWsProvider = new ethers.providers.JsonRpcProvider("https://api.avax.network/ext/bc/C/rpc");

function getWsProvider(active, chainId) {
  if (!active) {
    return;
  }
  if (chainId === ARBITRUM) {
    return arbWsProvider;
  }

  if (chainId === AVALANCHE) {
    return avaxWsProvider;
  }
}

function AppHeaderLinks({ HeaderLink, small, openSettings, clickCloseIcon }) {
  return (
    <div className="App-header-links">
      {small && (
        <div className="App-header-links-header">
          <div className="App-header-menu-icon-block" onClick={() => clickCloseIcon()}>
            <FiX className="App-header-menu-icon" />
          </div>
          <HeaderLink isHomeLink={true} className="App-header-link-main" to="/">
            <img src={logoImg} alt="GMX Logo" />
          </HeaderLink>
        </div>
      )}
      <div className="App-header-link-container App-header-link-home">
        <HeaderLink to="/" exact={true} isHomeLink={true}>
          Home
        </HeaderLink>
      </div>
<<<<<<< HEAD
      {small && (
        <div className="App-header-link-container">
          <HeaderLink to="/dashboard">Trade</HeaderLink>
        </div>
      )}
=======
>>>>>>> dc247b3a
      <div className="App-header-link-container">
        <HeaderLink to="/dashboard">Dashboard</HeaderLink>
      </div>
      <div className="App-header-link-container">
        <HeaderLink to="/earn">Earn</HeaderLink>
      </div>
      <div className="App-header-link-container">
        <HeaderLink to="/buy">Buy</HeaderLink>
      </div>
      <div className="App-header-link-container">
        <HeaderLink to="/referrals">Referrals</HeaderLink>
      </div>
      <div className="App-header-link-container">
        <HeaderLink to="/ecosystem">Ecosystem</HeaderLink>
      </div>
      <div className="App-header-link-container">
        <a href="https://gmxio.gitbook.io/gmx/" target="_blank" rel="noopener noreferrer">
          About
        </a>
      </div>
      {small && (
        <div className="App-header-link-container">
          {/* eslint-disable-next-line */}
          <a href="#" onClick={openSettings}>
            Settings
          </a>
        </div>
      )}
    </div>
  );
}

function AppHeaderUser({
  HeaderLink,
  openSettings,
  small,
  setWalletModalVisible,
  showNetworkSelectorModal,
  disconnectAccountAndCloseSettings,
}) {
  const { chainId } = useChainId();
  const { active, account } = useWeb3React();
  const showConnectionOptions = !isHomeSite();

  const networkOptions = [
    {
      label: "Arbitrum",
      value: ARBITRUM,
      icon: "ic_arbitrum_24.svg",
      color: "#264f79",
    },
    {
      label: "Avalanche",
      value: AVALANCHE,
      icon: "ic_avalanche_24.svg",
      color: "#E841424D",
    },
  ];

  useEffect(() => {
    if (active) {
      setWalletModalVisible(false);
    }
  }, [active, setWalletModalVisible]);

  const onNetworkSelect = useCallback(
    (option) => {
      if (option.value === chainId) {
        return;
      }
      return switchNetwork(option.value, active);
    },
    [chainId, active]
  );

  const selectorLabel = getChainName(chainId);

  if (!active) {
    return (
      <div className="App-header-user">
        <div className="App-header-user-link">
          <HeaderLink activeClassName="active" className="default-btn" to="/trade">
            Trade
          </HeaderLink>
        </div>
        {showConnectionOptions && (
          <NetworkSelector
            options={networkOptions}
            label={selectorLabel}
            onSelect={onNetworkSelect}
            className="App-header-user-netowork"
            showCaret={true}
            modalLabel="Select Network"
            small={small}
            showModal={showNetworkSelectorModal}
          />
        )}
        {showConnectionOptions && (
          <ConnectWalletButton onClick={() => setWalletModalVisible(true)} imgSrc={connectWalletImg}>
            {small ? "Connect" : "Connect Wallet"}
          </ConnectWalletButton>
        )}
      </div>
    );
  }

  const accountUrl = getAccountUrl(chainId, account);

  return (
    <div className="App-header-user">
      <div className="App-header-user-link">
        <HeaderLink activeClassName="active" className="default-btn" to="/trade">
          Trade
        </HeaderLink>
      </div>
      {showConnectionOptions && (
        <NetworkSelector
          options={networkOptions}
          label={selectorLabel}
          onSelect={onNetworkSelect}
          className="App-header-user-netowork"
          showCaret={true}
          modalLabel="Select Network"
          small={small}
          showModal={showNetworkSelectorModal}
        />
      )}
      {showConnectionOptions && (
        <div className="App-header-user-address">
          <AddressDropdown
            account={account}
            small={small}
            accountUrl={accountUrl}
            disconnectAccountAndCloseSettings={disconnectAccountAndCloseSettings}
            openSettings={openSettings}
          />
        </div>
      )}
    </div>
  );
}

function FullApp() {
  const isHome = isHomeSite();
  const exchangeRef = useRef();
  const { connector, library, deactivate, activate, active } = useWeb3React();
  const { chainId } = useChainId();
  useEventToast();
  const [activatingConnector, setActivatingConnector] = useState();
  useEffect(() => {
    if (activatingConnector && activatingConnector === connector) {
      setActivatingConnector(undefined);
    }
  }, [activatingConnector, connector, chainId]);
  const triedEager = useEagerConnect(setActivatingConnector);
  useInactiveListener(!triedEager || !!activatingConnector);

  const query = useRouteQuery();

  useEffect(() => {
    let referralCode = query.get(REFERRAL_CODE_QUERY_PARAM);
    if (!referralCode || referralCode.length === 0) {
      const params = new URLSearchParams(window.location.search);
      referralCode = params.get(REFERRAL_CODE_QUERY_PARAM);
    }

    if (referralCode && referralCode.length <= 20) {
      const encodedReferralCode = encodeReferralCode(referralCode);
      if (encodeReferralCode !== ethers.constants.HashZero) {
        localStorage.setItem(REFERRAL_CODE_KEY, encodedReferralCode);
      }
    }
  }, [query]);

  useEffect(() => {
    if (window.ethereum) {
      // hack
      // for some reason after network is changed to Avalanche through Metamask
      // it triggers event with chainId = 1
      // reload helps web3 to return correct chain data
      return window.ethereum.on("chainChanged", () => {
        document.location.reload();
      });
    }
  }, []);

  const disconnectAccount = useCallback(() => {
    // only works with WalletConnect
    clearWalletConnectData();
    // force clear localStorage connection for MM/CB Wallet (Brave legacy)
    clearWalletLinkData();
    deactivate();
  }, [deactivate]);

  const disconnectAccountAndCloseSettings = () => {
    disconnectAccount();
    localStorage.removeItem(SHOULD_EAGER_CONNECT_LOCALSTORAGE_KEY);
    localStorage.removeItem(CURRENT_PROVIDER_LOCALSTORAGE_KEY);
    setIsSettingsVisible(false);
  };

  const connectInjectedWallet = getInjectedHandler(activate);
  const activateWalletConnect = () => {
    getWalletConnectHandler(activate, deactivate, setActivatingConnector)();
  };

  const userOnMobileDevice = "navigator" in window && isMobileDevice(window.navigator);

  const activateMetaMask = () => {
    if (!hasMetaMaskWalletExtension()) {
      helperToast.error(
        <div>
          MetaMask not detected.
          <br />
          <br />
          <a href="https://metamask.io" target="_blank" rel="noopener noreferrer">
            Install MetaMask
          </a>
          {userOnMobileDevice ? ", and use GMX with its built-in browser" : " to start using GMX"}.
        </div>
      );
      return false;
    }
    attemptActivateWallet("MetaMask");
  };
  const activateCoinBase = () => {
    if (!hasCoinBaseWalletExtension()) {
      helperToast.error(
        <div>
          Coinbase Wallet not detected.
          <br />
          <br />
          <a href="https://www.coinbase.com/wallet" target="_blank" rel="noopener noreferrer">
            Install Coinbase Wallet
          </a>
          {userOnMobileDevice ? ", and use GMX with its built-in browser" : " to start using GMX"}.
        </div>
      );
      return false;
    }
    attemptActivateWallet("CoinBase");
  };

  const attemptActivateWallet = (providerName) => {
    localStorage.setItem(SHOULD_EAGER_CONNECT_LOCALSTORAGE_KEY, true);
    localStorage.setItem(CURRENT_PROVIDER_LOCALSTORAGE_KEY, providerName);
    activateInjectedProvider(providerName);
    connectInjectedWallet();
  };

  const [walletModalVisible, setWalletModalVisible] = useState(false);
  const [redirectModalVisible, setRedirectModalVisible] = useState(false);
  const [selectedToPage, setSelectedToPage] = useState("");
  const connectWallet = () => setWalletModalVisible(true);

  const [isDrawerVisible, setIsDrawerVisible] = useState(undefined);
  const [isNativeSelectorModalVisible, setisNativeSelectorModalVisible] = useState(false);
  const fadeVariants = {
    hidden: { opacity: 0 },
    visible: { opacity: 1 },
  };
  const slideVariants = {
    hidden: { x: "-100%" },
    visible: { x: 0 },
  };

  const [isSettingsVisible, setIsSettingsVisible] = useState(false);
  const [savedSlippageAmount, setSavedSlippageAmount] = useLocalStorageSerializeKey(
    [chainId, SLIPPAGE_BPS_KEY],
    DEFAULT_SLIPPAGE_AMOUNT
  );
  const [slippageAmount, setSlippageAmount] = useState(0);
  const [isPnlInLeverage, setIsPnlInLeverage] = useState(false);
  const [shouldDisableOrderValidation, setShouldDisableOrderValidation] = useState(false);
  const [showPnlAfterFees, setShowPnlAfterFees] = useState(false);

  const [savedIsPnlInLeverage, setSavedIsPnlInLeverage] = useLocalStorageSerializeKey(
    [chainId, IS_PNL_IN_LEVERAGE_KEY],
    false
  );

  const [savedShowPnlAfterFees, setSavedShowPnlAfterFees] = useLocalStorageSerializeKey(
    [chainId, SHOW_PNL_AFTER_FEES_KEY],
    false
  );
  const [savedShouldDisableOrderValidation, setSavedShouldDisableOrderValidation] = useLocalStorageSerializeKey(
    [chainId, DISABLE_ORDER_VALIDATION_KEY],
    false
  );

  const [savedShouldShowPositionLines, setSavedShouldShowPositionLines] = useLocalStorageSerializeKey(
    [chainId, SHOULD_SHOW_POSITION_LINES_KEY],
    false
  );

  const openSettings = () => {
    const slippage = parseInt(savedSlippageAmount);
    setSlippageAmount((slippage / BASIS_POINTS_DIVISOR) * 100);
    setIsPnlInLeverage(savedIsPnlInLeverage);
    setShowPnlAfterFees(savedShowPnlAfterFees);
    setShouldDisableOrderValidation(savedShouldDisableOrderValidation);
    setIsSettingsVisible(true);
  };

  const showNetworkSelectorModal = (val) => {
    setisNativeSelectorModalVisible(val);
  };

  const saveAndCloseSettings = () => {
    const slippage = parseFloat(slippageAmount);
    if (isNaN(slippage)) {
      helperToast.error("Invalid slippage value");
      return;
    }
    if (slippage > 5) {
      helperToast.error("Slippage should be less than 5%");
      return;
    }

    const basisPoints = (slippage * BASIS_POINTS_DIVISOR) / 100;
    if (parseInt(basisPoints) !== parseFloat(basisPoints)) {
      helperToast.error("Max slippage precision is 0.01%");
      return;
    }

    setSavedIsPnlInLeverage(isPnlInLeverage);
    setSavedShowPnlAfterFees(showPnlAfterFees);
    setSavedShouldDisableOrderValidation(shouldDisableOrderValidation);
    setSavedSlippageAmount(basisPoints);
    setIsSettingsVisible(false);
  };

  const localStorageCode = window.localStorage.getItem(REFERRAL_CODE_KEY);
  const baseUrl = getAppBaseUrl();
  let appRedirectUrl = baseUrl + selectedToPage;
  if (localStorageCode && localStorageCode.length > 0 && localStorageCode !== ethers.constants.HashZero) {
    const decodedRefCode = decodeReferralCode(localStorageCode);
    if (decodedRefCode) {
      appRedirectUrl = `${appRedirectUrl}?ref=${decodedRefCode}`;
    }
  }

  useEffect(() => {
    if (isDrawerVisible) {
      document.body.style.overflow = "hidden";
    } else {
      document.body.style.overflow = "unset";
    }
    return () => (document.body.style.overflow = "unset");
  }, [isDrawerVisible]);

  const [pendingTxns, setPendingTxns] = useState([]);

  const showRedirectModal = (to) => {
    setRedirectModalVisible(true);
    setSelectedToPage(to);
  };

  const location = useLocation();

  const HeaderLink = ({ isHomeLink, className, exact, to, children }) => {
    const isOnHomePage = location.pathname === "/";

    if (isHome && !(isHomeLink && !isOnHomePage)) {
      return (
        <div className={cx("a", className, { active: isHomeLink })} onClick={() => showRedirectModal(to)}>
          {children}
        </div>
      );
    }

    if (isHomeLink) {
      return (
        <a href={getHomeUrl()} className={cx(className)}>
          {children}
        </a>
      );
    }

    return (
      <NavLink activeClassName="active" className={cx(className)} exact={exact} to={to}>
        {children}
      </NavLink>
    );
  };

  useEffect(() => {
    const checkPendingTxns = async () => {
      const updatedPendingTxns = [];
      for (let i = 0; i < pendingTxns.length; i++) {
        const pendingTxn = pendingTxns[i];
        const receipt = await library.getTransactionReceipt(pendingTxn.hash);
        if (receipt) {
          if (receipt.status === 0) {
            const txUrl = getExplorerUrl(chainId) + "tx/" + pendingTxn.hash;
            helperToast.error(
              <div>
                Txn failed.{" "}
                <a href={txUrl} target="_blank" rel="noopener noreferrer">
                  View
                </a>
                <br />
              </div>
            );
          }
          if (receipt.status === 1 && pendingTxn.message) {
            const txUrl = getExplorerUrl(chainId) + "tx/" + pendingTxn.hash;
            helperToast.success(
              <div>
                {pendingTxn.message}{" "}
                <a href={txUrl} target="_blank" rel="noopener noreferrer">
                  View
                </a>
                <br />
              </div>
            );
          }
          continue;
        }
        updatedPendingTxns.push(pendingTxn);
      }

      if (updatedPendingTxns.length !== pendingTxns.length) {
        setPendingTxns(updatedPendingTxns);
      }
    };

    const interval = setInterval(() => {
      checkPendingTxns();
    }, 2 * 1000);
    return () => clearInterval(interval);
  }, [library, pendingTxns, chainId]);

  const vaultAddress = getContract(chainId, "Vault");
  const positionRouterAddress = getContract(chainId, "PositionRouter");

  useEffect(() => {
    const wsVaultAbi = chainId === ARBITRUM ? VaultV2.abi : VaultV2b.abi;
    const wsProvider = getWsProvider(active, chainId);
    if (!wsProvider) {
      return;
    }

    const wsVault = new ethers.Contract(vaultAddress, wsVaultAbi, wsProvider);
    const wsPositionRouter = new ethers.Contract(positionRouterAddress, PositionRouter.abi, wsProvider);

    const callExchangeRef = (method, ...args) => {
      if (!exchangeRef || !exchangeRef.current) {
        return;
      }

      exchangeRef.current[method](...args);
    };

    // handle the subscriptions here instead of within the Exchange component to avoid unsubscribing and re-subscribing
    // each time the Exchange components re-renders, which happens on every data update
    const onUpdatePosition = (...args) => callExchangeRef("onUpdatePosition", ...args);
    const onClosePosition = (...args) => callExchangeRef("onClosePosition", ...args);
    const onIncreasePosition = (...args) => callExchangeRef("onIncreasePosition", ...args);
    const onDecreasePosition = (...args) => callExchangeRef("onDecreasePosition", ...args);
    const onCancelIncreasePosition = (...args) => callExchangeRef("onCancelIncreasePosition", ...args);
    const onCancelDecreasePosition = (...args) => callExchangeRef("onCancelDecreasePosition", ...args);

    wsVault.on("UpdatePosition", onUpdatePosition);
    wsVault.on("ClosePosition", onClosePosition);
    wsVault.on("IncreasePosition", onIncreasePosition);
    wsVault.on("DecreasePosition", onDecreasePosition);
    wsPositionRouter.on("CancelIncreasePosition", onCancelIncreasePosition);
    wsPositionRouter.on("CancelDecreasePosition", onCancelDecreasePosition);

    return function cleanup() {
      wsVault.off("UpdatePosition", onUpdatePosition);
      wsVault.off("ClosePosition", onClosePosition);
      wsVault.off("IncreasePosition", onIncreasePosition);
      wsVault.off("DecreasePosition", onDecreasePosition);
      wsPositionRouter.off("CancelIncreasePosition", onCancelIncreasePosition);
      wsPositionRouter.off("CancelDecreasePosition", onCancelDecreasePosition);
    };
  }, [active, chainId, vaultAddress, positionRouterAddress]);

  return (
    <>
      <div className="App">
        {/* <div className="App-background-side-1"></div>
        <div className="App-background-side-2"></div>
        <div className="App-background"></div>
        <div className="App-background-ball-1"></div>
        <div className="App-background-ball-2"></div>
        <div className="App-highlight"></div> */}
        <div className="App-content">
          {isDrawerVisible && (
            <AnimatePresence>
              {isDrawerVisible && (
                <motion.div
                  className="App-header-backdrop"
                  initial="hidden"
                  animate="visible"
                  exit="hidden"
                  variants={fadeVariants}
                  transition={{ duration: 0.2 }}
                  onClick={() => setIsDrawerVisible(!isDrawerVisible)}
                ></motion.div>
              )}
            </AnimatePresence>
          )}
          {isNativeSelectorModalVisible && (
            <AnimatePresence>
              {isNativeSelectorModalVisible && (
                <motion.div
                  className="selector-backdrop"
                  initial="hidden"
                  animate="visible"
                  exit="hidden"
                  variants={fadeVariants}
                  transition={{ duration: 0.2 }}
                  onClick={() => setisNativeSelectorModalVisible(!isNativeSelectorModalVisible)}
                ></motion.div>
              )}
            </AnimatePresence>
          )}
          <header>
            <div className="App-header large">
              <div className="App-header-container-left">
                <HeaderLink isHomeLink={true} exact={true} className="App-header-link-main" to="/">
                  <img src={logoImg} className="big" alt="GMX Logo" />
                  <img src={logoSmallImg} className="small" alt="GMX Logo" />
                </HeaderLink>
                <AppHeaderLinks HeaderLink={HeaderLink} />
              </div>
              <div className="App-header-container-right">
                <AppHeaderUser
                  HeaderLink={HeaderLink}
                  disconnectAccountAndCloseSettings={disconnectAccountAndCloseSettings}
                  openSettings={openSettings}
                  setActivatingConnector={setActivatingConnector}
                  walletModalVisible={walletModalVisible}
                  setWalletModalVisible={setWalletModalVisible}
                  showNetworkSelectorModal={showNetworkSelectorModal}
                />
              </div>
            </div>
            <div className={cx("App-header", "small", { active: isDrawerVisible })}>
              <div
                className={cx("App-header-link-container", "App-header-top", {
                  active: isDrawerVisible,
                })}
              >
                <div className="App-header-container-left">
                  <div className="App-header-menu-icon-block" onClick={() => setIsDrawerVisible(!isDrawerVisible)}>
                    {!isDrawerVisible && <RiMenuLine className="App-header-menu-icon" />}
                    {isDrawerVisible && <FaTimes className="App-header-menu-icon" />}
                  </div>
                  <div className="App-header-link-main clickable" onClick={() => setIsDrawerVisible(!isDrawerVisible)}>
                    <img src={logoImg} className="big" alt="GMX Logo" />
                    <img src={logoSmallImg} className="small" alt="GMX Logo" />
                  </div>
                </div>
                <div className="App-header-container-right">
                  <AppHeaderUser
                    HeaderLink={HeaderLink}
                    disconnectAccountAndCloseSettings={disconnectAccountAndCloseSettings}
                    openSettings={openSettings}
                    small
                    setActivatingConnector={setActivatingConnector}
                    walletModalVisible={walletModalVisible}
                    setWalletModalVisible={setWalletModalVisible}
                    showNetworkSelectorModal={showNetworkSelectorModal}
                  />
                </div>
              </div>
            </div>
          </header>
          <AnimatePresence>
            {isDrawerVisible && (
              <motion.div
                onClick={() => setIsDrawerVisible(false)}
                className="App-header-links-container App-header-drawer"
                initial="hidden"
                animate="visible"
                exit="hidden"
                variants={slideVariants}
                transition={{ duration: 0.2 }}
              >
                <AppHeaderLinks
                  HeaderLink={HeaderLink}
                  small
                  openSettings={openSettings}
                  clickCloseIcon={() => setIsDrawerVisible(false)}
                />
              </motion.div>
            )}
          </AnimatePresence>
          {isHome && (
            <Switch>
              <Route exact path="/">
                <Home showRedirectModal={showRedirectModal} />
              </Route>
              <Route exact path="/referral-terms">
                <ReferralTerms />
              </Route>
              <Route path="*">
                <PageNotFound />
              </Route>
            </Switch>
          )}
          {!isHome && (
            <Switch>
              <Route exact path="/">
                <Redirect to="/dashboard" />
              </Route>
              <Route exact path="/trade">
                <Exchange
                  ref={exchangeRef}
                  savedShowPnlAfterFees={savedShowPnlAfterFees}
                  savedIsPnlInLeverage={savedIsPnlInLeverage}
                  setSavedIsPnlInLeverage={setSavedIsPnlInLeverage}
                  savedSlippageAmount={savedSlippageAmount}
                  setPendingTxns={setPendingTxns}
                  pendingTxns={pendingTxns}
                  savedShouldShowPositionLines={savedShouldShowPositionLines}
                  setSavedShouldShowPositionLines={setSavedShouldShowPositionLines}
                  connectWallet={connectWallet}
                  savedShouldDisableOrderValidation={savedShouldDisableOrderValidation}
                />
              </Route>
              <Route exact path="/dashboard">
                <Dashboard />
              </Route>
              <Route exact path="/earn">
                <Stake setPendingTxns={setPendingTxns} connectWallet={connectWallet} />
              </Route>
              <Route exact path="/buy">
                <Buy
                  savedSlippageAmount={savedSlippageAmount}
                  setPendingTxns={setPendingTxns}
                  connectWallet={connectWallet}
                />
              </Route>
              <Route exact path="/buy_glp">
                <BuyGlp
                  savedSlippageAmount={savedSlippageAmount}
                  setPendingTxns={setPendingTxns}
                  connectWallet={connectWallet}
                />
              </Route>
              <Route exact path="/buy_gmx">
                <BuyGMX />
              </Route>
              <Route exact path="/ecosystem">
                <Ecosystem />
              </Route>
              <Route exact path="/referrals">
                <Referrals pendingTxns={pendingTxns} connectWallet={connectWallet} setPendingTxns={setPendingTxns} />
              </Route>
              <Route exact path="/nft_wallet">
                <NftWallet />
              </Route>
              <Route exact path="/claim_es_gmx">
                <ClaimEsGmx setPendingTxns={setPendingTxns} />
              </Route>
              <Route exact path="/actions">
                <Actions />
              </Route>
              <Route exact path="/actions/:account">
                <Actions />
              </Route>
              <Route exact path="/orders_overview">
                <OrdersOverview />
              </Route>
              <Route exact path="/positions_overview">
                <PositionsOverview />
              </Route>
              <Route exact path="/begin_account_transfer">
                <BeginAccountTransfer setPendingTxns={setPendingTxns} />
              </Route>
              <Route exact path="/complete_account_transfer/:sender/:receiver">
                <CompleteAccountTransfer setPendingTxns={setPendingTxns} />
              </Route>
              <Route path="*">
                <PageNotFound />
              </Route>
            </Switch>
          )}
        </div>
      </div>
      <ToastContainer
        limit={1}
        transition={Zoom}
        position="bottom-right"
        autoClose={7000}
        hideProgressBar={true}
        newestOnTop={false}
        closeOnClick={false}
        draggable={false}
        pauseOnHover
      />
      <EventToastContainer />
      <Modal
        className="RedirectModal"
        isVisible={redirectModalVisible}
        setIsVisible={setRedirectModalVisible}
        label="Launch App"
      >
        You are leaving GMX.io and will be redirected to a third party, independent website.
        <br />
        <br />
        The website is a community deployed and maintained instance of the open source{" "}
        <a href="https://github.com/gmx-io/gmx-interface" target="_blank" rel="noopener noreferrer">
          GMX front end
        </a>
        .
        <br />
        <br />
        This front end is hosted and served on the distributed, peer-to-peer{" "}
        <a href="https://ipfs.io/" target="_blank" rel="noopener noreferrer">
          IPFS network
        </a>
        .
        <br />
        <br />
        <a href={appRedirectUrl} className="App-cta Exchange-swap-button">
          Agree
        </a>
      </Modal>
      <Modal
        className="Connect-wallet-modal"
        isVisible={walletModalVisible}
        setIsVisible={setWalletModalVisible}
        label="Connect Wallet"
      >
        <button className="Wallet-btn MetaMask-btn" onClick={activateMetaMask}>
          <img src={metamaskImg} alt="MetaMask" />
          <div>MetaMask</div>
        </button>
        <button className="Wallet-btn CoinbaseWallet-btn" onClick={activateCoinBase}>
          <img src={coinbaseImg} alt="Coinbase Wallet" />
          <div>Coinbase Wallet</div>
        </button>
        <button className="Wallet-btn WalletConnect-btn" onClick={activateWalletConnect}>
          <img src={walletConnectImg} alt="WalletConnect" />
          <div>WalletConnect</div>
        </button>
      </Modal>
      <Modal
        className="App-settings"
        isVisible={isSettingsVisible}
        setIsVisible={setIsSettingsVisible}
        label="Settings"
      >
        <div className="App-settings-row">
          <div>Allowed Slippage</div>
          <div className="App-slippage-tolerance-input-container">
            <input
              type="number"
              className="App-slippage-tolerance-input"
              min="0"
              value={slippageAmount}
              onChange={(e) => setSlippageAmount(e.target.value)}
            />
            <div className="App-slippage-tolerance-input-percent">%</div>
          </div>
        </div>
        <div className="Exchange-settings-row">
          <Checkbox isChecked={showPnlAfterFees} setIsChecked={setShowPnlAfterFees}>
            Display PnL after fees
          </Checkbox>
        </div>
        <div className="Exchange-settings-row">
          <Checkbox isChecked={isPnlInLeverage} setIsChecked={setIsPnlInLeverage}>
            Include PnL in leverage display
          </Checkbox>
        </div>
        {isDevelopment() && (
          <div className="Exchange-settings-row">
            <Checkbox isChecked={shouldDisableOrderValidation} setIsChecked={setShouldDisableOrderValidation}>
              Disable order validations
            </Checkbox>
          </div>
        )}

        <button className="App-cta Exchange-swap-button" onClick={saveAndCloseSettings}>
          Save
        </button>
      </Modal>
    </>
  );
}

function App() {
  return (
    <SWRConfig value={{ refreshInterval: 5000 }}>
      <Web3ReactProvider getLibrary={getLibrary}>
        <SEO>
          <Router>
            <FullApp />
          </Router>
        </SEO>
      </Web3ReactProvider>
    </SWRConfig>
  );
}

export default App;<|MERGE_RESOLUTION|>--- conflicted
+++ resolved
@@ -158,14 +158,6 @@
           Home
         </HeaderLink>
       </div>
-<<<<<<< HEAD
-      {small && (
-        <div className="App-header-link-container">
-          <HeaderLink to="/dashboard">Trade</HeaderLink>
-        </div>
-      )}
-=======
->>>>>>> dc247b3a
       <div className="App-header-link-container">
         <HeaderLink to="/dashboard">Dashboard</HeaderLink>
       </div>

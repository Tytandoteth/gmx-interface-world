import React, { useState, useEffect, useCallback } from 'react'
import { SWRConfig } from 'swr'

import { motion, AnimatePresence } from "framer-motion"

import { Web3ReactProvider, useWeb3React } from '@web3-react/core'
import { Web3Provider } from '@ethersproject/providers'

import {
  BrowserRouter as Router,
  Switch,
  Route,
  NavLink
} from 'react-router-dom'

import {
  MAINNET,
  TESTNET,
  ARBITRUM_TESTNET,
  ARBITRUM,
  DEFAULT_SLIPPAGE_AMOUNT,
  SLIPPAGE_BPS_KEY,
  IS_PNL_IN_LEVERAGE_KEY,
  BASIS_POINTS_DIVISOR,
  SHOULD_SHOW_POSITION_LINES_KEY,
  clearWalletConnectData,
  switchNetwork,
  helperToast,
  getChainName,
  useChainId,
  getAccountUrl,
  getInjectedHandler,
  useEagerConnect,
  useLocalStorageSerializeKey,
  useInactiveListener,
  shortenAddress,
  getExplorerUrl,
  getWalletConnectHandler
} from './Helpers'

import Home from './views/Home/Home'
import Presale from './views/Presale/Presale'
import Dashboard from './views/Dashboard/Dashboard'
import Stake from './views/Stake/Stake'
import Exchange from './views/Exchange/Exchange'
import Actions from './views/Actions/Actions'
import OrdersOverview from './views/OrdersOverview/OrdersOverview'
import PositionsOverview from './views/PositionsOverview/PositionsOverview'
import BuyGlp from './views/BuyGlp/BuyGlp'
import SellGlp from './views/SellGlp/SellGlp'
import Buy from './views/Buy/Buy'
import NftWallet from './views/NftWallet/NftWallet'
import BeginAccountTransfer from './views/BeginAccountTransfer/BeginAccountTransfer'
import CompleteAccountTransfer from './views/CompleteAccountTransfer/CompleteAccountTransfer'
import Debug from './views/Debug/Debug'

import cx from "classnames";
import { cssTransition, ToastContainer } from 'react-toastify'
import 'react-toastify/dist/ReactToastify.css'
import NetworkSelector from './components/NetworkSelector/NetworkSelector'
import Modal from './components/Modal/Modal'
import Checkbox from './components/Checkbox/Checkbox'

import { RiMenuLine } from 'react-icons/ri'
import { FaTimes } from 'react-icons/fa'
import { BsThreeDots } from 'react-icons/bs'
import { FiX } from "react-icons/fi"
import { BiLogOut }  from 'react-icons/bi'

import './Font.css'
import './Shared.css'
import './App.css';
import './Input.css';
import './AppOrder.css';

import logoImg from './img/logo_GMX.svg'
import logoSmallImg from './img/logo_GMX_small.svg'

// import logoImg from './img/gmx-logo-final-white-small.png'
import metamaskImg from './img/metamask.png'
import walletConnectImg from './img/walletconnect-circle-blue.svg'

if ('ethereum' in window) {
  window.ethereum.autoRefreshOnNetworkChange = false
}

function getLibrary(provider) {
  const library = new Web3Provider(provider)
  return library
}

const Zoom = cssTransition({
  enter: 'zoomIn',
  duration: 300
})

const onNetworkSelect = option => {
  switchNetwork(option.value)
}

function inPreviewMode() {
  return false
}

function AppHeaderLinks({ small, openSettings, clickCloseIcon }) {
  if (inPreviewMode()) {
    return (
      <div className="App-header-links preview">
        <div className="App-header-link-container App-header-link-home">
          <NavLink activeClassName="active" exact to="/">HOME</NavLink>
        </div>
        <div className="App-header-link-container">
          <NavLink activeClassName="active" to="/earn">EARN</NavLink>
        </div>
        <div className="App-header-link-container">
          <a href="https://gmxio.gitbook.io/gmx/" target="_blank" rel="noopener noreferrer">
            ABOUT
          </a>
        </div>
      </div>
    )
  }
  return (
    <div className="App-header-links">
      { small &&
        <div className="App-header-links-header">
          <div className="App-header-menu-icon-block" onClick={() => clickCloseIcon()}>
            <FiX className="App-header-menu-icon" />
          </div>
          <NavLink exact activeClassName="active" className="App-header-link-main" to="/">
            <img src={logoImg} alt="GMX Logo" />
          </NavLink>
        </div>
      }
      <div className="App-header-link-container App-header-link-home">
        <NavLink activeClassName="active" exact to="/">Home</NavLink>
      </div>
      <div className="App-header-link-container">
        <NavLink activeClassName="active" to="/dashboard">Dashboard</NavLink>
      </div>
      <div className="App-header-link-container">
        <NavLink activeClassName="active" to="/earn">Earn</NavLink>
      </div>
      <div className="App-header-link-container">
        <NavLink activeClassName="active" to="/buy">Buy</NavLink>
      </div>
      <div className="App-header-link-container">
        <a href="https://gmxio.gitbook.io/gmx/" target="_blank" rel="noopener noreferrer">
          About
        </a>
      </div>
      <div className="App-header-link-container">
        <a href="https://www.gmx.house/p/leaderboard" target="_blank" rel="noopener noreferrer">
          Leaderboard
        </a>
      </div>
      {small &&
        <div className="App-header-link-container">
          {/* eslint-disable-next-line */}
          <a href="#" onClick={openSettings}>
            Settings
          </a>
        </div>
      }
    </div>
  )
}

function NetworkIcon({ chainId }) {
  let url
  if (chainId === MAINNET || chainId === TESTNET) {
    url = "/binance.svg"
  } else if (chainId === ARBITRUM_TESTNET || chainId === ARBITRUM) {
    url = "/arbitrum.svg"
  }
  return <img src={url} alt={getChainName(chainId)} className="Network-icon" />
}

function AppHeaderUser({
  openSettings,
  small,
  setActivatingConnector,
  walletModalVisible,
  setWalletModalVisible
}) {
  const { chainId } = useChainId()
  const { active, account } = useWeb3React()
  const showSelector = false
  const networkOptions = [
    { label: "Arbitrum", value: ARBITRUM },
    { label: "Binance Smart Chain (BSC)", value: MAINNET }
  ]

  useEffect(() => {
    if (active) {
      setWalletModalVisible(false)
    }
  }, [active, setWalletModalVisible])

  const icon = <NetworkIcon chainId={chainId} />
  const selectorLabel = <span>{icon}&nbsp;{getChainName(chainId)}</span>

  if (!active) {
    return (
      <div className="App-header-user">
        <div className="App-header-user-link">
          <NavLink activeClassName="active" className="default-btn" to="/trade">Trade</NavLink>
        </div>
        {showSelector && <NetworkSelector
          options={networkOptions}
          label={selectorLabel}
          onSelect={onNetworkSelect}
          className="App-header-user-netowork"
          showCaret={true}
          modalLabel="Switch Network"
          modalText="Or you can switch network manually in&nbsp;Metamask"
        />}
        <button target="_blank" rel="noopener noreferrer" className="default-btn header-connect-btn" onClick={() => setWalletModalVisible(true)}>
          Connect Wallet
        </button>
      </div>
    )
  }

  const accountUrl = getAccountUrl(chainId, account)

  return (
    <div className="App-header-user">
      <div className="App-header-user-link">
        <NavLink activeClassName="active" className="default-btn" to="/trade">Trade</NavLink>
      </div>
      {showSelector && <NetworkSelector
        options={networkOptions}
        label={selectorLabel}
        onSelect={onNetworkSelect}
        className="App-header-user-netowork"
        showCaret={true}
        modalLabel="Switch Network"
        modalText="Or you can switch network manually in&nbsp;Metamask"
      />}
      <a href={accountUrl} target="_blank" rel="noopener noreferrer" className="App-cta small transparent App-header-user-account">
        {shortenAddress(account, small ? 11 : 13)}
      </a>
      {!small &&
        <button className="App-header-user-settings" onClick={openSettings}>
          <BsThreeDots />
        </button>
      }
    </div>
  )
}

function FullApp() {
  const { connector, library, deactivate, activate } = useWeb3React()

  const { chainId } = useChainId()
  const [activatingConnector, setActivatingConnector] = useState()
  useEffect(() => {
    if (activatingConnector && activatingConnector === connector) {
      setActivatingConnector(undefined)
    }
  }, [activatingConnector, connector, chainId])
  const triedEager = useEagerConnect(setActivatingConnector)
  useInactiveListener(!triedEager || !!activatingConnector)

  const disconnectAccount = useCallback(() => {
    // only works with WalletConnect
    clearWalletConnectData()
    deactivate()
  }, [deactivate])

  const disconnectAccountAndCloseSettings = () => {
    disconnectAccount()
    setIsSettingsVisible(false)
  }

  const connectInjectedWallet = getInjectedHandler(activate)
  const activateWalletConnect = getWalletConnectHandler(activate, deactivate, setActivatingConnector)

  const [walletModalVisible, setWalletModalVisible] = useState()
  const connectWallet = () => setWalletModalVisible(true)

  const [isDrawerVisible, setIsDrawerVisible] = useState(undefined)
  const fadeVariants = {
    hidden: { opacity: 0 },
    visible: { opacity: 1 }
  }
  const slideVariants = {
    hidden: { x: "-100%" },
    visible: { x: 0 }
  }

  const [isSettingsVisible, setIsSettingsVisible] = useState(false)
  const [savedSlippageAmount, setSavedSlippageAmount] = useLocalStorageSerializeKey(
    [chainId, SLIPPAGE_BPS_KEY],
    DEFAULT_SLIPPAGE_AMOUNT
  )
  const [slippageAmount, setSlippageAmount] = useState(0)
  const [isPnlInLeverage, setIsPnlInLeverage] = useState(false)

  const [savedIsPnlInLeverage, setSavedIsPnlInLeverage] = useLocalStorageSerializeKey(
    [chainId, IS_PNL_IN_LEVERAGE_KEY],
    false
  )

  const [savedShouldShowPositionLines, setSavedShouldShowPositionLines] = useLocalStorageSerializeKey(
    [chainId, SHOULD_SHOW_POSITION_LINES_KEY],
    false
  )

  const openSettings = () => {
    const slippage = parseInt(savedSlippageAmount)
    setSlippageAmount(slippage / BASIS_POINTS_DIVISOR * 100)
    setIsPnlInLeverage(savedIsPnlInLeverage)
    setIsSettingsVisible(true)
  }

  const saveAndCloseSettings = () => {
    const slippage = parseFloat(slippageAmount)
    if (isNaN(slippage)) {
      helperToast.error("Invalid slippage value")
      return
    }
    if (slippage > 5) {
      helperToast.error("Slippage should be less than 5%")
      return
    }

    const basisPoints = slippage * BASIS_POINTS_DIVISOR / 100
    if (parseInt(basisPoints) !== parseFloat(basisPoints)) {
      helperToast.error("Max slippage precision is 0.01%")
      return
    }

    setSavedIsPnlInLeverage(isPnlInLeverage)
    setSavedSlippageAmount(basisPoints)
    setIsSettingsVisible(false)
  }

  const [pendingTxns, setPendingTxns] = useState([])

  useEffect(() => {
    const checkPendingTxns = async () => {
      const updatedPendingTxns = []
      for (let i = 0; i < pendingTxns.length; i++) {
        const pendingTxn = pendingTxns[i]
        const receipt = await library.getTransactionReceipt(pendingTxn.hash)
        if (receipt) {
          if (receipt.status === 0) {
            const txUrl = getExplorerUrl(chainId) + "tx/" + pendingTxn.hash
            helperToast.error(
              <div>
                Txn failed. <a href={txUrl} target="_blank" rel="noopener noreferrer">View</a>
                <br />
              </div>
            )
          }
          if (receipt.status === 1 && pendingTxn.message) {
            const txUrl = getExplorerUrl(chainId) + "tx/" + pendingTxn.hash
            helperToast.success(
              <div>
                {pendingTxn.message}. <a href={txUrl} target="_blank" rel="noopener noreferrer">View</a>
                <br />
              </div>
            )
          }
          continue
        }
        updatedPendingTxns.push(pendingTxn)
      }

      if (updatedPendingTxns.length !== pendingTxns.length) {
        setPendingTxns(updatedPendingTxns)
      }
    }

    const interval = setInterval(() => {
      checkPendingTxns()
    }, 2 * 1000)
    return () => clearInterval(interval);
  }, [library, pendingTxns, chainId])

  return (
    <Router>
      <div className="App">
        {/* <div className="App-background-side-1"></div>
        <div className="App-background-side-2"></div>
        <div className="App-background"></div>
        <div className="App-background-ball-1"></div>
        <div className="App-background-ball-2"></div>
        <div className="App-highlight"></div> */}
        <div className="App-content">
          {isDrawerVisible &&
            <AnimatePresence>
              {isDrawerVisible &&
                <motion.div className="App-header-backdrop"
                  initial="hidden"
                  animate="visible"
                  exit="hidden"
                  variants={fadeVariants}
                  transition={{ duration: 0.2 }}
                  onClick={() => setIsDrawerVisible(!isDrawerVisible)}
                >
                </motion.div>}
            </AnimatePresence>
          }
          <header>
            <div className="App-header large">
              <div className="App-header-container-left">
                <NavLink exact activeClassName="active" className="App-header-link-main" to="/">
<<<<<<< HEAD
                  <img src={logoImg} className="big" alt="MetaMask" />
                  <img src={logoSmallImg} className="small" alt="MetaMask" />
=======
                  <img src={logoImg} alt="GMX Logo" />
>>>>>>> 0b5f7ccc
                </NavLink>
                <AppHeaderLinks />
              </div>
              <div className="App-header-container-right">
                <AppHeaderUser
                  openSettings={openSettings}
                  setActivatingConnector={setActivatingConnector}
                  walletModalVisible={walletModalVisible}
                  setWalletModalVisible={setWalletModalVisible}
                />
              </div>
            </div>
            <div className={cx("App-header", "small", { active: isDrawerVisible })}>
              <div className={cx("App-header-link-container", "App-header-top", { active: isDrawerVisible })}>
                <div className="App-header-container-left">
                  <div className="App-header-menu-icon-block" onClick={() => setIsDrawerVisible(!isDrawerVisible)}>
                    {!isDrawerVisible && <RiMenuLine className="App-header-menu-icon" />}
                    {isDrawerVisible && <FaTimes className="App-header-menu-icon" />}
                  </div>
<<<<<<< HEAD
                  <NavLink exact activeClassName="active" className="App-header-link-main" to="/">
                    <img src={logoImg} className="big" alt="MetaMask" />
                    <img src={logoSmallImg} className="small" alt="MetaMask" />
                  </NavLink>
=======
                  <div className="App-header-link-main clickable" onClick={() => setIsDrawerVisible(!isDrawerVisible)}>
                    <img src={logoImg} alt="GMX Logo" />
                  </div>
>>>>>>> 0b5f7ccc
                </div>
                <div className="App-header-container-right">
                  <AppHeaderUser
                    openSettings={openSettings}
                    small
                    setActivatingConnector={setActivatingConnector}
                    walletModalVisible={walletModalVisible}
                    setWalletModalVisible={setWalletModalVisible}
                  />
                </div>
              </div>
            </div>
          </header>
          <AnimatePresence>
            {isDrawerVisible &&
              <motion.div
                onClick={() => setIsDrawerVisible(false)}
                className="App-header-links-container App-header-drawer"
                initial="hidden"
                animate="visible"
                exit="hidden"
                variants={slideVariants}
                transition={{ duration: 0.2 }}
              >
                <AppHeaderLinks small openSettings={openSettings} clickCloseIcon={() => setIsDrawerVisible(false)} />
              </motion.div>}
          </AnimatePresence>
          <Switch>
            <Route exact path="/">
              <Home />
            </Route>
            <Route exact path="/trade">
              <Exchange
                savedIsPnlInLeverage={savedIsPnlInLeverage}
                setSavedIsPnlInLeverage={setSavedIsPnlInLeverage}
                savedSlippageAmount={savedSlippageAmount}
                setPendingTxns={setPendingTxns}
                pendingTxns={pendingTxns}
                savedShouldShowPositionLines={savedShouldShowPositionLines}
                setSavedShouldShowPositionLines={setSavedShouldShowPositionLines}
                connectWallet={connectWallet}
              />
            </Route>
            <Route exact path="/presale">
              <Presale />
            </Route>
            <Route exact path="/dashboard">
              <Dashboard />
            </Route>
            <Route exact path="/earn">
              <Stake setPendingTxns={setPendingTxns} connectWallet={connectWallet} />
            </Route>
            <Route exact path="/buy">
              <Buy />
            </Route>
            <Route exact path="/buy_glp">
              <BuyGlp
                savedSlippageAmount={savedSlippageAmount}
                setPendingTxns={setPendingTxns}
                connectWallet={connectWallet}
              />
            </Route>
            <Route exact path="/sell_glp">
              <SellGlp
                savedSlippageAmount={savedSlippageAmount}
                setPendingTxns={setPendingTxns}
                connectWallet={connectWallet}
              />
            </Route>
            <Route exact path="/about">
              <Home />
            </Route>
            <Route exact path="/nft_wallet">
              <NftWallet />
            </Route>
            <Route exact path="/actions/:account">
              <Actions />
            </Route>
            <Route exact path="/orders_overview">
              <OrdersOverview />
            </Route>
            <Route exact path="/positions_overview">
              <PositionsOverview />
            </Route>
            <Route exact path="/actions">
              <Actions />
            </Route>
            <Route exact path="/begin_account_transfer">
              <BeginAccountTransfer
                setPendingTxns={setPendingTxns}
              />
            </Route>
            <Route exact path="/complete_account_transfer/:sender/:receiver">
              <CompleteAccountTransfer
                setPendingTxns={setPendingTxns}
              />
            </Route>
            <Route exact path="/debug">
              <Debug />
            </Route>
          </Switch>
        </div>
      </div>
      <ToastContainer
        limit={1}
        transition={Zoom}
        position="bottom-right"
        autoClose={7000}
        hideProgressBar={true}
        newestOnTop={false}
        closeOnClick={false}
        draggable={false}
        pauseOnHover
      />
      <Modal className="Connect-wallet-modal" isVisible={walletModalVisible} setIsVisible={setWalletModalVisible} label="Connect Wallet">
        <button className="MetaMask-btn" onClick={connectInjectedWallet}>
          <img src={metamaskImg} alt="MetaMask"/>
          <div>MetaMask</div>
        </button>
        <button className="WalletConnect-btn" onClick={activateWalletConnect}>
          <img src={walletConnectImg} alt="WalletConnect"/>
          <div>WalletConnect</div>
        </button>
      </Modal>
      <Modal className="App-settings" isVisible={isSettingsVisible} setIsVisible={setIsSettingsVisible} label="Settings">
        <div className="App-settings-row">
          <div>
            Slippage Tolerance
          </div>
          <div className="App-slippage-tolerance-input-container">
            <input type="number" className="App-slippage-tolerance-input" min="0" value={slippageAmount} onChange={(e) => setSlippageAmount(e.target.value)} />
            <div className="App-slippage-tolerance-input-percent">%</div>
          </div>
        </div>
        <div className="Exchange-settings-row">
          <Checkbox isChecked={isPnlInLeverage} setIsChecked={setIsPnlInLeverage}>
            Include PnL in leverage display
          </Checkbox>
        </div>
        <div className="Exchange-settings-row">
          <button className="btn-link" onClick={disconnectAccountAndCloseSettings}>
            <BiLogOut className="logout-icon" />
            Logout from Account
          </button>
        </div>
        <button className="App-cta Exchange-swap-button" onClick={saveAndCloseSettings}>Save</button>
      </Modal>
    </Router>
  )
}

function PreviewApp() {
  const [isDrawerVisible, setIsDrawerVisible] = useState(undefined)
  const fadeVariants = {
    hidden: { opacity: 0 },
    visible: { opacity: 1 }
  }
  const slideVariants = {
    hidden: { x: "-100%" },
    visible: { x: 0 }
  }

  return (
    <Router>
      <div className="App">
        <div className="App-background-side-1"></div>
        <div className="App-background-side-2"></div>
        <div className="App-background"></div>
        <div className="App-background-ball-1"></div>
        <div className="App-background-ball-2"></div>
        <div className="App-highlight"></div>
        <div className="App-content">
          {isDrawerVisible &&
            <AnimatePresence>
              {isDrawerVisible &&
                <motion.div className="App-header-backdrop"
                  initial="hidden"
                  animate="visible"
                  exit="hidden"
                  variants={fadeVariants}
                  transition={{ duration: 0.2 }}
                  onClick={() => setIsDrawerVisible(!isDrawerVisible)}
                >
                </motion.div>}
            </AnimatePresence>
          }
          <header>
            <div className="App-header large preview">
              <div className="App-header-container-left">
                <NavLink exact activeClassName="active" className="App-header-link-main" to="/">
                  <img src={logoImg} alt="GMX Logo" />
                  GMX
                </NavLink>
              </div>
              <div className="App-header-container-right">
                <AppHeaderLinks />
              </div>
            </div>
            <div className={cx("App-header", "small", { active: isDrawerVisible })}>
              <div className={cx("App-header-link-container", "App-header-top", { active: isDrawerVisible })}>
                <div className="App-header-container-left">
                  <div className="App-header-link-main">
                    <img src={logoImg} alt="GMX Logo" />
                  </div>
                </div>
                <div className="App-header-container-right">
                  <div onClick={() => setIsDrawerVisible(!isDrawerVisible)}>
                    {!isDrawerVisible && <RiMenuLine className="App-header-menu-icon" />}
                    {isDrawerVisible && <FaTimes className="App-header-menu-icon" />}
                  </div>
                </div>
              </div>
              <AnimatePresence>
                {isDrawerVisible &&
                  <motion.div
                    onClick={() => setIsDrawerVisible(false)}
                    className="App-header-links-container App-header-drawer"
                    initial="hidden"
                    animate="visible"
                    exit="hidden"
                    variants={slideVariants}
                    transition={{ duration: 0.2 }}
                  >
                    <AppHeaderLinks small />
                  </motion.div>}
              </AnimatePresence>
            </div>
          </header>
          <Switch>
            <Route exact path="/">
              <Home />
            </Route>
            <Route exact path="/earn">
              <Stake />
            </Route>
          </Switch>
        </div>
      </div>
    </Router>
  )
}

function App() {
  if (inPreviewMode()) {
    return (
      <Web3ReactProvider getLibrary={getLibrary}>
        <PreviewApp />
      </Web3ReactProvider>
    )
  }

  return (
    <SWRConfig value={{ refreshInterval: 5000 }}>
      <Web3ReactProvider getLibrary={getLibrary}>
        <FullApp />
      </Web3ReactProvider>
    </SWRConfig>
  )
}

export default App;<|MERGE_RESOLUTION|>--- conflicted
+++ resolved
@@ -408,12 +408,8 @@
             <div className="App-header large">
               <div className="App-header-container-left">
                 <NavLink exact activeClassName="active" className="App-header-link-main" to="/">
-<<<<<<< HEAD
                   <img src={logoImg} className="big" alt="MetaMask" />
                   <img src={logoSmallImg} className="small" alt="MetaMask" />
-=======
-                  <img src={logoImg} alt="GMX Logo" />
->>>>>>> 0b5f7ccc
                 </NavLink>
                 <AppHeaderLinks />
               </div>
@@ -433,16 +429,10 @@
                     {!isDrawerVisible && <RiMenuLine className="App-header-menu-icon" />}
                     {isDrawerVisible && <FaTimes className="App-header-menu-icon" />}
                   </div>
-<<<<<<< HEAD
-                  <NavLink exact activeClassName="active" className="App-header-link-main" to="/">
+                  <div className="App-header-link-main clickable" onClick={() => setIsDrawerVisible(!isDrawerVisible)}>
                     <img src={logoImg} className="big" alt="MetaMask" />
                     <img src={logoSmallImg} className="small" alt="MetaMask" />
-                  </NavLink>
-=======
-                  <div className="App-header-link-main clickable" onClick={() => setIsDrawerVisible(!isDrawerVisible)}>
-                    <img src={logoImg} alt="GMX Logo" />
                   </div>
->>>>>>> 0b5f7ccc
                 </div>
                 <div className="App-header-container-right">
                   <AppHeaderUser

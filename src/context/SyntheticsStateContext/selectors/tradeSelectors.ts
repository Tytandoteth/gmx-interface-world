--- conflicted
+++ resolved
@@ -4,41 +4,18 @@
 import {
   TradeMode,
   TradeType,
-  createMarketEdgeLiquidlyGetter,
-  createNaiveNetworkEstimator,
-  createNaiveSwapEstimator,
-  createSwapEstimator,
-<<<<<<< HEAD
-  getBestSwapPath,
-=======
->>>>>>> f55186ae
   getDecreasePositionAmounts,
   getIncreasePositionAmounts,
   getMarkPrice,
-  getMarketAdjacencyGraph,
-  getMaxLiquidityMarketSwapPathFromTokenSwapPaths,
-  getNaiveBestMarketSwapPathsFromTokenSwapPaths,
   getNextPositionValuesForDecreaseTrade,
   getNextPositionValuesForIncreaseTrade,
-<<<<<<< HEAD
-  getSwapPathStats,
-  getTokenSwapPathsForTokenPairPrebuilt,
-=======
->>>>>>> f55186ae
   getTriggerDecreaseOrderType,
-  marketRouteToMarketEdges,
 } from "domain/synthetics/trade";
-<<<<<<< HEAD
 import { EMPTY_ARRAY, getByKey } from "lib/objects";
 import { MARKETS } from "sdk/configs/markets";
-import { NATIVE_TOKEN_ADDRESS, convertTokenAddress, getWrappedToken } from "sdk/configs/tokens";
-import { buildMarketsAdjacencyGraph } from "sdk/swap/buildMarketsAdjacencyGraph";
-import { ExternalSwapQuote, SwapPathStats } from "sdk/types/trade";
-=======
-import { getByKey } from "lib/objects";
+import { buildMarketsAdjacencyGraph } from "sdk/utils/swap/buildMarketsAdjacencyGraph";
 import { ExternalSwapQuote } from "sdk/types/trade";
-import { createFindSwapPath, findAllSwapPaths, getWrappedAddress } from "sdk/utils/swap/swapPath";
->>>>>>> f55186ae
+import { createFindSwapPath, getWrappedAddress } from "sdk/utils/swap/swapPath";
 import { createTradeFlags } from "sdk/utils/trade";
 import { createSelector, createSelectorDeprecated, createSelectorFactory } from "../utils";
 import { selectExternalSwapQuote } from "./externalSwapSelectors";
@@ -54,28 +31,22 @@
   selectUserReferralInfo,
 } from "./globalSelectors";
 import { selectDebugSwapMarketsConfig, selectSavedAcceptablePriceImpactBuffer } from "./settingsSelectors";
+import {
+  createMarketEdgeLiquidityGetter,
+  getMarketAdjacencyGraph,
+  getTokenSwapPathsForTokenPairPrebuilt,
+} from "sdk/utils/swap/swapRouting";
+import { getMaxLiquidityMarketSwapPathFromTokenSwapPaths } from "sdk/utils/swap/swapRouting";
 
 export type TokenTypeForSwapRoute = "collateralToken" | "indexToken";
-
-export const selectSwapEstimator = createSelector((q) => {
-  const marketsInfoData = q(selectMarketsInfoData);
-  if (!marketsInfoData) return undefined;
-  return createSwapEstimator(marketsInfoData);
-});
-
-export const selectNaiveSwapEstimator = createSelector((q) => {
-  const marketsInfoData = q(selectMarketsInfoData);
-  if (!marketsInfoData) return undefined;
-  return createNaiveSwapEstimator(marketsInfoData);
-});
 
 export const selectMarketEdgeLiquidityGetter = createSelector((q) => {
   const marketsInfoData = q(selectMarketsInfoData);
   if (!marketsInfoData) return undefined;
-  return createMarketEdgeLiquidlyGetter(marketsInfoData);
+  return createMarketEdgeLiquidityGetter(marketsInfoData);
 });
 
-export const selectNaiveNetworkEstimator = createSelector((q) => {
+export const selectGasEstimationParams = createSelector((q) => {
   const gasLimits = q(selectGasLimits);
   if (!gasLimits) return undefined;
 
@@ -84,14 +55,12 @@
 
   const gasPrice = q(selectGasPrice);
   if (gasPrice === undefined) return undefined;
-  const chainId = q(selectChainId);
-
-  return createNaiveNetworkEstimator({
+
+  return {
     gasLimits,
     tokensData,
     gasPrice,
-    chainId,
-  });
+  };
 });
 
 export const selectMarketAdjacencyGraph = isDevelopment()
@@ -133,34 +102,6 @@
   });
 };
 
-<<<<<<< HEAD
-=======
-const makeSelectAllPaths = (fromTokenAddress: string | undefined, toTokenAddress: string | undefined) => {
-  const selectWrappedFromAddress = makeSelectWrappedFromAddress(fromTokenAddress);
-  const selectWrappedToAddress = makeSelectWrappedToAddress(toTokenAddress);
-
-  return createSelector((q) => {
-    const marketsInfoData = q(selectMarketsInfoData);
-    if (!marketsInfoData) return undefined;
-
-    const graph = q(selectSwapGraph);
-    const wrappedFromAddress = q(selectWrappedFromAddress);
-    const wrappedToAddress = q(selectWrappedToAddress);
-    const chainId = q(selectChainId);
-
-    return findAllSwapPaths({
-      chainId,
-      fromTokenAddress,
-      toTokenAddress,
-      marketsInfoData,
-      graph,
-      wrappedFromAddress,
-      wrappedToAddress,
-    });
-  });
-};
-
->>>>>>> f55186ae
 export const makeSelectMaxLiquidityPath = createSelectorFactory(
   (fromTokenAddress: string | undefined, toTokenAddress: string | undefined) => {
     const selectWrappedFromAddress = makeSelectWrappedFromAddress(fromTokenAddress);
@@ -210,139 +151,21 @@
 const ENABLE_DEBUG_SWAP_MARKETS_CONFIG = isDevelopment();
 export const makeSelectFindSwapPath = createSelectorFactory(
   (fromTokenAddress: string | undefined, toTokenAddress: string | undefined) => {
-    const selectWrappedFromAddress = makeSelectWrappedFromAddress(fromTokenAddress);
-    const selectWrappedToAddress = makeSelectWrappedToAddress(toTokenAddress);
-
     return createSelector((q) => {
       const chainId = q(selectChainId);
       const marketsInfoData = q(selectMarketsInfoData);
-<<<<<<< HEAD
-      const wrappedToken = getWrappedToken(chainId);
-      const wrappedFromAddress = q(selectWrappedFromAddress);
-      const wrappedToAddress = q(selectWrappedToAddress);
-      const tokenSwapPaths =
-        wrappedFromAddress && wrappedToAddress
-          ? getTokenSwapPathsForTokenPairPrebuilt(chainId, wrappedFromAddress, wrappedToAddress)
-          : EMPTY_ARRAY;
-      const marketAdjacencyGraph = q(selectMarketAdjacencyGraph);
-      const gasLimits = q(selectGasLimits);
+      const gasEstimationParams = q(selectGasEstimationParams);
+
       const debugSwapMarketsConfig = ENABLE_DEBUG_SWAP_MARKETS_CONFIG ? q(selectDebugSwapMarketsConfig) : undefined;
-
-      const cache: Record<string, SwapPathStats | undefined> = {};
-
-      const findSwapPath: FindSwapPath = (usdIn: bigint, opts?: { order?: ("liquidity" | "length")[] }) => {
-        if (tokenSwapPaths.length === 0 || !marketsInfoData || !wrappedFromAddress || !wrappedToAddress || !gasLimits) {
-          return undefined;
-        }
-
-        const cacheKey = `${usdIn}-${opts?.order?.join("-") || "none"}`;
-        if (cache[cacheKey]) {
-          return cache[cacheKey];
-        }
-
-        let swapPath: string[] | undefined = undefined;
-
-        if (debugSwapMarketsConfig?.manualPath !== undefined) {
-          swapPath = debugSwapMarketsConfig.manualPath;
-        } else if (opts?.order || usdIn === 0n) {
-          const primaryOrder = opts?.order?.at(0) === "length" ? "length" : "liquidity";
-
-          const marketEdgeLiquidityGetter = q(selectMarketEdgeLiquidityGetter);
-
-          if (!marketEdgeLiquidityGetter) {
-            swapPath = undefined;
-          } else if (primaryOrder === "length") {
-            const shortestLength = Math.min(...tokenSwapPaths.map((path) => path.length));
-            const shortestTokenSwapPaths = tokenSwapPaths.filter((path) => path.length === shortestLength);
-            const maxLiquidityPathInfo = getMaxLiquidityMarketSwapPathFromTokenSwapPaths({
-              graph: marketAdjacencyGraph,
-              tokenSwapPaths: shortestTokenSwapPaths,
-              tokenInAddress: wrappedFromAddress,
-              tokenOutAddress: wrappedToAddress,
-              getLiquidity: marketEdgeLiquidityGetter,
-            });
-
-            if (maxLiquidityPathInfo) {
-              swapPath = maxLiquidityPathInfo.path;
-            }
-          } else {
-            const maxLiquidityPathInfo = getMaxLiquidityMarketSwapPathFromTokenSwapPaths({
-              graph: marketAdjacencyGraph,
-              tokenSwapPaths,
-              tokenInAddress: wrappedFromAddress,
-              tokenOutAddress: wrappedToAddress,
-              getLiquidity: marketEdgeLiquidityGetter,
-            });
-
-            if (maxLiquidityPathInfo) {
-              swapPath = maxLiquidityPathInfo.path;
-            }
-          }
-        } else {
-          const naiveEstimator = q(selectNaiveSwapEstimator);
-          const naiveNetworkEstimator = q(selectNaiveNetworkEstimator);
-
-          if (naiveEstimator) {
-            const naiveSwapRoutes = getNaiveBestMarketSwapPathsFromTokenSwapPaths({
-              graph: marketAdjacencyGraph,
-              tokenSwapPaths,
-              usdIn,
-              tokenInAddress: wrappedFromAddress,
-              tokenOutAddress: wrappedToAddress,
-              estimator: naiveEstimator,
-              networkEstimator: naiveNetworkEstimator,
-            });
-            if (naiveSwapRoutes?.length) {
-              const edges = naiveSwapRoutes.map((path) =>
-                marketRouteToMarketEdges(path, wrappedFromAddress, marketsInfoData)
-              );
-              const estimator = q(selectSwapEstimator);
-
-              if (estimator) {
-                swapPath = getBestSwapPath({
-                  routes: edges,
-                  usdIn,
-                  estimator,
-                  networkEstimator: naiveNetworkEstimator,
-                })?.map((edge) => edge.marketAddress);
-              }
-            }
-          }
-        }
-
-        if (!swapPath) {
-          cache[cacheKey] = undefined;
-          return undefined;
-        }
-
-        let result: SwapPathStats | undefined = getSwapPathStats({
-          marketsInfoData,
-          swapPath,
-          initialCollateralAddress: wrappedFromAddress,
-          wrappedNativeTokenAddress: wrappedToken.address,
-          shouldUnwrapNativeToken: wrappedToAddress === NATIVE_TOKEN_ADDRESS,
-          shouldApplyPriceImpact: true,
-          usdIn,
-        });
-
-        cache[cacheKey] = result;
-
-        return result;
-      };
-
-=======
-      const allPaths = q(selectAllPaths);
-      const estimator = q(selectSwapEstimator);
 
       const findSwapPath = createFindSwapPath({
         chainId,
         fromTokenAddress,
         toTokenAddress,
         marketsInfoData,
-        estimator,
-        allPaths,
+        debugSwapMarketsConfig,
+        gasEstimationParams,
       });
->>>>>>> f55186ae
       return findSwapPath;
     });
   }

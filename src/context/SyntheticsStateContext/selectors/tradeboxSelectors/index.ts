--- conflicted
+++ resolved
@@ -5,8 +5,8 @@
   estimateExecuteDecreaseOrderGasLimit,
   estimateExecuteIncreaseOrderGasLimit,
   estimateExecuteSwapOrderGasLimit,
+  estimateOrderOraclePriceCount,
 } from "domain/synthetics/fees";
-import { estimateOrderOraclePriceCount } from "domain/synthetics/fees";
 import {
   MarketInfo,
   getAvailableUsdLiquidityForPosition,
@@ -25,17 +25,13 @@
   getSwapAmountsByToValue,
   getTradeFees,
 } from "domain/synthetics/trade";
-<<<<<<< HEAD
 import { TradeboxState } from "domain/synthetics/trade/useTradeboxState";
-import { bigMath } from "lib/bigmath";
-=======
-import { bigMath } from "sdk/utils/bigmath";
->>>>>>> cf566c89
 import { getPositionKey } from "lib/legacy";
 import { parseValue } from "lib/numbers";
 import { getByKey } from "lib/objects";
 import { mustNeverExist } from "lib/types";
 import { convertTokenAddress } from "sdk/configs/tokens";
+import { getExecutionFee } from "sdk/utils/fees/executionFee";
 import {
   selectAccount,
   selectChainId,
@@ -58,7 +54,6 @@
   makeSelectNextPositionValuesForDecrease,
   makeSelectNextPositionValuesForIncrease,
 } from "../tradeSelectors";
-import { getExecutionFee } from "sdk/utils/fees/executionFee";
 
 export * from "./selectTradeboxAvailableAndDisabledTokensForCollateral";
 export * from "./selectTradeboxAvailableMarketsOptions";

--- conflicted
+++ resolved
@@ -268,11 +268,7 @@
     positionSellerState,
     positionEditorState,
     confirmationBoxState,
-<<<<<<< HEAD
-    depositMarketTokensData,
     glvInfo,
-=======
->>>>>>> a370b6ca
   ]);
 
   latestState = state;

import DataStore from "abis/DataStore.json";
import cryptoJs from "crypto-js";
import { getContract } from "config/contracts";
import {
  SUBACCOUNT_ORDER_ACTION,
  maxAllowedSubaccountActionCountKey,
  subaccountActionCountKey,
  subaccountAutoTopUpAmountKey,
  subaccountListKey,
} from "config/dataStore";
import { getSubaccountConfigKey } from "config/localStorage";
import { getNativeToken } from "config/tokens";
import { useTransactionPending } from "domain/synthetics/common/useTransactionReceipt";
import {
  ExecutionFee,
  estimateExecuteIncreaseOrderGasLimit,
  getExecutionFee,
  useGasLimits,
  useGasPrice,
} from "domain/synthetics/fees";
import { getStringForSign } from "domain/synthetics/subaccount/onClickTradingUtils";
import { SubaccountSerializedConfig } from "domain/synthetics/subaccount/types";
import { useTokenBalances, useTokensData } from "domain/synthetics/tokens";
import { BigNumber, ethers } from "ethers";
import { useChainId } from "lib/chains";
import { useLocalStorageSerializeKey } from "lib/localStorage";
import { useMulticall } from "lib/multicall";
import { getByKey } from "lib/objects";
import { getProvider } from "lib/rpc";
import useWallet from "lib/wallets/useWallet";
import { Context, PropsWithChildren, useCallback, useMemo, useState } from "react";
import { createContext, useContextSelector } from "use-context-selector";

export type Subaccount = ReturnType<typeof useSubaccount>;

export type SubaccountContext = {
  subaccount: {
    address: string;
    privateKey: string;
  } | null;
  contractData: {
    isSubaccountActive: boolean;
    maxAllowedActions: BigNumber;
    currentActionsCount: BigNumber;
    currentAutoTopUpAmount: BigNumber;
  } | null;
  modalOpen: boolean;
  baseExecutionFee: ExecutionFee | null;
  setModalOpen: (v: boolean) => void;
  generateSubaccount: () => Promise<string | null>;
  clearSubaccount: () => void;

  activeTx: string | null;
  setActiveTx: (tx: string | null) => void;
};

const context = createContext<SubaccountContext | null>(null);

export function SubaccountContextProvider({ children }: PropsWithChildren) {
  const [modalOpen, setModalOpen] = useState(false);

  const { signer, account } = useWallet();
  const { chainId } = useChainId();
  const [config, setConfig] = useLocalStorageSerializeKey<SubaccountSerializedConfig>(
    getSubaccountConfigKey(chainId, account),
    null
  );

  const { gasPrice } = useGasPrice(chainId);
  const { gasLimits } = useGasLimits(chainId);
  const { tokensData } = useTokensData(chainId);

  // execution fee that is used as a basis to calculate
  // costs of subaccount actions
  const baseExecutionFee = useMemo(() => {
    if (!gasLimits || !tokensData || !gasPrice) return null;
    const estimatedGas = estimateExecuteIncreaseOrderGasLimit(gasLimits, {
      swapsCount: 3,
    });
    return getExecutionFee(chainId, gasLimits, tokensData, estimatedGas, gasPrice);
  }, [chainId, gasLimits, gasPrice, tokensData]);

  const generateSubaccount = useCallback(async () => {
    if (!account) throw new Error("Account is not set");

    const signature = await signer?.signMessage(getStringForSign());

    if (!signature) return null;

    const pk = ethers.utils.keccak256(signature);
    const subWallet = new ethers.Wallet(pk);

    const encrypted = cryptoJs.AES.encrypt(pk, account);

    setConfig({
      privateKey: encrypted.toString(),
      address: subWallet.address,
    });
<<<<<<< HEAD
  }, [account, setConfig, signer]);
=======

    return subWallet.address;
  }, [setConfig, signer]);
>>>>>>> fc9b542e

  const clearSubaccount = useCallback(() => {
    setConfig(null);
  }, [setConfig]);

  const [activeTx, setActiveTx] = useState<string | null>(null);
  const isTxPending = useTransactionPending(activeTx);

  const { data: contractData } = useMulticall(chainId, "useSubaccountsFromContracts", {
    key:
      account && config?.address ? [account, config.address, activeTx, isTxPending ? "pending" : "not-pending"] : null,
    request: () => {
      return {
        dataStore: {
          contractAddress: getContract(chainId, "DataStore"),
          abi: DataStore.abi,
          calls: {
            isSubaccountActive: {
              methodName: "containsAddress",
              params: [subaccountListKey(account!), config!.address],
            },
            maxAllowedActionsCount: {
              methodName: "getUint",
              params: [maxAllowedSubaccountActionCountKey(account!, config!.address, SUBACCOUNT_ORDER_ACTION)],
            },
            currentActionsCount: {
              methodName: "getUint",
              params: [subaccountActionCountKey(account!, config!.address, SUBACCOUNT_ORDER_ACTION)],
            },
            currentAutoTopUpAmount: {
              methodName: "getUint",
              params: [subaccountAutoTopUpAmountKey(account!, config!.address)],
            },
          },
        },
      };
    },
    parseResponse: (res) => {
      const isSubaccountActive = Boolean(res.data.dataStore.isSubaccountActive.returnValues[0]);
      const maxAllowedActions = BigNumber.from(res.data.dataStore.maxAllowedActionsCount.returnValues[0]);
      const currentActionsCount = BigNumber.from(res.data.dataStore.currentActionsCount.returnValues[0]);
      const currentAutoTopUpAmount = BigNumber.from(res.data.dataStore.currentAutoTopUpAmount.returnValues[0]);

      return { isSubaccountActive, maxAllowedActions, currentActionsCount, currentAutoTopUpAmount };
    },
  });

  const value: SubaccountContext = useMemo(() => {
    return {
      modalOpen,
      setModalOpen,
      baseExecutionFee: baseExecutionFee ?? null,
      subaccount: config
        ? {
            address: config.address,
            privateKey: config.privateKey,
          }
        : null,
      contractData: config && contractData ? contractData : null,
      generateSubaccount,
      clearSubaccount,

      activeTx,
      setActiveTx,
    };
  }, [activeTx, baseExecutionFee, clearSubaccount, config, contractData, generateSubaccount, modalOpen]);

  return <context.Provider value={value}>{children}</context.Provider>;
}

export function useSubaccountSelector<Selected>(selector: (s: SubaccountContext) => Selected) {
  return useContextSelector(context as Context<SubaccountContext>, selector);
}

export function useSubaccountModalOpen() {
  return [useSubaccountSelector((s) => s.modalOpen), useSubaccountSelector((s) => s.setModalOpen)] as const;
}

export function useSubaccountGenerateSubaccount() {
  return useSubaccountSelector((s) => s.generateSubaccount);
}

export function useSubaccountState() {
  return useSubaccountSelector((s) => s);
}

export function useSubaccountAddress() {
  return useSubaccountSelector((s) => s.subaccount?.address ?? null);
}

export function useSubaccountPrivateKey() {
  const encryptedString = useSubaccountSelector((s) => s.subaccount?.privateKey ?? null);
  const { account } = useWallet();
  return useMemo(() => {
    if (!account || !encryptedString) return null;

    return cryptoJs.AES.decrypt(encryptedString, account).toString(cryptoJs.enc.Utf8);
  }, [account, encryptedString]);
}

export function useIsSubaccountActive() {
  return useSubaccountSelector((s) => s.contractData?.isSubaccountActive ?? false);
}

function useSubaccountBaseExecutionFeeTokenAmount() {
  return useSubaccountSelector((s) => s.baseExecutionFee?.feeTokenAmount);
}

export function useSubaccount(requiredBalance: BigNumber | null) {
  const address = useSubaccountAddress();
  const active = useIsSubaccountActive();
  const privateKey = useSubaccountPrivateKey();
  const { chainId } = useChainId();
  const defaultRequiredBalance = useSubaccountBaseExecutionFeeTokenAmount();
  const insufficientFunds = useSubaccountInsufficientFunds(requiredBalance ?? defaultRequiredBalance);

  const { remaining } = useSubaccountActionCounts();

  return useMemo(() => {
    if (!address || !active || !privateKey || insufficientFunds || remaining?.eq(0)) return null;

    const wallet = new ethers.Wallet(privateKey);
    const provider = getProvider(undefined, chainId);
    const signer = wallet.connect(provider);

    return {
      address,
      active,
      signer,
    };
  }, [address, active, privateKey, insufficientFunds, remaining, chainId]);
}

export function useSubaccountInsufficientFunds(requiredBalance: BigNumber | undefined) {
  const { chainId } = useChainId();
  const subaccountAddress = useSubaccountAddress();
  const subBalances = useTokenBalances(chainId, subaccountAddress ?? undefined);
  const nativeToken = useMemo(() => getNativeToken(chainId), [chainId]);
  const subAccEthBalance = getByKey(subBalances.balancesData, nativeToken.address);
  const isSubaccountActive = useIsSubaccountActive();

  if (!requiredBalance) return false;
  if (!isSubaccountActive) return false;
  if (!subAccEthBalance) return false;

  return requiredBalance.gt(subAccEthBalance);
}

export function useSubaccountActionCounts() {
  const current = useSubaccountSelector((s) => s.contractData?.currentActionsCount ?? null);
  const max = useSubaccountSelector((s) => s.contractData?.maxAllowedActions ?? null);
  const remaining = max?.sub(current ?? 0) ?? null;

  return {
    current,
    max,
    remaining,
  };
}

export function useSubaccountPendingTx() {
  return [useSubaccountSelector((s) => s.activeTx), useSubaccountSelector((s) => s.setActiveTx)] as const;
}

export function useIsLastSubaccountAction() {
  const { remaining } = useSubaccountActionCounts();
  return remaining?.eq(1) ?? false;
}<|MERGE_RESOLUTION|>--- conflicted
+++ resolved
@@ -28,7 +28,7 @@
 import { getByKey } from "lib/objects";
 import { getProvider } from "lib/rpc";
 import useWallet from "lib/wallets/useWallet";
-import { Context, PropsWithChildren, useCallback, useMemo, useState } from "react";
+import { Context, PropsWithChildren, useCallback, useEffect, useMemo, useState } from "react";
 import { createContext, useContextSelector } from "use-context-selector";
 
 export type Subaccount = ReturnType<typeof useSubaccount>;
@@ -96,22 +96,19 @@
       privateKey: encrypted.toString(),
       address: subWallet.address,
     });
-<<<<<<< HEAD
+
+    return subWallet.address;
   }, [account, setConfig, signer]);
-=======
-
-    return subWallet.address;
-  }, [setConfig, signer]);
->>>>>>> fc9b542e
 
   const clearSubaccount = useCallback(() => {
     setConfig(null);
   }, [setConfig]);
 
   const [activeTx, setActiveTx] = useState<string | null>(null);
+  const [contractData, setContractData] = useState<SubaccountContext["contractData"] | null>(null);
   const isTxPending = useTransactionPending(activeTx);
 
-  const { data: contractData } = useMulticall(chainId, "useSubaccountsFromContracts", {
+  const { data: fetchedContractData, isLoading } = useMulticall(chainId, "useSubaccountsFromContracts", {
     key:
       account && config?.address ? [account, config.address, activeTx, isTxPending ? "pending" : "not-pending"] : null,
     request: () => {
@@ -149,6 +146,12 @@
       return { isSubaccountActive, maxAllowedActions, currentActionsCount, currentAutoTopUpAmount };
     },
   });
+
+  useEffect(() => {
+    if (isLoading) return;
+
+    setContractData(fetchedContractData ?? null);
+  }, [fetchedContractData, isLoading]);
 
   const value: SubaccountContext = useMemo(() => {
     return {

<<<<<<< HEAD
import { OrderTxnType, OrderType } from "domain/synthetics/orders";
import { ExternalSwapQuote } from "sdk/types/trade";
=======
import { OrderTxnType, OrderType, UpdateOrderParams } from "domain/synthetics/orders";
>>>>>>> b69d8747

export type MultiTransactionStatus<TEventData> = {
  key: string;
  data?: TEventData;
  createdTxnHash?: string;
  cancelledTxnHash?: string;
  updatedTxnHash?: string;
  executedTxnHash?: string;
  createdAt: number;
  isViewed?: boolean;
};

export type PositionIncreaseEvent = {
  positionKey: string;
  contractPositionKey: string;
  account: string;
  marketAddress: string;
  collateralTokenAddress: string;
  sizeInUsd: bigint;
  sizeInTokens: bigint;
  collateralAmount: bigint;
  borrowingFactor: bigint;
  executionPrice: bigint;
  sizeDeltaUsd: bigint;
  sizeDeltaInTokens: bigint;
  longTokenFundingAmountPerSize: bigint;
  shortTokenFundingAmountPerSize: bigint;
  collateralDeltaAmount: bigint;
  isLong: boolean;
  orderType: OrderType;
  orderKey: string;
  increasedAtTime: bigint;
};

export type PositionDecreaseEvent = {
  positionKey: string;
  contractPositionKey: string;
  account: string;
  marketAddress: string;
  collateralTokenAddress: string;
  sizeInUsd: bigint;
  sizeInTokens: bigint;
  sizeDeltaUsd: bigint;
  sizeDeltaInTokens: bigint;
  collateralAmount: bigint;
  collateralDeltaAmount: bigint;
  borrowingFactor: bigint;
  longTokenFundingAmountPerSize: bigint;
  shortTokenFundingAmountPerSize: bigint;
  pnlUsd: bigint;
  isLong: boolean;
  orderType: OrderType;
  orderKey: string;
  decreasedAtTime: bigint;
};

export type PendingPositionUpdate = {
  isIncrease: boolean;
  positionKey: string;
  sizeDeltaUsd: bigint;
  sizeDeltaInTokens: bigint;
  collateralDeltaAmount: bigint;
  updatedAt: number;
  updatedAtBlock: bigint;
};

export type PendingPositionsUpdates = {
  [key: string]: PendingPositionUpdate | undefined;
};

export type PendingOrdersUpdates = {
  [key: string]: OrderTxnType;
};

export type EventLogItems<T> = {
  [key: string]: T;
};

export type EventLogArrayItems<T> = {
  [key: string]: T[];
};

export type EventLogSection<T> = {
  items: EventLogItems<T>;
  arrayItems: EventLogArrayItems<T>;
};

export type EventLogData = {
  addressItems: EventLogSection<string>;
  uintItems: EventLogSection<bigint>;
  intItems: EventLogSection<bigint>;
  boolItems: EventLogSection<boolean>;
  bytes32Items: EventLogSection<string>;
  bytesItems: EventLogSection<string>;
  stringItems: EventLogSection<string>;
};

export type EventTxnParams = {
  transactionHash: string;
  blockNumber: number;
};

export type SyntheticsEventsContextType = {
  orderStatuses: OrderStatuses;
  depositStatuses: DepositStatuses;
  withdrawalStatuses: WithdrawalStatuses;
  shiftStatuses: ShiftStatuses;
  approvalStatuses: ApprovalStatuses;
  pendingOrdersUpdates: PendingOrdersUpdates;
  pendingPositionsUpdates: PendingPositionsUpdates;
  positionIncreaseEvents: PositionIncreaseEvent[] | undefined;
  positionDecreaseEvents: PositionDecreaseEvent[] | undefined;
  setPendingOrder: SetPendingOrder;
  setPendingOrderUpdate: SetPendingOrderUpdate;
  setPendingFundingFeeSettlement: SetPendingFundingFeeSettlement;
  setPendingPosition: SetPendingPosition;
  setPendingDeposit: SetPendingDeposit;
  setPendingWithdrawal: SetPendingWithdrawal;
  setPendingShift: SetPendingShift;
  setOrderStatusViewed: (key: string) => void;
  setDepositStatusViewed: (key: string) => void;
  setWithdrawalStatusViewed: (key: string) => void;
  setShiftStatusViewed: (key: string) => void;
};

export type SetPendingOrder = (data: PendingOrderData | PendingOrderData[]) => void;
export type SetPendingOrderUpdate = (data: UpdateOrderParams, remove?: "remove") => void;
export type SetPendingPosition = (update: PendingPositionUpdate) => void;
export type SetPendingDeposit = (data: PendingDepositData) => void;
export type SetPendingWithdrawal = (data: PendingWithdrawalData) => void;
export type SetPendingShift = (data: PendingShiftData) => void;
export type SetPendingFundingFeeSettlement = (data: PendingFundingFeeSettlementData) => void;

export type PendingFundingFeeSettlementData = {
  orders: PendingOrderData[];
  positions: PendingPositionUpdate[];
};

export type OrderCreatedEventData = {
  key: string;
  account: string;
  receiver: string;
  callbackContract: string;
  marketAddress: string;
  initialCollateralTokenAddress: string;
  swapPath: string[];
  sizeDeltaUsd: bigint;
  initialCollateralDeltaAmount: bigint;
  contractTriggerPrice: bigint;
  contractAcceptablePrice: bigint;
  executionFee: bigint;
  callbackGasLimit: bigint;
  minOutputAmount: bigint;
  updatedAtBlock: bigint;
  orderType: OrderType;
  isLong: boolean;
  shouldUnwrapNativeToken: boolean;
  externalSwapQuote: undefined;
  isFrozen: boolean;
};

export type PendingOrderData = {
  orderKey?: string;
  account: string;
  marketAddress: string;
  initialCollateralTokenAddress: string;
  swapPath: string[];
  externalSwapQuote: ExternalSwapQuote | undefined;
  initialCollateralDeltaAmount: bigint;
  minOutputAmount: bigint;
  sizeDeltaUsd: bigint;
  isLong: boolean;
  shouldUnwrapNativeToken: boolean;
  orderType: OrderType;
  referralCode?: string;
  txnType: OrderTxnType;
};

export type DepositCreatedEventData = {
  key: string;
  account: string;
  receiver: string;
  callbackContract: string;
  marketAddress: string;
  initialLongTokenAddress: string;
  initialShortTokenAddress: string;
  longTokenSwapPath: string[];
  shortTokenSwapPath: string[];
  initialLongTokenAmount: bigint;
  initialShortTokenAmount: bigint;
  minMarketTokens: bigint;
  updatedAtBlock: bigint;
  executionFee: bigint;
  callbackGasLimit: bigint;
  shouldUnwrapNativeToken: boolean;
  isGlvDeposit: boolean;
  marketTokenAmount?: bigint;
  isMarketDeposit?: boolean;
  initialMarketTokenAmount?: bigint;
};

export type GLVDepositCreatedEventData = DepositCreatedEventData & {
  glvAddress: string;
  isGlvDeposit: true;
};

export type PendingDepositData = {
  account: string;
  marketAddress: string;
  initialLongTokenAddress: string;
  initialShortTokenAddress: string;
  longTokenSwapPath: string[];
  shortTokenSwapPath: string[];
  initialLongTokenAmount: bigint;
  initialShortTokenAmount: bigint;
  minMarketTokens: bigint;
  shouldUnwrapNativeToken: boolean;

  /** For GLV deposits */
  isGlvDeposit: boolean;
  glvAddress?: string;
  isMarketDeposit?: boolean;
  marketTokenAmount?: bigint;
  initialMarketTokenAmount?: bigint;
};

export type WithdrawalCreatedEventData = {
  key: string;
  account: string;
  receiver: string;
  callbackContract: string;
  marketAddress: string;
  marketTokenAmount: bigint;
  minLongTokenAmount: bigint;
  minShortTokenAmount: bigint;
  updatedAtBlock: bigint;
  executionFee: bigint;
  callbackGasLimit: bigint;
  shouldUnwrapNativeToken: boolean;
};

export type PendingWithdrawalData = {
  account: string;
  marketAddress: string;
  marketTokenAmount: bigint;
  minLongTokenAmount: bigint;
  minShortTokenAmount: bigint;
  shouldUnwrapNativeToken: boolean;
};

export type ShiftCreatedEventData = {
  key: string;
  account: string;
  receiver: string;
  callbackContract: string;
  fromMarket: string;
  toMarket: string;
  marketTokenAmount: bigint;
  minMarketTokens: bigint;
  updatedAtTime: bigint;
  executionFee: bigint;
};

export type PendingShiftData = {
  account: string;
  fromMarket: string;
  marketTokenAmount: bigint;
  toMarket: string;
  minMarketTokens: bigint;
};

export type OrderStatus = MultiTransactionStatus<OrderCreatedEventData>;
export type DepositStatus = MultiTransactionStatus<DepositCreatedEventData | GLVDepositCreatedEventData>;
export type WithdrawalStatus = MultiTransactionStatus<WithdrawalCreatedEventData>;
export type ShiftStatus = MultiTransactionStatus<ShiftCreatedEventData>;

export type OrderStatuses = {
  [key: string]: OrderStatus;
};

export type DepositStatuses = {
  [key: string]: DepositStatus;
};

export type WithdrawalStatuses = {
  [key: string]: WithdrawalStatus;
};

export type ShiftStatuses = {
  [key: string]: ShiftStatus;
};

export type ApprovalStatuses = {
  [tokenAddress: string]: {
    [spender: string]: { value: bigint; createdAt: number };
  };
};<|MERGE_RESOLUTION|>--- conflicted
+++ resolved
@@ -1,9 +1,5 @@
-<<<<<<< HEAD
-import { OrderTxnType, OrderType } from "domain/synthetics/orders";
+import { OrderTxnType, OrderType, UpdateOrderParams } from "domain/synthetics/orders";
 import { ExternalSwapQuote } from "sdk/types/trade";
-=======
-import { OrderTxnType, OrderType, UpdateOrderParams } from "domain/synthetics/orders";
->>>>>>> b69d8747
 
 export type MultiTransactionStatus<TEventData> = {
   key: string;

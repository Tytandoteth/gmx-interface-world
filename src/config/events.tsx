// date format: d MMM yyyy, H:mm, time should be specifed based on UTC time

import { Trans } from "@lingui/macro";
import { type JSX } from "react";
import { Link } from "react-router-dom";

import { ARBITRUM, AVALANCHE } from "./chains";
import { getIncentivesV2Url } from "./links";
import { getNormalizedTokenSymbol } from "./tokens";

import ExternalLink from "components/ExternalLink/ExternalLink";
import { TokenSymbolWithIcon } from "components/TokenSymbolWithIcon/TokenSymbolWithIcon";

export type EventData = {
  id: string;
  title: string;
  isActive?: boolean;
  startDate?: string;
  endDate: string;
  bodyText: string | string[] | JSX.Element;
  chains?: number[];
  link?: {
    text: string;
    href: string;
    /**
     * @default false
     */
    newTab?: boolean;
  };
};

export const homeEventsData: EventData[] = [];

export const appEventsData: EventData[] = [
  {
<<<<<<< HEAD
    id: "trading-fees-reduction",
    title: "Trading fees will be reduced on 4 Dec 2024",
    isActive: true,
    startDate: "28 Nov 2024, 00:00",
    endDate: "18 Dec 2024, 00:00",
    bodyText: (
      <>
        Open and Close fees will be reduced by 25% for SOL/USD, DOGE/USD, LINK/USD markets on 4 Dec 2024.
        <br />
        <ExternalLink href="https://x.com/GMX_IO/status/1861743953537569043">Learn more</ExternalLink>.
=======
    id: "render-sol-xlm-listing",
    title: "RENDER, SOL single-sided, and XLM markets added on Arbitrum",
    isActive: true,
    startDate: "29 Nov 2024, 16:00",
    endDate: "5 Dec 2024, 00:00",
    bodyText: (
      <>
        <Link to="/trade">Trade</Link> <TokenSymbolWithIcon symbol="RENDER" />
        /USD, <TokenSymbolWithIcon symbol="SOL" />
        /USD, and <TokenSymbolWithIcon symbol="XLM" />
        /USD, or <Link to="/pools">provide liquidity</Link> to these pools using <TokenSymbolWithIcon symbol="WBTC" />,{" "}
        <TokenSymbolWithIcon symbol="WETH" /> or <TokenSymbolWithIcon symbol="USDC" />.
      </>
    ),
  },
  {
    id: "ada-bch-dot-icp-listing",
    title: "ADA, BCH, DOT, and ICP markets added on Arbitrum",
    isActive: true,
    startDate: "28 Nov 2024, 16:00",
    endDate: "4 Dec 2024, 00:00",
    bodyText: (
      <>
        <Link to="/trade">Trade</Link> <TokenSymbolWithIcon symbol="ADA" />
        /USD, <TokenSymbolWithIcon symbol="BCH" />
        /USD, <TokenSymbolWithIcon symbol="DOT" />
        /USD and <TokenSymbolWithIcon symbol="ICP" />
        /USD, or <Link to="/pools">provide liquidity</Link> to these pools using <TokenSymbolWithIcon symbol="WBTC" />{" "}
        or <TokenSymbolWithIcon symbol="USDC" />.
>>>>>>> 38ee392b
      </>
    ),
  },
  {
    id: "gmx-pendle-listing",
    title: "GMX single-sided and PENDLE markets added on Arbitrum",
    isActive: true,
    startDate: "22 Nov 2024, 00:00",
    endDate: "28 Nov 2024, 00:00",
    bodyText: (
      <>
        <Link to="/trade">Trade</Link> <TokenSymbolWithIcon symbol="GMX" />
        /USD and <TokenSymbolWithIcon symbol="PENDLE" />
        /USD, or <Link to="/pools">provide liquidity</Link> to these pools using <TokenSymbolWithIcon symbol="PENDLE" />
        , <TokenSymbolWithIcon symbol="GMX" /> or <TokenSymbolWithIcon symbol="USDC" />.
      </>
    ),
  },
  {
    id: "bome-floki-meme-mew-listing",
    title: "BOME, FLOKI, MEW, MEME and TAO markets added on Arbitrum",
    isActive: true,
    startDate: "21 Nov 2024, 16:00",
    endDate: "27 Nov 2024, 00:00",
    bodyText: (
      <>
        <Link to="/trade">Trade</Link> <TokenSymbolWithIcon symbol="BOME" />
        /USD, <TokenSymbolWithIcon symbol="FLOKI" />
        /USD, <TokenSymbolWithIcon symbol="MEW" />
        /USD and <TokenSymbolWithIcon symbol="MEME" />
        /USD and <TokenSymbolWithIcon symbol="TAO" />
        /USD, or <Link to="/pools">provide liquidity</Link> to these pools using <TokenSymbolWithIcon symbol="WBTC" />{" "}
        or <TokenSymbolWithIcon symbol="USDC" />.
      </>
    ),
  },
  {
    id: "wld-listing",
    title: "BONK and WLD markets added on Arbitrum",
    isActive: true,
    startDate: "15 Nov 2024, 12:00",
    endDate: "21 Nov 2024, 00:00",
    bodyText: (
      <>
        <Link to="/trade">Trade</Link> <TokenSymbolWithIcon symbol="BONK" />
        /USD and <TokenSymbolWithIcon symbol="WLD" />
        /USD, or <Link to="/pools">provide liquidity</Link> to these pools using <TokenSymbolWithIcon symbol="WETH" />{" "}
        or <TokenSymbolWithIcon symbol="USDC" />.
      </>
    ),
  },
  {
    id: "trx-ton-listing",
    title: "TON and TRX markets added on Arbitrum",
    isActive: true,
    startDate: "7 Nov 2024, 15:00",
    endDate: "13 Nov 2024, 00:00",
    bodyText: (
      <>
        <Link to="/trade">Trade</Link> <TokenSymbolWithIcon symbol="TON" />
        /USD and <TokenSymbolWithIcon symbol="TRX" />
        /USD, or <Link to="/pools">provide liquidity</Link> to these pools using <TokenSymbolWithIcon symbol="WETH" />{" "}
        or <TokenSymbolWithIcon symbol="USDC" />.
      </>
    ),
  },
  {
    id: "apt-tia-listing",
    title: "TIA and APT markets added on Arbitrum",
    isActive: true,
    startDate: "31 Oct 2024, 18:00",
    endDate: "6 Nov 2024, 00:00",
    bodyText: (
      <>
        <Link to="/trade">Trade</Link> <TokenSymbolWithIcon symbol="TIA" />
        /USD and <TokenSymbolWithIcon symbol="APT" />
        /USD, or <Link to="/pools">provide liquidity</Link> to these pools using <TokenSymbolWithIcon symbol="WETH" />{" "}
        or <TokenSymbolWithIcon symbol="USDC" />.
      </>
    ),
  },
  {
    id: "gmx-buyback",
    title: "GMX buybacks are now enabled",
    isActive: true,
    startDate: "29 Oct 2024, 00:00",
    endDate: "15 Nov 2024, 00:00",
    bodyText: (
      <>
        Starting October 30, GMX fees from V1 (30%) and V2 (27%) will fund GMX token buybacks, distributed as GMX
        staking rewards instead of ETH/AVAX.
      </>
    ),
  },
  {
    id: "auto-cancel",
    title: "TP/SL orders automatically cancelled with position closure",
    isActive: true,
    startDate: "01 Oct 2024, 00:00",
    endDate: "15 Nov 2024, 00:00",
    bodyText: (
      <>
        New Take-Profit and Stop-Loss orders will now be automatically cancelled when the associated position is fully
        closed. You can disable this feature in the settings.
        <br />
        <br />
        You can enable Auto-Cancel for your existing TP/SL orders by clicking{" "}
        <Link to="/trade?setOrdersAutoCancel=1">here</Link>.
      </>
    ),
  },
  {
    id: "ape-sui-sei-markets-arbitrum",
    title: "APE, SUI, and SEI markets added on Arbitrum",
    isActive: false,
    startDate: "24 Oct 2024, 00:00",
    endDate: "7 Nov 2024, 00:00",
    bodyText: (
      <>
        <Link to="/trade">Trade</Link> <TokenSymbolWithIcon symbol="APE" />
        /USD, <TokenSymbolWithIcon symbol="SUI" />
        /USD and <TokenSymbolWithIcon symbol="SEI" />
        /USD, or <Link to="/pools">provide liquidity</Link> to these pools using <TokenSymbolWithIcon symbol="APE" />,{" "}
        <TokenSymbolWithIcon symbol="WETH" /> or <TokenSymbolWithIcon symbol="USDC" />.
      </>
    ),
  },
  {
    id: "pol-aave-pepe-uni-markets-arbitrum",
    title: "POL, AAVE, PEPE, and UNI markets added on Arbitrum",
    isActive: false,
    startDate: "17 Oct 2024, 00:00",
    endDate: "31 Oct 2024, 00:00",
    bodyText: (
      <>
        <Link to="/trade">Trade</Link> <TokenSymbolWithIcon symbol="POL" />
        /USD, <TokenSymbolWithIcon symbol="AAVE" />
        /USD, <TokenSymbolWithIcon symbol="PEPE" />
        /USD and <TokenSymbolWithIcon symbol="UNI" />
        /USD, or <Link to="/pools">provide liquidity</Link> to these pools using <TokenSymbolWithIcon symbol="ETH" /> or{" "}
        <TokenSymbolWithIcon symbol="USDC" />.
      </>
    ),
  },
  {
    id: "eigen-sats-market-arbitrum",
    title: "EIGEN and SATS markets added on Arbitrum",
    isActive: true,
    startDate: "10 Oct 2024, 00:00",
    endDate: "24 Oct 2024, 00:00",
    bodyText: (
      <>
        <Link to="/trade">Trade</Link> <TokenSymbolWithIcon symbol="EIGEN" />
        /USD and <TokenSymbolWithIcon symbol="SATS" />
        /USD, or <Link to="/pools">provide liquidity</Link> to these pools by using{" "}
        <TokenSymbolWithIcon symbol="WETH" />, <TokenSymbolWithIcon symbol="WBTC" /> or{" "}
        <TokenSymbolWithIcon symbol="USDC" />.
      </>
    ),
  },
  {
    id: "glv-wavax",
    title: "GLV [WAVAX-USDC] is live",
    isActive: true,
    startDate: "01 Oct 2024, 00:00",
    endDate: "15 Oct 2024, 00:00",
    bodyText: (
      <>
        <Link to="/pools/?market=0x901eE57f7118A7be56ac079cbCDa7F22663A3874&operation=buy&scroll=1">Buy</Link> the first
        automatically rebalanced vault on Avalanche combining multiple GM tokens with WAVAX, USDC, or eligible GM
        tokens.
      </>
    ),
    link: {
      text: "Read more",
      href: "https://docs.gmx.io/docs/providing-liquidity/v2/#glv-pools",
      newTab: true,
    },
  },
  {
    id: "tbtc-market-arbitrum",
    title: "BTC/USD [tBTC] market added on Arbitrum",
    isActive: true,
    startDate: "10 Sep 2024, 00:00",
    endDate: "25 Sep 2024, 00:00",
    bodyText: (
      <>
        <Link to="/trade">Trade</Link> <TokenSymbolWithIcon symbol="BTC" />
        /USD, or{" "}
        <Link to="/pools/?market=0xd62068697bCc92AF253225676D618B0C9f17C663&operation=buy&scroll=1">
          provide liquidity
        </Link>{" "}
        to this pool by using <TokenSymbolWithIcon symbol="tBTC" />.
      </>
    ),
  },
  {
    id: "btc-glv-market",
    title: "GLV [BTC-USDC] is live",
    isActive: true,
    startDate: "10 Sep 2024, 00:00",
    endDate: "24 Sep 2024, 00:00",
    bodyText: (
      <>
        <Link to="/pools/?market=0xdF03EEd325b82bC1d4Db8b49c30ecc9E05104b96&operation=buy&scroll=1">Buy</Link> the
        second automatically rebalanced vault combining multiple GM tokens with BTC, USDC, or eligible GM tokens on
        Arbitrum.
      </>
    ),
    link: {
      text: "Read more",
      href: "https://docs.gmx.io/docs/providing-liquidity/v2/#glv-pools",
      newTab: true,
    },
  },
  {
    id: "zero-price-impact",
    title: "Zero price impact on BTC/USD and ETH/USD single-side pools",
    isActive: true,
    startDate: "30 Aug 2024, 00:00",
    endDate: "30 Sep 2024, 00:00",
    bodyText: (
      <>
        <Link to="/trade">Trade</Link> with no price impact on <TokenSymbolWithIcon symbol="BTC" />
        /USD [BTC] and <TokenSymbolWithIcon symbol="ETH" />
        /USD [WETH] markets on Arbitrum.
      </>
    ),
  },
  {
    id: "ordi-stx-market-arbitrum",
    title: "ORDI and STX markets added on Arbitrum",
    isActive: true,
    startDate: "14 Aug 2024, 00:00",
    endDate: "28 Aug 2024, 00:00",
    bodyText: (
      <>
        <Link to="/trade">Trade</Link> ORDI/USD and STX/USD, or <Link to="/pools">provide liquidity</Link> to these
        pools by using <TokenSymbolWithIcon symbol="wBTC" /> or <TokenSymbolWithIcon symbol="USDC" />.
      </>
    ),
  },
  {
    id: "shib-market-arbitrum",
    title: "SHIB/USD [WETH-USDC] market added on Arbitrum",
    isActive: true,
    startDate: "07 Aug 2024, 00:00",
    endDate: "21 Aug 2024, 00:00",
    bodyText: (
      <>
        Trade SHIB/USD or provide liquidity using <TokenSymbolWithIcon symbol="WETH" /> or{" "}
        <TokenSymbolWithIcon symbol="USDC" />.
      </>
    ),
  },
  {
    id: "ethena-markets-arbitrum",
    title: "ETH/USD [wstETH-USDe] market added on Arbitrum",
    isActive: true,
    startDate: "30 Jul 2024, 00:00",
    endDate: "14 Aug 2024, 00:00",
    bodyText: "Trade ETH/USD or provide liquidity using wstETH or USDe.",
  },
  {
    id: "pepe-and-wif-markets-arbitrum",
    title: "PEPE and WIF markets added on Arbitrum",
    isActive: true,
    startDate: "17 Jul 2024, 00:00",
    endDate: "01 Aug 2024, 00:00",
    bodyText: "Trade PEPE/USD and WIF/USD, or provide liquidity to these pools by using PEPE, WIF, or USDC.",
  },
  {
    id: "arbitrum-and-avalanche-incentives-launch-3",
    title: "Arbitrum and Avalanche Incentives are Live",
    isActive: true,
    endDate: "16 Sep 2024, 00:00",
    startDate: "03 Jul 2024, 00:00",
    bodyText: (
      <Trans>
        Incentives are live for <ExternalLink href={getIncentivesV2Url(ARBITRUM)}>Arbitrum</ExternalLink> and{" "}
        <ExternalLink href={getIncentivesV2Url(AVALANCHE)}>Avalanche</ExternalLink> GM pools and V2 trading.
      </Trans>
    ),
  },
  {
    id: "arbitrum-incentives-launch-2",
    title: "Arbitrum Incentives are Live",
    isActive: true,
    endDate: "03 Jul 2024, 00:00",
    bodyText: "Incentives are live for Arbitrum GM pools and V2 trading.",
    link: {
      text: "Read more",
      href: getIncentivesV2Url(ARBITRUM),
      newTab: true,
    },
  },
  {
    id: "binance-wallet-campaign",
    title: "Binance Web3 Wallet Trading Campaign is Live",
    isActive: true,
    endDate: "09 Apr 2024, 23:59",
    bodyText: ["Complete any or all of the six GMX campaign tasks and qualify for rewards!"],
    link: {
      text: "Check your tasks and their completion status",
      href: "https://www.binance.com/en/activity/mission/gmx-airdrop",
      newTab: true,
    },
  },
  {
    id: "btc-eth-single-token-markets",
    title: "New BTC/USD and ETH/USD single token GM pools",
    isActive: true,
    endDate: "2 May 2024, 23:59",
    bodyText: [
      "Use only BTC or ETH to provide liquidity to BTC/USD or ETH/USD. Now, you can buy GM without being exposed to stablecoins.",
    ],
    link: {
      text: "View GM pools",
      href: "/#/pools",
    },
  },
  {
    id: "delegate-voting-power",
    title: "Delegate your GMX Voting Power",
    isActive: false,
    endDate: "6 Jun 2024, 23:59",
    bodyText: (
      <>
        <ExternalLink href="https://www.tally.xyz/gov/gmx">The GMX DAO is now live on Tally</ExternalLink>. Please{" "}
        <ExternalLink href="https://www.tally.xyz/gov/gmx/my-voting-power">delegate your voting power</ExternalLink>{" "}
        before staking or claiming GMX rewards.
      </>
    ),
  },
  {
    id: "max-leverage-doge",
    title: "Max leverage increased",
    isActive: true,
    endDate: "14 Jun 2024, 0:00",
    bodyText: (
      <>
        Trade <TokenSymbolWithIcon symbol={getNormalizedTokenSymbol("DOGE")} />,{" "}
        <TokenSymbolWithIcon symbol={getNormalizedTokenSymbol("BNB")} />,{" "}
        <TokenSymbolWithIcon symbol={getNormalizedTokenSymbol("SOL")} />,{" "}
        <TokenSymbolWithIcon symbol={getNormalizedTokenSymbol("LTC")} />,{" "}
        <TokenSymbolWithIcon symbol={getNormalizedTokenSymbol("LINK")} />
        {" and "}
        <TokenSymbolWithIcon symbol={getNormalizedTokenSymbol("XRP")} /> with up to 100x leverage,
        <TokenSymbolWithIcon symbol={getNormalizedTokenSymbol("ARB")} /> with up to 75x leverage and{" "}
        <TokenSymbolWithIcon symbol={getNormalizedTokenSymbol("ATOM")} />,{" "}
        <TokenSymbolWithIcon symbol={getNormalizedTokenSymbol("AVAX")} />
        {" and "}
        <TokenSymbolWithIcon symbol={getNormalizedTokenSymbol("UNI")} /> with up to 60x on Arbitrum.
      </>
    ),
  },
  {
    id: "gmxusdc-market",
    title: "GMX/USD market added on Arbitrum",
    isActive: true,
    endDate: "14 Jun 2024, 0:00",
    bodyText: "Trade GMX/USD, or provide liquidity using GMX or USDC.",
    link: {
      text: "Read more",
      href: "https://snapshot.org/#/gmx.eth/proposal/0x5fc32bea68c7e2ee237c86bae73859f742304c130df9a44495b816cc62b4f30f",
      newTab: true,
    },
  },
  {
    id: "account-dashboard-feature",
    title: "New PnL Analysis Dashboard",
    isActive: true,
    endDate: "21 Jun 2024, 0:00",
    bodyText:
      "Check the new PnL dashboard for traders under the wallet submenu or the trades history tab when connected.",
  },
  {
    id: "avalanche-single-side-btc-eth-avax-markets",
    title: "New BTC/USD, ETH/USD, and AVAX/USD single token GM pools on Avalanche",
    isActive: true,
    bodyText: (
      <>
        Use only <TokenSymbolWithIcon symbol={getNormalizedTokenSymbol("BTC")} />,{" "}
        <TokenSymbolWithIcon symbol={getNormalizedTokenSymbol("ETH")} />, or{" "}
        <TokenSymbolWithIcon symbol={getNormalizedTokenSymbol("AVAX")} /> to provide liquidity to BTC/USD, ETH/USD, or
        AVAX/USD. Buy GM without being exposed to stablecoins.
      </>
    ),
    endDate: "14 Jul 2024, 23:59",
  },
];<|MERGE_RESOLUTION|>--- conflicted
+++ resolved
@@ -33,7 +33,6 @@
 
 export const appEventsData: EventData[] = [
   {
-<<<<<<< HEAD
     id: "trading-fees-reduction",
     title: "Trading fees will be reduced on 4 Dec 2024",
     isActive: true,
@@ -44,7 +43,10 @@
         Open and Close fees will be reduced by 25% for SOL/USD, DOGE/USD, LINK/USD markets on 4 Dec 2024.
         <br />
         <ExternalLink href="https://x.com/GMX_IO/status/1861743953537569043">Learn more</ExternalLink>.
-=======
+      </>
+    ),
+  },
+  {
     id: "render-sol-xlm-listing",
     title: "RENDER, SOL single-sided, and XLM markets added on Arbitrum",
     isActive: true,
@@ -74,7 +76,6 @@
         /USD and <TokenSymbolWithIcon symbol="ICP" />
         /USD, or <Link to="/pools">provide liquidity</Link> to these pools using <TokenSymbolWithIcon symbol="WBTC" />{" "}
         or <TokenSymbolWithIcon symbol="USDC" />.
->>>>>>> 38ee392b
       </>
     ),
   },

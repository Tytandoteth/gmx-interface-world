msgid ""
msgstr ""
"POT-Creation-Date: 2022-08-06 13:30+0530\n"
"MIME-Version: 1.0\n"
"Content-Type: text/plain; charset=utf-8\n"
"Content-Transfer-Encoding: 8bit\n"
"X-Generator: @lingui/cli\n"
"Language: ko\n"
"Project-Id-Version: \n"
"Report-Msgid-Bugs-To: \n"
"PO-Revision-Date: \n"
"Last-Translator: Tourist\n"
"Language-Team: \n"
"Plural-Forms: \n"

#: src/App/App.js
#: src/App/App.js
msgid ", and use GMX with its built-in browser"
msgstr ", 그 후 지갑이 내장된 브라우저로 GMX를 이용해주세요"

#: src/pages/Dashboard/DashboardV2.js
msgid "24h Volume"
msgstr "24시간 거래량"

#: src/components/Exchange/OrdersToa.js
msgid "<0>Insufficient liquidity to execute the order</0><1>The mark price which is an aggregate of exchange prices did not reach the specified price</1><2>The specified price was reached but not long enough for it to be executed</2><3>No keeper picked up the order for execution</3>"
msgstr "<0>주문을 체결하기 위한 유동성이 부족합니다</0><1>시장 평균가가 지정된 가격에 도달하지 않았습니다</1><2>지정된 가격에 도달했지만 실행하기에 충분한 시간이 지나지 않았습니다</2>주문을 체결할 수 있는 키퍼가 없습니다.<3>"

#: src/pages/Stake/StakeV2.js
msgid "<0>This will withdraw and unreserve all tokens as well as pause vesting.<1/><2/>esGMX tokens that have been converted to GMX will remain as GMX tokens.<3/><4/>To claim GMX tokens without withdrawing, use the \"Claim\" button under the Total Rewards section.<5/><6/></0>"
msgstr "<0>모든 토큰이 인출되고 취소되며 베스팅이 중지됩니다.<1/><2/>GMX로 변환된 esGMX 토큰은 GMX 토큰으로 유지됩니다.<3/><4/>인출하지 않고 GMX 토큰을 수령하기 위해서는 총 보상 섹션 아래의 \"수령하기\" 버튼을 사용해주세요."

#: src/components/Exchange/SwapBox.js
msgid "A snapshot of the USD value of your {0} collateral is taken when the position is opened."
msgstr ""

#: src/components/Glp/GlpSwap.js
msgid "APR"
msgstr "APR"

#: src/pages/Stake/StakeV2.js
#: src/pages/Stake/StakeV2.js
msgid "APRs are updated weekly on Wednesday and will depend on the fees collected for the week."
msgstr "APR은 매주 수요일에 업데이트되며 한 주 동안 쌓인 수수료에 따라 달라집니다."

#: src/components/Glp/GlpSwap.js
#: src/components/Glp/GlpSwap.js
msgid "AVAILABLE"
msgstr "사용가능"

#: src/components/Header/AppHeaderLinks.tsx
#: src/pages/Ecosystem/Ecosystem.js
#: src/pages/Ecosystem/Ecosystem.js
#: src/pages/Ecosystem/Ecosystem.js
#: src/pages/Ecosystem/Ecosystem.js
#: src/pages/Ecosystem/Ecosystem.js
msgid "About"
msgstr "대하여"

#: src/components/Exchange/OrdersToa.js
msgid "Accept terms to enable orders"
msgstr "주문을 활성화하기 위해 약관에 동의해주세요"

#: src/components/Exchange/OrdersToa.js
msgid "Accept that orders are not guaranteed to execute and trigger orders may not settle at the trigger price"
msgstr "주문의 실행이 보장되지 않으며 트리거 주문이 트리거 가격으로 실행되지 않을 수 있음을 확인합니다."

#: src/pages/Actions/Actions.js
msgid "Account"
msgstr "계정"

#: src/pages/Actions/Actions.js
msgid "Actions"
msgstr "액션"

#: src/components/Referrals/TradersStats.js
msgid "Active Referral Code"
msgstr "활성화된 추천 코드"

#: src/pages/Dashboard/AssetDropdown.js
msgid "Add to Metamask"
msgstr "메타마스크에 추가해주세요"

#: src/components/Referrals/JoinReferralCode.js
msgid "Adding referral code failed."
msgstr "추천 코드 추가 실패"

#: src/components/Referrals/JoinReferralCode.js
msgid "Adding..."
msgstr "추가중..."

#: src/pages/Stake/StakeV2.js
msgid "Additional reserve required"
msgstr ""

#: src/components/Exchange/OrdersToa.js
msgid "Additionally, trigger orders are market orders and are not guaranteed to settle at the trigger price."
msgstr "추가로, 트리거 주문은 시장가 주문이며 트리거 가격으로 결제되지 않을 수도 있습니다."

<<<<<<< HEAD
#: src/components/AddressDropdown/AddressDropdown.js
msgid "Address copied to your clipboard"
msgstr "주소가 클립보드에 복사되었습니다."

=======
>>>>>>> 669ea928
#: src/pages/Referrals/Referrals.js
msgid "Affiliates"
msgstr "제휴"

#: src/pages/ClaimEsGmx/ClaimEsGmx.js
msgid "After claiming you will be able to vest a maximum of {0} esGMX at a ratio of {1} {stakingToken} to 1 esGMX."
msgstr "수령 후 {1} {stake} 대 1 esGMX 비율로 최대 {0}개의 esGMX를 베스팅 할 수 있습니다."

#: src/pages/ClaimEsGmx/ClaimEsGmx.js
msgid "After claiming, the esGMX tokens will be airdropped to your account on the selected network within 7 days."
msgstr "수령 후, esGMX 토큰은 7일 이내에 선택한 네트워크의 계정으로 에어드랍됩니다."

#: src/pages/BuyGMX/BuyGMX.js
#: src/pages/BuyGMX/BuyGMX.js
msgid "After you have ETH, set your network to <0>Arbitrum</0> then click the button below:"
msgstr "ETH를 소지한 후 네트워크를 <0>Arbitrum</0>으로 설정한 뒤 아래의 버튼을 클릭합니다."

#: src/App/App.js
msgid "Allowed Slippage"
msgstr "허용 가능한 슬리피지"

#: src/components/Referrals/AffiliatesStats.js
#: src/components/Referrals/TradersStats.js
msgid "Amount"
msgstr "수량"

#: src/components/Referrals/AffiliatesStats.js
msgid "Amount of traders you referred."
msgstr "추천한 거래자 수"

#: src/pages/ClaimEsGmx/ClaimEsGmx.js
msgid "Amount to claim"
msgstr "수령할 양"

#: src/pages/Home/Home.js
msgid "An aggregate of high-quality price feeds determine when liquidations occur. This keeps positions safe from temporary wicks."
msgstr "고품질의 여러 가격 피드를 통해 청산 발생 시기를 결정합니다. 이것은 일시적인 가격 변화로부터 포지션을 안전하게 유지합니다."

#: src/pages/Ecosystem/Ecosystem.js
msgid "Announcement"
msgstr "공지"

#: src/pages/BeginAccountTransfer/BeginAccountTransfer.js
msgid "Approve GMX"
msgstr "GMX 승인"

#: src/components/Exchange/PositionEditor.js
#: src/components/Exchange/SwapBox.js
#: src/components/Glp/GlpSwap.js
msgid "Approve {0}"
msgstr "{0} 승인"

#: src/pages/Stake/StakeV2.js
msgid "Approve {stakingTokenSymbol}"
msgstr "{stakingTokenSymbol} 승인"

#: src/pages/Stake/StakeV2.js
msgid "Approving GMX..."
msgstr "GMX 승인중..."

#: src/components/Exchange/PositionEditor.js
#: src/components/Exchange/SwapBox.js
#: src/components/Glp/GlpSwap.js
msgid "Approving {0}..."
msgstr "{0} 승인중..."

#: src/pages/Stake/StakeV2.js
msgid "Approving {stakingTokenSymbol}..."
msgstr "{stakingTokenSymbol} 승인중..."

#: src/pages/BeginAccountTransfer/BeginAccountTransfer.js
msgid "Approving..."
msgstr "승인중..."

<<<<<<< HEAD
#: src/components/AddressDropdown/AddressDropdown.js
#: src/components/SettingDropdown/SettingDropdown.js
msgid "Arbitrum"
msgstr "Arbitrum"

=======
>>>>>>> 669ea928
#: src/components/TokenCard/TokenCard.js
#: src/components/TokenCard/TokenCard.js
msgid "Arbitrum APR:"
msgstr "Arbitrum APR:"

#: src/pages/Dashboard/DashboardV2.js
msgid "Assets Under Management: GMX staked (All chains) + GLP pool ({chainName})"
msgstr "자산운용규모: 스테이킹된 GMX + GLP 풀 ({chainName})"

#: src/components/Glp/GlpSwap.js
msgid "Available"
msgstr "사용가능"

#: src/components/Exchange/SwapBox.js
#: src/components/Exchange/SwapBox.js
#: src/components/Exchange/SwapBox.js
msgid "Available Liquidity"
msgstr "사용가능 유동성"

#: src/components/Glp/GlpSwap.js
#: src/components/Glp/GlpSwap.js
msgid "Available amount to deposit into GLP."
msgstr "GLP에 예치할 수 있는 양"

#: src/components/Glp/GlpSwap.js
#: src/components/Glp/GlpSwap.js
msgid "Available amount to withdraw from GLP. Funds not utilized by current open positions."
msgstr ""

#: src/pages/Home/Home.js
msgid "Available on your preferred network"
msgstr "선택한 네트워크에서 이용가능"

#: src/components/Glp/GlpSwap.js
msgid "Available:"
msgstr "사용가능"

#: src/pages/BuyGMX/BuyGMX.js
msgid "Avalanche"
msgstr "Avalanche"

#: src/components/TokenCard/TokenCard.js
#: src/components/TokenCard/TokenCard.js
msgid "Avalanche APR:"
msgstr "Avalanche APR:"

#: src/pages/BuyGMX/BuyGMX.js
msgid "Avax is needed on Avalanche to purchase GMX."
msgstr "Avalanche에서 GMX를 구입하기 위해서는 Avax가 필요합니다."

#: src/components/Exchange/SwapBox.js
msgid "Balance"
msgstr "잔고"

#: src/components/Glp/GlpSwap.js
#: src/components/Glp/GlpSwap.js
#: src/components/Glp/GlpSwap.js
msgid "Balance:"
msgstr "잔고:"

#: src/pages/BuyGMX/BuyGMX.js
#: src/pages/BuyGMX/BuyGMX.js
msgid "Banxa"
msgstr "Banxa"

#: src/pages/BeginAccountTransfer/BeginAccountTransfer.js
msgid "Begin Transfer"
msgstr "전송시작"

#: src/pages/BuyGMX/BuyGMX.js
#: src/pages/BuyGMX/BuyGMX.js
msgid "Binance"
msgstr "Binance"

#: src/pages/Stake/StakeV2.js
msgid "Boost Percentage"
msgstr "증가된 비율"

#: src/pages/Stake/StakeV2.js
msgid "Boost your rewards with Multiplier Points. <0>More info</0>."
msgstr "멀티플라이어 포인트를 사용해서 보상을 증가시키세요. <0>더 자세한 정보</0>."

#: src/components/Exchange/PositionsList.js
#: src/components/Exchange/PositionsList.js
#: src/components/Exchange/SwapBox.js
msgid "Borrow Fee"
msgstr "차용 수수료"

#: src/components/Exchange/PositionsList.js
#: src/components/Exchange/PositionsList.js
msgid "Borrow Fee / Day"
msgstr ""

#: src/components/Header/AppHeaderLinks.tsx
msgid "Buy"
msgstr "구매"

#: src/pages/BuyGlp/BuyGlp.js
msgid "Buy / Sell GLP"
msgstr "GLP 구매 / 판매"

#: src/pages/BuyGMX/BuyGMX.js
msgid "Buy / Transfer AVAX"
msgstr ""

#: src/pages/BuyGMX/BuyGMX.js
msgid "Buy / Transfer ETH"
msgstr "ETH 구매 / 전송"

#: src/pages/BuyGMX/BuyGMX.js
msgid "Buy AVAX"
msgstr "AVAX 구매 "

#: src/pages/BuyGMX/BuyGMX.js
msgid "Buy ETH"
msgstr "ETH 구매 "

#: src/components/Glp/GlpSwap.js
#: src/components/Glp/GlpSwap.js
#: src/components/Glp/GlpSwap.js
#: src/pages/Stake/StakeV2.js
msgid "Buy GLP"
msgstr "GLP 구매"

#: src/pages/BuyGMX/BuyGMX.js
#: src/pages/BuyGMX/BuyGMX.js
msgid "Buy GMX"
msgstr "GMX 구매"

#: src/pages/BuyGMX/BuyGMX.js
msgid "Buy GMX Bonds"
msgstr "GMX 채권 구매"

#: src/pages/Buy/Buy.js
msgid "Buy GMX or GLP"
msgstr "GMX 혹은 GLP 구매"

#: src/components/Glp/GlpSwap.js
msgid "Buy failed."
msgstr "구매 실패"

#: src/components/TokenCard/TokenCard.js
#: src/components/TokenCard/TokenCard.js
msgid "Buy on Arbitrum"
msgstr "Arbitrum에서 구매"

#: src/components/TokenCard/TokenCard.js
#: src/components/TokenCard/TokenCard.js
msgid "Buy on Avalanche"
msgstr "Avalanche에서 구매"

#: src/components/Glp/GlpSwap.js
msgid "Buy submitted."
msgstr "구매 제출 완료"

#: src/components/Glp/GlpSwap.js
#: src/components/Glp/GlpSwap.js
msgid "Buy with {0}"
msgstr "{0}로 구매"

#: src/components/Glp/GlpSwap.js
msgid "Buying..."
msgstr "구매중..."

#: src/components/Exchange/OrdersList.js
#: src/components/Exchange/OrdersList.js
#: src/components/Exchange/OrdersList.js
msgid "Cancel"
msgstr "취소"

#: src/pages/Exchange/Exchange.js
msgid "Cancel failed."
msgstr "취소 실패"

#: src/pages/Exchange/Exchange.js
msgid "Cancel submitted."
msgstr "취소 제출 완료"

#: src/pages/Exchange/Exchange.js
msgid "Cancel {0} {orderText}"
msgstr "{0} {orderText} 취소"

#: src/pages/Exchange/Exchange.js
msgid "Chart positions"
msgstr "차트 포지션"

#: src/components/Glp/GlpSwap.js
#: src/components/Glp/GlpSwap.js
msgid "Check the \"Save on Fees\" section below to get the lowest fee percentages."
msgstr "최저 수수료로 이용하려면 \"수수료 절약\" 섹션 아래를 선택하세요."

#: src/components/Referrals/AddAffiliateCode.js
#: src/components/Referrals/JoinReferralCode.js
msgid "Checking code..."
msgstr "코드 확인중..."

#: src/pages/ClaimEsGmx/ClaimEsGmx.js
msgid "Claim"
msgstr "수령하기"

#: src/pages/Stake/StakeV2.js
#: src/pages/Stake/StakeV2.js
msgid "Claim GMX Rewards"
msgstr "GMX 보상 수령하기"

#: src/pages/ClaimEsGmx/ClaimEsGmx.js
msgid "Claim completed!"
msgstr "수령 완료!"

#: src/pages/ClaimEsGmx/ClaimEsGmx.js
msgid "Claim esGMX"
msgstr "esGMX 수령하기"

#: src/pages/Stake/StakeV2.js
#: src/pages/Stake/StakeV2.js
msgid "Claim esGMX Rewards"
msgstr "esGMX 보상 수령하기"

#: src/pages/ClaimEsGmx/ClaimEsGmx.js
msgid "Claim failed."
msgstr "수령 실패"

#: src/pages/ClaimEsGmx/ClaimEsGmx.js
msgid "Claim submitted!"
msgstr "수령 제출 완료!"

#: src/pages/Stake/StakeV2.js
msgid "Claim submitted."
msgstr "수령 제출 완료."

#: src/pages/Stake/StakeV2.js
#: src/pages/Stake/StakeV2.js
msgid "Claim {wrappedTokenSymbol} Rewards"
msgstr "{wrappedTokenSymbol} 보상 수령하기"

#: src/pages/Stake/StakeV2.js
msgid "Claimable"
msgstr "수령가능"

#: src/pages/ClaimEsGmx/ClaimEsGmx.js
msgid "Claiming..."
msgstr "수령중..."

#: src/components/Exchange/PositionSeller.js
msgid "Close"
msgstr "포지션 종료"

#: src/components/Exchange/PositionSeller.js
msgid "Close failed."
msgstr "포지션 종료 실패"

#: src/components/Exchange/PositionSeller.js
msgid "Close submitted!"
msgstr "포지션 종료 제출 완료"

#: src/components/Exchange/PositionSeller.js
msgid "Close without profit"
msgstr "수익없이 포지션 종료"

#: src/components/Exchange/PositionSeller.js
<<<<<<< HEAD
msgid "Closing Fee"
msgstr "포지션 종료 수수료"

#: src/components/Exchange/PositionSeller.js
=======
>>>>>>> 669ea928
msgid "Closing..."
msgstr "닫는중..."

#: src/components/Referrals/AddAffiliateCode.js
msgid "Code already taken"
msgstr "이미 사용된 코드입니다"

#: src/App/App.js
msgid "Coinbase Wallet"
msgstr "Coinbase 지갑"

#: src/App/App.js
msgid "Coinbase Wallet not detected."
msgstr "Coinbase 지갑이 존재하지 않습니다."

#: src/components/Exchange/OrdersList.js
#: src/components/Exchange/PositionEditor.js
#: src/components/Exchange/PositionsList.js
#: src/components/Exchange/PositionsList.js
msgid "Collateral"
msgstr "담보"

#: src/components/Exchange/PositionSeller.js
msgid "Collateral ({0})"
msgstr ""

#: src/components/Exchange/SwapBox.js
#: src/components/Exchange/SwapBox.js
msgid "Collateral In"
msgstr ""

#: src/pages/Ecosystem/Ecosystem.js
msgid "Community Projects"
msgstr "커뮤니티 프로젝트"

#: src/pages/Ecosystem/Ecosystem.js
msgid "Community-led Telegram groups."
msgstr "커뮤니티 주도 텔레그램 그룹"

#: src/pages/CompleteAccountTransfer/CompleteAccountTransfer.js
msgid "Complete Account Transfer"
msgstr "계정 전송 완료"

#: src/pages/CompleteAccountTransfer/CompleteAccountTransfer.js
msgid "Complete Transfer"
msgstr "전송 완료"

#: src/pages/Stake/StakeV2.js
#: src/pages/Stake/StakeV2.js
#: src/pages/Stake/StakeV2.js
msgid "Compound"
msgstr "수령후 스테이킹"

#: src/pages/Stake/StakeV2.js
msgid "Compound completed!"
msgstr "수령 후 스테이킹 완료!"

#: src/pages/Stake/StakeV2.js
msgid "Compound failed."
msgstr "수령 후 스테이킹 실패."

#: src/pages/Stake/StakeV2.js
msgid "Compound submitted!"
msgstr "수령 후 스테이킹 제출 완료!"

#: src/pages/Stake/StakeV2.js
msgid "Compounding..."
msgstr "수령 및 스테이킹중..."

#: src/components/Header/AppHeaderUser.tsx
msgid "Connect"
msgstr "연동"

#: src/components/Exchange/SwapBox.js
#: src/components/Glp/GlpSwap.js
#: src/components/Header/AppHeaderUser.tsx
#: src/components/Referrals/AddAffiliateCode.js
#: src/components/Referrals/JoinReferralCode.js
#: src/pages/Stake/StakeV2.js
#: src/pages/Stake/StakeV2.js
#: src/pages/Stake/StakeV2.js
#: src/pages/Stake/StakeV2.js
msgid "Connect Wallet"
msgstr "지갑 연동"

#: src/pages/BeginAccountTransfer/BeginAccountTransfer.js
#: src/pages/CompleteAccountTransfer/CompleteAccountTransfer.js
msgid "Continue"
msgstr "계속하기"

#: src/pages/Stake/StakeV2.js
msgid "Convert esGMX tokens to GMX tokens.<0/>Please read the <1>vesting details</1> before using the vaults."
msgstr "esGMX 토큰을 GMX 토큰으로 변환합니다.<0/>볼트를 사용하기 전 <1>베스팅 세부정보</1>를 읽어주세요."

#: src/pages/Stake/StakeV2.js
msgid "Convert {wrappedTokenSymbol} to {nativeTokenSymbol}"
msgstr "{wrappedTokenSymbol}를 {nativeTokenSymbol}로 변환"

#: src/components/Exchange/PositionShare.js
msgid "Copy"
msgstr "복사"

#: src/components/AddressDropdown/AddressDropdown.js
msgid "Copy Address"
msgstr "주소 복사"

#: src/components/Referrals/AddAffiliateCode.js
msgid "Create"
msgstr "생성"

#: src/components/Exchange/PositionSeller.js
msgid "Create Order"
msgstr "주문 생성"

#: src/components/Referrals/AffiliatesStats.js
msgid "Create Referral Code"
msgstr "추천 코드 생성"

#: src/components/Exchange/SwapBox.js
msgid "Created limit order for {0} {1}: {2} USD!"
msgstr "{0} {1}: {2} USD의 지정가 주문을 생성하였습니다!"

#: src/components/Exchange/PositionSeller.js
msgid "Creating Order..."
msgstr "주문 생성중..."

#: src/components/Referrals/AddAffiliateCode.js
msgid "Creating..."
msgstr "생성중..."

#: src/pages/Ecosystem/Ecosystem.js
#: src/pages/Ecosystem/Ecosystem.js
msgid "Creator"
msgstr "제작자"

#: src/components/Glp/GlpSwap.js
msgid "Current Pool Amount"
msgstr "현재 풀 양"

#: src/pages/Stake/StakeV2.js
msgid "Current Reserved"
msgstr ""

#: src/pages/Dashboard/DashboardV2.js
msgid "Current Weight"
msgstr ""

#: src/components/Header/AppHeaderLinks.tsx
msgid "Dashboard"
msgstr "대시보드"

#: src/pages/Ecosystem/Ecosystem.js
msgid "Dashboards"
msgstr "대시보드"

#: src/components/Referrals/AffiliatesStats.js
#: src/components/Referrals/TradersStats.js
msgid "Date"
msgstr "날짜"

#: src/pages/Home/Home.js
msgid "Decentralized<0/>Perpetual Exchange"
msgstr "탈중화<0/>퍼페추얼 거래소"

#: src/components/Exchange/PositionEditor.js
#: src/components/Exchange/PositionEditor.js
#: src/components/Exchange/PositionEditor.js
#: src/components/Exchange/PositionEditor.js
#: src/pages/Stake/StakeV2.js
#: src/pages/Stake/StakeV2.js
#: src/pages/Stake/StakeV2.js
#: src/pages/Stake/StakeV2.js
msgid "Deposit"
msgstr "예치"

#: src/components/Exchange/PositionEditor.js
msgid "Deposit disabled, pending {0} upgrade"
msgstr ""

#: src/pages/Stake/StakeV2.js
msgid "Deposit failed!"
msgstr "예치 실패!"

#: src/components/Exchange/PositionEditor.js
msgid "Deposit failed."
msgstr "예치 실패."

#: src/pages/Stake/StakeV2.js
msgid "Deposit submitted!"
msgstr "예치 제출 완료!"

#: src/components/Exchange/PositionEditor.js
msgid "Deposit submitted."
msgstr "예치 제출 완료."

#: src/pages/Stake/StakeV2.js
msgid "Deposited"
msgstr ""

#: src/pages/Stake/StakeV2.js
msgid "Deposited!"
msgstr "예치되었습니다!"

#: src/components/Exchange/PositionEditor.js
#: src/pages/Stake/StakeV2.js
msgid "Depositing..."
msgstr "예치중..."

#: src/App/App.js
msgid "Disable order validations"
msgstr "주문 밸리데이션 무효화"

#: src/components/AddressDropdown/AddressDropdown.js
msgid "Disconnect"
msgstr "연결 끊기"

#: src/App/App.js
msgid "Display PnL after fees"
msgstr "수수료포함 손익 표시"

#: src/pages/Dashboard/DashboardV2.js
msgid "Distribution"
msgstr "배분"

#: src/components/Exchange/PositionShare.js
msgid "Download"
msgstr "다운로드"

#: src/pages/BuyGMX/BuyGMX.js
msgid "ETH is needed on Arbitrum to purchase GMX."
msgstr "Arbitrum에서 GMX를 구매하기 위해서는 ETH가 필요합니다."

#: src/components/Header/AppHeaderLinks.tsx
#: src/pages/Stake/StakeV2.js
msgid "Earn"
msgstr "보상"

#: src/components/Header/AppHeaderLinks.tsx
msgid "Ecosystem"
msgstr "이코시스템"

#: src/components/Exchange/OrdersList.js
#: src/components/Exchange/OrdersList.js
#: src/components/Exchange/OrdersList.js
#: src/components/Exchange/PositionsList.js
msgid "Edit"
msgstr "수정"

#: src/components/Exchange/PositionDropdown.js
msgid "Edit Collateral"
msgstr "담보 수정"

#: src/components/Referrals/TradersStats.js
msgid "Edit Referral Code"
msgstr "추천 코드 수정"

#: src/components/Exchange/PositionEditor.js
#: src/components/Exchange/PositionSeller.js
#: src/components/Exchange/SwapBox.js
msgid "Enable Leverage"
msgstr "레버리지 유효화"

#: src/components/Exchange/OrdersToa.js
#: src/components/Exchange/OrdersToa.js
#: src/components/Exchange/PositionSeller.js
#: src/components/Exchange/SwapBox.js
msgid "Enable Orders"
msgstr "주문 유효화"

#: src/components/Exchange/PositionEditor.js
msgid "Enable deposit failed."
msgstr "예치 유효화 실패."

#: src/components/Exchange/PositionEditor.js
msgid "Enable deposit sent."
msgstr "예치 유효화 제출 완료."

#: src/components/Exchange/PositionSeller.js
#: src/components/Exchange/SwapBox.js
msgid "Enable leverage failed."
msgstr "레버리지 유효화 실패."

#: src/components/Exchange/PositionSeller.js
#: src/components/Exchange/SwapBox.js
msgid "Enable leverage sent."
msgstr "레버리지 유효화 제출 완료"

#: src/pages/Exchange/Exchange.js
msgid "Enable orders failed."
msgstr "주문 유효화 실패"

#: src/pages/Exchange/Exchange.js
msgid "Enable orders sent."
msgstr "주문 유효화 제출 완료"

#: src/components/Exchange/PositionEditor.js
msgid "Enable withdraw failed."
msgstr "인출 유효화 실패"

#: src/components/Exchange/PositionEditor.js
msgid "Enable withdraw sent."
msgstr "인출 유효화 제출 완료"

#: src/components/Exchange/PositionEditor.js
msgid "Enabling Leverage"
msgstr "레버리지 유효화"

#: src/components/Exchange/PositionEditor.js
#: src/components/Exchange/PositionSeller.js
#: src/components/Exchange/PositionSeller.js
#: src/components/Exchange/SwapBox.js
#: src/components/Exchange/SwapBox.js
msgid "Enabling Leverage..."
msgstr "레버리지 유효화중"

#: src/components/Exchange/OrdersToa.js
#: src/components/Exchange/PositionSeller.js
#: src/components/Exchange/PositionSeller.js
#: src/components/Exchange/SwapBox.js
#: src/components/Exchange/SwapBox.js
msgid "Enabling Orders..."
msgstr "주문 유효화중.."

<<<<<<< HEAD
#: src/components/SettingDropdown/SettingDropdown.js
msgid "English"
msgstr "영어"

=======
>>>>>>> 669ea928
#: src/components/Exchange/PositionSeller.js
msgid "Enter Price"
msgstr "가격 입력"

#: src/pages/BeginAccountTransfer/BeginAccountTransfer.js
msgid "Enter Receiver Address"
msgstr "수령 주소 입력"

#: src/components/Referrals/JoinReferralCode.js
#: src/components/Referrals/JoinReferralCode.js
msgid "Enter Referral Code"
msgstr "추천 코드 입력"

#: src/components/Referrals/AddAffiliateCode.js
msgid "Enter a code"
msgstr "코드 입력"

#: src/components/Exchange/SwapBox.js
#: src/components/Exchange/SwapBox.js
msgid "Enter a price"
msgstr "가격 입력"

#: src/pages/ClaimEsGmx/ClaimEsGmx.js
msgid "Enter an amount"
msgstr "수량 입력"

#: src/pages/Home/Home.js
msgid "Enter and exit positions with minimal spread and zero price impact. Get the optimal price without incurring additional costs."
msgstr "최소한의 스프레드 및 가격 영향 없이 포지션을 열고 닫을 수 있습니다. 추가 비용 없이 최적의 가격에서 시작하세요."

#: src/components/Glp/GlpSwap.js
msgid "Enter the amount of GLP you want to purchase in the order form, then check here to compare fees."
msgstr "구매하고자 하는 GLP 양을 입력한 후 수수료를 비교하려면 여기를 확인하세요."

#: src/components/Glp/GlpSwap.js
msgid "Enter the amount of GLP you want to redeem in the order form, then check here to compare fees."
msgstr "판매하고자 하는 GLP 양을 입력한 후 수수료를 비교하려면 여기를 확인하세요."

#: src/components/Exchange/PositionSeller.js
#: src/components/Exchange/PositionsList.js
#: src/components/Exchange/PositionsList.js
#: src/components/Exchange/SwapBox.js
#: src/components/Exchange/SwapBox.js
msgid "Entry Price"
msgstr "진입 가격"

#: src/components/Glp/GlpSwap.js
msgid "Escrowed GMX APR"
msgstr "esGMX APR"

#: src/components/Exchange/PositionEditor.js
msgid "Execution Fee"
msgstr "실행 수수료"

#: src/components/Exchange/SwapBox.js
msgid "Exit Price"
msgstr "매도 가격"

#: src/components/Glp/GlpSwap.js
msgid "FEES"
msgstr "수수료"

#: src/components/Exchange/PositionSeller.js
#: src/components/Glp/GlpSwap.js
#: src/components/Glp/GlpSwap.js
#: src/pages/Dashboard/DashboardV2.js
msgid "Fees"
msgstr "수수료"

#: src/components/Glp/GlpSwap.js
msgid "Fees may vary depending on which asset you sell GLP for."
msgstr "수수료는 GLP를 판매하는 자산에 따라 달라질 수 있습니다."

#: src/components/Glp/GlpSwap.js
msgid "Fees may vary depending on which asset you use to buy GLP."
msgstr "수수료는 GLP를 구입하는 자산에 따라 달라질 수 있습니다."

#: src/pages/Dashboard/DashboardV2.js
msgid "Fees since"
msgstr "이후 수수료"

#: src/components/Glp/GlpSwap.js
#: src/components/Glp/GlpSwap.js
msgid "Fees will be shown once you have entered an amount in the order form."
msgstr "입력란에 수량을 입력하면 수수료가 표시됩니다."

#: src/components/Exchange/SwapBox.js
msgid "Fetching token info..."
msgstr "토큰 정보 가져오는 중..."

#: src/pages/Dashboard/DashboardV2.js
msgid "Floor Price Fund"
msgstr "하한 가격 펀드"

#: src/components/Exchange/PositionSeller.js
msgid "Forfeit profit not checked"
msgstr "상실 이익이 확인되지 않았습니다."

<<<<<<< HEAD
#: src/components/SettingDropdown/SettingDropdown.js
msgid "French"
msgstr "불어"

#: src/components/Glp/GlpSwap.js
#: src/components/Glp/GlpSwap.js
msgid "Funds not utilized by current open positions."
msgstr "현재 열린 포지션에서 사용되지 않는 자금입니다."

=======
>>>>>>> 669ea928
#: src/pages/Dashboard/DashboardV2.js
msgid "GLP Index Composition"
msgstr "GLP 인덱스 구성"

#: src/components/Glp/GlpSwap.js
msgid "GLP buy disabled, pending {0} upgrade"
msgstr ""

#: src/components/TokenCard/TokenCard.js
msgid "GLP is the liquidity provider token. Accrues 70% of the platform's generated fees."
msgstr "GLP는 유동성 공급 토큰입니다. 플랫폼에서 생성되는 수수료의 70%를 축적하세요."

#: src/components/Glp/GlpSwap.js
msgid "GLP sell disabled, pending {0} upgrade"
msgstr ""

#: src/pages/Ecosystem/Ecosystem.js
msgid "GMX Pages"
msgstr "GMX 페이지"

#: src/pages/BuyGMX/BuyGMX.js
msgid "GMX bonds can be bought on Olympus Pro with a discount and a small vesting period:"
msgstr "GMX 채권은 Olympus Pro에서 약간의 베스팅 기간과 함께 할인된 가격으로 구매할 수 있습니다."

#: src/pages/Ecosystem/Ecosystem.js
msgid "GMX dashboards and analytics."
msgstr "GMX 대시보드 및 통계"

#: src/pages/Ecosystem/Ecosystem.js
msgid "GMX ecosystem pages."
msgstr "GMX 이코시스템 페이지"

#: src/pages/Home/Home.js
msgid "GMX is currently live on Arbitrum and Avalanche."
msgstr "GMX는 현재 Arbitrum과 Avalanche에서 이용할 수 있습니다."

#: src/components/TokenCard/TokenCard.js
msgid "GMX is the utility and governance token. Accrues 30% of the platform's generated fees."
msgstr "GMX는 유틸리티 및 거버넌스 토큰입니다. 플랫폼에서 생성되는 수수료의 30%를 축적하세요."

#: src/pages/Stake/StakeV2.js
#: src/pages/Stake/StakeV2.js
msgid "GMX transfers not yet enabled"
msgstr "GMX 전송이 아직 불가능합니다."

#: src/components/Common/SEO.js
msgid "GMX | Decentralized Perpetual Exchange"
msgstr "GMX | 탈중화 퍼페추얼 거래소"

#: src/components/Referrals/AddAffiliateCode.js
msgid "Generate Referral Code"
msgstr "추천 코드 생성"

#: src/pages/Referrals/Referrals.js
msgid "Get fee discounts and earn rebates through the GMX referral program.<0/>For more information, please read the <1>referral program details</1>."
msgstr "GMX 추천 프로그램을 통해 수수료 할인 및 리베이트를 받으세요.<0/>자세한 내용은 <1>추천 프로그램 세부 정보를 참조하세요."

#: src/components/Exchange/SwapBox.js
msgid "High Slippage, Swap Anyway"
msgstr "높은 슬리피지 상관 없이 스왑"

#: src/components/Exchange/SwapBox.js
msgid "High USDG Slippage, Long Anyway"
msgstr "높은 USDG 슬리피지 상관 없이 롱 포지션 체결"

#: src/pages/BuyGMX/BuyGMX.js
msgid "Hop"
msgstr "Hop"

#: src/App/App.js
msgid "Include PnL in leverage display"
msgstr "레버리지 표시창에 손익 포함하기"

#: src/pages/CompleteAccountTransfer/CompleteAccountTransfer.js
msgid "Incorrect Account"
msgstr "잘못된 계정입니다"

#: src/components/Exchange/SwapBox.js
msgid "Incorrect Network"
msgstr "잘못된 네트워크입니다"

#: src/components/Exchange/SwapBox.js
msgid "Incorrect network"
msgstr "잘못된 네트워크입니다"

#: src/components/Exchange/PositionsList.js
msgid "Initial Collateral"
msgstr ""

#: src/components/Exchange/PositionsList.js
msgid "Initial Collateral - Borrow Fee + PnL"
msgstr ""

#: src/components/Exchange/PositionsList.js
msgid "Initial Collateral - Fees + PnL"
msgstr ""

#: src/components/Exchange/PositionsList.js
msgid "Initial Collateralt"
msgstr ""

#: src/App/App.js
msgid "Install Coinbase Wallet"
msgstr "코인베이스 지갑을 설치하세요"

#: src/App/App.js
msgid "Install MetaMask"
msgstr "메타마스크를 설치하세요"

#: src/components/Glp/GlpSwap.js
msgid "Insufficient GLP balance"
msgstr "GLP 잔고 부족"

#: src/components/Exchange/SwapBox.js
#: src/components/Exchange/SwapBox.js
#: src/components/Exchange/SwapBox.js
#: src/components/Exchange/SwapBox.js
#: src/components/Exchange/SwapBox.js
#: src/components/Glp/GlpSwap.js
msgid "Insufficient liquidity"
msgstr "유동성 부족"

#: src/components/Exchange/SwapBox.js
<<<<<<< HEAD
msgid "Insufficient liquidity\", true, \"BUFFER\""
msgstr "유동성 부족\", true, \"버퍼\""

#: src/components/Exchange/SwapBox.js
=======
>>>>>>> 669ea928
#: src/components/Exchange/SwapBox.js
#: src/components/Exchange/SwapBox.js
msgid "Insufficient liquidity, change \"Profits In\""
msgstr "유동성 부족, \"손익\"을 변경하세요"

#: src/pages/Stake/StakeV2.js
msgid "Insufficient staked tokens"
msgstr "스테이킹된 토큰 부족"

#: src/components/Exchange/SwapBox.js
#: src/components/Exchange/SwapBox.js
#: src/components/Glp/GlpSwap.js
msgid "Insufficient {0} balance"
msgstr "{0} 잔고 부족"

#: src/pages/BeginAccountTransfer/BeginAccountTransfer.js
msgid "Invalid Receiver"
msgstr "유효하지 않은 수령인"

#: src/pages/BeginAccountTransfer/BeginAccountTransfer.js
msgid "Invalid Receiver Address"
msgstr "유효하지 않은 수령 주소"

#: src/components/Exchange/PositionEditor.js
#: src/components/Exchange/PositionEditor.js
msgid "Invalid liq. price"
msgstr "유효하지 않은 청산가"

#: src/components/Exchange/PositionSeller.js
msgid "Invalid price, see warning"
msgstr "유효하지 않은 가격, 경고문을 보세요"

#: src/App/App.js
msgid "Invalid slippage value"
msgstr "유효하지 않은 슬리피지 값"

<<<<<<< HEAD
#: src/Footer.js
#: src/Footer.js
msgid "Jobs"
msgstr "직업"

#: src/components/SettingDropdown/SettingDropdown.js
msgid "Language"
msgstr "언어"

=======
>>>>>>> 669ea928
#: src/pages/Home/Home.js
msgid "Launch Exchange"
msgstr "트레이드 시작하기"

#: src/components/Exchange/SwapBox.js
msgid "Leaderboard"
msgstr "리더보드"

#: src/components/Exchange/SwapBox.js
msgid "Leave at least {0} {1} for gas"
msgstr "가스를 위해 최소 {0} {1}을(를) 남겨주세요"

#: src/components/Exchange/PositionSeller.js
msgid "Leftover collateral below 5 USD"
msgstr "남은 담보가 5 USD 미만입니다"

#: src/components/Exchange/PositionSeller.js
msgid "Leftover position below 10 USD"
msgstr "남은 포지션이 10 USD 미만입니다."

#: src/components/Exchange/PositionEditor.js
#: src/components/Exchange/PositionSeller.js
#: src/components/Exchange/PositionsList.js
#: src/components/Exchange/SwapBox.js
#: src/components/Exchange/SwapBox.js
msgid "Leverage"
msgstr "레버리지"

#: src/components/Exchange/SwapBox.js
msgid "Leverage disabled, pending {0} upgrade"
msgstr ""

#: src/components/Exchange/SwapBox.js
msgid "Limit order creation failed."
msgstr "지정가 주문 생성 실패."

#: src/components/Exchange/SwapBox.js
msgid "Limit order submitted!"
msgstr "지정가 주문 제출 완료!"

#: src/pages/Ecosystem/Ecosystem.js
#: src/pages/Ecosystem/Ecosystem.js
#: src/pages/Ecosystem/Ecosystem.js
#: src/pages/Ecosystem/Ecosystem.js
#: src/pages/Ecosystem/Ecosystem.js
msgid "Link"
msgstr "링크"

#: src/components/Exchange/PositionEditor.js
#: src/components/Exchange/PositionSeller.js
#: src/components/Exchange/PositionsList.js
#: src/components/Exchange/PositionsList.js
#: src/components/Exchange/SwapBox.js
msgid "Liq. Price"
msgstr "청산가"

#: src/components/Exchange/SwapBox.js
#: src/components/Exchange/SwapBox.js
msgid "Liquidity data not loaded"
msgstr "유동성 데이터를 불러오지 못하였습니다."

#: src/components/Exchange/PositionsList.js
msgid "Loading..."
msgstr "로딩중..."

#: src/pages/Actions/Actions.js
#: src/pages/Actions/Actions.js
msgid "Long"
msgstr "롱"

#: src/pages/Dashboard/DashboardV2.js
#: src/pages/Dashboard/DashboardV2.js
msgid "Long Positions"
msgstr "롱 포지션"

#: src/components/Exchange/SwapBox.js
msgid "Long {0}"
msgstr "롱 {0}"

#: src/components/Referrals/AddAffiliateCode.js
msgid "Looks like you don't have a referral code to share. <0/> Create one now and start earning rebates!"
msgstr "공유할 수 있는 추천 코드가 없는 것 같습니다. <0/> 코드를 바로 생성해서 리베이트를 획득하세요!"

#: src/pages/Actions/Actions.js
msgid "Loss"
msgstr "손실"

#: src/pages/ClaimEsGmx/ClaimEsGmx.js
msgid "MAX"
msgstr "최대"

#: src/components/Exchange/OrdersList.js
#: src/components/Exchange/OrdersList.js
#: src/components/Exchange/OrdersList.js
#: src/components/Exchange/PositionEditor.js
#: src/components/Exchange/PositionSeller.js
#: src/components/Exchange/PositionsList.js
#: src/components/Exchange/PositionsList.js
msgid "Mark Price"
msgstr "시장 평균가"

#: src/pages/Dashboard/DashboardV2.js
#: src/pages/Dashboard/DashboardV2.js
msgid "Market Cap"
msgstr "시가총액"

#: src/pages/Stake/StakeV2.js
#: src/pages/Stake/StakeV2.js
msgid "Max"
msgstr "최대"

#: src/pages/Stake/StakeV2.js
msgid "Max Capacity"
msgstr ""

#: src/components/Glp/GlpSwap.js
msgid "Max Capacity for {0} Reached"
msgstr "{0}의 최대치에 도달했습니다."

#: src/pages/Stake/StakeV2.js
#: src/pages/Stake/StakeV2.js
#: src/pages/Stake/StakeV2.js
msgid "Max amount exceeded"
msgstr "최대 수량을 초과했습니다"

#: src/components/Exchange/PositionSeller.js
msgid "Max close amount exceeded"
msgstr "닫을 수 있는 최댜 수량을 초과했습니다"

#: src/components/Exchange/SwapBox.js
msgid "Max leverage: 30.5x"
msgstr "최대 레버리지: 30.5x"

#: src/components/Exchange/PositionSeller.js
msgid "Max leverage: 30.5xt"
msgstr "최대 레버리지: 30.5xt"

#: src/components/Exchange/PositionEditor.js
msgid "Max leverage: 30x"
msgstr "최대 레버리지: 30x"

#: src/components/Glp/GlpSwap.js
msgid "Max pool capacity reached for {0}"
msgstr "{0}의 최대 풀 수용량에 도달했습니다"

#: src/components/Glp/GlpSwap.js
msgid "Max pool capacity reached for {0}. Please mint GLP using another token"
msgstr "{0}의 최대 풀 수용량에 도달했습니다"

#: src/App/App.js
msgid "Max slippage precision is 0.01%"
msgstr "허용 가능한 최대 슬리피지는 0.01%입니다"

#: src/components/Exchange/SwapBox.js
msgid "Max {0} long exceeded"
msgstr "{0} 롱 최대치를 초과했습니다"

#: src/components/Exchange/SwapBox.js
msgid "Max {0} short exceeded"
msgstr "{0} 숏 최대치를 초과했습니다."

#: src/components/Footer/Footer.js
#: src/components/Footer/Footer.js
msgid "Media Kit"
msgstr "미디어 키트"

#: src/App/App.js
msgid "MetaMask"
msgstr "메타마스크"

#: src/App/App.js
msgid "MetaMask not detected."
msgstr "메타마스크가 탐지되지 않았습니다."

#: src/components/Exchange/PositionEditor.js
#: src/components/Exchange/PositionSeller.js
#: src/components/Exchange/SwapBox.js
msgid "Min leverage: 1.1x"
msgstr "최소 레버리지: 1.1x"

#: src/components/Exchange/PositionEditor.js
#: src/components/Exchange/PositionEditor.js
#: src/components/Exchange/SwapBox.js
msgid "Min order: 10 USD"
msgstr "최소 주문: 10 USD"

#: src/pages/Dashboard/DashboardV2.js
msgid "More Info"
msgstr ""

#: src/pages/Stake/StakeV2.js
msgid "Multiplier Points APR"
msgstr "멀티플라이어 포인트 APR"

#: src/pages/BuyGMX/BuyGMX.js
#: src/pages/BuyGMX/BuyGMX.js
msgid "Multiswap"
msgstr "멀티스왑"

#: src/components/Exchange/PositionsList.js
#: src/components/Exchange/PositionsList.js
msgid "Net Value"
msgstr "순이익"

<<<<<<< HEAD
#: src/components/AddressDropdown/AddressDropdown.js
msgid "Networks"
msgstr "네트워크"

=======
>>>>>>> 669ea928
#: src/components/NetworkDropdown/NetworkDropdown.js
msgid "Networks and Settings"
msgstr ""

#: src/pages/Actions/Actions.js
msgid "No PnLs found"
msgstr "손익을 찾지 못했습니다."

#: src/pages/ClaimEsGmx/ClaimEsGmx.js
msgid "No esGMX to claim"
msgstr "수령할 수 있는 esGMX가 없습니다"

#: src/components/Exchange/OrdersList.js
msgid "No open orders"
msgstr "열려있는 주문이 없습니다"

#: src/components/Exchange/PositionsList.js
msgid "No open positions"
msgstr "열려있는 포지션이 없습니다"

#: src/components/Referrals/AffiliatesStats.js
#: src/components/Referrals/TradersStats.js
msgid "No rebates distribution history yet."
msgstr "리베이트 분배 내역이 없습니다."

#: src/components/Exchange/OrdersToa.js
msgid "Note that orders are not guaranteed to be executed.<0/><1/>This can occur in a few situations including but not exclusive to:"
msgstr "주문 실행은 보장되지 않습니다.<0/><1/>이것은 다음과 같은 상황에 일어날 수 있습니다:"

#: src/pages/BuyGlp/BuyGlp.js
msgid "Note that there is a minimum holding time of 15 minutes after a purchase."
msgstr "구매 후 최소 15분의 락업 시간이 있습니다."

#: src/pages/BuyGMX/BuyGMX.js
msgid "Olympus Pro"
msgstr "Olympus Pro"

#: src/pages/Home/Home.js
msgid "Open Interest"
msgstr "미결제 약정"

#: src/components/Exchange/SwapBox.js
msgid "Open a position"
msgstr "포지션 열기"

#: src/pages/Dashboard/AssetDropdown.js
msgid "Open in Coingecko"
msgstr "Coingecko에서 보기"

#: src/pages/Dashboard/AssetDropdown.js
#: src/pages/Dashboard/AssetDropdown.js
msgid "Open in Explorer"
msgstr "Explorer에서 보기"

#: src/pages/Home/Home.js
msgid "Open positions through a simple swap interface. Conveniently swap from any supported asset into the position of your choice."
msgstr "간단한 스왑 인터페이스를 통해 포지션을 열어보세요. 지원되는 자산내에서 원하는 포지션으로 편리하게 스왑할 수 있습니다."

#: src/components/Exchange/OrdersList.js
msgid "Order"
msgstr "주문"

#: src/components/Exchange/PositionSeller.js
msgid "Order created!"
msgstr "주문 생성!"

#: src/components/Exchange/PositionSeller.js
msgid "Order creation failed."
msgstr "주문 생성 실패."

#: src/components/Exchange/PositionSeller.js
msgid "Order submitted!"
msgstr "주문 제출 완료!"

#: src/pages/Actions/Actions.js
msgid "Orders"
msgstr "주문"

#: src/pages/Exchange/Exchange.js
msgid "Orders cancelled."
msgstr "주문 취소"

#: src/pages/Dashboard/DashboardV2.js
msgid "Overview"
msgstr "개요"

#: src/pages/Dashboard/DashboardV2.js
msgid "POOL"
msgstr "풀"

#: src/components/Glp/GlpSwap.js
#: src/pages/Dashboard/DashboardV2.js
msgid "PRICE"
msgstr "가격"

#: src/components/Exchange/PositionSeller.js
#: src/components/Exchange/SwapBox.js
msgid "Page outdated, please refresh"
msgstr "페이지가 오래되었습니다. 새로고침해주세요."

#: src/pages/Ecosystem/Ecosystem.js
msgid "Partnerships and Integrations"
msgstr "파트너쉽 및 합병"

#: src/components/Glp/GlpSwap.js
#: src/components/Glp/GlpSwap.js
msgid "Pay"
msgstr "지불액"

#: src/pages/Dashboard/DashboardV2.js
msgid "Platform and GLP index tokens."
msgstr "플랫폼과 GLP 지수 토큰."

#: src/components/Referrals/JoinReferralCode.js
msgid "Please input a referral code to benefit from fee discounts."
msgstr "수수료 할인의 혜택을 받으려면 추천 코드를 입력해주세요."

#: src/components/Glp/GlpSwap.js
msgid "Please mint GLP using another token"
msgstr "다른 토큰을 사용하여 GLP를 발행해주세요."

#: src/pages/BeginAccountTransfer/BeginAccountTransfer.js
msgid "Please only use this for full account transfers."
msgstr "계정 전체 전송에만 사용해주세요."

#: src/pages/ClaimEsGmx/ClaimEsGmx.js
msgid "Please switch your network to Arbitrum."
msgstr "네트워크를 Arbitrum으로 변경해주세요."

#: src/pages/Actions/Actions.js
msgid "PnL"
msgstr "손익"

#: src/components/Exchange/PositionsList.js
msgid "Position"
msgstr "포지션"

#: src/components/Exchange/PositionSeller.js
msgid "Position close disabled, pending {0} upgrade"
msgstr ""

#: src/pages/Actions/Actions.js
msgid "Positions"
msgstr "포지션"

#: src/components/Exchange/OrdersList.js
#: src/components/Exchange/OrdersList.js
#: src/components/Exchange/PositionSeller.js
#: src/components/Exchange/SwapBox.js
#: src/components/Exchange/SwapBox.js
#: src/components/Glp/GlpSwap.js
#: src/pages/Dashboard/DashboardV2.js
#: src/pages/Stake/StakeV2.js
#: src/pages/Stake/StakeV2.js
#: src/pages/Stake/StakeV2.js
msgid "Price"
msgstr "가격"

#: src/components/Exchange/PositionSeller.js
msgid "Price above Liq. Price"
msgstr "청산가 초과 가격"

#: src/components/Exchange/SwapBox.js
#: src/components/Exchange/SwapBox.js
msgid "Price above Mark Price"
msgstr "시장 평균가 초과 가격"

#: src/components/Exchange/PositionSeller.js
msgid "Price below Liq. Price"
msgstr "청산가 미만 가격"

#: src/components/Exchange/SwapBox.js
#: src/components/Exchange/SwapBox.js
msgid "Price below Mark Price"
msgstr "시장 평균가 미만 가격"

#: src/pages/Actions/Actions.js
msgid "Profit"
msgstr "수익"

<<<<<<< HEAD
#: src/components/Exchange/SwapBox.js
#: src/components/Exchange/SwapBox.js
msgid "Profits In"
msgstr "수익"

=======
>>>>>>> 669ea928
#: src/pages/Ecosystem/Ecosystem.js
msgid "Projects developed by the GMX community."
msgstr "GMX 커뮤니티가 개발한 프로젝트"

#: src/pages/Ecosystem/Ecosystem.js
msgid "Projects integrated with GMX."
msgstr "GMX와 통합된 프로젝트"

#: src/pages/BuyGlp/BuyGlp.js
msgid "Purchase <0>GLP tokens</0> to earn {nativeTokenSymbol} fees from swaps and leverages trading."
msgstr "<0>GLP 토큰<0/>을 구입해서, 스왑 및 레버리지 트레이딩을 통해 생성되는 {nativeTokenSymbol} 수수료를 획득하세요."

#: src/pages/BuyGMX/BuyGMX.js
#: src/pages/BuyGMX/BuyGMX.js
msgid "Purchase GMX"
msgstr "GMX 구입"

#: src/pages/Stake/StakeV2.js
msgid "Purchase Insurance"
msgstr "보험 구입"

#: src/components/TokenCard/TokenCard.js
#: src/components/TokenCard/TokenCard.js
msgid "Read more"
msgstr "더 알아보기"

#: src/components/Referrals/AffiliatesStats.js
#: src/components/Referrals/TradersStats.js
msgid "Rebates are airdropped weekly."
msgstr "리베이트는 매주 에어드랍됩니다."

#: src/components/Referrals/TradersStats.js
msgid "Rebates earned by this account as a trader."
msgstr "트레이더로서 이 계정이 획득한 리베이트."

#: src/components/Referrals/AffiliatesStats.js
msgid "Rebates earned by this account as an affiliate."
msgstr "어필리에이트로서 이 계정이 획득한 리베이트."

#: src/components/Exchange/PositionSeller.js
#: src/components/Exchange/SwapBox.js
#: src/components/Exchange/SwapBox.js
#: src/components/Glp/GlpSwap.js
#: src/components/Glp/GlpSwap.js
msgid "Receive"
msgstr "수령하기"

#: src/pages/BeginAccountTransfer/BeginAccountTransfer.js
msgid "Receiver Address"
msgstr "수령할 주소"

#: src/pages/BeginAccountTransfer/BeginAccountTransfer.js
msgid "Receiver has not staked GLP tokens before"
msgstr "수취인은 지금까지 GLP 토큰을 스테이킹한 적이 없습니다."

#: src/pages/BeginAccountTransfer/BeginAccountTransfer.js
msgid "Receiver has not staked GMX tokens before"
msgstr "수취인은 지금까지 GMX 토큰을 스테이킹한 적이 없습니다."

#: src/components/Glp/GlpSwap.js
msgid "Redemption time not yet reached"
msgstr "아직 판매할 수 있는 시간이 아닙니다"

#: src/pages/Home/Home.js
msgid "Reduce Liquidation Risks"
msgstr "청산 위험 감소하기"

#: src/components/Referrals/AffiliatesStats.js
msgid "Referral Code"
msgstr "추천 코드"

#: src/components/Referrals/JoinReferralCode.js
msgid "Referral Code does not exist"
msgstr "추천 코드가 존재하지 않습니다"

#: src/components/Footer/Footer.js
msgid "Referral Terms"
msgstr "추천 약관"

#: src/components/Referrals/JoinReferralCode.js
msgid "Referral code added!"
msgstr "추천 코드가 추가되었습니다!"

#: src/pages/Referrals/Referrals.js
msgid "Referral code creation failed."
msgstr "추천 코드 생성 실패."

#: src/pages/Referrals/Referrals.js
msgid "Referral code submitted!"
msgstr "추천 코드 제출 완료!"

#: src/components/Referrals/JoinReferralCode.js
msgid "Referral code updated failed."
msgstr "추천 코드 업데이트 실패."

#: src/components/Referrals/JoinReferralCode.js
msgid "Referral code updated!"
msgstr "추천 코드 업데이트 완료!"

#: src/components/Header/AppHeaderLinks.tsx
#: src/pages/Referrals/Referrals.js
msgid "Referrals"
msgstr "추천"

#: src/components/Exchange/PositionSeller.js
msgid "Requested decrease of {0} {1} by {2} USD."
msgstr "{0} {1} 의 {2} USD 디크리즈를 요청하였습니다."

#: src/components/Exchange/PositionEditor.js
msgid "Requested deposit of {0} {1} into {2} {3}."
msgstr "{0} {1}의 {2} {3}로 예치를 요청하였습니다."

#: src/components/Exchange/SwapBox.js
msgid "Requested increase of {tokenSymbol} {0} by {1} USD."
msgstr "{0}의 {2} USD 인크리즈를 요청하였습니다."

#: src/components/Exchange/PositionEditor.js
msgid "Requested withdrawal of {0} USD from {1} {2}."
msgstr "{0}의 {2} {3}로 인출을 요청하였습니다."

#: src/pages/Stake/StakeV2.js
msgid "Reserve Amount"
msgstr "리저브 수량"

#: src/components/Glp/GlpSwap.js
msgid "Reserved"
msgstr "리저브 완료"

#: src/pages/Stake/StakeV2.js
#: src/pages/Stake/StakeV2.js
msgid "Reserved for Vesting"
msgstr "베스팅을 위해 리저브됨"

#: src/pages/Stake/StakeV2.js
#: src/pages/Stake/StakeV2.js
msgid "Rewards"
msgstr "보상"

#: src/components/Referrals/JoinReferralCode.js
msgid "Same as current active code"
msgstr "현재 유효한 코드와 같음"

#: src/App/App.js
msgid "Save"
msgstr "저장"

#: src/pages/Home/Home.js
msgid "Save on Costs"
msgstr "비용 절감"

#: src/components/NetworkDropdown/LanguagePopupHome.js
#: src/components/NetworkDropdown/NetworkDropdown.js
msgid "Select Language"
msgstr "언어 선택"

#: src/components/Exchange/PositionDropdown.js
msgid "Select Market"
msgstr "마켓 선택"

<<<<<<< HEAD
#: src/components/SettingDropdown/SettingDropdown.js
msgid "Select Network"
msgstr "네트워크 선택"

=======
>>>>>>> 669ea928
#: src/pages/ClaimEsGmx/ClaimEsGmx.js
msgid "Select an option"
msgstr "옵션 선택"

#: src/components/Exchange/SwapBox.js
#: src/components/Exchange/SwapBox.js
#: src/components/Exchange/SwapBox.js
#: src/components/Exchange/SwapBox.js
msgid "Select different tokens"
msgstr "다른 토큰 선택"

#: src/pages/ClaimEsGmx/ClaimEsGmx.js
msgid "Select your vesting option below then click \"Claim\"."
msgstr "베스팅 옵션을 선택한 후 \"수령하기\" 버튼을 클릭해주세요."

#: src/pages/BeginAccountTransfer/BeginAccountTransfer.js
msgid "Self-transfer not supported"
msgstr "자신에게 전송하는 것은 지원되지 않습니다"

#: src/components/Glp/GlpSwap.js
#: src/components/Glp/GlpSwap.js
#: src/components/Glp/GlpSwap.js
#: src/components/Glp/GlpSwap.js
#: src/pages/Stake/StakeV2.js
msgid "Sell GLP"
msgstr "GLP 판매"

#: src/components/Glp/GlpSwap.js
msgid "Sell failed."
msgstr "판매 실패"

#: src/components/Glp/GlpSwap.js
#: src/components/Glp/GlpSwap.js
msgid "Sell for {0}"
msgstr "{0}로 판매"

#: src/components/Glp/GlpSwap.js
msgid "Sell submitted!"
msgstr "판매 제출 완료!"

#: src/components/Glp/GlpSwap.js
msgid "Selling..."
msgstr "판매중..."

#: src/pages/BeginAccountTransfer/BeginAccountTransfer.js
msgid "Sender has withdrawn all tokens from GLP Vesting Vault"
msgstr "GLP의 베스팅 볼트에서 모든 토큰을 인출했습니다."

#: src/pages/BeginAccountTransfer/BeginAccountTransfer.js
msgid "Sender has withdrawn all tokens from GMX Vesting Vault"
msgstr "GMX의 베스팅 볼트에서 모든 토큰을 인출했습니다."

#: src/components/Header/AppHeaderLinks.tsx
msgid "Settings"
msgstr "설정"

#: src/components/Exchange/PositionsList.js
msgid "Share"
msgstr "공유"

#: src/components/Exchange/PositionDropdown.js
msgid "Share Position"
msgstr "포지션 공유"

#: src/pages/Actions/Actions.js
#: src/pages/Actions/Actions.js
msgid "Short"
msgstr "숏"

#: src/pages/Dashboard/DashboardV2.js
#: src/pages/Dashboard/DashboardV2.js
msgid "Short Positions"
msgstr "숏 포지션"

#: src/components/Exchange/SwapBox.js
msgid "Short {0}"
msgstr "{0} 숏"

#: src/pages/Home/Home.js
msgid "Simple Swaps"
msgstr "간단한 스왑"

#: src/components/Exchange/PositionEditor.js
#: src/components/Exchange/PositionSeller.js
#: src/components/Exchange/PositionsList.js
#: src/components/Exchange/PositionsList.js
msgid "Size"
msgstr "사이즈"

#: src/App/App.js
msgid "Slippage should be less than 5%"
msgstr "슬리피지는 5%미만이어야 합니다."

<<<<<<< HEAD
#: src/components/SettingDropdown/SettingDropdown.js
msgid "Spanish"
msgstr "스페인어"

=======
>>>>>>> 669ea928
#: src/components/Exchange/SwapBox.js
msgid "Speed up page loading"
msgstr "페이지 로드 속도 향상"

#: src/pages/Dashboard/DashboardV2.js
msgid "Stablecoin Percentage"
msgstr "스테이블코인 비율"

#: src/pages/Stake/StakeV2.js
#: src/pages/Stake/StakeV2.js
#: src/pages/Stake/StakeV2.js
msgid "Stake"
msgstr "스테이킹"

#: src/pages/Stake/StakeV2.js
msgid "Stake <0>GMX</0> and <1>GLP</1> to earn rewards."
msgstr "<0>GMX</0>과 <1>GLP</1>를 스테이킹하여 보상을 획득하세요."

#: src/pages/Stake/StakeV2.js
msgid "Stake GMX Rewards"
msgstr "GMX 보상 스테이킹"

#: src/pages/Stake/StakeV2.js
msgid "Stake Multiplier Points"
msgstr "멀티플라이어 포인트 스테이킹"

#: src/pages/Stake/StakeV2.js
msgid "Stake esGMX Rewards"
msgstr "esGMX 보상 스테이킹"

#: src/pages/Stake/StakeV2.js
msgid "Stake failed."
msgstr "스테이킹 실패."

#: src/pages/Stake/StakeV2.js
msgid "Stake submitted!"
msgstr "스테이킹 제출 완료!"

#: src/pages/Dashboard/DashboardV2.js
#: src/pages/Stake/StakeV2.js
#: src/pages/Stake/StakeV2.js
#: src/pages/Stake/StakeV2.js
msgid "Staked"
msgstr "스테이킹 완료"

#: src/pages/Stake/StakeV2.js
#: src/pages/Stake/StakeV2.js
msgid "Staked Tokens"
msgstr "스테이킹된 토큰"

#: src/pages/Stake/StakeV2.js
msgid "Staking..."
msgstr "스테이킹중..."

#: src/pages/Dashboard/DashboardV2.js
msgid "Stats"
msgstr "통계"

#: src/components/Referrals/JoinReferralCode.js
msgid "Submit"
msgstr "제출"

#: src/pages/Dashboard/DashboardV2.js
#: src/pages/Dashboard/DashboardV2.js
msgid "Supply"
msgstr "공급량"

#: src/components/Exchange/SwapBox.js
msgid "Swap"
msgstr "스왑"

#: src/components/Exchange/SwapBox.js
msgid "Swap Order created!"
msgstr "스완 주문 생성!"

#: src/components/Exchange/SwapBox.js
msgid "Swap Order creation failed."
msgstr "스왑 주문 생성 실패."

#: src/components/Exchange/SwapBox.js
msgid "Swap Order submitted!"
msgstr "스왑 주문 제출 완료!"

#: src/components/Exchange/SwapBox.js
#: src/components/Exchange/SwapBox.js
msgid "Swap failed."
msgstr "스왑 실패."

#: src/components/Glp/GlpSwap.js
msgid "Swap on {0}"
msgstr "{0}로 스왑"

#: src/components/Exchange/SwapBox.js
msgid "Swap submitted!"
msgstr "스왑 제출완료"

#: src/components/Exchange/SwapBox.js
msgid "Swaps disabled, pending {0} upgrade"
msgstr ""

<<<<<<< HEAD
#: src/components/SettingDropdown/SettingDropdown.js
msgid "Switch Network"
msgstr "네트워크 변경"

=======
>>>>>>> 669ea928
#: src/pages/BuyGMX/BuyGMX.js
#: src/pages/BuyGMX/BuyGMX.js
msgid "Synapse"
msgstr "Synapse"

#: src/components/Glp/GlpSwap.js
#: src/pages/Dashboard/DashboardV2.js
msgid "TOKEN"
msgstr "토큰"

#: src/pages/Dashboard/DashboardV2.js
msgid "Target Weight"
msgstr ""

#: src/pages/Ecosystem/Ecosystem.js
msgid "Telegram Groups"
msgstr "텔레그램 그룹"

#: src/components/Footer/Footer.js
msgid "Terms and Conditions"
msgstr "약관"

<<<<<<< HEAD
#: src/pages/Home/Home.js
msgid "Test"
msgstr ""

=======
>>>>>>> 669ea928
#: src/pages/Stake/StakeV2.js
msgid "The Boosted APR is from your staked Multiplier Points."
msgstr "\"APR 부스트는 스테이킹된 멀티플라이어 포인트로부터 적용됩니다."

#: src/pages/ClaimEsGmx/ClaimEsGmx.js
msgid "The address of the esGMX (IOU) token is {esGmxIouAddress}."
msgstr ""

#: src/pages/ClaimEsGmx/ClaimEsGmx.js
msgid "The esGMX (IOU) token is transferrable. You can add the token to your wallet and send it to another address to claim if you'd like."
msgstr "\"esGMX (IOU) 토큰의 주소는 {esGmxIouAddress} 입니다."

#: src/pages/ClaimEsGmx/ClaimEsGmx.js
msgid "The esGMX tokens can be staked or vested at any time."
msgstr "esGMX는 언제든지 스테이킹하거나 베스팅 할 수 있습니다."

#: src/components/Exchange/OrdersList.js
msgid "The price that orders can be executed at may differ slightly from the chart price, as market orders update oracle prices, while limit/trigger orders do not."
msgstr "주문이 실행될 수 있는 가격은 차트에 표시된 가격과 조금 다를 수 있습니다. 그 이유는 시장가 주문이 오라클의 가격을 갱신하는 반면 지정가 주문이나 트리거 주문은 오라클의 가격을 갱신하지 않기 때문입니다."

#: src/components/Exchange/OrdersList.js
msgid "The price that the order can be executed at may differ slightly from the chart price as market orders can change the price while limit / trigger orders cannot."
msgstr "주문이 실행될 수 있는 가격은 차트에 표시된 가격과 조금 다를 수 있습니다. 그 이유는 시장가 주문이 가격을 바꿀 수 있는 반면 지정가 주문이나 트리거 주문이 가격을 바꾸지는 않기 때문입니다."

#: src/pages/BeginAccountTransfer/BeginAccountTransfer.js
msgid "This will transfer all your GMX, esGMX, GLP and Multiplier Points to your new account."
msgstr "이것은 귀하의 모든 GMX, esGMX, GLP, 멀티플라이어 포인트를 새로운 계정으로 전송합니다."

#: src/components/Referrals/TradersStats.js
msgid "Tier {0} ({1}% discount)"
msgstr "티어 {0} ({1}% 할인)"

#: src/pages/CompleteAccountTransfer/CompleteAccountTransfer.js
msgid "To complete the transfer, you must switch your connected account to {receiver}."
msgstr "전송을 완료하려면 {receiver} 계정에 다시 연결해야 합니다."

#: src/pages/BuyGMX/BuyGMX.js
msgid "To purchase GMX on <0>Arbitrum</0>, please change your network."
msgstr "<0>Arbitrum</0>에서 GMX를 구입하려면 네트워크를 변경해주세요."

#: src/pages/BuyGMX/BuyGMX.js
msgid "To purchase GMX on <0>Avalanche</0>, please change your network."
msgstr "<0>Avalanche</0>에서 GMX를 구입하려면 네트워크를 변경해주세요."

#: src/components/Glp/GlpSwap.js
msgid "To reduce fees, select a different asset to pay with."
msgstr "수수료를 줄이기 위해서는 다른 자산으로 지불해주세요."

#: src/components/Glp/GlpSwap.js
msgid "To reduce fees, select a different asset to receive."
msgstr "수수료를 줄이기 위해서는 다른 자산으로 수령해주세요."

#: src/pages/Stake/StakeV2.js
msgid "Total"
msgstr "총계"

#: src/pages/Dashboard/DashboardV2.js
#: src/pages/Dashboard/DashboardV2.js
msgid "Total Fees"
msgstr "총 수수료"

#: src/components/Referrals/AffiliatesStats.js
#: src/components/Referrals/AffiliatesStats.js
#: src/components/Referrals/TradersStats.js
msgid "Total Rebates"
msgstr "총 리베이트"

#: src/pages/Stake/StakeV2.js
msgid "Total Rewards"
msgstr "총 보상"

#: src/pages/Dashboard/DashboardV2.js
#: src/pages/Dashboard/DashboardV2.js
#: src/pages/Stake/StakeV2.js
#: src/pages/Stake/StakeV2.js
#: src/pages/Stake/StakeV2.js
msgid "Total Staked"
msgstr "총 스테이킹"

#: src/pages/Dashboard/DashboardV2.js
msgid "Total Stats"
msgstr "전체 통계"

#: src/components/Glp/GlpSwap.js
#: src/pages/Stake/StakeV2.js
#: src/pages/Stake/StakeV2.js
#: src/pages/Stake/StakeV2.js
msgid "Total Supply"
msgstr "총 공급량"

#: src/components/Referrals/AffiliatesStats.js
msgid "Total Traders Referred"
msgstr "추천한 총 트레이더"

#: src/components/Referrals/AffiliatesStats.js
#: src/components/Referrals/TradersStats.js
#: src/pages/Home/Home.js
msgid "Total Trading Volume"
msgstr "총 트레이딩 거래량"

#: src/pages/Home/Home.js
msgid "Total Users"
msgstr "총 유저"

#: src/components/Referrals/AffiliatesStats.js
#: src/pages/Dashboard/DashboardV2.js
#: src/pages/Dashboard/DashboardV2.js
msgid "Total Volume"
msgstr "총 거래량"

#: src/pages/Dashboard/DashboardV2.js
msgid "Total value of tokens in GLP pool ({chainName})"
msgstr "GLP 풀 ({chainName})의 토큰 총액"

#: src/components/Header/AppHeaderUser.tsx
#: src/components/Header/AppHeaderUser.tsx
msgid "Trade"
msgstr "트레이드"

#: src/pages/Home/Home.js
msgid "Trade BTC, ETH, AVAX and other top cryptocurrencies with up to 30x leverage directly from your wallet"
msgstr "지갑에서 직접 최대 30배의 레버리지로 BTC, ETH, AVAX 및 기타 주요 암호화폐 거래"

<<<<<<< HEAD
#: src/components/SettingDropdown/SettingDropdown.js
msgid "Trade Settings"
msgstr "트레이드 설정"

#: src/components/SettingDropdown/SettingDropdown.js
msgid "Trade settings"
msgstr "트레이드 설정"

=======
>>>>>>> 669ea928
#: src/components/Common/SEO.js
msgid "Trade spot or perpetual BTC, ETH, AVAX and other top cryptocurrencies with up to 30x leverage directly from your wallet on Arbitrum and Avalanche."
msgstr "Arbitrum과 Avalanche에서 BTC, ETH, AVAX 등 주요 암호화폐의 스팟 및 퍼페추얼 최대 30배 레버리지까지, 직접 자신의 지갑에서 거래 가능합니다."

#: src/pages/Referrals/Referrals.js
msgid "Traders"
msgstr "트레이더"

#: src/components/Referrals/AffiliatesStats.js
msgid "Traders Referred"
msgstr "추천한 트레이더"

#: src/components/Exchange/SwapBox.js
msgid "Trading guide"
msgstr "트레이딩 가이드"

#: src/components/Referrals/AffiliatesStats.js
#: src/components/Referrals/TradersStats.js
msgid "Transaction"
msgstr "거래"

#: src/pages/BuyGMX/BuyGMX.js
msgid "Transfer AVAX"
msgstr "AVAX 전송"

#: src/pages/BeginAccountTransfer/BeginAccountTransfer.js
msgid "Transfer Account"
msgstr "계정 이전"

#: src/pages/BuyGMX/BuyGMX.js
msgid "Transfer ETH"
msgstr "ETH 전송"

#: src/pages/BeginAccountTransfer/BeginAccountTransfer.js
msgid "Transfer already initiated"
msgstr "이전이 이미 시작됐습니다"

#: src/pages/BeginAccountTransfer/BeginAccountTransfer.js
#: src/pages/CompleteAccountTransfer/CompleteAccountTransfer.js
msgid "Transfer failed."
msgstr "이전 실패."

#: src/pages/BeginAccountTransfer/BeginAccountTransfer.js
#: src/pages/CompleteAccountTransfer/CompleteAccountTransfer.js
msgid "Transfer submitted!"
msgstr "이전 제출 완료!"

#: src/pages/BeginAccountTransfer/BeginAccountTransfer.js
msgid "Transferring"
msgstr "이전중"

#: src/pages/BeginAccountTransfer/BeginAccountTransfer.js
msgid "Transfers are one-way, you will not be able to transfer staked tokens back to the sending account."
msgstr "이전은 일방향이며, 스테이킹된 토큰을 발신인 계정으로 되돌릴 수 없습니다."

#: src/pages/BeginAccountTransfer/BeginAccountTransfer.js
msgid "Transfers are only supported if the receiving account has not staked GMX or GLP tokens before."
msgstr "이전은 수취 계정이 지금까지 GMX나 GLP 토큰을 스테이킹한 적이 없는 경우에만 가능합니다."

#: src/components/Exchange/PositionSeller.js
msgid "Trigger Price"
msgstr "트리거 가격"

#: src/components/Exchange/PositionSeller.js
msgid "Trigger order disabled, pending {0} upgrade"
msgstr ""

#: src/components/Exchange/PositionShare.js
msgid "Tweet"
msgstr "Tweet"

#: src/pages/Home/Home.js
msgid "Two tokens create our ecosystem"
msgstr "두개의 토큰이 생태계를 형성하고 있습니다"

#: src/App/App.js
msgid "Txn failed."
msgstr "트랜잭션 실패."

#: src/components/Exchange/OrdersList.js
msgid "Type"
msgstr "타입"

#: src/pages/Dashboard/DashboardV2.js
msgid "UTILIZATION"
msgstr "사용률"

#: src/pages/Stake/StakeV2.js
#: src/pages/Stake/StakeV2.js
#: src/pages/Stake/StakeV2.js
msgid "Unstake"
msgstr "언스테이킹"

#: src/pages/Stake/StakeV2.js
msgid "Unstake GMX"
msgstr "GMX 언스테이킹"

#: src/pages/Stake/StakeV2.js
msgid "Unstake completed!"
msgstr "언스테이킹 완료!"

#: src/pages/Stake/StakeV2.js
msgid "Unstake failed."
msgstr "언스테이킹 실패."

#: src/pages/Stake/StakeV2.js
msgid "Unstake submitted!"
msgstr "언스테이킹 제출 완료!"

#: src/pages/Stake/StakeV2.js
msgid "Unstaking..."
msgstr "언스테이킹중..."

#: src/components/Referrals/JoinReferralCode.js
msgid "Update"
msgstr "업데이트"

#: src/components/Referrals/JoinReferralCode.js
msgid "Updating..."
msgstr "업데이트중..."

#: src/components/Exchange/PositionsList.js
msgid "Use the \"Edit\" button to deposit or withdraw collateral."
msgstr "담보를 예치 또는 인출하시려면 \"편집\" 버튼을 사용해주세요."

#: src/components/Exchange/SwapBox.js
msgid "Useful Links"
msgstr "유용한 링크"

#: src/pages/BuyGMX/BuyGMX.js
msgid "Using the Avalanche or Synapse bridges, you can also transfer any other supported cryptocurrency, and receive free AVAX to pay for the network's fees."
msgstr "Avalanche나 Synapse 브리지를 사용하면 지원되는 어떤 암호화폐든 이전할 수 있으며 네트워크 수수료 지불을 위한 AVAX를 무료로 받을 수 있습니다."

#: src/pages/Stake/StakeV2.js
msgid "Vault Capacity"
msgstr "볼트 수용량"

#: src/pages/Stake/StakeV2.js
msgid "Vault Capacity for your Account"
msgstr ""

#: src/pages/ClaimEsGmx/ClaimEsGmx.js
msgid "Vest with GLP on Arbitrum"
msgstr "Arbitrum에서 GLP로 베스팅하기"

#: src/pages/ClaimEsGmx/ClaimEsGmx.js
msgid "Vest with GLP on Avalanche"
msgstr "Avalanche에서 GMX로 베스팅하기"

#: src/pages/ClaimEsGmx/ClaimEsGmx.js
msgid "Vest with GMX on Arbitrum"
msgstr "Arbitrum에서 GMX로 베스팅하기"

#: src/pages/ClaimEsGmx/ClaimEsGmx.js
msgid "Vest with GMX on Avalanche"
msgstr "Avalanche에서 GMX로 베스팅하기"

#: src/pages/BeginAccountTransfer/BeginAccountTransfer.js
msgid "Vested GLP not withdrawn"
msgstr "베스트팅된 GLP에서 인출되지 않은 양"

#: src/pages/BeginAccountTransfer/BeginAccountTransfer.js
msgid "Vested GMX not withdrawn"
msgstr "베스트팅된 GMX에서 인출되지 않은 양"

#: src/pages/Stake/StakeV2.js
#: src/pages/Stake/StakeV2.js
msgid "Vesting Status"
msgstr "베스팅 상황"

#: src/App/App.js
#: src/App/App.js
msgid "View"
msgstr "보기"

#: src/pages/BuyGlp/BuyGlp.js
msgid "View <0>staking</0> page."
msgstr "<0>스테이킹</0> 페이지 보기."

#: src/components/AddressDropdown/AddressDropdown.js
msgid "View in Explorer"
msgstr "Explorer에서 보기"

#: src/pages/Dashboard/DashboardV2.js
msgid "Volume"
msgstr "거래량"

#: src/components/Referrals/TradersStats.js
msgid "Volume traded by this account with an active referral code."
msgstr "유효한 추천 코드를 사용하여 이 계정으로 트레이드된 거래량"

#: src/components/Referrals/AffiliatesStats.js
msgid "Volume traded by your referred traders."
msgstr "귀하가 추천한 트레이더들의 거래량"

#: src/components/Glp/GlpSwap.js
msgid "WALLET"
msgstr "지갑이"

#: src/components/Glp/GlpSwap.js
msgid "WARNING: High Fees"
msgstr "경고: 높은 수수료"

#: src/components/Exchange/PositionsList.js
msgid "WARNING: This position has a low amount of collateral after deducting borrowing fees, deposit more collateral to reduce the position's liquidation risk."
msgstr "경고: 이 포지션은 차용수수료를 차감하면 담보액이 낮습니다. 포지션 청산 위험을 줄이기 위해 담보액을 늘려주세요."

#: src/pages/Dashboard/DashboardV2.js
msgid "WEIGHT"
msgstr "비중"

#: src/components/Exchange/SwapBox.js
#: src/components/Glp/GlpSwap.js
msgid "Waiting for Approval"
msgstr "승인 대기중"

#: src/components/Glp/GlpSwap.js
#: src/components/Glp/GlpSwap.js
#: src/pages/Stake/StakeV2.js
#: src/pages/Stake/StakeV2.js
#: src/pages/Stake/StakeV2.js
msgid "Wallet"
msgstr "지갑"

#: src/pages/BeginAccountTransfer/BeginAccountTransfer.js
#: src/pages/CompleteAccountTransfer/CompleteAccountTransfer.js
msgid "Wallet is not connected"
msgstr "지갑이 연결되지 않았습니다"

#: src/pages/ClaimEsGmx/ClaimEsGmx.js
msgid "Wallet not connected"
msgstr "지갑이 연결되지 않음"

#: src/App/App.js
msgid "WalletConnect"
msgstr "지갑연결"

#: src/components/Exchange/SwapBox.js
msgid "When closing the position, you can select which token you would like to receive the profits in."
msgstr ""

#: src/components/Exchange/PositionEditor.js
#: src/components/Exchange/PositionEditor.js
#: src/components/Exchange/PositionEditor.js
#: src/components/Exchange/PositionEditor.js
#: src/pages/Stake/StakeV2.js
#: src/pages/Stake/StakeV2.js
msgid "Withdraw"
msgstr "인출"

#: src/components/Exchange/PositionEditor.js
msgid "Withdraw disabled, pending {0} upgrade"
msgstr ""

#: src/pages/Stake/StakeV2.js
msgid "Withdraw failed."
msgstr "인출 실패."

#: src/pages/Stake/StakeV2.js
msgid "Withdraw from GLP Vault"
msgstr "GLP 볼트에서 인출"

#: src/pages/Stake/StakeV2.js
msgid "Withdraw from GMX Vault"
msgstr "GMX 볼트에서 인출"

#: src/pages/Stake/StakeV2.js
msgid "Withdraw submitted."
msgstr "인출 제출 완료."

#: src/components/Exchange/PositionEditor.js
msgid "Withdrawal failed."
msgstr "인출 실패."

#: src/components/Exchange/PositionEditor.js
msgid "Withdrawal submitted."
msgstr "인출 제출 완료."

#: src/components/Exchange/PositionEditor.js
msgid "Withdrawing..."
msgstr "인출중..."

#: src/pages/Stake/StakeV2.js
msgid "Withdrawn!"
msgstr "인출 완료!"

#: src/pages/Stake/StakeV2.js
msgid "You are earning {nativeTokenSymbol} rewards with {0} tokens.<0/>Tokens: {amountStr}."
msgstr "귀하는 {nativeTokenSymbol} 보상을 {0} 토큰으로 얻고 있습니다.<0/> 토큰: {amountStr}"

#: src/pages/BuyGMX/BuyGMX.js
msgid "You can buy AVAX directly on <0>Avalanche</0> using Banxa:"
msgstr "Banxa를 사용하여 <0>Avalanche</0>상에서 직접 AVAX를 구입:"

#: src/pages/BuyGMX/BuyGMX.js
msgid "You can buy ETH directly on <0>Arbitrum</0> using Banxa:"
msgstr "Banxa를 사용하여 <0>Arbitrum</0>상에서 직접 ETH를 구입:"

#: src/pages/ClaimEsGmx/ClaimEsGmx.js
msgid "You can check your claim history <0>here</0>."
msgstr "<0>여기</0>에서 수령한 내역을 확인할 수 있습니다."

#: src/pages/ClaimEsGmx/ClaimEsGmx.js
msgid "You can currently vest a maximum of {0} esGMX tokens at a ratio of {1} {stakingToken} to 1 esGMX."
msgstr "{1} {stakingToken} 대 1 esGMX 비율로 최대 {0} esGMX 토큰을 현재 베스팅 할 수 있습니다."

#: src/pages/BuyGMX/BuyGMX.js
msgid "You can transfer AVAX to Avalanche using any of the below options."
msgstr "아래의 옵션중 하나를 사용해, AVAX를 Avalanche에 보낼 수 있습니다."

#: src/pages/BuyGMX/BuyGMX.js
msgid "You can transfer ETH from other networks to Arbitrum using any of the below options:"
msgstr "아래의 옵션중 하나를 사용해, ETH를 Arbitrum에 보낼 수 있습니다."

#: src/pages/BeginAccountTransfer/BeginAccountTransfer.js
msgid "You have a <0>pending transfer</0> to {pendingReceiver}."
msgstr "{pendingReceiver}로 <0>전송 보류중</0>"

#: src/pages/CompleteAccountTransfer/CompleteAccountTransfer.js
msgid "You have a pending transfer from {sender}."
msgstr "{sender}로부터 보류중인 전송이 있습니다."

#: src/pages/Stake/StakeV2.js
#: src/pages/Stake/StakeV2.js
msgid "You have not deposited any tokens for vesting."
msgstr "베스트팅을 위한 토큰이 예치되지 않았습니다."

#: src/pages/ClaimEsGmx/ClaimEsGmx.js
msgid "You have {0} esGMX (IOU) tokens."
msgstr "귀하는 {0} esGMx (IOU) 토큰을 보유하고 있습니다."

#: src/pages/Stake/StakeV2.js
msgid "You need a total of at least {0} {stakeTokenLabel} to vest {1} esGMX."
msgstr ""

#: src/pages/CompleteAccountTransfer/CompleteAccountTransfer.js
msgid "You will need to be on this page to accept the transfer, <0>click here</0> to copy the link to this page if needed."
msgstr "이전을 수락하려면 이 페이지에 있어야 합니다. 필요에 따라, <0>여기를 클릭하세요</0>를 통해 페이지 링크를 복사하세요."

#: src/components/Referrals/TradersStats.js
msgid "You will receive a {0}% discount on your opening and closing fees, this discount will be airdropped to your account every Wednesday"
msgstr "포지션을 열고 닫을 때 {0}% 할인을 받을 수 있습니다. 이 할인분은 매주 수요일 귀하의 계정으로 에어드랍됩니다."

#: src/pages/ClaimEsGmx/ClaimEsGmx.js
msgid "Your esGMX (IOU) balance will decrease by your claim amount after claiming, this is expected behaviour."
msgstr "귀하의 esGMX(IOU) 잔액은 수령 후 수령액만큼 감소하는데 이는 상정된 행동입니다."

#: src/pages/CompleteAccountTransfer/CompleteAccountTransfer.js
msgid "Your transfer has been completed."
msgstr "이전이 완료되었습니다."

#: src/pages/BeginAccountTransfer/BeginAccountTransfer.js
msgid "Your transfer has been initiated."
msgstr "이전이 시작되었습니다."

<<<<<<< HEAD
#: src/Footer.js
msgid "lolipopi"
msgstr "lolipopi"

=======
>>>>>>> 669ea928
#: src/pages/Exchange/Exchange.js
msgid "order"
msgstr "주문"

#: src/pages/Exchange/Exchange.js
msgid "orders"
msgstr "주문"

#: src/App/App.js
#: src/App/App.js
msgid "to start using GMX"
msgstr "GMX를 시작하기 위해서는"

<<<<<<< HEAD
#: src/components/SettingDropdown/SettingDropdown.js
msgid "{0}"
msgstr "{0}"

=======
>>>>>>> 669ea928
#: src/components/Glp/GlpSwap.js
msgid "{0} GLP (${1})"
msgstr "{0} GLP (${1})"

#: src/components/Glp/GlpSwap.js
msgid "{0} GLP bought with {1} {2}!"
msgstr "{1} {2}로 GLP를 구매하였습니다!"

#: src/components/Glp/GlpSwap.js
msgid "{0} GLP have been reserved for vesting."
msgstr "{0} GLP가 베스팅을 위해 리저브되었습니다."

#: src/components/Glp/GlpSwap.js
msgid "{0} GLP sold for {1} {2}!"
msgstr "{0} GLP를 {1} {2}로 판매하였습니다!"

#: src/pages/Stake/StakeV2.js
#: src/pages/Stake/StakeV2.js
msgid "{0} GMX tokens can be claimed, use the options under the Total Rewards section to claim them."
msgstr ""

#: src/pages/Dashboard/DashboardV2.js
msgid "{0} is above its target weight.<0/><1/>Get lower fees to <2>swap</2> tokens for {1}."
msgstr ""

#: src/pages/Dashboard/DashboardV2.js
msgid "{0} is below its target weight.<0/><1/>Get lower fees to <2>buy GLP</2> with {1},  and to <3>swap</3> {2} for other tokens."
msgstr ""

#: src/components/Exchange/SwapBox.js
#: src/components/Exchange/SwapBox.js
#: src/components/Glp/GlpSwap.js
msgid "{0} pool exceeded, try different token"
msgstr "{0} 풀이 초과되었습니다. 다른 자산으로 시도해보세요"

#: src/components/Glp/GlpSwap.js
msgid "{0} selected in order form"
msgstr "{0}이(가) 주문 폼에서 선택되었습니다."

#: src/components/Exchange/SwapBox.js
msgid "{0} {1} not supported"
msgstr "{0} {1}은(는) 지원되지 않습니다"

#: src/pages/Dashboard/DashboardV2.js
msgid "{chainName} Total Stats start from {totalStatsStartDate}.<0/> For detailed stats:"
msgstr "{chainName}의 전체 통계는 {totalStatsStartDate}부터 시작됩니다.<0/> 더 자세한 통계:"

#: src/components/Glp/GlpSwap.js
msgid "{nativeTokenSymbol} ({wrappedTokenSymbol}) APR"
<<<<<<< HEAD
msgstr "{nativeTokenSymbol} ({wrappedTokenSymbol}) APR"

#: src/Footer.js
#: src/Footer.js
#: src/Footer.js
#: src/Footer.js
msgid "{text}"
msgstr "{text}"
=======
msgstr "{nativeTokenSymbol} ({wrappedTokenSymbol}) APR"
>>>>>>> 669ea928
<|MERGE_RESOLUTION|>--- conflicted
+++ resolved
@@ -48,7 +48,6 @@
 msgid "AVAILABLE"
 msgstr "사용가능"
 
-#: src/components/Header/AppHeaderLinks.tsx
 #: src/pages/Ecosystem/Ecosystem.js
 #: src/pages/Ecosystem/Ecosystem.js
 #: src/pages/Ecosystem/Ecosystem.js
@@ -97,13 +96,6 @@
 msgid "Additionally, trigger orders are market orders and are not guaranteed to settle at the trigger price."
 msgstr "추가로, 트리거 주문은 시장가 주문이며 트리거 가격으로 결제되지 않을 수도 있습니다."
 
-<<<<<<< HEAD
-#: src/components/AddressDropdown/AddressDropdown.js
-msgid "Address copied to your clipboard"
-msgstr "주소가 클립보드에 복사되었습니다."
-
-=======
->>>>>>> 669ea928
 #: src/pages/Referrals/Referrals.js
 msgid "Affiliates"
 msgstr "제휴"
@@ -125,7 +117,6 @@
 msgid "Allowed Slippage"
 msgstr "허용 가능한 슬리피지"
 
-#: src/components/Referrals/AffiliatesStats.js
 #: src/components/Referrals/TradersStats.js
 msgid "Amount"
 msgstr "수량"
@@ -146,7 +137,7 @@
 msgid "Announcement"
 msgstr "공지"
 
-#: src/pages/BeginAccountTransfer/BeginAccountTransfer.js
+#: src/pages/Stake/StakeV2.js
 msgid "Approve GMX"
 msgstr "GMX 승인"
 
@@ -178,14 +169,6 @@
 msgid "Approving..."
 msgstr "승인중..."
 
-<<<<<<< HEAD
-#: src/components/AddressDropdown/AddressDropdown.js
-#: src/components/SettingDropdown/SettingDropdown.js
-msgid "Arbitrum"
-msgstr "Arbitrum"
-
-=======
->>>>>>> 669ea928
 #: src/components/TokenCard/TokenCard.js
 #: src/components/TokenCard/TokenCard.js
 msgid "Arbitrum APR:"
@@ -382,7 +365,9 @@
 msgid "Checking code..."
 msgstr "코드 확인중..."
 
-#: src/pages/ClaimEsGmx/ClaimEsGmx.js
+#: src/pages/Stake/StakeV2.js
+#: src/pages/Stake/StakeV2.js
+#: src/pages/Stake/StakeV2.js
 msgid "Claim"
 msgstr "수령하기"
 
@@ -391,7 +376,7 @@
 msgid "Claim GMX Rewards"
 msgstr "GMX 보상 수령하기"
 
-#: src/pages/ClaimEsGmx/ClaimEsGmx.js
+#: src/pages/Stake/StakeV2.js
 msgid "Claim completed!"
 msgstr "수령 완료!"
 
@@ -404,7 +389,7 @@
 msgid "Claim esGMX Rewards"
 msgstr "esGMX 보상 수령하기"
 
-#: src/pages/ClaimEsGmx/ClaimEsGmx.js
+#: src/pages/Stake/StakeV2.js
 msgid "Claim failed."
 msgstr "수령 실패"
 
@@ -425,7 +410,7 @@
 msgid "Claimable"
 msgstr "수령가능"
 
-#: src/pages/ClaimEsGmx/ClaimEsGmx.js
+#: src/pages/Stake/StakeV2.js
 msgid "Claiming..."
 msgstr "수령중..."
 
@@ -446,13 +431,6 @@
 msgstr "수익없이 포지션 종료"
 
 #: src/components/Exchange/PositionSeller.js
-<<<<<<< HEAD
-msgid "Closing Fee"
-msgstr "포지션 종료 수수료"
-
-#: src/components/Exchange/PositionSeller.js
-=======
->>>>>>> 669ea928
 msgid "Closing..."
 msgstr "닫는중..."
 
@@ -528,9 +506,6 @@
 
 #: src/components/Exchange/SwapBox.js
 #: src/components/Glp/GlpSwap.js
-#: src/components/Header/AppHeaderUser.tsx
-#: src/components/Referrals/AddAffiliateCode.js
-#: src/components/Referrals/JoinReferralCode.js
 #: src/pages/Stake/StakeV2.js
 #: src/pages/Stake/StakeV2.js
 #: src/pages/Stake/StakeV2.js
@@ -608,7 +583,6 @@
 msgid "Dashboards"
 msgstr "대시보드"
 
-#: src/components/Referrals/AffiliatesStats.js
 #: src/components/Referrals/TradersStats.js
 msgid "Date"
 msgstr "날짜"
@@ -685,7 +659,6 @@
 msgid "ETH is needed on Arbitrum to purchase GMX."
 msgstr "Arbitrum에서 GMX를 구매하기 위해서는 ETH가 필요합니다."
 
-#: src/components/Header/AppHeaderLinks.tsx
 #: src/pages/Stake/StakeV2.js
 msgid "Earn"
 msgstr "보상"
@@ -715,8 +688,6 @@
 msgid "Enable Leverage"
 msgstr "레버리지 유효화"
 
-#: src/components/Exchange/OrdersToa.js
-#: src/components/Exchange/OrdersToa.js
 #: src/components/Exchange/PositionSeller.js
 #: src/components/Exchange/SwapBox.js
 msgid "Enable Orders"
@@ -768,7 +739,6 @@
 msgid "Enabling Leverage..."
 msgstr "레버리지 유효화중"
 
-#: src/components/Exchange/OrdersToa.js
 #: src/components/Exchange/PositionSeller.js
 #: src/components/Exchange/PositionSeller.js
 #: src/components/Exchange/SwapBox.js
@@ -776,13 +746,6 @@
 msgid "Enabling Orders..."
 msgstr "주문 유효화중.."
 
-<<<<<<< HEAD
-#: src/components/SettingDropdown/SettingDropdown.js
-msgid "English"
-msgstr "영어"
-
-=======
->>>>>>> 669ea928
 #: src/components/Exchange/PositionSeller.js
 msgid "Enter Price"
 msgstr "가격 입력"
@@ -805,7 +768,19 @@
 msgid "Enter a price"
 msgstr "가격 입력"
 
-#: src/pages/ClaimEsGmx/ClaimEsGmx.js
+#: src/components/Exchange/PositionEditor.js
+#: src/components/Exchange/PositionEditor.js
+#: src/components/Exchange/PositionSeller.js
+#: src/components/Exchange/PositionSeller.js
+#: src/components/Exchange/SwapBox.js
+#: src/components/Exchange/SwapBox.js
+#: src/components/Exchange/SwapBox.js
+#: src/components/Exchange/SwapBox.js
+#: src/components/Glp/GlpSwap.js
+#: src/components/Glp/GlpSwap.js
+#: src/pages/Stake/StakeV2.js
+#: src/pages/Stake/StakeV2.js
+#: src/pages/Stake/StakeV2.js
 msgid "Enter an amount"
 msgstr "수량 입력"
 
@@ -881,18 +856,6 @@
 msgid "Forfeit profit not checked"
 msgstr "상실 이익이 확인되지 않았습니다."
 
-<<<<<<< HEAD
-#: src/components/SettingDropdown/SettingDropdown.js
-msgid "French"
-msgstr "불어"
-
-#: src/components/Glp/GlpSwap.js
-#: src/components/Glp/GlpSwap.js
-msgid "Funds not utilized by current open positions."
-msgstr "현재 열린 포지션에서 사용되지 않는 자금입니다."
-
-=======
->>>>>>> 669ea928
 #: src/pages/Dashboard/DashboardV2.js
 msgid "GLP Index Composition"
 msgstr "GLP 인덱스 구성"
@@ -1016,13 +979,6 @@
 msgstr "유동성 부족"
 
 #: src/components/Exchange/SwapBox.js
-<<<<<<< HEAD
-msgid "Insufficient liquidity\", true, \"BUFFER\""
-msgstr "유동성 부족\", true, \"버퍼\""
-
-#: src/components/Exchange/SwapBox.js
-=======
->>>>>>> 669ea928
 #: src/components/Exchange/SwapBox.js
 #: src/components/Exchange/SwapBox.js
 msgid "Insufficient liquidity, change \"Profits In\""
@@ -1059,18 +1015,6 @@
 msgid "Invalid slippage value"
 msgstr "유효하지 않은 슬리피지 값"
 
-<<<<<<< HEAD
-#: src/Footer.js
-#: src/Footer.js
-msgid "Jobs"
-msgstr "직업"
-
-#: src/components/SettingDropdown/SettingDropdown.js
-msgid "Language"
-msgstr "언어"
-
-=======
->>>>>>> 669ea928
 #: src/pages/Home/Home.js
 msgid "Launch Exchange"
 msgstr "트레이드 시작하기"
@@ -1136,8 +1080,9 @@
 msgid "Loading..."
 msgstr "로딩중..."
 
-#: src/pages/Actions/Actions.js
-#: src/pages/Actions/Actions.js
+#: src/components/Exchange/PositionsList.js
+#: src/components/Exchange/SwapBox.js
+#: src/components/Exchange/SwapBox.js
 msgid "Long"
 msgstr "롱"
 
@@ -1158,7 +1103,8 @@
 msgid "Loss"
 msgstr "손실"
 
-#: src/pages/ClaimEsGmx/ClaimEsGmx.js
+#: src/components/BuyInputSection/BuyInputSection.js
+#: src/components/InputSection/InputSection.js
 msgid "MAX"
 msgstr "최대"
 
@@ -1275,13 +1221,6 @@
 msgid "Net Value"
 msgstr "순이익"
 
-<<<<<<< HEAD
-#: src/components/AddressDropdown/AddressDropdown.js
-msgid "Networks"
-msgstr "네트워크"
-
-=======
->>>>>>> 669ea928
 #: src/components/NetworkDropdown/NetworkDropdown.js
 msgid "Networks and Settings"
 msgstr ""
@@ -1302,7 +1241,6 @@
 msgid "No open positions"
 msgstr "열려있는 포지션이 없습니다"
 
-#: src/components/Referrals/AffiliatesStats.js
 #: src/components/Referrals/TradersStats.js
 msgid "No rebates distribution history yet."
 msgstr "리베이트 분배 내역이 없습니다."
@@ -1356,7 +1294,7 @@
 msgid "Order submitted!"
 msgstr "주문 제출 완료!"
 
-#: src/pages/Actions/Actions.js
+#: src/components/Exchange/PositionsList.js
 msgid "Orders"
 msgstr "주문"
 
@@ -1411,7 +1349,8 @@
 msgid "Please switch your network to Arbitrum."
 msgstr "네트워크를 Arbitrum으로 변경해주세요."
 
-#: src/pages/Actions/Actions.js
+#: src/components/Exchange/PositionSeller.js
+#: src/components/Exchange/PositionsList.js
 msgid "PnL"
 msgstr "손익"
 
@@ -1462,14 +1401,6 @@
 msgid "Profit"
 msgstr "수익"
 
-<<<<<<< HEAD
-#: src/components/Exchange/SwapBox.js
-#: src/components/Exchange/SwapBox.js
-msgid "Profits In"
-msgstr "수익"
-
-=======
->>>>>>> 669ea928
 #: src/pages/Ecosystem/Ecosystem.js
 msgid "Projects developed by the GMX community."
 msgstr "GMX 커뮤니티가 개발한 프로젝트"
@@ -1496,7 +1427,6 @@
 msgid "Read more"
 msgstr "더 알아보기"
 
-#: src/components/Referrals/AffiliatesStats.js
 #: src/components/Referrals/TradersStats.js
 msgid "Rebates are airdropped weekly."
 msgstr "리베이트는 매주 에어드랍됩니다."
@@ -1629,13 +1559,6 @@
 msgid "Select Market"
 msgstr "마켓 선택"
 
-<<<<<<< HEAD
-#: src/components/SettingDropdown/SettingDropdown.js
-msgid "Select Network"
-msgstr "네트워크 선택"
-
-=======
->>>>>>> 669ea928
 #: src/pages/ClaimEsGmx/ClaimEsGmx.js
 msgid "Select an option"
 msgstr "옵션 선택"
@@ -1700,8 +1623,9 @@
 msgid "Share Position"
 msgstr "포지션 공유"
 
-#: src/pages/Actions/Actions.js
-#: src/pages/Actions/Actions.js
+#: src/components/Exchange/PositionsList.js
+#: src/components/Exchange/SwapBox.js
+#: src/components/Exchange/SwapBox.js
 msgid "Short"
 msgstr "숏"
 
@@ -1729,13 +1653,6 @@
 msgid "Slippage should be less than 5%"
 msgstr "슬리피지는 5%미만이어야 합니다."
 
-<<<<<<< HEAD
-#: src/components/SettingDropdown/SettingDropdown.js
-msgid "Spanish"
-msgstr "스페인어"
-
-=======
->>>>>>> 669ea928
 #: src/components/Exchange/SwapBox.js
 msgid "Speed up page loading"
 msgstr "페이지 로드 속도 향상"
@@ -1824,25 +1741,18 @@
 msgid "Swap failed."
 msgstr "스왑 실패."
 
-#: src/components/Glp/GlpSwap.js
-msgid "Swap on {0}"
-msgstr "{0}로 스왑"
-
 #: src/components/Exchange/SwapBox.js
 msgid "Swap submitted!"
 msgstr "스왑 제출완료"
 
+#: src/components/Glp/GlpSwap.js
+msgid "Swap {0} on 1inch"
+msgstr ""
+
 #: src/components/Exchange/SwapBox.js
 msgid "Swaps disabled, pending {0} upgrade"
 msgstr ""
 
-<<<<<<< HEAD
-#: src/components/SettingDropdown/SettingDropdown.js
-msgid "Switch Network"
-msgstr "네트워크 변경"
-
-=======
->>>>>>> 669ea928
 #: src/pages/BuyGMX/BuyGMX.js
 #: src/pages/BuyGMX/BuyGMX.js
 msgid "Synapse"
@@ -1865,13 +1775,6 @@
 msgid "Terms and Conditions"
 msgstr "약관"
 
-<<<<<<< HEAD
-#: src/pages/Home/Home.js
-msgid "Test"
-msgstr ""
-
-=======
->>>>>>> 669ea928
 #: src/pages/Stake/StakeV2.js
 msgid "The Boosted APR is from your staked Multiplier Points."
 msgstr "\"APR 부스트는 스테이킹된 멀티플라이어 포인트로부터 적용됩니다."
@@ -1933,8 +1836,6 @@
 msgid "Total Fees"
 msgstr "총 수수료"
 
-#: src/components/Referrals/AffiliatesStats.js
-#: src/components/Referrals/AffiliatesStats.js
 #: src/components/Referrals/TradersStats.js
 msgid "Total Rebates"
 msgstr "총 리베이트"
@@ -1966,7 +1867,6 @@
 msgid "Total Traders Referred"
 msgstr "추천한 총 트레이더"
 
-#: src/components/Referrals/AffiliatesStats.js
 #: src/components/Referrals/TradersStats.js
 #: src/pages/Home/Home.js
 msgid "Total Trading Volume"
@@ -1976,7 +1876,6 @@
 msgid "Total Users"
 msgstr "총 유저"
 
-#: src/components/Referrals/AffiliatesStats.js
 #: src/pages/Dashboard/DashboardV2.js
 #: src/pages/Dashboard/DashboardV2.js
 msgid "Total Volume"
@@ -1995,17 +1894,6 @@
 msgid "Trade BTC, ETH, AVAX and other top cryptocurrencies with up to 30x leverage directly from your wallet"
 msgstr "지갑에서 직접 최대 30배의 레버리지로 BTC, ETH, AVAX 및 기타 주요 암호화폐 거래"
 
-<<<<<<< HEAD
-#: src/components/SettingDropdown/SettingDropdown.js
-msgid "Trade Settings"
-msgstr "트레이드 설정"
-
-#: src/components/SettingDropdown/SettingDropdown.js
-msgid "Trade settings"
-msgstr "트레이드 설정"
-
-=======
->>>>>>> 669ea928
 #: src/components/Common/SEO.js
 msgid "Trade spot or perpetual BTC, ETH, AVAX and other top cryptocurrencies with up to 30x leverage directly from your wallet on Arbitrum and Avalanche."
 msgstr "Arbitrum과 Avalanche에서 BTC, ETH, AVAX 등 주요 암호화폐의 스팟 및 퍼페추얼 최대 30배 레버리지까지, 직접 자신의 지갑에서 거래 가능합니다."
@@ -2022,7 +1910,6 @@
 msgid "Trading guide"
 msgstr "트레이딩 가이드"
 
-#: src/components/Referrals/AffiliatesStats.js
 #: src/components/Referrals/TradersStats.js
 msgid "Transaction"
 msgstr "거래"
@@ -2361,13 +2248,6 @@
 msgid "Your transfer has been initiated."
 msgstr "이전이 시작되었습니다."
 
-<<<<<<< HEAD
-#: src/Footer.js
-msgid "lolipopi"
-msgstr "lolipopi"
-
-=======
->>>>>>> 669ea928
 #: src/pages/Exchange/Exchange.js
 msgid "order"
 msgstr "주문"
@@ -2381,13 +2261,6 @@
 msgid "to start using GMX"
 msgstr "GMX를 시작하기 위해서는"
 
-<<<<<<< HEAD
-#: src/components/SettingDropdown/SettingDropdown.js
-msgid "{0}"
-msgstr "{0}"
-
-=======
->>>>>>> 669ea928
 #: src/components/Glp/GlpSwap.js
 msgid "{0} GLP (${1})"
 msgstr "{0} GLP (${1})"
@@ -2437,15 +2310,4 @@
 
 #: src/components/Glp/GlpSwap.js
 msgid "{nativeTokenSymbol} ({wrappedTokenSymbol}) APR"
-<<<<<<< HEAD
-msgstr "{nativeTokenSymbol} ({wrappedTokenSymbol}) APR"
-
-#: src/Footer.js
-#: src/Footer.js
-#: src/Footer.js
-#: src/Footer.js
-msgid "{text}"
-msgstr "{text}"
-=======
-msgstr "{nativeTokenSymbol} ({wrappedTokenSymbol}) APR"
->>>>>>> 669ea928
+msgstr "{nativeTokenSymbol} ({wrappedTokenSymbol}) APR"
import { ARBITRUM, ARBITRUM_GOERLI, AVALANCHE, AVALANCHE_FUJI } from "config/chains";
import arbitrum from "img/ic_arbitrum_24.svg";
import avalanche from "img/ic_avalanche_24.svg";
import avalancheTestnet from "img/ic_avalanche_testnet_24.svg";
import arbitrumGoerli from "img/ic_arbitrum_goerli_24.svg";

import gmxIcon from "img/ic_gmx_40.svg";
import gmxOutlineIcon from "img/ic_gmxv1flat.svg";
import glpIcon from "img/ic_glp_40.svg";
<<<<<<< HEAD
import esGMXIcon from "img/ic_esgmx_40.svg";
import esGMXArbitrumIcon from "img/ic_esgmx_arbitrum.svg";
import esGMXAvaxIcon from "img/ic_esgmx_avalanche.svg";
=======
import gmIcon from "img/gm_icon.svg";
import gmArbitrum from "img/ic_gm_arbitrum.svg";
import gmAvax from "img/ic_gm_avax.svg";
>>>>>>> a6a30aaa
import gmxArbitrum from "img/ic_gmx_arbitrum.svg";
import gmxAvax from "img/ic_gmx_avax.svg";
import glpArbitrum from "img/ic_glp_arbitrum.svg";
import glpAvax from "img/ic_glp_avalanche.svg";

const ICONS = {
  [ARBITRUM]: {
    network: arbitrum,
    gmx: gmxArbitrum,
    glp: glpArbitrum,
<<<<<<< HEAD
    esgmx: esGMXArbitrumIcon,
=======
    gm: gmArbitrum,
>>>>>>> a6a30aaa
  },
  [AVALANCHE]: {
    network: avalanche,
    gmx: gmxAvax,
    glp: glpAvax,
<<<<<<< HEAD
    esgmx: esGMXAvaxIcon,
=======
    gm: gmAvax,
>>>>>>> a6a30aaa
  },
  [ARBITRUM_GOERLI]: {
    network: arbitrumGoerli,
    gmx: gmxArbitrum,
    glp: glpArbitrum,
    gm: gmArbitrum,
  },
  [AVALANCHE_FUJI]: {
    network: avalancheTestnet,
    gm: gmAvax,
    gmx: gmxAvax,
    glp: glpAvax,
  },
  common: {
    gmx: gmxIcon,
    gmxOutline: gmxOutlineIcon,
    glp: glpIcon,
<<<<<<< HEAD
    esgmx: esGMXIcon,
=======
    gm: gmIcon,
>>>>>>> a6a30aaa
  },
};

export function getIcon(chainId: number | "common", label: string) {
  if (chainId in ICONS) {
    if (label in ICONS[chainId]) {
      return ICONS[chainId][label];
    }
  }
}
export function getIcons(chainId: number | "common") {
  if (!chainId) return;
  if (chainId in ICONS) {
    return ICONS[chainId];
  }
}<|MERGE_RESOLUTION|>--- conflicted
+++ resolved
@@ -7,15 +7,12 @@
 import gmxIcon from "img/ic_gmx_40.svg";
 import gmxOutlineIcon from "img/ic_gmxv1flat.svg";
 import glpIcon from "img/ic_glp_40.svg";
-<<<<<<< HEAD
 import esGMXIcon from "img/ic_esgmx_40.svg";
 import esGMXArbitrumIcon from "img/ic_esgmx_arbitrum.svg";
 import esGMXAvaxIcon from "img/ic_esgmx_avalanche.svg";
-=======
 import gmIcon from "img/gm_icon.svg";
 import gmArbitrum from "img/ic_gm_arbitrum.svg";
 import gmAvax from "img/ic_gm_avax.svg";
->>>>>>> a6a30aaa
 import gmxArbitrum from "img/ic_gmx_arbitrum.svg";
 import gmxAvax from "img/ic_gmx_avax.svg";
 import glpArbitrum from "img/ic_glp_arbitrum.svg";
@@ -26,21 +23,15 @@
     network: arbitrum,
     gmx: gmxArbitrum,
     glp: glpArbitrum,
-<<<<<<< HEAD
     esgmx: esGMXArbitrumIcon,
-=======
     gm: gmArbitrum,
->>>>>>> a6a30aaa
   },
   [AVALANCHE]: {
     network: avalanche,
     gmx: gmxAvax,
     glp: glpAvax,
-<<<<<<< HEAD
     esgmx: esGMXAvaxIcon,
-=======
     gm: gmAvax,
->>>>>>> a6a30aaa
   },
   [ARBITRUM_GOERLI]: {
     network: arbitrumGoerli,
@@ -58,11 +49,8 @@
     gmx: gmxIcon,
     gmxOutline: gmxOutlineIcon,
     glp: glpIcon,
-<<<<<<< HEAD
     esgmx: esGMXIcon,
-=======
     gm: gmIcon,
->>>>>>> a6a30aaa
   },
 };
 

--- conflicted
+++ resolved
@@ -11,12 +11,8 @@
 export const TRADE_HISTORY_PER_PAGE = 25;
 export const UI_FEE_RECEIVER_ACCOUNT = process.env.REACT_APP_UI_FEE_RECEIVER || null;
 
-<<<<<<< HEAD
 export const DEFAULT_TOOLTIP_POSITION = "bottom-start";
-export const V2_LEVERAGE_SLIDER_MARKS = [0.1, 1, 2, 5, 10, 15, 20, 25, 30, 40, 50];
-=======
 export const V2_LEVERAGE_SLIDER_MARKS = [0.1, 1, 2, 5, 10, 15, 20, 25, 30, 40, 50];
 
 export const TOOLTIP_OPEN_DELAY = 500; // ms
-export const TOOLTIP_CLOSE_DELAY = 100; // ms
->>>>>>> d0d15b4e
+export const TOOLTIP_CLOSE_DELAY = 100; // ms
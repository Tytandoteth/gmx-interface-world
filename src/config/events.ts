--- conflicted
+++ resolved
@@ -284,11 +284,7 @@
     isActive: true,
     validTill: "18 Dec 2022, 12:00",
     bodyText:
-<<<<<<< HEAD
-      "Please note that the GLP Manager address has been updated based on the linked post, existing users will need to approve the new GLP Manager to buy GLP tokens.",
-=======
-      "The GLP Manager address will be updated this week based on the linked post, after the update, existing users will need to approve the new GLP Manager to buy GLP tokens.",
->>>>>>> 5709946a
+      "The GLP Manager address has been updated based on the linked post, existing users will need to approve the new GLP Manager to buy GLP tokens.",
     buttons: [
       {
         text: "Read More",

--- conflicted
+++ resolved
@@ -16,32 +16,6 @@
 export const homeEventsData: EventData[] = [];
 
 export const appEventsData: EventData[] = [
-<<<<<<< HEAD
-  // {
-  //   id: "glp-manager-updates",
-  //   title: "GLP Manager Updates",
-  //   isActive: true,
-  //   validTill: "18 Dec 2022, 12:00",
-  //   bodyText:
-  //     "The GLP Manager address has been updated based on the linked post, existing users will need to approve the new GLP Manager to buy GLP tokens.",
-  //   buttons: [
-  //     {
-  //       text: "Read More",
-  //       link: "https://medium.com/@gmx.io/gmx-deployment-updates-nov-2022-16572314874d",
-  //       newTab: true,
-  //     },
-  //   ],
-  // },
-  // {
-  {
-    id: "contracts-updade-2",
-    title: "New V2 contracts deployment",
-    isActive: true,
-    validTill: "30 Jun 2023, 23:00",
-    bodyText:
-      "New testnet V2 contracts will be deployed this week on the Avalanche Fuji and Arbitrum Goerli, testnet data will be cleared. For testnet users, positions can be closed beforehand if it is desired to retain the testnet funds in the position collateral.",
-    buttons: [],
-=======
   {
     id: "usdc-to-usdce",
     title: "USDC renamed to USDC.e",
@@ -56,6 +30,5 @@
         newTab: true,
       },
     ],
->>>>>>> dd2eb245
   },
 ];
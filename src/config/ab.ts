--- conflicted
+++ resolved
@@ -11,11 +11,7 @@
 
 const abFlagsConfig = {
   // testExampleAb: 0.5,
-<<<<<<< HEAD
-  testParallelSimulation: 0.5,
   testRemoveGasRequests: 0.5,
-=======
->>>>>>> 80c9dae2
 };
 
 export type AbFlag = string; //keyof typeof abFlagsConfig;

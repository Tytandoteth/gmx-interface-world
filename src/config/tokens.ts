import { Token } from "domain/tokens";
import { ethers } from "ethers";
import { ARBITRUM, ARBITRUM_GOERLI, AVALANCHE, AVALANCHE_FUJI } from "./chains";
import { getContract } from "./contracts";

export const NATIVE_TOKEN_ADDRESS = ethers.constants.AddressZero;

export const TOKENS: { [chainId: number]: Token[] } = {
  [ARBITRUM]: [
    {
      name: "Ethereum",
      symbol: "ETH",
      decimals: 18,
      address: ethers.constants.AddressZero,
      isNative: true,
      isShortable: true,
      imageUrl: "https://assets.coingecko.com/coins/images/279/small/ethereum.png?1595348880",
      coingeckoUrl: "https://www.coingecko.com/en/coins/ethereum",
      isV1Available: true,
    },
    {
      name: "Wrapped Ethereum",
      symbol: "WETH",
      decimals: 18,
      address: "0x82aF49447D8a07e3bd95BD0d56f35241523fBab1",
      isWrapped: true,
      baseSymbol: "ETH",
      imageUrl: "https://assets.coingecko.com/coins/images/2518/thumb/weth.png?1628852295",
      coingeckoUrl: "https://www.coingecko.com/en/coins/ethereum",
      isV1Available: true,
    },
    {
      name: "Bitcoin (WBTC)",
      symbol: "WBTC",
      decimals: 8,
      address: "0x2f2a2543B76A4166549F7aaB2e75Bef0aefC5B0f",
      isShortable: true,
      imageUrl: "https://assets.coingecko.com/coins/images/7598/thumb/wrapped_bitcoin_wbtc.png?1548822744",
      coingeckoUrl: "https://www.coingecko.com/en/coins/wrapped-bitcoin",
      explorerUrl: "https://arbiscan.io/address/0x2f2a2543b76a4166549f7aab2e75bef0aefc5b0f",
      isV1Available: true,
    },
    {
      name: "Arbitrum",
      symbol: "ARB",
      decimals: 18,
      address: "0x912CE59144191C1204E64559FE8253a0e49E6548",
      imageUrl: "https://assets.coingecko.com/coins/images/16547/small/photo_2023-03-29_21.47.00.jpeg?1680097630",
      coingeckoUrl: "https://www.coingecko.com/en/coins/arbitrum",
      explorerUrl: "https://arbiscan.io/token/0x912ce59144191c1204e64559fe8253a0e49e6548",
    },
    {
      name: "Wrapped SOL (Wormhole)",
      symbol: "SOL",
      decimals: 9,
      address: "0x2bcC6D6CdBbDC0a4071e48bb3B969b06B3330c07",
      imageUrl: "https://assets.coingecko.com/coins/images/4128/small/solana.png?1640133422",
      coingeckoUrl: "https://www.coingecko.com/en/coins/solana",
      explorerUrl: "https://arbiscan.io/token/0x2bCc6D6CdBbDC0a4071e48bb3B969b06B3330c07",
    },
    {
      name: "Chainlink",
      symbol: "LINK",
      decimals: 18,
      address: "0xf97f4df75117a78c1A5a0DBb814Af92458539FB4",
      isStable: false,
      isShortable: true,
      imageUrl: "https://assets.coingecko.com/coins/images/877/thumb/chainlink-new-logo.png?1547034700",
      coingeckoUrl: "https://www.coingecko.com/en/coins/chainlink",
      explorerUrl: "https://arbiscan.io/token/0xf97f4df75117a78c1a5a0dbb814af92458539fb4",
      isV1Available: true,
    },
    {
      name: "Uniswap",
      symbol: "UNI",
      decimals: 18,
      address: "0xFa7F8980b0f1E64A2062791cc3b0871572f1F7f0",
      isStable: false,
      isShortable: true,
      imageUrl: "https://assets.coingecko.com/coins/images/12504/thumb/uniswap-uni.png?1600306604",
      coingeckoUrl: "https://www.coingecko.com/en/coins/uniswap",
      explorerUrl: "https://arbiscan.io/token/0xfa7f8980b0f1e64a2062791cc3b0871572f1f7f0",
      isV1Available: true,
    },
    {
      name: "Bridged USDC (USDC.e)",
      symbol: "USDC.e",
      decimals: 6,
      address: "0xFF970A61A04b1cA14834A43f5dE4533eBDDB5CC8",
      isStable: true,
      imageUrl: "https://assets.coingecko.com/coins/images/6319/thumb/USD_Coin_icon.png?1547042389",
      coingeckoUrl: "https://www.coingecko.com/en/coins/usd-coin",
      explorerUrl: "https://arbiscan.io/token/0xFF970A61A04b1cA14834A43f5dE4533eBDDB5CC8",
      isV1Available: true,
    },
    {
      name: "Bridged USDC (USDC.e)",
      symbol: "USDC.e",
      decimals: 6,
      address: "0xFF970A61A04b1cA14834A43f5dE4533eBDDB5CC8",
      isStable: true,
      imageUrl: "https://assets.coingecko.com/coins/images/6319/thumb/USD_Coin_icon.png?1547042389",
    },
    {
      name: "USD Coin",
      symbol: "USDC",
      decimals: 6,
      address: "0xaf88d065e77c8cC2239327C5EDb3A432268e5831",
      isStable: true,
      isV1Available: true,
      imageUrl: "https://assets.coingecko.com/coins/images/6319/thumb/USD_Coin_icon.png?1547042389",
      coingeckoUrl: "https://www.coingecko.com/en/coins/usd-coin",
      explorerUrl: "https://arbiscan.io/token/0xFF970A61A04b1cA14834A43f5dE4533eBDDB5CC8",
    },
    {
      name: "Tether",
      symbol: "USDT",
      decimals: 6,
      address: "0xFd086bC7CD5C481DCC9C85ebE478A1C0b69FCbb9",
      isStable: true,
      imageUrl: "https://assets.coingecko.com/coins/images/325/thumb/Tether-logo.png?1598003707",
      isV1Available: true,
    },
    {
      name: "Dai",
      symbol: "DAI",
      decimals: 18,
      address: "0xDA10009cBd5D07dd0CeCc66161FC93D7c9000da1",
      isStable: true,
      imageUrl: "https://assets.coingecko.com/coins/images/9956/thumb/4943.png?1636636734",
      coingeckoUrl: "https://www.coingecko.com/en/coins/dai",
      explorerUrl: "https://arbiscan.io/token/0xDA10009cBd5D07dd0CeCc66161FC93D7c9000da1",
      isV1Available: true,
    },
    {
      name: "Frax",
      symbol: "FRAX",
      decimals: 18,
      address: "0x17FC002b466eEc40DaE837Fc4bE5c67993ddBd6F",
      isStable: true,
      imageUrl: "https://assets.coingecko.com/coins/images/13422/small/frax_logo.png?1608476506",
      coingeckoUrl: "https://www.coingecko.com/en/coins/frax",
      explorerUrl: "https://arbiscan.io/token/0x17FC002b466eEc40DaE837Fc4bE5c67993ddBd6F",
      isV1Available: true,
    },
    {
      name: "Magic Internet Money",
      symbol: "MIM",
      decimals: 18,
      address: "0xFEa7a6a0B346362BF88A9e4A88416B77a57D6c2A",
      isStable: true,
      isTempHidden: true,
      imageUrl: "https://assets.coingecko.com/coins/images/16786/small/mimlogopng.png",
      isV1Available: true,
    },
    {
      name: "Bitcoin",
      symbol: "BTC",
      address: "0x47904963fc8b2340414262125aF798B9655E58Cd",
      isSynthetic: true,
      decimals: 8,
      imageUrl: "https://assets.coingecko.com/coins/images/1/small/bitcoin.png?1547033579",
      coingeckoUrl: "https://www.coingecko.com/en/coins/bitcoin",
    },
    {
      name: "Dogecoin",
      symbol: "DOGE",
      decimals: 8,
      priceDecimals: 4,
      address: "0xC4da4c24fd591125c3F47b340b6f4f76111883d8",
      isSynthetic: true,
      imageUrl: "https://assets.coingecko.com/coins/images/5/small/dogecoin.png?1547792256",
      coingeckoUrl: "https://www.coingecko.com/en/coins/dogecoin",
    },
    {
      name: "Litecoin",
      symbol: "LTC",
      decimals: 8,
      address: "0xB46A094Bc4B0adBD801E14b9DB95e05E28962764",
      isSynthetic: true,
      imageUrl: "https://assets.coingecko.com/coins/images/2/small/litecoin.png?1547033580",
      coingeckoUrl: "https://www.coingecko.com/en/coins/litecoin",
    },
    {
      name: "XRP",
      symbol: "XRP",
      decimals: 6,
      address: "0xc14e065b0067dE91534e032868f5Ac6ecf2c6868",
      imageUrl: "https://assets.coingecko.com/coins/images/44/small/xrp-symbol-white-128.png?1605778731",
      coingeckoUrl: "https://www.coingecko.com/en/coins/xrp",
      isSynthetic: true,
    },
    {
      name: "GMX",
      symbol: "GMX",
      address: getContract(ARBITRUM, "GMX"),
      decimals: 18,
      isPlatformToken: true,
      imageUrl: "https://assets.coingecko.com/coins/images/18323/small/arbit.png?1631532468",
      coingeckoUrl: "https://www.coingecko.com/en/coins/gmx",
      explorerUrl: "https://arbiscan.io/address/0xfc5a1a6eb076a2c7ad06ed22c90d7e710e35ad0a",
    },
    {
      name: "Escrowed GMX",
      symbol: "esGMX",
      address: getContract(ARBITRUM, "ES_GMX"),
      decimals: 18,
      isPlatformToken: true,
    },
    {
      name: "GMX LP",
      symbol: "GLP",
      address: getContract(ARBITRUM, "GLP"),
      decimals: 18,
      imageUrl: "https://github.com/gmx-io/gmx-assets/blob/main/GMX-Assets/PNG/GLP_LOGO%20ONLY.png?raw=true",
      reservesUrl: "https://portfolio.nansen.ai/dashboard/gmx?chain=ARBITRUM",
      isPlatformToken: true,
    },
    {
      name: "GMX Market tokens",
      symbol: "GM",
      address: "<market-token-address>",
      decimals: 18,
      isPlatformToken: true,
    },
  ],
  [AVALANCHE]: [
    {
      name: "Avalanche",
      symbol: "AVAX",
      decimals: 18,
      address: ethers.constants.AddressZero,
      isNative: true,
      isShortable: true,
      imageUrl: "https://assets.coingecko.com/coins/images/12559/small/coin-round-red.png?1604021818",
      coingeckoUrl: "https://www.coingecko.com/en/coins/avalanche",
      isV1Available: true,
    },
    {
      name: "Wrapped AVAX",
      symbol: "WAVAX",
      decimals: 18,
      address: "0xB31f66AA3C1e785363F0875A1B74E27b85FD66c7",
      isWrapped: true,
      baseSymbol: "AVAX",
      imageUrl: "https://assets.coingecko.com/coins/images/12559/small/coin-round-red.png?1604021818",
      coingeckoUrl: "https://www.coingecko.com/en/coins/avalanche",
      explorerUrl: "https://snowtrace.io/address/0xB31f66AA3C1e785363F0875A1B74E27b85FD66c7",
      isV1Available: true,
    },
    {
      name: "Ethereum (WETH.e)",
      symbol: "ETH",
      address: "0x49D5c2BdFfac6CE2BFdB6640F4F80f226bc10bAB",
      decimals: 18,
      isShortable: true,
      imageUrl: "https://assets.coingecko.com/coins/images/279/small/ethereum.png?1595348880",
      coingeckoUrl: "https://www.coingecko.com/en/coins/ethereum",
      explorerUrl: "https://snowtrace.io/address/0x49D5c2BdFfac6CE2BFdB6640F4F80f226bc10bAB",
      isV1Available: true,
    },
    {
      name: "Bitcoin (BTC.b)",
      symbol: "BTC",
      address: "0x152b9d0FdC40C096757F570A51E494bd4b943E50",
      decimals: 8,
      isShortable: true,
      imageUrl: "https://assets.coingecko.com/coins/images/26115/thumb/btcb.png?1655921693",
      coingeckoUrl: "https://www.coingecko.com/en/coins/bitcoin",
      explorerUrl: "https://snowtrace.io/address/0x152b9d0FdC40C096757F570A51E494bd4b943E50",
      isV1Available: true,
    },
    {
      name: "Bitcoin (WBTC.e)",
      symbol: "WBTC",
      address: "0x50b7545627a5162F82A992c33b87aDc75187B218",
      decimals: 8,
      isShortable: true,
      imageUrl: "https://assets.coingecko.com/coins/images/7598/thumb/wrapped_bitcoin_wbtc.png?1548822744",
      coingeckoUrl: "https://www.coingecko.com/en/coins/wrapped-bitcoin",
      explorerUrl: "https://snowtrace.io/address/0x50b7545627a5162F82A992c33b87aDc75187B218",
      isV1Available: true,
    },
    {
      name: "USD Coin",
      symbol: "USDC",
      address: "0xB97EF9Ef8734C71904D8002F8b6Bc66Dd9c48a6E",
      decimals: 6,
      isStable: true,
      imageUrl: "https://assets.coingecko.com/coins/images/6319/thumb/USD_Coin_icon.png?1547042389",
      coingeckoUrl: "https://www.coingecko.com/en/coins/usd-coin",
      explorerUrl: "https://snowtrace.io/address/0xB97EF9Ef8734C71904D8002F8b6Bc66Dd9c48a6E",
      isV1Available: true,
    },
    {
      name: "Bridged USDC (USDC.e)",
      symbol: "USDC.e",
      address: "0xA7D7079b0FEaD91F3e65f86E8915Cb59c1a4C664",
      decimals: 6,
      isStable: true,
      imageUrl: "https://assets.coingecko.com/coins/images/6319/thumb/USD_Coin_icon.png?1547042389",
      coingeckoUrl: "https://www.coingecko.com/en/coins/usd-coin",
      explorerUrl: "https://snowtrace.io/address/0xA7D7079b0FEaD91F3e65f86E8915Cb59c1a4C664",
      isV1Available: true,
    },
    {
      name: "Tether",
      symbol: "USDT",
      decimals: 6,
      address: "0x9702230A8Ea53601f5cD2dc00fDBc13d4dF4A8c7",
      isStable: true,
      imageUrl: "https://assets.coingecko.com/coins/images/325/small/Tether-logo.png",
      coingeckoUrl: "https://www.coingecko.com/en/coins/tether",
      explorerUrl: "https://snowtrace.io/address/0x9702230A8Ea53601f5cD2dc00fDBc13d4dF4A8c7",
    },
    {
      name: "Tether",
      symbol: "USDT.e",
      decimals: 6,
      address: "0xc7198437980c041c805A1EDcbA50c1Ce5db95118",
      isStable: true,
      imageUrl: "https://assets.coingecko.com/coins/images/325/small/Tether-logo.png",
      coingeckoUrl: "https://www.coingecko.com/en/coins/tether",
      explorerUrl: "https://snowtrace.io/address/0xc7198437980c041c805A1EDcbA50c1Ce5db95118",
    },
    {
      name: "Dai",
      symbol: "DAI.e",
      address: "0xd586E7F844cEa2F87f50152665BCbc2C279D8d70",
      decimals: 6,
      isStable: true,
      imageUrl: "https://assets.coingecko.com/coins/images/9956/thumb/4943.png?1636636734",
      coingeckoUrl: "https://www.coingecko.com/en/coins/dai",
      explorerUrl: "https://snowtrace.io/address/0xd586E7F844cEa2F87f50152665BCbc2C279D8d70",
    },
    {
      name: "Magic Internet Money",
      symbol: "MIM",
      address: "0x130966628846BFd36ff31a822705796e8cb8C18D",
      decimals: 18,
      isStable: true,
      isTempHidden: true,
      imageUrl: "https://assets.coingecko.com/coins/images/16786/small/mimlogopng.png",
      coingeckoUrl: "https://www.coingecko.com/en/coins/magic-internet-money",
      explorerUrl: "https://snowtrace.io/address/0x130966628846BFd36ff31a822705796e8cb8C18D",
      isV1Available: true,
    },
    {
      name: "Chainlink",
      symbol: "LINK",
      decimals: 18,
      address: "0x5947BB275c521040051D82396192181b413227A3",
      isStable: false,
      isShortable: true,
      imageUrl: "https://assets.coingecko.com/coins/images/877/thumb/chainlink-new-logo.png?1547034700",
      coingeckoUrl: "https://www.coingecko.com/en/coins/chainlink",
      explorerUrl: "https://snowtrace.io/address/0x5947BB275c521040051D82396192181b413227A3",
    },
    {
      name: "Dogecoin",
      symbol: "DOGE",
      decimals: 8,
      priceDecimals: 4,
      address: "0xC301E6fe31062C557aEE806cc6A841aE989A3ac6",
      isSynthetic: true,
      imageUrl: "https://assets.coingecko.com/coins/images/5/small/dogecoin.png?1547792256",
      coingeckoUrl: "https://www.coingecko.com/en/coins/dogecoin",
    },
    {
      name: "Litecoin",
      symbol: "LTC",
      decimals: 8,
      address: "0x8E9C35235C38C44b5a53B56A41eaf6dB9a430cD6",
      isSynthetic: true,
      imageUrl: "https://assets.coingecko.com/coins/images/2/small/litecoin.png?1547033580",
      coingeckoUrl: "https://www.coingecko.com/en/coins/litecoin",
    },
    {
      name: "Wrapped SOL (Wormhole)",
      symbol: "SOL",
      decimals: 9,
      address: "0xFE6B19286885a4F7F55AdAD09C3Cd1f906D2478F",
      imageUrl: "https://assets.coingecko.com/coins/images/4128/small/solana.png?1640133422",
      coingeckoUrl: "https://www.coingecko.com/en/coins/solana",
      explorerUrl: "https://snowtrace.io/address/0xFE6B19286885a4F7F55AdAD09C3Cd1f906D2478F",
    },
    {
      name: "XRP",
      symbol: "XRP",
      decimals: 6,
      address: "0x34B2885D617cE2ddeD4F60cCB49809fc17bb58Af",
      imageUrl: "https://assets.coingecko.com/coins/images/44/small/xrp-symbol-white-128.png?1605778731",
      coingeckoUrl: "https://www.coingecko.com/en/coins/xrp",
      isSynthetic: true,
    },
    {
      name: "GMX",
      symbol: "GMX",
      address: getContract(AVALANCHE, "GMX"),
      decimals: 18,
      imageUrl: "https://assets.coingecko.com/coins/images/18323/small/arbit.png?1631532468",
      isPlatformToken: true,
      coingeckoUrl: "https://www.coingecko.com/en/coins/gmx",
      explorerUrl: "https://snowtrace.io/address/0x62edc0692bd897d2295872a9ffcac5425011c661",
    },
    {
      name: "Escrowed GMX",
      symbol: "esGMX",
      address: getContract(AVALANCHE, "ES_GMX"),
      decimals: 18,
      isPlatformToken: true,
    },
    {
      name: "GMX LP",
      symbol: "GLP",
      address: getContract(AVALANCHE, "GLP"),
      decimals: 18,
      isPlatformToken: true,
      imageUrl: "https://github.com/gmx-io/gmx-assets/blob/main/GMX-Assets/PNG/GLP_LOGO%20ONLY.png?raw=true",
      explorerUrl: "https://snowtrace.io/address/0x9e295B5B976a184B14aD8cd72413aD846C299660",
      reservesUrl: "https://portfolio.nansen.ai/dashboard/gmx?chain=AVAX",
    },
    {
      name: "GMX Market tokens",
      symbol: "GM",
      address: "<market-token-address>",
      decimals: 18,
      imageUrl: "https://github.com/gmx-io/gmx-assets/blob/main/GMX-Assets/PNG/GLP_LOGO%20ONLY.png?raw=true",
      isPlatformToken: true,
    },
  ],
  [ARBITRUM_GOERLI]: [
    {
      name: "Ethereum",
      symbol: "ETH",
      decimals: 18,
      address: ethers.constants.AddressZero,
      isNative: true,
      isShortable: true,
      imageUrl: "https://assets.coingecko.com/coins/images/279/small/ethereum.png?1595348880",
    },
    {
      name: "Wrapped Ethereum",
      symbol: "WETH",
      decimals: 18,
      address: "0xe39Ab88f8A4777030A534146A9Ca3B52bd5D43A3",
      isWrapped: true,
      baseSymbol: "ETH",
      imageUrl: "https://assets.coingecko.com/coins/images/2518/thumb/weth.png?1628852295",
      coingeckoUrl: "https://www.coingecko.com/en/coins/ethereum",
      explorerUrl: "https://goerli.arbiscan.io/address/0xe39Ab88f8A4777030A534146A9Ca3B52bd5D43A3",
    },
    {
      name: "Bitcoin",
      symbol: "BTC",
      decimals: 8,
      address: "0xCcF73F4Dcbbb573296BFA656b754Fe94BB957d62",
      isShortable: true,
      imageUrl: "https://assets.coingecko.com/coins/images/7598/thumb/wrapped_bitcoin_wbtc.png?1548822744",
      coingeckoUrl: "https://www.coingecko.com/en/coins/bitcoin",
      explorerUrl: "https://goerli.arbiscan.io/address/0xCcF73F4Dcbbb573296BFA656b754Fe94BB957d62",
    },
    {
      name: "USD Coin",
      symbol: "USDC",
      decimals: 6,
      address: "0x04FC936a15352a1b15b3B9c56EA002051e3DB3e5",
      isStable: true,
      imageUrl: "https://assets.coingecko.com/coins/images/6319/thumb/USD_Coin_icon.png?1547042389",
      coingeckoUrl: "https://www.coingecko.com/en/coins/usd-coin",
      explorerUrl: "https://goerli.arbiscan.io/address/0x04FC936a15352a1b15b3B9c56EA002051e3DB3e5",
    },
    {
      name: "Tether",
      symbol: "USDT",
      decimals: 6,
      address: "0xBFcBcdCbcc1b765843dCe4DF044B92FE68182a62",
      isStable: true,
      imageUrl: "https://assets.coingecko.com/coins/images/325/small/Tether-logo.png",
      coingeckoUrl: "https://www.coingecko.com/en/coins/tether",
      explorerUrl: "https://goerli.arbiscan.io/address/0xBFcBcdCbcc1b765843dCe4DF044B92FE68182a62",
    },
    {
      name: "Dai",
      symbol: "DAI",
      address: "0x7b7c6c49fA99b37270077FBFA398748c27046984",
      decimals: 18,
      isStable: true,
      imageUrl: "https://assets.coingecko.com/coins/images/9956/thumb/4943.png?1636636734",
      coingeckoUrl: "https://www.coingecko.com/en/coins/dai",
      explorerUrl: "https://goerli.arbiscan.io/address/0x7b7c6c49fA99b37270077FBFA398748c27046984",
    },
    {
      name: "Solana",
      symbol: "SOL",
      decimals: 18,
      address: "0x9A98a11279FaeB0fF695dFEC3C4B8a29138d0a2f",
      isSynthetic: true,
      imageUrl: "https://assets.coingecko.com/coins/images/4128/small/solana.png?1640133422",
      coingeckoUrl: "https://www.coingecko.com/en/coins/solana",
    },
    {
      name: "Test token",
      symbol: "TEST",
      decimals: 18,
      address: "0x13C52ccB49fE3228356D0C355641961646A0D9B2",
      isSynthetic: true,
      coingeckoUrl: "https://www.coingecko.com/en/coins/tether",
    },
    {
      name: "BNB",
      symbol: "BNB",
      isSynthetic: true,
      decimals: 18,
      address: "0xa076E6db62f61bd1A4fC283F84739D2b0c80e2a3",
      coingeckoUrl: "https://www.coingecko.com/en/coins/binancecoin",
    },
    {
      name: "Cardano",
      symbol: "ADA",
      decimals: 18,
      priceDecimals: 4,
      address: "0x5F8a8f06da2848f846A2b5e3e42A4A2eEC5f337B",
      isSynthetic: true,
      coingeckoUrl: "https://www.coingecko.com/en/coins/cardano",
    },
    {
      name: "TRON",
      symbol: "TRX",
      decimals: 18,
      priceDecimals: 4,
      address: "0x7a9Ba06548D0499f6Debf97809CC351c1e85795D",
      isSynthetic: true,
      coingeckoUrl: "https://www.coingecko.com/en/coins/tron",
    },
    {
      name: "Polygon",
      symbol: "MATIC",
      decimals: 18,
      priceDecimals: 4,
      address: "0xd98D28787F5598749331052f952196428F61e3aD",
      isSynthetic: true,
      coingeckoUrl: "https://www.coingecko.com/en/coins/polygon",
    },
    {
      name: "Polkadot",
      symbol: "DOT",
      decimals: 18,
      address: "0x7361D58cBc6495B6419397dFd5ebE2e2017F23E9",
      isSynthetic: true,
      coingeckoUrl: "https://www.coingecko.com/en/coins/polkadot",
    },
    {
      name: "Uniswap",
      symbol: "UNI",
      decimals: 18,
      address: "0x6DEbb9cC48819941F797a2F0c63f9168C19fD057",
      isSynthetic: true,
      coingeckoUrl: "https://www.coingecko.com/en/coins/uniswap",
    },
    {
      name: "Dogecoin",
      symbol: "DOGE",
      isSynthetic: true,
      isShortable: true,
      decimals: 8,
      priceDecimals: 4,
      address: "0x3e2fA75b78edF836299127FBAA776304B4712972",
      coingeckoUrl: "https://www.coingecko.com/en/coins/dogecoin",
    },
    {
      name: "Chainlink",
      symbol: "LINK",
      decimals: 18,
      address: "0x55602A94239a7926D92da5C53Fb96E80372382aa",
      isSynthetic: true,
      coingeckoUrl: "https://www.coingecko.com/en/coins/chainlink",
    },
    {
      name: "XRP",
      symbol: "XRP",
      decimals: 6,
      address: "0xF1C2093383453831e8c90ecf809691123116dAaC",
      isSynthetic: true,
      imageUrl: "https://assets.coingecko.com/coins/images/44/small/xrp-symbol-white-128.png?1605778731",
      coingeckoUrl: "https://www.coingecko.com/en/coins/xrp",
    },
    {
      name: "GMX",
      symbol: "GMX",
      address: "",
      decimals: 18,
      imageUrl: "https://assets.coingecko.com/coins/images/18323/small/arbit.png?1631532468",
      isPlatformToken: true,
    },
    {
      name: "Escrowed GMX",
      symbol: "esGMX",
      address: "",
      decimals: 18,
      isPlatformToken: true,
    },
    {
      name: "GMX LP",
      symbol: "GLP",
      address: "",
      decimals: 18,
      imageUrl: "https://github.com/gmx-io/gmx-assets/blob/main/GMX-Assets/PNG/GLP_LOGO%20ONLY.png?raw=true",
      isPlatformToken: true,
    },
    {
      name: "GMX Market tokens",
      symbol: "GM",
      address: "<market-token-address>",
      decimals: 18,
      imageUrl: "https://github.com/gmx-io/gmx-assets/blob/main/GMX-Assets/PNG/GLP_LOGO%20ONLY.png?raw=true",
      isPlatformToken: true,
    },
  ],
  [AVALANCHE_FUJI]: [
    {
      name: "Avalanche",
      symbol: "AVAX",
      decimals: 18,
      address: ethers.constants.AddressZero,
      isNative: true,
      isShortable: true,
      imageUrl: "https://assets.coingecko.com/coins/images/12559/small/coin-round-red.png?1604021818",
    },
    {
      name: "Wrapped AVAX",
      symbol: "WAVAX",
      decimals: 18,
      address: "0x1D308089a2D1Ced3f1Ce36B1FcaF815b07217be3",
      isWrapped: true,
      baseSymbol: "AVAX",
      imageUrl: "https://assets.coingecko.com/coins/images/12559/small/coin-round-red.png?1604021818",
      coingeckoUrl: "https://www.coingecko.com/en/coins/avalanche",
      explorerUrl: "https://testnet.snowtrace.io/address/0x1D308089a2D1Ced3f1Ce36B1FcaF815b07217be3",
    },
    {
      name: "Ethereum (WETH.e)",
      symbol: "ETH",
      address: "0x82F0b3695Ed2324e55bbD9A9554cB4192EC3a514",
      decimals: 18,
      isShortable: true,
      imageUrl: "https://assets.coingecko.com/coins/images/279/small/ethereum.png?1595348880",
      coingeckoUrl: "https://www.coingecko.com/en/coins/ethereum",
      explorerUrl: "https://testnet.snowtrace.io/address/0x82F0b3695Ed2324e55bbD9A9554cB4192EC3a514",
    },
    {
      name: "USD Coin",
      symbol: "USDC",
      address: "0x3eBDeaA0DB3FfDe96E7a0DBBAFEC961FC50F725F",
      decimals: 6,
      isStable: true,
      imageUrl: "https://assets.coingecko.com/coins/images/6319/thumb/USD_Coin_icon.png?1547042389",
      coingeckoUrl: "https://www.coingecko.com/en/coins/usd-coin",
      explorerUrl: "https://testnet.snowtrace.io/address/0x3eBDeaA0DB3FfDe96E7a0DBBAFEC961FC50F725F",
    },
    {
      name: "Tether",
      symbol: "USDT",
      decimals: 6,
      address: "0x50df4892Bd13f01E4e1Cd077ff394A8fa1A3fD7c",
      isStable: true,
      imageUrl: "https://assets.coingecko.com/coins/images/325/small/Tether-logo.png",
      coingeckoUrl: "https://www.coingecko.com/en/coins/dai",
      explorerUrl: "https://testnet.snowtrace.io/address/0x50df4892Bd13f01E4e1Cd077ff394A8fa1A3fD7c",
    },
<<<<<<< HEAD
    {
      name: "Dai",
      symbol: "DAI",
      address: "0x51290cb93bE5062A6497f16D9cd3376Adf54F920",
      decimals: 6,
      isStable: true,
      imageUrl: "https://assets.coingecko.com/coins/images/9956/thumb/4943.png?1636636734",
      coingeckoUrl: "https://www.coingecko.com/en/coins/dai",
      explorerUrl: "https://testnet.snowtrace.io/address/0x51290cb93bE5062A6497f16D9cd3376Adf54F920",
=======
    USDC: {
      coingecko: "https://www.coingecko.com/en/coins/usd-coin",
      arbitrum: "https://arbiscan.io/address/0xaf88d065e77c8cC2239327C5EDb3A432268e5831",
    },
    "USDC.e": {
      coingecko: "https://www.coingecko.com/en/coins/usd-coin",
      arbitrum: "https://arbiscan.io/address/0xff970a61a04b1ca14834a43f5de4533ebddb5cc8",
>>>>>>> 9bbc1b85
    },
    {
      name: "Bitcoin (WBTC)",
      symbol: "WBTC",
      decimals: 8,
      address: "0x3Bd8e00c25B12E6E60fc8B6f1E1E2236102073Ca",
      imageUrl: "https://assets.coingecko.com/coins/images/7598/thumb/wrapped_bitcoin_wbtc.png?1548822744",
      coingeckoUrl: "https://www.coingecko.com/en/coins/wrapped-bitcoin",
      explorerUrl: "https://testnet.snowtrace.io/address/0x3Bd8e00c25B12E6E60fc8B6f1E1E2236102073Ca",
    },
    {
      name: "Solana",
      symbol: "SOL",
      decimals: 18,
      address: "0x137f4a7336df4f3f11894718528516edaaD0B082",
      isSynthetic: true,
      imageUrl: "https://assets.coingecko.com/coins/images/4128/small/solana.png?1640133422",
      coingeckoUrl: "https://www.coingecko.com/en/coins/solana",
    },
    {
      name: "Test token",
      symbol: "TEST",
      decimals: 18,
      address: "0x42DD131E1086FFCc59bAE9498D71E20E0C889B14",
      isSynthetic: true,
      coingeckoUrl: "https://www.coingecko.com/en/coins/tether",
    },
    {
      name: "BNB",
      symbol: "BNB",
      decimals: 18,
      address: "0x110892Dd5fa73bE430c0ade694febD9a4CAc68Be",
      isSynthetic: true,
      coingeckoUrl: "https://www.coingecko.com/en/coins/binancecoin",
    },
    {
      name: "Cardano",
      symbol: "ADA",
      decimals: 18,
      priceDecimals: 4,
      address: "0xE64dfFF37Fa6Fe969b792B4146cEe2774Ef6e1a1",
      isSynthetic: true,
      coingeckoUrl: "https://www.coingecko.com/en/coins/cardano",
    },
    {
      name: "TRON",
      symbol: "TRX",
      decimals: 18,
      priceDecimals: 4,
      address: "0x0D1495527C255068F2f6feE31C85d326D0A76FE8",
      isSynthetic: true,
      coingeckoUrl: "https://www.coingecko.com/en/coins/tron",
    },
    {
      name: "Polygon",
      symbol: "MATIC",
      decimals: 18,
      priceDecimals: 4,
      address: "0xadc4698B257F78187Fd675FBf591a09f4c975240",
      isSynthetic: true,
      coingeckoUrl: "https://www.coingecko.com/en/coins/polygon",
    },
    {
      name: "Polkadot",
      symbol: "DOT",
      address: "0x65FFb5664a7B3377A5a27D9e59C72Fb1A5E94962",
      decimals: 18,
      isSynthetic: true,
      coingeckoUrl: "https://www.coingecko.com/en/coins/polkadot",
    },
    {
      name: "Uniswap",
      symbol: "UNI",
      decimals: 18,
      address: "0xF62dC1d2452d0893735D22945Af53C290b158eAF",
      isSynthetic: true,
      coingeckoUrl: "https://www.coingecko.com/en/coins/uniswap",
    },
    {
      name: "Dogecoin",
      symbol: "DOGE",
      decimals: 8,
      priceDecimals: 4,
      address: "0x2265F317eA5f47A684E5B26c50948617c945d986",
      isSynthetic: true,
      isShortable: true,
      coingeckoUrl: "https://www.coingecko.com/en/coins/dogecoin",
    },
    {
      name: "Chainlink",
      symbol: "LINK",
      decimals: 18,
      address: "0x6BD09E8D65AD5cc761DF62454452d4EC1545e647",
      isSynthetic: true,
      isShortable: true,
      coingeckoUrl: "https://www.coingecko.com/en/coins/chainlink",
    },
    {
      name: "XRP",
      symbol: "XRP",
      decimals: 6,
      address: "0xF1C2093383453831e8c90ecf809691123116dAaC",
      isSynthetic: true,
      imageUrl: "https://assets.coingecko.com/coins/images/44/small/xrp-symbol-white-128.png?1605778731",
      coingeckoUrl: "https://www.coingecko.com/en/coins/xrp",
    },
    {
      name: "GMX",
      symbol: "GMX",
      address: "",
      decimals: 18,
      imageUrl: "https://assets.coingecko.com/coins/images/18323/small/arbit.png?1631532468",
      isPlatformToken: true,
    },
    {
      name: "Escrowed GMX",
      symbol: "esGMX",
      address: "",
      decimals: 18,
      isPlatformToken: true,
    },
    {
      name: "GMX LP",
      symbol: "GLP",
      address: "",
      decimals: 18,
      imageUrl: "https://github.com/gmx-io/gmx-assets/blob/main/GMX-Assets/PNG/GLP_LOGO%20ONLY.png?raw=true",
      isPlatformToken: true,
    },
    {
      name: "GMX Market tokens",
      symbol: "GM",
      address: "<market-token-address>",
      decimals: 18,
      imageUrl: "https://github.com/gmx-io/gmx-assets/blob/main/GMX-Assets/PNG/GLP_LOGO%20ONLY.png?raw=true",
      isPlatformToken: true,
    },
  ],
};

export const GLP_POOL_COLORS = {
  ETH: "#6062a6",
  BTC: "#F7931A",
  WBTC: "#F7931A",
  USDC: "#2775CA",
  "USDC.e": "#2A5ADA",
  USDT: "#67B18A",
  MIM: "#9695F8",
  FRAX: "#000",
  DAI: "#FAC044",
  UNI: "#E9167C",
  AVAX: "#E84142",
  LINK: "#3256D6",
};

export const TOKENS_MAP: { [chainId: number]: { [address: string]: Token } } = {};
export const V1_TOKENS: { [chainId: number]: Token[] } = {};
export const V2_TOKENS: { [chainId: number]: Token[] } = {};
export const TOKENS_BY_SYMBOL_MAP: { [chainId: number]: { [symbol: string]: Token } } = {};
export const WRAPPED_TOKENS_MAP: { [chainId: number]: Token } = {};
export const NATIVE_TOKENS_MAP: { [chainId: number]: Token } = {};

const CHAIN_IDS = [ARBITRUM, ARBITRUM_GOERLI, AVALANCHE, AVALANCHE_FUJI];

for (let j = 0; j < CHAIN_IDS.length; j++) {
  const chainId = CHAIN_IDS[j];

  TOKENS_MAP[chainId] = {};
  TOKENS_BY_SYMBOL_MAP[chainId] = {};
  V1_TOKENS[chainId] = [];
  V2_TOKENS[chainId] = [];

  let tokens = TOKENS[chainId];
  let wrappedTokenAddress: string | undefined;

  for (let i = 0; i < tokens.length; i++) {
    const token = tokens[i];
    TOKENS_MAP[chainId][token.address] = token;
    TOKENS_BY_SYMBOL_MAP[chainId][token.symbol] = token;

    if (token.isWrapped) {
      WRAPPED_TOKENS_MAP[chainId] = token;
      wrappedTokenAddress = token.address;
    }

    if (token.isNative) {
      NATIVE_TOKENS_MAP[chainId] = token;
    }

    if (token.isV1Available && !token.isTempHidden) {
      V1_TOKENS[chainId].push(token);
    }

    if (!token.isPlatformToken && !token.isTempHidden) {
      V2_TOKENS[chainId].push(token);
    }
  }

  NATIVE_TOKENS_MAP[chainId].wrappedAddress = wrappedTokenAddress;
}

export function getWrappedToken(chainId: number) {
  return WRAPPED_TOKENS_MAP[chainId];
}

export function getNativeToken(chainId: number) {
  return NATIVE_TOKENS_MAP[chainId];
}

export function getTokens(chainId: number) {
  return TOKENS[chainId];
}

export function getV1Tokens(chainId: number) {
  return V1_TOKENS[chainId];
}

export function getV2Tokens(chainId: number) {
  return V2_TOKENS[chainId];
}

export function getTokensMap(chainId: number) {
  return TOKENS_MAP[chainId];
}

export function getWhitelistedV1Tokens(chainId: number) {
  return getV1Tokens(chainId);
}

export function getVisibleV1Tokens(chainId: number) {
  return getV1Tokens(chainId).filter((token) => !token.isWrapped);
}

export function isValidToken(chainId: number, address: string) {
  if (!TOKENS_MAP[chainId]) {
    throw new Error(`Incorrect chainId ${chainId}`);
  }
  return address in TOKENS_MAP[chainId];
}

export function getToken(chainId: number, address: string) {
  if (!TOKENS_MAP[chainId]) {
    throw new Error(`Incorrect chainId ${chainId}`);
  }
  if (!TOKENS_MAP[chainId][address]) {
    throw new Error(`Incorrect address "${address}" for chainId ${chainId}`);
  }

  return TOKENS_MAP[chainId][address];
}

export function getTokenBySymbol(chainId: number, symbol: string) {
  const token = TOKENS_BY_SYMBOL_MAP[chainId][symbol];
  if (!token) {
    throw new Error(`Incorrect symbol "${symbol}" for chainId ${chainId}`);
  }
  return token;
}

export function convertTokenAddress(chainId: number, address: string, convertTo?: "wrapped" | "native") {
  const wrappedToken = getWrappedToken(chainId);

  if (convertTo === "wrapped" && address === NATIVE_TOKEN_ADDRESS) {
    return wrappedToken.address;
  }

  if (convertTo === "native" && address === wrappedToken.address) {
    return NATIVE_TOKEN_ADDRESS;
  }

  return address;
}

export function getNormalizedTokenSymbol(tokenSymbol) {
  if (["WBTC", "WETH", "WAVAX"].includes(tokenSymbol)) {
    return tokenSymbol.substr(1);
  } else if (tokenSymbol === "BTC.b") {
    return "BTC";
  }
  return tokenSymbol;
}

export function isChartAvailabeForToken(chainId: number, tokenSymbol: string) {
  const token = getTokenBySymbol(chainId, tokenSymbol);

  if (!token || token.isChartDisabled || token.isPlatformToken) return false;

  return true;
}

export function getPriceDecimals(chainId: number, tokenSymbol: string) {
  const token = getTokenBySymbol(chainId, tokenSymbol);
  if (!token) return 2;
  return token.priceDecimals ?? 2;
}<|MERGE_RESOLUTION|>--- conflicted
+++ resolved
@@ -668,7 +668,6 @@
       coingeckoUrl: "https://www.coingecko.com/en/coins/dai",
       explorerUrl: "https://testnet.snowtrace.io/address/0x50df4892Bd13f01E4e1Cd077ff394A8fa1A3fD7c",
     },
-<<<<<<< HEAD
     {
       name: "Dai",
       symbol: "DAI",
@@ -678,15 +677,6 @@
       imageUrl: "https://assets.coingecko.com/coins/images/9956/thumb/4943.png?1636636734",
       coingeckoUrl: "https://www.coingecko.com/en/coins/dai",
       explorerUrl: "https://testnet.snowtrace.io/address/0x51290cb93bE5062A6497f16D9cd3376Adf54F920",
-=======
-    USDC: {
-      coingecko: "https://www.coingecko.com/en/coins/usd-coin",
-      arbitrum: "https://arbiscan.io/address/0xaf88d065e77c8cC2239327C5EDb3A432268e5831",
-    },
-    "USDC.e": {
-      coingecko: "https://www.coingecko.com/en/coins/usd-coin",
-      arbitrum: "https://arbiscan.io/address/0xff970a61a04b1ca14834a43f5de4533ebddb5cc8",
->>>>>>> 9bbc1b85
     },
     {
       name: "Bitcoin (WBTC)",

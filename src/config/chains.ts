--- conflicted
+++ resolved
@@ -10,11 +10,6 @@
 export const ETH_MAINNET = 1;
 export const AVALANCHE = 43114;
 export const AVALANCHE_FUJI_TESTNET = 43113;
-<<<<<<< HEAD
-export const TESTNET = 97;
-export const ARBITRUM_TESTNET = 421611;
-=======
->>>>>>> 9a4860b7
 export const ARBITRUM = 42161;
 export const ARBITRUM_TESTNET = 421611;
 
@@ -227,8 +222,6 @@
     rpcUrls: RPC_PROVIDERS[AVALANCHE_FUJI_TESTNET],
     blockExplorerUrls: [getExplorerUrl(AVALANCHE_FUJI_TESTNET)],
   },
-<<<<<<< HEAD
-=======
 };
 
 export const CHAIN_ICONS = {
@@ -252,7 +245,6 @@
     24: "ic_avalanche_testnet_24.svg",
     96: "ic_avalanche_testnet_96.svg",
   },
->>>>>>> 9a4860b7
 };
 
 export const getConstant = (chainId: number, key: string) => {

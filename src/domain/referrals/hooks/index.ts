import { gql } from "@apollo/client";
import { BigNumberish, Signer, ethers, isAddress } from "ethers";
import { useEffect, useMemo, useState } from "react";
import useSWR from "swr";
import { abis } from "sdk/abis";
import { REGEX_VERIFY_BYTES32 } from "components/Referrals/referralsHelper";
import { getContract } from "config/contracts";
import { REFERRAL_CODE_KEY } from "config/localStorage";
import { callContract, contractFetcher } from "lib/contracts";
import { helperToast } from "lib/helperToast";
import { isAddressZero, isHashZero } from "lib/legacy";
import { basisPointsToFloat } from "lib/numbers";
import { getProvider } from "lib/rpc";
import { CONFIG_UPDATE_INTERVAL } from "lib/timeConstants";

import { getReferralsGraphClient } from "lib/subgraph";
import { UserReferralInfo } from "../types";
import { decodeReferralCode, encodeReferralCode } from "sdk/utils/referrals";
import { Hash } from "viem";

export * from "./useReferralsData";
export * from "./useUserCodesOnAllChain";
export * from "./useReferralCodeFromUrl";

export function useUserReferralInfoRequest(
  signer: Signer | undefined,
  chainId: number,
  account?: string | null,
  skipLocalReferralCode = false
): UserReferralInfo | undefined {
  const { userReferralCode, userReferralCodeString, attachedOnChain, referralCodeForTxn } = useUserReferralCode(
    signer,
    chainId,
    account,
    skipLocalReferralCode
  );

  const { codeOwner, error: codeOwnerError } = useCodeOwner(signer, chainId, account, userReferralCode);
  const { affiliateTier: tierId, error: tierError } = useAffiliateTier(signer, chainId, codeOwner);
  const { totalRebate, discountShare, error: tiersError } = useTiers(signer, chainId, tierId);
  const { discountShare: customDiscountShare, error: discountShareError } = useReferrerDiscountShare(
    signer,
    chainId,
    codeOwner
  );
  const finalDiscountShare = (customDiscountShare ?? 0n) > 0 ? customDiscountShare : discountShare;

  const error = codeOwnerError || tierError || tiersError || discountShareError;

  return useMemo(() => {
    if (
      !userReferralCode ||
      !userReferralCodeString ||
      !codeOwner ||
      tierId === undefined ||
      totalRebate === undefined ||
      finalDiscountShare === undefined ||
      !referralCodeForTxn
    ) {
      return undefined;
    }

    return {
      userReferralCode,
      userReferralCodeString,
      referralCodeForTxn,
      attachedOnChain,
      affiliate: codeOwner,
      tierId,
      totalRebate,
      totalRebateFactor: basisPointsToFloat(totalRebate),
      discountShare: finalDiscountShare,
      discountFactor: basisPointsToFloat(finalDiscountShare),
      error,
    };
  }, [
    userReferralCode,
    userReferralCodeString,
    codeOwner,
    tierId,
    totalRebate,
    finalDiscountShare,
    referralCodeForTxn,
    attachedOnChain,
    error,
  ]);
}

export function useAffiliateTier(signer, chainId, account) {
  const referralStorageAddress = getContract(chainId, "ReferralStorage");
  const {
    data: affiliateTier,
    mutate: mutateReferrerTier,
    error,
  } = useSWR<bigint>(
    account && [`ReferralStorage:referrerTiers`, chainId, referralStorageAddress, "referrerTiers", account],
    {
      fetcher: contractFetcher(signer, "ReferralStorage") as any,
      refreshInterval: CONFIG_UPDATE_INTERVAL,
    }
  );
  return {
    affiliateTier: affiliateTier === undefined ? undefined : Number(affiliateTier),
    mutateReferrerTier,
    error,
  };
}

export function useTiers(signer: Signer | undefined, chainId: number, tierLevel?: BigNumberish) {
  const referralStorageAddress = getContract(chainId, "ReferralStorage");

  const { data: [totalRebate, discountShare] = [], error } = useSWR<bigint[]>(
    tierLevel !== undefined
      ? [`ReferralStorage:referrerTiers`, chainId, referralStorageAddress, "tiers", tierLevel.toString()]
      : null,
    {
      fetcher: contractFetcher(signer, "ReferralStorage") as any,
      refreshInterval: CONFIG_UPDATE_INTERVAL,
    }
  );

  return {
    totalRebate,
    discountShare,
    error,
  };
}

export async function setAffiliateTier(chainId: number, affiliate: string, tierId: number, signer, opts) {
  const referralStorageAddress = getContract(chainId, "ReferralStorage");
  const timelockAddress = getContract(chainId, "Timelock");
  const contract = new ethers.Contract(timelockAddress, abis.Timelock, signer);
  return callContract(chainId, contract, "setReferrerTier", [referralStorageAddress, affiliate, tierId], opts);
}

export async function registerReferralCode(chainId, referralCode, signer, opts) {
  const referralStorageAddress = getContract(chainId, "ReferralStorage");
  const referralCodeHex = encodeReferralCode(referralCode);
<<<<<<< HEAD
  const contract = new ethers.Contract(referralStorageAddress, abis.ReferralStorage, signer);
=======
  const contract = new ethers.Contract(referralStorageAddress, ReferralStorage.abi, signer);

>>>>>>> 7fbfeb04
  return callContract(chainId, contract, "registerCode", [referralCodeHex], opts);
}

export async function setTraderReferralCodeByUser(chainId, referralCode, signer, opts) {
  const referralCodeHex = encodeReferralCode(referralCode);
  const referralStorageAddress = getContract(chainId, "ReferralStorage");
  const contract = new ethers.Contract(referralStorageAddress, abis.ReferralStorage, signer);
  const codeOwner = await contract.codeOwners(referralCodeHex);
  if (isAddressZero(codeOwner)) {
    const errorMsg = "Referral code does not exist";
    helperToast.error(errorMsg);
    return Promise.reject(errorMsg);
  }
  return callContract(chainId, contract, "setTraderReferralCodeByUser", [referralCodeHex], opts);
}

export async function getReferralCodeOwner(chainId, referralCode) {
  const referralStorageAddress = getContract(chainId, "ReferralStorage");
  const provider = getProvider(undefined, chainId);
  const contract = new ethers.Contract(referralStorageAddress, abis.ReferralStorage, provider);
  const codeOwner = await contract.codeOwners(referralCode);
  return codeOwner;
}

export function useUserReferralCode(signer, chainId, account, skipLocalReferralCode = false) {
  const localStorageCode = window.localStorage.getItem(REFERRAL_CODE_KEY);
  const referralStorageAddress = getContract(chainId, "ReferralStorage");
  const { data: onChainCode, error: onChainCodeError } = useSWR<string>(
    account && ["ReferralStorage", chainId, referralStorageAddress, "traderReferralCodes", account],
    { fetcher: contractFetcher(signer, "ReferralStorage") as any, refreshInterval: CONFIG_UPDATE_INTERVAL }
  );

  const { data: localStorageCodeOwner, error: localStorageCodeOwnerError } = useSWR<string>(
    localStorageCode && REGEX_VERIFY_BYTES32.test(localStorageCode)
      ? ["ReferralStorage", chainId, referralStorageAddress, "codeOwners", localStorageCode]
      : null,
    { fetcher: contractFetcher(signer, "ReferralStorage") as any, refreshInterval: CONFIG_UPDATE_INTERVAL }
  );

  const { attachedOnChain, userReferralCode, userReferralCodeString, referralCodeForTxn } = useMemo(() => {
    let attachedOnChain = false;
    let userReferralCode: string | undefined = undefined;
    let userReferralCodeString: string | undefined = undefined;
    let referralCodeForTxn = ethers.ZeroHash;

    if (skipLocalReferralCode || (onChainCode && !isHashZero(onChainCode))) {
      attachedOnChain = true;
      userReferralCode = onChainCode;
      userReferralCodeString = decodeReferralCode(onChainCode as Hash);
    } else if (localStorageCodeOwner && !isAddressZero(localStorageCodeOwner)) {
      attachedOnChain = false;
      userReferralCode = localStorageCode!;
      userReferralCodeString = decodeReferralCode(localStorageCode! as Hash);
      referralCodeForTxn = localStorageCode!;
    }

    return {
      attachedOnChain,
      userReferralCode,
      userReferralCodeString,
      referralCodeForTxn,
      error: onChainCodeError | localStorageCodeOwnerError,
    };
  }, [
    localStorageCode,
    localStorageCodeOwner,
    localStorageCodeOwnerError,
    onChainCode,
    onChainCodeError,
    skipLocalReferralCode,
  ]);

  return {
    userReferralCode,
    userReferralCodeString,
    attachedOnChain,
    referralCodeForTxn,
  };
}

export function useReferrerTier(signer, chainId, account) {
  const referralStorageAddress = getContract(chainId, "ReferralStorage");
  const validAccount = useMemo(() => (isAddress(account) ? account : null), [account]);
  const { data: referrerTier, mutate: mutateReferrerTier } = useSWR<bigint>(
    validAccount && [`ReferralStorage:referrerTiers`, chainId, referralStorageAddress, "referrerTiers", validAccount],
    {
      fetcher: contractFetcher(signer, "ReferralStorage") as any,
    }
  );
  return {
    referrerTier,
    mutateReferrerTier,
  };
}

export function useCodeOwner(signer, chainId, account, code) {
  const referralStorageAddress = getContract(chainId, "ReferralStorage");
  const {
    data: codeOwner,
    mutate: mutateCodeOwner,
    error,
  } = useSWR<string>(
    account && code && [`ReferralStorage:codeOwners`, chainId, referralStorageAddress, "codeOwners", code],
    {
      fetcher: contractFetcher(signer, "ReferralStorage") as any,
      refreshInterval: CONFIG_UPDATE_INTERVAL,
    }
  );
  return {
    codeOwner,
    mutateCodeOwner,
    error,
  };
}

export function useReferrerDiscountShare(library, chainId, owner) {
  const referralStorageAddress = getContract(chainId, "ReferralStorage");
  const {
    data: discountShare,
    mutate: mutateDiscountShare,
    error,
  } = useSWR<bigint | undefined>(
    owner && [
      `ReferralStorage:referrerDiscountShares`,
      chainId,
      referralStorageAddress,
      "referrerDiscountShares",
      owner.toLowerCase(),
    ],
    {
      fetcher: contractFetcher(library, "ReferralStorage") as any,
      refreshInterval: CONFIG_UPDATE_INTERVAL,
    }
  );
  return {
    discountShare,
    mutateDiscountShare,
    error,
  };
}

export async function validateReferralCodeExists(referralCode, chainId) {
  const referralCodeBytes32 = encodeReferralCode(referralCode);
  const referralCodeOwner = await getReferralCodeOwner(chainId, referralCodeBytes32);
  return !isAddressZero(referralCodeOwner);
}

export function useAffiliateCodes(chainId, account) {
  const [affiliateCodes, setAffiliateCodes] = useState({ code: null, success: false });
  const query = gql`
    query userReferralCodes($account: String!) {
      affiliateStats: affiliateStats(
        first: 1000
        orderBy: volume
        orderDirection: desc
        where: { period: total, affiliate: $account }
      ) {
        referralCode
      }
    }
  `;
  useEffect(() => {
    if (!chainId) return;
    getReferralsGraphClient(chainId)
      .query({ query, variables: { account: account?.toLowerCase() } })
      .then((res) => {
        const parsedAffiliateCodes = res?.data?.affiliateStats.map((c) => decodeReferralCode(c?.referralCode));
        setAffiliateCodes({ code: parsedAffiliateCodes[0], success: true });
      });
    return () => {
      setAffiliateCodes({ code: null, success: false });
    };
  }, [chainId, query, account]);
  return affiliateCodes;
}<|MERGE_RESOLUTION|>--- conflicted
+++ resolved
@@ -136,12 +136,8 @@
 export async function registerReferralCode(chainId, referralCode, signer, opts) {
   const referralStorageAddress = getContract(chainId, "ReferralStorage");
   const referralCodeHex = encodeReferralCode(referralCode);
-<<<<<<< HEAD
   const contract = new ethers.Contract(referralStorageAddress, abis.ReferralStorage, signer);
-=======
-  const contract = new ethers.Contract(referralStorageAddress, ReferralStorage.abi, signer);
-
->>>>>>> 7fbfeb04
+
   return callContract(chainId, contract, "registerCode", [referralCodeHex], opts);
 }
 

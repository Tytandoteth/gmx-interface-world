import { gql } from "@apollo/client";
import { BigNumber, BigNumberish, Signer, ethers } from "ethers";
import { useEffect, useMemo, useState } from "react";
import useSWR from "swr";

import ReferralStorage from "abis/ReferralStorage.json";
import Timelock from "abis/Timelock.json";
import { REGEX_VERIFY_BYTES32 } from "components/Referrals/referralsHelper";
import { ARBITRUM, AVALANCHE, SUPPORTED_CHAIN_IDS } from "config/chains";
import { getContract } from "config/contracts";
import { REFERRAL_CODE_KEY } from "config/localStorage";
import { isAddress } from "ethers/lib/utils";
import { callContract, contractFetcher } from "lib/contracts";
import { helperToast } from "lib/helperToast";
import { isAddressZero, isHashZero } from "lib/legacy";
import { basisPointsToFloat } from "lib/numbers";
import { getProvider } from "lib/rpc";

import { getReferralsGraphClient } from "lib/subgraph";
import { UserReferralInfo } from "../types";
import { decodeReferralCode, encodeReferralCode } from "../utils";

export * from "./useReferralsData";

async function getCodeOwnersData(network, account, codes = []) {
  if (codes.length === 0 || !account || !network) {
    return undefined;
  }
  const query = gql`
    query allCodes($codes: [String!]!) {
      referralCodes(where: { code_in: $codes }) {
        owner
        id
      }
    }
  `;
  return getReferralsGraphClient(network)
    .query({ query, variables: { codes } })
    .then(({ data }) => {
      const { referralCodes } = data;
      const codeOwners = referralCodes.reduce((acc, cv) => {
        acc[cv.id] = cv.owner;
        return acc;
      }, {});
      return codes.map((code) => {
        const owner = codeOwners[code];
        return {
          code,
          codeString: decodeReferralCode(code),
          owner,
          isTaken: Boolean(owner),
          isTakenByCurrentUser: owner && owner.toLowerCase() === account.toLowerCase(),
        };
      });
    });
}

export function useUserReferralInfo(
  signer: Signer | undefined,
  chainId: number,
  account?: string | null
): UserReferralInfo | undefined {
  const { userReferralCode, userReferralCodeString, attachedOnChain, referralCodeForTxn } = useUserReferralCode(
    signer,
    chainId,
    account
  );

  const { codeOwner } = useCodeOwner(signer, chainId, account, userReferralCode);
  const { affiliateTier: tierId } = useAffiliateTier(signer, chainId, codeOwner);
  const { totalRebate, discountShare } = useTiers(signer, chainId, tierId);
  const { discountShare: customDiscountShare } = useReferrerDiscountShare(signer, chainId, codeOwner);
  const finalDiscountShare = customDiscountShare?.gt(0) ? customDiscountShare : discountShare;
  if (
    !userReferralCode ||
    !userReferralCodeString ||
    !codeOwner ||
    !tierId ||
    !totalRebate ||
    !finalDiscountShare ||
    !referralCodeForTxn
  ) {
    return undefined;
  }

  return {
    userReferralCode,
    userReferralCodeString,
    referralCodeForTxn,
    attachedOnChain,
    affiliate: codeOwner,
    tierId,
    totalRebate,
    totalRebateFactor: basisPointsToFloat(totalRebate),
    discountShare: finalDiscountShare,
    discountFactor: basisPointsToFloat(finalDiscountShare),
  };
}

export function useAffiliateTier(signer, chainId, account) {
  const referralStorageAddress = getContract(chainId, "ReferralStorage");
  const { data: affiliateTier, mutate: mutateReferrerTier } = useSWR<BigNumber>(
    account && [`ReferralStorage:referrerTiers`, chainId, referralStorageAddress, "referrerTiers", account],
    {
<<<<<<< HEAD
      fetcher: contractFetcher(signer, ReferralStorage),
=======
      fetcher: contractFetcher(library, ReferralStorage) as any,
>>>>>>> a5a3f2ae
    }
  );
  return {
    affiliateTier,
    mutateReferrerTier,
  };
}

export function useTiers(signer: Signer | undefined, chainId: number, tierLevel?: BigNumberish) {
  const referralStorageAddress = getContract(chainId, "ReferralStorage");

  const { data: [totalRebate, discountShare] = [] } = useSWR<BigNumber[]>(
    tierLevel
      ? [`ReferralStorage:referrerTiers`, chainId, referralStorageAddress, "tiers", tierLevel.toString()]
      : null,
    {
<<<<<<< HEAD
      fetcher: contractFetcher(signer, ReferralStorage),
=======
      fetcher: contractFetcher(library, ReferralStorage) as any,
>>>>>>> a5a3f2ae
    }
  );

  return {
    totalRebate,
    discountShare,
  };
}

export function useUserCodesOnAllChain(account) {
  const [data, setData] = useState<any>(null);
  const query = gql`
    query referralCodesOnAllChain($account: String!) {
      referralCodes(first: 1000, where: { owner: $account }) {
        code
      }
    }
  `;
  useEffect(() => {
    async function main() {
      const [arbitrumCodes, avalancheCodes] = await Promise.all(
        SUPPORTED_CHAIN_IDS.map(async (chainId) => {
          try {
            const client = getReferralsGraphClient(chainId);
            const { data } = await client.query({ query, variables: { account: (account || "").toLowerCase() } });
            return data.referralCodes.map((c) => c.code);
          } catch (ex) {
            return [];
          }
        })
      );
      const [codeOwnersOnAvax = [], codeOwnersOnArbitrum = []] = await Promise.all([
        getCodeOwnersData(AVALANCHE, account, arbitrumCodes),
        getCodeOwnersData(ARBITRUM, account, avalancheCodes),
      ]);

      setData({
        [ARBITRUM]: codeOwnersOnAvax.reduce((acc, cv) => {
          acc[cv.code] = cv;
          return acc;
        }, {} as any),
        [AVALANCHE]: codeOwnersOnArbitrum.reduce((acc, cv) => {
          acc[cv.code] = cv;
          return acc;
        }, {} as any),
      });
    }

    main();
  }, [account, query]);
  return data;
}

export async function setAffiliateTier(chainId: number, affiliate: string, tierId: number, signer, opts) {
  const referralStorageAddress = getContract(chainId, "ReferralStorage");
  const timelockAddress = getContract(chainId, "Timelock");
  const contract = new ethers.Contract(timelockAddress, Timelock.abi, signer);
  return callContract(chainId, contract, "setReferrerTier", [referralStorageAddress, affiliate, tierId], opts);
}

export async function registerReferralCode(chainId, referralCode, signer, opts) {
  const referralStorageAddress = getContract(chainId, "ReferralStorage");
  const referralCodeHex = encodeReferralCode(referralCode);
  const contract = new ethers.Contract(referralStorageAddress, ReferralStorage.abi, signer);
  return callContract(chainId, contract, "registerCode", [referralCodeHex], opts);
}

export async function setTraderReferralCodeByUser(chainId, referralCode, signer, opts) {
  const referralCodeHex = encodeReferralCode(referralCode);
  const referralStorageAddress = getContract(chainId, "ReferralStorage");
  const contract = new ethers.Contract(referralStorageAddress, ReferralStorage.abi, signer);
  const codeOwner = await contract.codeOwners(referralCodeHex);
  if (isAddressZero(codeOwner)) {
    const errorMsg = "Referral code does not exist";
    helperToast.error(errorMsg);
    return Promise.reject(errorMsg);
  }
  return callContract(chainId, contract, "setTraderReferralCodeByUser", [referralCodeHex], opts);
}

export async function getReferralCodeOwner(chainId, referralCode) {
  const referralStorageAddress = getContract(chainId, "ReferralStorage");
  const provider = getProvider(undefined, chainId);
  const contract = new ethers.Contract(referralStorageAddress, ReferralStorage.abi, provider);
  const codeOwner = await contract.codeOwners(referralCode);
  return codeOwner;
}

export function useUserReferralCode(signer, chainId, account) {
  const localStorageCode = window.localStorage.getItem(REFERRAL_CODE_KEY);
  const referralStorageAddress = getContract(chainId, "ReferralStorage");
  const { data: onChainCode } = useSWR<string>(
    account && ["ReferralStorage", chainId, referralStorageAddress, "traderReferralCodes", account],
<<<<<<< HEAD
    { fetcher: contractFetcher(signer, ReferralStorage) }
=======
    { fetcher: contractFetcher(library, ReferralStorage) as any }
>>>>>>> a5a3f2ae
  );

  const { data: localStorageCodeOwner } = useSWR<string>(
    localStorageCode && REGEX_VERIFY_BYTES32.test(localStorageCode)
      ? ["ReferralStorage", chainId, referralStorageAddress, "codeOwners", localStorageCode]
      : null,
<<<<<<< HEAD
    { fetcher: contractFetcher(signer, ReferralStorage) }
=======
    { fetcher: contractFetcher(library, ReferralStorage) as any }
>>>>>>> a5a3f2ae
  );

  const { attachedOnChain, userReferralCode, userReferralCodeString, referralCodeForTxn } = useMemo(() => {
    let attachedOnChain = false;
    let userReferralCode: string | undefined = undefined;
    let userReferralCodeString: string | undefined = undefined;
    let referralCodeForTxn = ethers.constants.HashZero;

    if (onChainCode && !isHashZero(onChainCode)) {
      attachedOnChain = true;
      userReferralCode = onChainCode;
      userReferralCodeString = decodeReferralCode(onChainCode);
    } else if (localStorageCodeOwner && !isAddressZero(localStorageCodeOwner)) {
      attachedOnChain = false;
      userReferralCode = localStorageCode!;
      userReferralCodeString = decodeReferralCode(localStorageCode!);
      referralCodeForTxn = localStorageCode!;
    }

    return {
      attachedOnChain,
      userReferralCode,
      userReferralCodeString,
      referralCodeForTxn,
    };
  }, [localStorageCode, localStorageCodeOwner, onChainCode]);

  return {
    userReferralCode,
    userReferralCodeString,
    attachedOnChain,
    referralCodeForTxn,
  };
}

export function useReferrerTier(signer, chainId, account) {
  const referralStorageAddress = getContract(chainId, "ReferralStorage");
  const validAccount = useMemo(() => (isAddress(account) ? account : null), [account]);
  const { data: referrerTier, mutate: mutateReferrerTier } = useSWR<BigNumber>(
    validAccount && [`ReferralStorage:referrerTiers`, chainId, referralStorageAddress, "referrerTiers", validAccount],
    {
<<<<<<< HEAD
      fetcher: contractFetcher(signer, ReferralStorage),
=======
      fetcher: contractFetcher(library, ReferralStorage) as any,
>>>>>>> a5a3f2ae
    }
  );
  return {
    referrerTier,
    mutateReferrerTier,
  };
}

export function useCodeOwner(signer, chainId, account, code) {
  const referralStorageAddress = getContract(chainId, "ReferralStorage");
  const { data: codeOwner, mutate: mutateCodeOwner } = useSWR<string>(
    account && code && [`ReferralStorage:codeOwners`, chainId, referralStorageAddress, "codeOwners", code],
    {
<<<<<<< HEAD
      fetcher: contractFetcher(signer, ReferralStorage),
=======
      fetcher: contractFetcher(library, ReferralStorage) as any,
>>>>>>> a5a3f2ae
    }
  );
  return {
    codeOwner,
    mutateCodeOwner,
  };
}

export function useReferrerDiscountShare(library, chainId, owner) {
  const referralStorageAddress = getContract(chainId, "ReferralStorage");
  const { data: discountShare, mutate: mutateDiscountShare } = useSWR<BigNumber | undefined>(
    owner && [
      `ReferralStorage:referrerDiscountShares`,
      chainId,
      referralStorageAddress,
      "referrerDiscountShares",
      owner.toLowerCase(),
    ],
    {
      fetcher: contractFetcher(library, ReferralStorage) as any,
    }
  );
  return {
    discountShare,
    mutateDiscountShare,
  };
}

export async function validateReferralCodeExists(referralCode, chainId) {
  const referralCodeBytes32 = encodeReferralCode(referralCode);
  const referralCodeOwner = await getReferralCodeOwner(chainId, referralCodeBytes32);
  return !isAddressZero(referralCodeOwner);
}

export function useAffiliateCodes(chainId, account) {
  const [affiliateCodes, setAffiliateCodes] = useState({ code: null, success: false });
  const query = gql`
    query userReferralCodes($account: String!) {
      affiliateStats: affiliateStats(
        first: 1000
        orderBy: volume
        orderDirection: desc
        where: { period: total, affiliate: $account }
      ) {
        referralCode
      }
    }
  `;
  useEffect(() => {
    if (!chainId) return;
    getReferralsGraphClient(chainId)
      .query({ query, variables: { account: account?.toLowerCase() } })
      .then((res) => {
        const parsedAffiliateCodes = res?.data?.affiliateStats.map((c) => decodeReferralCode(c?.referralCode));
        setAffiliateCodes({ code: parsedAffiliateCodes[0], success: true });
      });
    return () => {
      setAffiliateCodes({ code: null, success: false });
    };
  }, [chainId, query, account]);
  return affiliateCodes;
}<|MERGE_RESOLUTION|>--- conflicted
+++ resolved
@@ -102,11 +102,7 @@
   const { data: affiliateTier, mutate: mutateReferrerTier } = useSWR<BigNumber>(
     account && [`ReferralStorage:referrerTiers`, chainId, referralStorageAddress, "referrerTiers", account],
     {
-<<<<<<< HEAD
-      fetcher: contractFetcher(signer, ReferralStorage),
-=======
-      fetcher: contractFetcher(library, ReferralStorage) as any,
->>>>>>> a5a3f2ae
+      fetcher: contractFetcher(signer, ReferralStorage) as any,
     }
   );
   return {
@@ -123,11 +119,7 @@
       ? [`ReferralStorage:referrerTiers`, chainId, referralStorageAddress, "tiers", tierLevel.toString()]
       : null,
     {
-<<<<<<< HEAD
-      fetcher: contractFetcher(signer, ReferralStorage),
-=======
-      fetcher: contractFetcher(library, ReferralStorage) as any,
->>>>>>> a5a3f2ae
+      fetcher: contractFetcher(signer, ReferralStorage) as any,
     }
   );
 
@@ -221,22 +213,14 @@
   const referralStorageAddress = getContract(chainId, "ReferralStorage");
   const { data: onChainCode } = useSWR<string>(
     account && ["ReferralStorage", chainId, referralStorageAddress, "traderReferralCodes", account],
-<<<<<<< HEAD
-    { fetcher: contractFetcher(signer, ReferralStorage) }
-=======
-    { fetcher: contractFetcher(library, ReferralStorage) as any }
->>>>>>> a5a3f2ae
+    { fetcher: contractFetcher(signer, ReferralStorage) as any }
   );
 
   const { data: localStorageCodeOwner } = useSWR<string>(
     localStorageCode && REGEX_VERIFY_BYTES32.test(localStorageCode)
       ? ["ReferralStorage", chainId, referralStorageAddress, "codeOwners", localStorageCode]
       : null,
-<<<<<<< HEAD
-    { fetcher: contractFetcher(signer, ReferralStorage) }
-=======
-    { fetcher: contractFetcher(library, ReferralStorage) as any }
->>>>>>> a5a3f2ae
+    { fetcher: contractFetcher(signer, ReferralStorage) as any }
   );
 
   const { attachedOnChain, userReferralCode, userReferralCodeString, referralCodeForTxn } = useMemo(() => {
@@ -278,11 +262,7 @@
   const { data: referrerTier, mutate: mutateReferrerTier } = useSWR<BigNumber>(
     validAccount && [`ReferralStorage:referrerTiers`, chainId, referralStorageAddress, "referrerTiers", validAccount],
     {
-<<<<<<< HEAD
-      fetcher: contractFetcher(signer, ReferralStorage),
-=======
-      fetcher: contractFetcher(library, ReferralStorage) as any,
->>>>>>> a5a3f2ae
+      fetcher: contractFetcher(signer, ReferralStorage) as any,
     }
   );
   return {
@@ -296,11 +276,7 @@
   const { data: codeOwner, mutate: mutateCodeOwner } = useSWR<string>(
     account && code && [`ReferralStorage:codeOwners`, chainId, referralStorageAddress, "codeOwners", code],
     {
-<<<<<<< HEAD
-      fetcher: contractFetcher(signer, ReferralStorage),
-=======
-      fetcher: contractFetcher(library, ReferralStorage) as any,
->>>>>>> a5a3f2ae
+      fetcher: contractFetcher(signer, ReferralStorage) as any,
     }
   );
   return {

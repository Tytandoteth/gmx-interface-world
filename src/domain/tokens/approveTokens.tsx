import { ethers } from "ethers";
import Token from "abis/Token.json";
import { getExplorerUrl } from "config/chains";
import { helperToast } from "lib/helperToast";
import { InfoTokens, TokenInfo } from "./types";
<<<<<<< HEAD
import { Web3Provider } from "@ethersproject/providers";
=======
import ExternalLink from "components/ExternalLink/ExternalLink";
import { t, Trans } from "@lingui/macro";
>>>>>>> 98d20457

type Params = {
  setIsApproving: (val: boolean) => void;
  library: Web3Provider;
  tokenAddress: string;
  spender: string;
  chainId: number;
  onApproveSubmitted: () => void;
  getTokenInfo?: (infoTokens: InfoTokens, tokenAddress: string) => TokenInfo;
  infoTokens: InfoTokens;
  pendingTxns: any[];
  setPendingTxns: (txns: any[]) => void;
  includeMessage?: boolean;
};

export function approveTokens({
  setIsApproving,
  library,
  tokenAddress,
  spender,
  chainId,
  onApproveSubmitted,
  getTokenInfo,
  infoTokens,
  pendingTxns,
  setPendingTxns,
  includeMessage,
}: Params) {
  setIsApproving(true);
  const contract = new ethers.Contract(tokenAddress, Token.abi, library.getSigner());
  contract
    .approve(spender, ethers.constants.MaxUint256)
    .then(async (res) => {
      const txUrl = getExplorerUrl(chainId) + "tx/" + res.hash;
      helperToast.success(
        <div>
          <Trans>
            Approval submitted! <ExternalLink href={txUrl}>View status.</ExternalLink>
          </Trans>
          <br />
        </div>
      );
      if (onApproveSubmitted) {
        onApproveSubmitted();
      }
      if (getTokenInfo && infoTokens && pendingTxns && setPendingTxns) {
        const token = getTokenInfo(infoTokens, tokenAddress);
        const pendingTxn = {
          hash: res.hash,
          message: includeMessage ? t`${token.symbol} Approved!` : false,
        };
        setPendingTxns([...pendingTxns, pendingTxn]);
      }
    })
    .catch((e) => {
      // eslint-disable-next-line no-console
      console.error(e);
      let failMsg;
      if (
        ["not enough funds for gas", "failed to execute call with revert code InsufficientGasFunds"].includes(
          e.data?.message
        )
      ) {
        failMsg = (
          <div>
            <Trans>
              There is not enough ETH in your account on Arbitrum to send this transaction.
              <br />
              <br />
              <ExternalLink href="https://arbitrum.io/bridge-tutorial/">Bridge ETH to Arbitrum</ExternalLink>
            </Trans>
          </div>
        );
      } else if (e.message?.includes("User denied transaction signature")) {
        failMsg = t`Approval was cancelled`;
      } else {
        failMsg = t`Approval failed`;
      }
      helperToast.error(failMsg);
    })
    .finally(() => {
      setIsApproving(false);
    });
}<|MERGE_RESOLUTION|>--- conflicted
+++ resolved
@@ -3,12 +3,9 @@
 import { getExplorerUrl } from "config/chains";
 import { helperToast } from "lib/helperToast";
 import { InfoTokens, TokenInfo } from "./types";
-<<<<<<< HEAD
 import { Web3Provider } from "@ethersproject/providers";
-=======
 import ExternalLink from "components/ExternalLink/ExternalLink";
 import { t, Trans } from "@lingui/macro";
->>>>>>> 98d20457
 
 type Params = {
   setIsApproving: (val: boolean) => void;

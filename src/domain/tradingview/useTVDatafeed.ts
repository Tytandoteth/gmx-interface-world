--- conflicted
+++ resolved
@@ -4,11 +4,8 @@
 import { useChainId } from "lib/chains";
 import { useEffect, useMemo, useRef } from "react";
 import { TVDataProvider } from "./TVDataProvider";
-<<<<<<< HEAD
-=======
 import { SymbolInfo } from "./types";
 import { formatTimeInBarToMs } from "./utils";
->>>>>>> 2921cb89
 
 const configurationData = {
   supported_resolutions: Object.keys(SUPPORTED_RESOLUTIONS),
@@ -18,32 +15,15 @@
   reset_cache_timeout: 100,
 };
 
-<<<<<<< HEAD
-type Params = {
-  dataProvider?: TVDataProvider;
-};
-
-export default function useTVDatafeed(p: Params) {
-=======
 type Props = {
   dataProvider?: TVDataProvider;
 };
 
 export default function useTVDatafeed({ dataProvider }: Props) {
->>>>>>> 2921cb89
   const { chainId } = useChainId();
   const intervalRef = useRef<ReturnType<typeof setInterval> | undefined>();
   const resetCacheRef = useRef<() => void | undefined>();
   const activeTicker = useRef<string | undefined>();
-<<<<<<< HEAD
-  const tvRequests = useRef<TVDataProvider>();
-
-  useEffect(() => {
-    if (p.dataProvider && tvRequests.current !== p.dataProvider) {
-      tvRequests.current = p.dataProvider;
-    }
-  }, [p.dataProvider]);
-=======
   const tvDataProvider = useRef<TVDataProvider>();
   const shouldRefetchBars = useRef<boolean>(false);
 
@@ -52,7 +32,6 @@
       tvDataProvider.current = dataProvider;
     }
   }, [dataProvider]);
->>>>>>> 2921cb89
 
   return useMemo(() => {
     return {

--- conflicted
+++ resolved
@@ -105,11 +105,7 @@
 
     try {
       const bars = isStable
-<<<<<<< HEAD
-        ? getStablePriceData(period, countBack * 300)
-=======
         ? getStableCoinPrice(period, from, to)
->>>>>>> 68517bb8
         : await this.getTokenHistoryBars(chainId, ticker, period, periodParams, shouldRefetchBars);
 
       return bars.map(formatTimeInBarToMs);

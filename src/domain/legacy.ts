--- conflicted
+++ resolved
@@ -21,25 +21,13 @@
 
 import { t } from "@lingui/macro";
 import { getServerBaseUrl, getServerUrl } from "config/backend";
-<<<<<<< HEAD
 import { bigMath } from "lib/bigmath";
-=======
-import { UI_VERSION, isDevelopment } from "config/env";
-import { REQUIRED_UI_VERSION_KEY } from "config/localStorage";
-import { bigMath } from "lib/bigmath";
-import { getTokenBySymbol } from "sdk/configs/tokens";
->>>>>>> e5c79938
 import { callContract, contractFetcher } from "lib/contracts";
-import { OrderMetricId } from "lib/metrics";
 import { BN_ZERO, bigNumberify, expandDecimals, parseValue } from "lib/numbers";
 import { getProvider, useJsonRpcProvider } from "lib/rpc";
 import { getGmxGraphClient, nissohGraphClient } from "lib/subgraph/clients";
-import useWallet from "lib/wallets/useWallet";
 import groupBy from "lodash/groupBy";
-<<<<<<< HEAD
 import { getTokenBySymbol } from "sdk/configs/tokens";
-=======
->>>>>>> e5c79938
 import useSWRInfinite from "swr/infinite";
 import { replaceNativeTokenAddress } from "./tokens";
 import { getUsd } from "./tokens/utils";

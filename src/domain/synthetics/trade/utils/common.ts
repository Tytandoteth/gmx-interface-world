--- conflicted
+++ resolved
@@ -1,3 +1,4 @@
+import { ExternalSwapQuote } from "domain/synthetics/externalSwaps/types";
 import {
   ExternalSwapFeeItem,
   SwapFeeItem,
@@ -5,15 +6,10 @@
   getTotalFeeItem,
   getTotalSwapVolumeFromSwapStats,
 } from "domain/synthetics/fees";
-import { applyFactor, getBasisPoints, PRECISION } from "lib/numbers";
+import { OrderInfo, isLimitOrderType, isMarketOrderType, isSwapOrderType } from "domain/synthetics/orders";
+import { PRECISION, applyFactor, getBasisPoints } from "lib/numbers";
 import { SwapStats, TradeFees, TradeFlags, TradeMode, TradeType } from "sdk/types/trade";
-import { OrderInfo, isLimitOrderType, isMarketOrderType, isSwapOrderType } from "domain/synthetics/orders";
-<<<<<<< HEAD
-import { bigMath } from "lib/bigmath";
-import { ExternalSwapQuote } from "domain/synthetics/externalSwaps/useExternalSwapsQuote";
-=======
 import { bigMath } from "sdk/utils/bigmath";
->>>>>>> cf566c89
 
 export function getTradeFlags(tradeType: TradeType, tradeMode: TradeMode): TradeFlags {
   const isLong = tradeType === TradeType.Long;

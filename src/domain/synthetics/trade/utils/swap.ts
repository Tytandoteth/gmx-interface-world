import { TokenData, TokensRatio, convertToTokenAmount, convertToUsd, getAmountByRatio } from "domain/synthetics/tokens";
import { FindSwapPath, SwapAmounts } from "sdk/types/trade";
import { getIsEquivalentTokens } from "sdk/utils/tokens";
import { getTotalSwapVolumeFromSwapStats } from "domain/synthetics/fees";
import { applyFactor } from "lib/numbers";
<<<<<<< HEAD
import { bigMath } from "lib/bigmath";
import { ExternalSwapQuote } from "domain/synthetics/externalSwaps/useExternalSwapsQuote";
=======
import { bigMath } from "sdk/utils/bigmath";
>>>>>>> cf566c89

export function getSwapAmountsByFromValue(p: {
  tokenIn: TokenData;
  tokenOut: TokenData;
  amountIn: bigint;
  triggerRatio?: TokensRatio;
  isLimit: boolean;
  externalSwapQuote: ExternalSwapQuote | undefined;
  findSwapPath: FindSwapPath;
  uiFeeFactor: bigint;
}): SwapAmounts {
  const { tokenIn, tokenOut, amountIn, triggerRatio, isLimit, findSwapPath, uiFeeFactor, externalSwapQuote } = p;

  const priceIn = tokenIn.prices.minPrice;
  const priceOut = tokenOut.prices.maxPrice;

  const usdIn = convertToUsd(amountIn, tokenIn.decimals, priceIn)!;

  let amountOut = 0n;
  let usdOut = 0n;
  let minOutputAmount = 0n;

  const defaultAmounts: SwapAmounts = {
    amountIn,
    usdIn,
    amountOut,
    usdOut,
    minOutputAmount,
    priceIn,
    priceOut,
    swapPathStats: undefined,
    externalSwapQuote,
  };

  if (amountIn <= 0) {
    return defaultAmounts;
  }

  if (getIsEquivalentTokens(tokenIn, tokenOut)) {
    amountOut = amountIn;
    usdOut = usdIn;
    minOutputAmount = amountOut;

    return {
      amountIn,
      usdIn,
      amountOut,
      usdOut,
      minOutputAmount,
      priceIn,
      priceOut,
      swapPathStats: undefined,
      externalSwapQuote: undefined,
    };
  }

  const swapPathStats = findSwapPath(defaultAmounts.usdIn, { byLiquidity: isLimit });

  const totalSwapVolume = getTotalSwapVolumeFromSwapStats(swapPathStats?.swapSteps);
  const swapUiFeeUsd = applyFactor(totalSwapVolume, uiFeeFactor);
  const swapUiFeeAmount = convertToTokenAmount(swapUiFeeUsd, tokenOut.decimals, priceOut)!;

  if (!swapPathStats) {
    return defaultAmounts;
  }

  if (isLimit) {
    if (!triggerRatio) {
      return defaultAmounts;
    }

    amountOut = getAmountByRatio({
      fromToken: tokenIn,
      toToken: tokenOut,
      fromTokenAmount: amountIn,
      ratio: triggerRatio.ratio,
      shouldInvertRatio: triggerRatio.largestToken.address === tokenOut.address,
    });

    usdOut = convertToUsd(amountOut, tokenOut.decimals, priceOut)!;
    usdOut = usdOut - swapPathStats.totalSwapFeeUsd - swapUiFeeUsd + swapPathStats.totalSwapPriceImpactDeltaUsd;
    amountOut = convertToTokenAmount(usdOut, tokenOut.decimals, priceOut)!;
    minOutputAmount = amountOut;
  } else {
    usdOut = swapPathStats.usdOut - swapUiFeeUsd;
    amountOut = swapPathStats.amountOut - swapUiFeeAmount;
    minOutputAmount = amountOut;
  }

  if (amountOut < 0) {
    amountOut = 0n;
    usdOut = 0n;
    minOutputAmount = 0n;
  }

  return {
    amountIn,
    usdIn,
    amountOut,
    usdOut,
    priceIn,
    priceOut,
    minOutputAmount,
    swapPathStats,
    externalSwapQuote,
  };
}

export function getSwapAmountsByToValue(p: {
  tokenIn: TokenData;
  tokenOut: TokenData;
  amountOut: bigint;
  triggerRatio?: TokensRatio;
  isLimit: boolean;
  findSwapPath: FindSwapPath;
  uiFeeFactor: bigint;
  externalSwapQuote: ExternalSwapQuote | undefined;
}): SwapAmounts {
  const { tokenIn, tokenOut, amountOut, triggerRatio, isLimit, findSwapPath, uiFeeFactor, externalSwapQuote } = p;

  const priceIn = tokenIn.prices.minPrice;
  const priceOut = tokenOut.prices.maxPrice;

  const usdOut = convertToUsd(amountOut, tokenOut.decimals, priceOut)!;
  const uiFeeUsd = applyFactor(usdOut, uiFeeFactor);

  const minOutputAmount = amountOut;

  let amountIn = 0n;
  let usdIn = 0n;

  const defaultAmounts: SwapAmounts = {
    amountIn,
    usdIn,
    amountOut,
    usdOut,
    minOutputAmount,
    priceIn,
    priceOut,
    swapPathStats: undefined,
    externalSwapQuote,
  };

  if (amountOut <= 0) {
    return defaultAmounts;
  }

  if (getIsEquivalentTokens(tokenIn, tokenOut)) {
    amountIn = amountOut;
    usdIn = usdOut;

    return {
      amountIn,
      usdIn,
      amountOut,
      usdOut,
      minOutputAmount,
      priceIn,
      priceOut,
      swapPathStats: undefined,
      externalSwapQuote: undefined,
    };
  }

  const baseUsdIn = usdOut;
  const swapPathStats = findSwapPath(baseUsdIn, { byLiquidity: isLimit });

  if (!swapPathStats) {
    return defaultAmounts;
  }

  if (isLimit) {
    if (!triggerRatio) {
      return defaultAmounts;
    }

    amountIn = getAmountByRatio({
      fromToken: tokenOut,
      toToken: tokenIn,
      fromTokenAmount: amountOut,
      ratio: triggerRatio.ratio,
      shouldInvertRatio: triggerRatio.largestToken.address === tokenIn.address,
    });

    usdIn = convertToUsd(amountIn, tokenIn.decimals, priceIn)!;
    usdIn = usdIn + swapPathStats.totalSwapFeeUsd + uiFeeUsd - swapPathStats.totalSwapPriceImpactDeltaUsd;
    amountIn = convertToTokenAmount(usdIn, tokenIn.decimals, priceIn)!;
  } else {
    const adjustedUsdIn = swapPathStats.usdOut > 0 ? bigMath.mulDiv(baseUsdIn, usdOut, swapPathStats.usdOut) : 0n;

    usdIn = adjustedUsdIn + uiFeeUsd;
    amountIn = convertToTokenAmount(usdIn, tokenIn.decimals, priceIn)!;
  }

  if (amountIn < 0) {
    amountIn = 0n;
    usdIn = 0n;
  }

  return {
    amountIn,
    usdIn,
    amountOut,
    usdOut,
    minOutputAmount,
    priceIn,
    priceOut,
    swapPathStats,
    externalSwapQuote,
  };
}<|MERGE_RESOLUTION|>--- conflicted
+++ resolved
@@ -1,14 +1,9 @@
+import { getTotalSwapVolumeFromSwapStats } from "domain/synthetics/fees";
 import { TokenData, TokensRatio, convertToTokenAmount, convertToUsd, getAmountByRatio } from "domain/synthetics/tokens";
+import { applyFactor } from "lib/numbers";
 import { FindSwapPath, SwapAmounts } from "sdk/types/trade";
+import { bigMath } from "sdk/utils/bigmath";
 import { getIsEquivalentTokens } from "sdk/utils/tokens";
-import { getTotalSwapVolumeFromSwapStats } from "domain/synthetics/fees";
-import { applyFactor } from "lib/numbers";
-<<<<<<< HEAD
-import { bigMath } from "lib/bigmath";
-import { ExternalSwapQuote } from "domain/synthetics/externalSwaps/useExternalSwapsQuote";
-=======
-import { bigMath } from "sdk/utils/bigmath";
->>>>>>> cf566c89
 
 export function getSwapAmountsByFromValue(p: {
   tokenIn: TokenData;
@@ -16,11 +11,10 @@
   amountIn: bigint;
   triggerRatio?: TokensRatio;
   isLimit: boolean;
-  externalSwapQuote: ExternalSwapQuote | undefined;
   findSwapPath: FindSwapPath;
   uiFeeFactor: bigint;
 }): SwapAmounts {
-  const { tokenIn, tokenOut, amountIn, triggerRatio, isLimit, findSwapPath, uiFeeFactor, externalSwapQuote } = p;
+  const { tokenIn, tokenOut, amountIn, triggerRatio, isLimit, findSwapPath, uiFeeFactor } = p;
 
   const priceIn = tokenIn.prices.minPrice;
   const priceOut = tokenOut.prices.maxPrice;
@@ -40,7 +34,6 @@
     priceIn,
     priceOut,
     swapPathStats: undefined,
-    externalSwapQuote,
   };
 
   if (amountIn <= 0) {
@@ -61,7 +54,6 @@
       priceIn,
       priceOut,
       swapPathStats: undefined,
-      externalSwapQuote: undefined,
     };
   }
 
@@ -113,7 +105,6 @@
     priceOut,
     minOutputAmount,
     swapPathStats,
-    externalSwapQuote,
   };
 }
 
@@ -125,9 +116,8 @@
   isLimit: boolean;
   findSwapPath: FindSwapPath;
   uiFeeFactor: bigint;
-  externalSwapQuote: ExternalSwapQuote | undefined;
 }): SwapAmounts {
-  const { tokenIn, tokenOut, amountOut, triggerRatio, isLimit, findSwapPath, uiFeeFactor, externalSwapQuote } = p;
+  const { tokenIn, tokenOut, amountOut, triggerRatio, isLimit, findSwapPath, uiFeeFactor } = p;
 
   const priceIn = tokenIn.prices.minPrice;
   const priceOut = tokenOut.prices.maxPrice;
@@ -149,7 +139,6 @@
     priceIn,
     priceOut,
     swapPathStats: undefined,
-    externalSwapQuote,
   };
 
   if (amountOut <= 0) {
@@ -169,7 +158,6 @@
       priceIn,
       priceOut,
       swapPathStats: undefined,
-      externalSwapQuote: undefined,
     };
   }
 
@@ -217,6 +205,5 @@
     priceIn,
     priceOut,
     swapPathStats,
-    externalSwapQuote,
   };
 }
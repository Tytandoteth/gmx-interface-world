--- conflicted
+++ resolved
@@ -656,14 +656,9 @@
     return null;
   }
 
-<<<<<<< HEAD
   const adjustedPriceImpactUsd = isLong ? priceImpactUsd : -priceImpactUsd;
   const adjustment = bigMath.mulDiv(triggerPrice, adjustedPriceImpactUsd, sizeDeltaUsd);
   return triggerPrice + adjustment;
-=======
-  const adjustedPriceImpactUsd = isLong ? priceImpactUsd : priceImpactUsd.mul(-1);
-  const adjustment = triggerPrice.mul(adjustedPriceImpactUsd).div(sizeDeltaUsd);
-  return triggerPrice.add(adjustment);
 }
 
 function getDecreaseSwapType(pnlToken: TokenData, collateralToken: TokenData, receiveToken: TokenData) {
@@ -674,5 +669,4 @@
   } else {
     return DecreasePositionSwapType.SwapPnlTokenToCollateralToken;
   }
->>>>>>> 3800e6a2
 }
<<<<<<< HEAD
import { getAvailableUsdLiquidityForCollateral, MarketInfo, MarketsInfoData } from "domain/synthetics/markets";
import { MarketEdge, MarketsGraph, SwapEstimator, SwapRoute } from "sdk/types/trade";
=======
import {
  getAvailableUsdLiquidityForCollateral,
  getSwapCapacityUsd,
  MarketInfo,
  MarketsInfoData,
} from "domain/synthetics/markets";
import { MarketEdge, MarketsGraph, SwapEstimator, SwapRoute } from "../types";
>>>>>>> 9a8a8397
import { getMaxSwapPathLiquidity, getSwapStats } from "./swapStats";
import { SWAP_GRAPH_MAX_MARKETS_PER_TOKEN } from "config/markets";
import { bigMath } from "lib/bigmath";

// limit the number of markets to most N=SWAP_GRAPH_MAX_MARKETS_PER_TOKEN liquid markets for each collateral
export function limitMarketsPerTokens(markets: MarketInfo[]): MarketInfo[] {
  const marketsByTokens: { [token: string]: MarketInfo[] } = {};

  for (const market of markets) {
    if (market.isSameCollaterals || market.isDisabled) {
      continue;
    }

    const { longTokenAddress, shortTokenAddress } = market;

    marketsByTokens[longTokenAddress] = marketsByTokens[longTokenAddress] || [];
    marketsByTokens[longTokenAddress].push(market);

    marketsByTokens[shortTokenAddress] = marketsByTokens[shortTokenAddress] || [];
    marketsByTokens[shortTokenAddress].push(market);
  }

  const resultMarkets: { [marketAddress: string]: MarketInfo } = {};

  const tokenAddresses = Object.keys(marketsByTokens);

  for (const tokenAddress of tokenAddresses) {
    const markets = marketsByTokens[tokenAddress];

    const sortedMarkets = markets.sort((m1, m2) => {
      const liq1 = getAvailableUsdLiquidityForCollateral(m1, m1.longTokenAddress === tokenAddress);
      const cap1 = getSwapCapacityUsd(m1, m1.longTokenAddress === tokenAddress);

      const limit1 = bigMath.min(liq1, cap1);

      const liq2 = getAvailableUsdLiquidityForCollateral(m2, m2.longTokenAddress === tokenAddress);
      const cap2 = getSwapCapacityUsd(m2, m2.longTokenAddress === tokenAddress);

      const limit2 = bigMath.min(liq2, cap2);

      return Number(limit2 - limit1);
    });

    let marketsPerTokenCount = 0;

    for (const market of sortedMarkets) {
      if (marketsPerTokenCount > SWAP_GRAPH_MAX_MARKETS_PER_TOKEN || resultMarkets[market.marketTokenAddress]) {
        break;
      }

      resultMarkets[market.marketTokenAddress] = market;
      marketsPerTokenCount++;
    }
  }

  return Object.values(resultMarkets);
}

export function getMarketsGraph(markets: MarketInfo[]): MarketsGraph {
  const graph: MarketsGraph = {
    abjacencyList: {},
    edges: [],
  };

  const limitedMarkets = limitMarketsPerTokens(markets);

  for (const market of limitedMarkets) {
    const { longTokenAddress, shortTokenAddress, marketTokenAddress, isSameCollaterals, isDisabled } = market;

    if (isSameCollaterals || isDisabled) {
      continue;
    }

    const longShortEdge: MarketEdge = {
      marketInfo: market,
      marketAddress: marketTokenAddress,
      from: longTokenAddress,
      to: shortTokenAddress,
    };

    const shortLongEdge: MarketEdge = {
      marketInfo: market,
      marketAddress: marketTokenAddress,
      from: shortTokenAddress,
      to: longTokenAddress,
    };

    graph.abjacencyList[longTokenAddress] = graph.abjacencyList[longTokenAddress] || [];
    graph.abjacencyList[longTokenAddress].push(longShortEdge);
    graph.abjacencyList[shortTokenAddress] = graph.abjacencyList[shortTokenAddress] || [];
    graph.abjacencyList[shortTokenAddress].push(shortLongEdge);

    graph.edges.push(longShortEdge, shortLongEdge);
  }

  return graph;
}

export const createSwapEstimator = (marketsInfoData: MarketsInfoData): SwapEstimator => {
  return (e: MarketEdge, usdIn: bigint) => {
    const marketInfo = marketsInfoData[e.marketAddress];

    const swapStats = getSwapStats({
      marketInfo,
      usdIn,
      tokenInAddress: e.from,
      tokenOutAddress: e.to,
      shouldApplyPriceImpact: true,
    });

    const isOutLiquidity = swapStats?.isOutLiquidity;
    const isOutCapacity = swapStats?.isOutCapacity;
    const usdOut = swapStats?.usdOut;

    if (usdOut === undefined || isOutLiquidity || isOutCapacity) {
      return {
        usdOut: 0n,
      };
    }

    return {
      usdOut,
    };
  };
};

export function getBestSwapPath(routes: SwapRoute[], usdIn: bigint, estimator: SwapEstimator) {
  if (routes.length === 0) {
    return undefined;
  }

  let bestPath = routes[0].path;
  let bestUsdOut = 0n;

  for (const route of routes) {
    try {
      const pathUsdOut = route.edges.reduce((prevUsdOut, edge) => {
        const { usdOut } = estimator(edge, prevUsdOut);
        return usdOut;
      }, usdIn);

      if (pathUsdOut > bestUsdOut) {
        bestPath = route.path;
        bestUsdOut = pathUsdOut;
      }
    } catch (e) {
      continue;
    }
  }

  return bestPath;
}

export function findAllPaths(
  marketsInfoData: MarketsInfoData,
  graph: MarketsGraph,
  from: string,
  to: string,
  maxDepth = 3
): SwapRoute[] | undefined {
  const routes: SwapRoute[] = [];

  const edges = graph.abjacencyList[from];

  if (!edges?.length) {
    return undefined;
  }

  for (const e of edges) {
    dfs(e, [], [], {});
  }

  function dfs(edge: MarketEdge, path: string[], pathEdges: MarketEdge[], visited: { [edgeId: string]: boolean }) {
    // avoid too deep paths and cycles
    if (path.length >= maxDepth || visited[edge.marketAddress]) {
      return;
    }

    visited[edge.marketAddress] = true;
    pathEdges.push(edge);
    path.push(edge.marketAddress);

    if (edge.to === to) {
      routes.push({
        edges: pathEdges,
        path: path,
        liquidity: getMaxSwapPathLiquidity({ marketsInfoData, swapPath: path, initialCollateralAddress: from }),
      });
      return;
    }

    const edges = graph.abjacencyList[edge.to];

    if (!edges?.length) {
      return;
    }

    for (const e of edges) {
      dfs(e, [...path], [...pathEdges], { ...visited });
    }
  }

  return routes;
}

export function findAllReachableTokens(graph: MarketsGraph, from: string, maxDepth = 4): string[] {
  const edges = graph.abjacencyList[from];

  if (!edges?.length) {
    return [from];
  }

  let visited: { [edgeId: string]: boolean } = {};
  const visitedTokenAddresses = new Set<string>();
  visitedTokenAddresses.add(from);

  for (const e of edges) {
    dfs(e, 0);
  }

  function dfs(edge: MarketEdge, depth: number) {
    // avoid too deep paths and cycles
    if (depth >= maxDepth || visited[edge.marketAddress]) {
      return;
    }

    visited[edge.marketAddress] = true;
    visitedTokenAddresses.add(edge.marketInfo.longTokenAddress);
    visitedTokenAddresses.add(edge.marketInfo.shortTokenAddress);

    const edges = graph.abjacencyList[edge.to];

    if (!edges?.length) {
      return;
    }

    for (const e of edges) {
      dfs(e, depth + 1);
    }
  }

  return Array.from(visitedTokenAddresses);
}<|MERGE_RESOLUTION|>--- conflicted
+++ resolved
@@ -1,18 +1,8 @@
-<<<<<<< HEAD
 import { getAvailableUsdLiquidityForCollateral, MarketInfo, MarketsInfoData } from "domain/synthetics/markets";
 import { MarketEdge, MarketsGraph, SwapEstimator, SwapRoute } from "sdk/types/trade";
-=======
-import {
-  getAvailableUsdLiquidityForCollateral,
-  getSwapCapacityUsd,
-  MarketInfo,
-  MarketsInfoData,
-} from "domain/synthetics/markets";
-import { MarketEdge, MarketsGraph, SwapEstimator, SwapRoute } from "../types";
->>>>>>> 9a8a8397
-import { getMaxSwapPathLiquidity, getSwapStats } from "./swapStats";
+import { getMaxSwapPathLiquidity, getSwapCapacityUsd, getSwapStats } from "./swapStats";
 import { SWAP_GRAPH_MAX_MARKETS_PER_TOKEN } from "config/markets";
-import { bigMath } from "lib/bigmath";
+import { bigMath } from "sdk/utils/bigmath";
 
 // limit the number of markets to most N=SWAP_GRAPH_MAX_MARKETS_PER_TOKEN liquid markets for each collateral
 export function limitMarketsPerTokens(markets: MarketInfo[]): MarketInfo[] {

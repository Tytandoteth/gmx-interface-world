--- conflicted
+++ resolved
@@ -11,17 +11,15 @@
   getLiquidationPrice,
   getPositionPnlUsd,
 } from "domain/synthetics/positions";
-<<<<<<< HEAD
-import { TokenData, convertToTokenAmount, convertToUsd, getIsEquivalentTokens } from "domain/synthetics/tokens";
-import { applyFactor } from "lib/numbers";
-import { ExternalSwapQuote } from "sdk/types/trade";
-import { bigMath } from "sdk/utils/bigmath";
-import { FindSwapPath, IncreasePositionAmounts, NextPositionValues } from "../types";
-import { getAcceptablePriceInfo, getDefaultAcceptablePriceImpactBps, getMarkPrice } from "./prices";
-=======
 import { TokenData, convertToTokenAmount, convertToUsd } from "domain/synthetics/tokens";
 import { applyFactor } from "lib/numbers";
-import { FindSwapPath, IncreasePositionAmounts, NextPositionValues } from "sdk/types/trade";
+import {
+  ExternalSwapQuote,
+  FindSwapPath,
+  IncreasePositionAmounts,
+  NextPositionValues,
+  TriggerThresholdType,
+} from "sdk/types/trade";
 import { bigMath } from "sdk/utils/bigmath";
 import { getIsEquivalentTokens } from "sdk/utils/tokens";
 import {
@@ -30,8 +28,8 @@
   getMarkPrice,
   getOrderThresholdType,
 } from "./prices";
->>>>>>> c5e5b372
 import { getSwapAmountsByFromValue, getSwapAmountsByToValue } from "./swap";
+import { OrderType } from "sdk/types/orders";
 
 type IncreasePositionParams = {
   marketInfo: MarketInfo;
@@ -114,29 +112,20 @@
 
   const isLimit = limitOrderType !== undefined;
 
-<<<<<<< HEAD
   const prices = getIncreasePositionPrices({
     triggerPrice,
     indexToken,
     initialCollateralToken,
     collateralToken,
+    limitOrderType,
     isLong,
   });
-=======
-  if (isLimit && triggerPrice !== undefined) {
-    values.triggerPrice = triggerPrice;
-    values.triggerThresholdType = getOrderThresholdType(limitOrderType, isLong);
-
-    values.indexPrice = triggerPrice;
-
-    values.initialCollateralPrice = getIsEquivalentTokens(indexToken, initialCollateralToken)
-      ? triggerPrice
-      : initialCollateralToken.prices.minPrice;
->>>>>>> c5e5b372
 
   values.indexPrice = prices.indexPrice;
   values.initialCollateralPrice = prices.initialCollateralPrice;
   values.collateralPrice = prices.collateralPrice;
+  values.triggerPrice = prices.triggerPrice;
+  values.triggerThresholdType = prices.triggerThresholdType;
 
   values.borrowingFeeUsd = position?.pendingBorrowingFeesUsd || 0n;
   values.fundingFeeUsd = position?.pendingFundingFeesUsd || 0n;
@@ -415,6 +404,7 @@
   indexToken,
   initialCollateralToken,
   collateralToken,
+  limitOrderType,
   isLong,
 }: {
   triggerPrice?: bigint;
@@ -422,14 +412,14 @@
   initialCollateralToken: TokenData;
   collateralToken: TokenData;
   isLong: boolean;
+  limitOrderType?: IncreasePositionAmounts["limitOrderType"];
 }) {
-  let indexPrice;
-  let initialCollateralPrice;
-  let collateralPrice;
-
-  const isLimit = Boolean(triggerPrice !== undefined && triggerPrice > 0);
-
-  if (isLimit && triggerPrice !== undefined) {
+  let indexPrice: bigint;
+  let initialCollateralPrice: bigint;
+  let triggerThresholdType: TriggerThresholdType | undefined;
+  let collateralPrice: bigint;
+
+  if (triggerPrice !== undefined && triggerPrice > 0 && limitOrderType !== undefined) {
     indexPrice = triggerPrice;
     initialCollateralPrice = getIsEquivalentTokens(indexToken, initialCollateralToken)
       ? triggerPrice
@@ -438,6 +428,8 @@
     collateralPrice = getIsEquivalentTokens(indexToken, collateralToken)
       ? triggerPrice
       : collateralToken.prices.minPrice;
+
+    triggerThresholdType = getOrderThresholdType(limitOrderType, isLong);
   } else {
     indexPrice = getMarkPrice({ prices: indexToken.prices, isIncrease: true, isLong });
     initialCollateralPrice = initialCollateralToken.prices.minPrice;
@@ -448,6 +440,8 @@
     indexPrice,
     initialCollateralPrice,
     collateralPrice,
+    triggerThresholdType,
+    triggerPrice,
   };
 }
 

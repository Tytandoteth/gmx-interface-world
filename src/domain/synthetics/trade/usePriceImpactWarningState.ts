--- conflicted
+++ resolved
@@ -1,13 +1,3 @@
-<<<<<<< HEAD
-import { HIGH_COLLATERAL_IMPACT_BPS, HIGH_SWAP_IMPACT_BPS } from "config/factors";
-import { bigMath } from "sdk/utils/bigmath";
-import { mustNeverExist } from "lib/types";
-import { usePrevious } from "lib/usePrevious";
-import { useEffect, useMemo, useState } from "react";
-import shallowEqual from "shallowequal";
-import { FeeItem } from "../fees";
-import { TradeFlags } from "sdk/types/trade";
-=======
 import shallowEqual from "shallowequal";
 
 import { getExcessiveExecutionFee } from "config/chains";
@@ -18,14 +8,13 @@
   HIGH_SWAP_PROFIT_FEE_BPS,
   USD_DECIMALS,
 } from "config/factors";
-import { bigMath } from "lib/bigmath";
+import { bigMath } from "sdk/utils/bigmath";
 import { useChainId } from "lib/chains";
 import { expandDecimals } from "lib/numbers";
 import { usePrevious } from "lib/usePrevious";
 import { useEffect, useMemo, useState } from "react";
 import type { FeeItem } from "../fees";
-import type { TradeFlags } from "./types";
->>>>>>> 957c046f
+import type { TradeFlags } from "sdk/types/trade";
 
 export type PriceImpactWarningState = ReturnType<typeof usePriceImpactWarningState>;
 

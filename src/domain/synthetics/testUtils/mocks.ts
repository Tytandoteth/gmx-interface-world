import { zeroAddress } from "viem";
import { expect } from "vitest";

import { AVALANCHE } from "config/chains";
import { MarketInfo, getMarketIndexName, getMarketPoolName } from "domain/synthetics/markets";
import { convertToTokenAmount } from "domain/synthetics/tokens/utils";
import { getTokenBySymbol } from "sdk/configs/tokens";
import type { PositionInfo } from "sdk/types/positions";
import { bigMath } from "sdk/utils/bigmath";
import { getLeverage } from "sdk/utils/positions";
<<<<<<< HEAD
import { expect } from "vitest";
=======

>>>>>>> a4d2047f
import { getPositionKey } from "../positions";
import { ExternalSwapAggregator, ExternalSwapQuote, getMarkPrice } from "../trade";

export function mockPositionInfo(
  {
    marketInfo,
    collateralTokenAddress,
    account,
    isLong,
    sizeInUsd,
    collateralUsd,
  }: {
    marketInfo: MarketInfo;
    collateralTokenAddress: string;
    account: string;
    sizeInUsd: bigint;
    collateralUsd: bigint;
    isLong: boolean;
  },
  overrides: Partial<PositionInfo> = {}
): PositionInfo {
  const collateralToken =
    collateralTokenAddress === marketInfo.longToken.address ? marketInfo.longToken : marketInfo.shortToken;

  const collateralAmount = convertToTokenAmount(
    collateralUsd,
    collateralToken.decimals,
    collateralToken.prices?.minPrice
  )!;

  const posiionKey = getPositionKey(account, marketInfo.marketTokenAddress, collateralTokenAddress, isLong);

  return {
    data: "",
    key: posiionKey,
    contractKey: posiionKey + "contractKey",
    account: account,
    marketAddress: marketInfo.marketTokenAddress,
    collateralTokenAddress,
    sizeInUsd,
    sizeInTokens: convertToTokenAmount(
      sizeInUsd,
      marketInfo.indexToken.decimals,
      marketInfo.indexToken.prices?.minPrice
    )!,
    collateralAmount: convertToTokenAmount(collateralUsd, collateralToken.decimals, collateralToken.prices?.minPrice)!,
    increasedAtTime: BigInt((Date.now() / 1000) >> 0),
    decreasedAtTime: BigInt((Date.now() / 1000) >> 0),
    isLong: true,
    pendingBorrowingFeesUsd: 0n,
    fundingFeeAmount: 0n,
    claimableLongTokenAmount: 0n,
    claimableShortTokenAmount: 0n,
    marketInfo,
    market: marketInfo,
    longToken: marketInfo.longToken,
    shortToken: marketInfo.shortToken,
    indexName: getMarketIndexName(marketInfo),
    poolName: getMarketPoolName(marketInfo),
    indexToken: marketInfo.indexToken,
    collateralToken,
    pnlToken: marketInfo.longToken,
    markPrice: getMarkPrice({ prices: marketInfo.indexToken.prices, isIncrease: false, isLong }),
    entryPrice: getMarkPrice({ prices: marketInfo.indexToken.prices, isIncrease: false, isLong }),
    liquidationPrice: getMarkPrice({ prices: marketInfo.indexToken.prices, isIncrease: false, isLong }),
    collateralUsd,
    remainingCollateralUsd: collateralUsd,
    remainingCollateralAmount: collateralAmount,
    hasLowCollateral: false,
    leverage: getLeverage({
      sizeInUsd,
      collateralUsd,
      pnl: 0n,
      pendingFundingFeesUsd: 0n,
      pendingBorrowingFeesUsd: 0n,
    }),
    leverageWithPnl: 0n,
    pnl: 0n,
    pnlPercentage: 0n,
    pnlAfterFees: 0n,
    pnlAfterFeesPercentage: 0n,
    netValue: 0n,
    closingFeeUsd: 0n,
    uiFeeUsd: 0n,
    pendingFundingFeesUsd: 0n,
    pendingClaimableFundingFeesUsd: 0n,
    positionFeeAmount: 0n,
    traderDiscountAmount: 0n,
    uiFeeAmount: 0n,
    ...overrides,
  };
}

export const MOCK_TXN_DATA = {
  to: "0x6352a56caadC4F1E25CD6c75970Fa768A3304e64",
  data: "0xabcd",
  value: 0n,
  estimatedGas: 100000n,
};

export function mockExternalSwapQuote(overrides: Partial<ExternalSwapQuote> = {}): ExternalSwapQuote {
  return {
    aggregator: ExternalSwapAggregator.OpenOcean,
    inTokenAddress: getTokenBySymbol(AVALANCHE, "BTC").address,
    outTokenAddress: getTokenBySymbol(AVALANCHE, "USDC").address,
    amountIn: 1000000n,
    amountOut: 900000n,
    usdIn: 1000000n,
    usdOut: 900000n,
    priceIn: 1000000n,
    priceOut: 900000n,
    feesUsd: 100000n,
    needSpenderApproval: false,
    txnData: MOCK_TXN_DATA,
    ...overrides,
  };
}

export function expectEqualWithPrecision(
  expected: bigint,
  actual: bigint,
  precision = 1_000_000n // min significant diff is 0.0000001% of expected value
) {
  const diff = bigMath.abs(actual - expected);

  if (diff === 0n) {
    return;
  }

  const diffPrecision = (diff * (precision * 1000n)) / expected;

  expect(diffPrecision).toBeLessThanOrEqual(1n);
}<|MERGE_RESOLUTION|>--- conflicted
+++ resolved
@@ -1,4 +1,3 @@
-import { zeroAddress } from "viem";
 import { expect } from "vitest";
 
 import { AVALANCHE } from "config/chains";
@@ -8,11 +7,7 @@
 import type { PositionInfo } from "sdk/types/positions";
 import { bigMath } from "sdk/utils/bigmath";
 import { getLeverage } from "sdk/utils/positions";
-<<<<<<< HEAD
-import { expect } from "vitest";
-=======
 
->>>>>>> a4d2047f
 import { getPositionKey } from "../positions";
 import { ExternalSwapAggregator, ExternalSwapQuote, getMarkPrice } from "../trade";
 

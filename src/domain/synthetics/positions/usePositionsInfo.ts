import { useUserReferralInfo } from "domain/referrals";
import { BigNumber } from "ethers";
import { MAX_ALLOWED_LEVERAGE } from "config/factors";
import { getBasisPoints } from "lib/numbers";
import { getByKey } from "lib/objects";
import { useMemo } from "react";
import { getPositionFee, getPriceImpactForPosition } from "../fees";
import { MarketsInfoData } from "../markets";
import { TokensData, convertToTokenAmount, convertToUsd } from "../tokens";
import { getMarkPrice } from "../trade";
import { PositionsInfoData } from "./types";
import { usePositionsConstants } from "./usePositionsConstants";
import {
  getEntryPrice,
  getLeverage,
  getLiquidationPrice,
  getPositionNetValue,
  getPositionPendingFeesUsd,
  getPositionPnlUsd,
} from "./utils";
import { usePositions } from "./usePositions";
import useWallet from "lib/wallets/useWallet";
import useUiFeeFactor from "../fees/utils/useUiFeeFactor";

type PositionsInfoResult = {
  positionsInfoData?: PositionsInfoData;
  isLoading: boolean;
};

export function usePositionsInfo(
  chainId: number,
  p: {
    account: string | null | undefined;
    marketsInfoData?: MarketsInfoData;
    tokensData?: TokensData;
    pricesUpdatedAt?: number;
    showPnlInLeverage: boolean;
    skipLocalReferralCode?: boolean;
  }
): PositionsInfoResult {
  const { showPnlInLeverage, marketsInfoData, tokensData, account, skipLocalReferralCode = false } = p;

  const { signer } = useWallet();
  const { positionsData } = usePositions(chainId, p);
  const { minCollateralUsd } = usePositionsConstants(chainId);
<<<<<<< HEAD
  const userReferralInfo = useUserReferralInfo(signer, chainId, account);
  const uiFeeFactor = useUiFeeFactor(chainId);
=======
  const userReferralInfo = useUserReferralInfo(signer, chainId, account, skipLocalReferralCode);
>>>>>>> 3c467904

  return useMemo(() => {
    if (!marketsInfoData || !tokensData || !positionsData || !minCollateralUsd) {
      return {
        isLoading: true,
      };
    }

    const positionsInfoData = Object.keys(positionsData).reduce((acc: PositionsInfoData, positionKey: string) => {
      const position = getByKey(positionsData, positionKey)!;

      const marketInfo = getByKey(marketsInfoData, position.marketAddress);
      const indexToken = marketInfo?.indexToken;
      const pnlToken = position.isLong ? marketInfo?.longToken : marketInfo?.shortToken;
      const collateralToken = getByKey(tokensData, position.collateralTokenAddress);

      if (!marketInfo || !indexToken || !pnlToken || !collateralToken) {
        return acc;
      }

      const markPrice = getMarkPrice({ prices: indexToken.prices, isLong: position.isLong, isIncrease: false });
      const collateralMinPrice = collateralToken.prices.minPrice;

      const entryPrice = getEntryPrice({
        sizeInTokens: position.sizeInTokens,
        sizeInUsd: position.sizeInUsd,
        indexToken,
      });

      const pendingFundingFeesUsd = convertToUsd(
        position.fundingFeeAmount,
        collateralToken.decimals,
        collateralToken.prices.minPrice
      )!;

      const pendingClaimableFundingFeesLongUsd = convertToUsd(
        position.claimableLongTokenAmount,
        marketInfo.longToken.decimals,
        marketInfo.longToken.prices.minPrice
      )!;
      const pendingClaimableFundingFeesShortUsd = convertToUsd(
        position.claimableShortTokenAmount,
        marketInfo.shortToken.decimals,
        marketInfo.shortToken.prices.minPrice
      )!;

      const pendingClaimableFundingFeesUsd = pendingClaimableFundingFeesLongUsd?.add(
        pendingClaimableFundingFeesShortUsd
      );

      const totalPendingFeesUsd = getPositionPendingFeesUsd({
        pendingBorrowingFeesUsd: position.pendingBorrowingFeesUsd,
        pendingFundingFeesUsd,
      });

      const closingPriceImpactDeltaUsd = getPriceImpactForPosition(
        marketInfo,
        position.sizeInUsd.mul(-1),
        position.isLong,
        { fallbackToZero: true }
      );

      const positionFeeInfo = getPositionFee(
        marketInfo,
        position.sizeInUsd,
        closingPriceImpactDeltaUsd.gt(0),
        userReferralInfo,
        uiFeeFactor
      );

      const closingFeeUsd = positionFeeInfo.positionFeeUsd;
      const uiFeeUsd = positionFeeInfo.uiFeeUsd || BigNumber.from(0);

      const collateralUsd = convertToUsd(position.collateralAmount, collateralToken.decimals, collateralMinPrice)!;

      const remainingCollateralUsd = collateralUsd.sub(totalPendingFeesUsd);

      const remainingCollateralAmount = convertToTokenAmount(
        remainingCollateralUsd,
        collateralToken.decimals,
        collateralMinPrice
      )!;

      const pnl = getPositionPnlUsd({
        marketInfo: marketInfo,
        sizeInUsd: position.sizeInUsd,
        sizeInTokens: position.sizeInTokens,
        markPrice,
        isLong: position.isLong,
      });

      const pnlPercentage =
        collateralUsd && !collateralUsd.eq(0) ? getBasisPoints(pnl, collateralUsd) : BigNumber.from(0);

      const netValue = getPositionNetValue({
        collateralUsd: collateralUsd,
        pnl,
        pendingBorrowingFeesUsd: position.pendingBorrowingFeesUsd,
        pendingFundingFeesUsd: pendingFundingFeesUsd,
        closingFeeUsd,
        uiFeeUsd,
      });

      const pnlAfterFees = pnl.sub(totalPendingFeesUsd).sub(closingFeeUsd).sub(uiFeeUsd);
      const pnlAfterFeesPercentage = !collateralUsd.eq(0)
        ? getBasisPoints(pnlAfterFees, collateralUsd.add(closingFeeUsd))
        : BigNumber.from(0);

      const leverage = getLeverage({
        sizeInUsd: position.sizeInUsd,
        collateralUsd: collateralUsd,
        pnl: showPnlInLeverage ? pnl : undefined,
        pendingBorrowingFeesUsd: position.pendingBorrowingFeesUsd,
        pendingFundingFeesUsd: pendingFundingFeesUsd,
      });

      const leverageWithPnl = getLeverage({
        sizeInUsd: position.sizeInUsd,
        collateralUsd: collateralUsd,
        pnl,
        pendingBorrowingFeesUsd: position.pendingBorrowingFeesUsd,
        pendingFundingFeesUsd: pendingFundingFeesUsd,
      });

      const hasLowCollateral = leverage?.gt(MAX_ALLOWED_LEVERAGE) || false;

      const liquidationPrice = getLiquidationPrice({
        marketInfo,
        collateralToken,
        sizeInUsd: position.sizeInUsd,
        sizeInTokens: position.sizeInTokens,
        collateralUsd,
        collateralAmount: position.collateralAmount,
        userReferralInfo,
        minCollateralUsd,
        pendingBorrowingFeesUsd: position.pendingBorrowingFeesUsd,
        pendingFundingFeesUsd,
        isLong: position.isLong,
      });

      acc[positionKey] = {
        ...position,
        marketInfo,
        indexToken,
        collateralToken,
        pnlToken,
        markPrice,
        entryPrice,
        liquidationPrice,
        collateralUsd,
        remainingCollateralUsd,
        remainingCollateralAmount,
        hasLowCollateral,
        leverage,
        leverageWithPnl,
        pnl,
        pnlPercentage,
        pnlAfterFees,
        pnlAfterFeesPercentage,
        netValue,
        closingFeeUsd,
        uiFeeUsd,
        pendingFundingFeesUsd,
        pendingClaimableFundingFeesUsd,
      };

      return acc;
    }, {} as PositionsInfoData);

    return {
      positionsInfoData,
      isLoading: false,
    };
  }, [marketsInfoData, minCollateralUsd, positionsData, showPnlInLeverage, tokensData, userReferralInfo, uiFeeFactor]);
}<|MERGE_RESOLUTION|>--- conflicted
+++ resolved
@@ -43,12 +43,8 @@
   const { signer } = useWallet();
   const { positionsData } = usePositions(chainId, p);
   const { minCollateralUsd } = usePositionsConstants(chainId);
-<<<<<<< HEAD
-  const userReferralInfo = useUserReferralInfo(signer, chainId, account);
   const uiFeeFactor = useUiFeeFactor(chainId);
-=======
   const userReferralInfo = useUserReferralInfo(signer, chainId, account, skipLocalReferralCode);
->>>>>>> 3c467904
 
   return useMemo(() => {
     if (!marketsInfoData || !tokensData || !positionsData || !minCollateralUsd) {

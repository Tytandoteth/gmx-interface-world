--- conflicted
+++ resolved
@@ -2,11 +2,8 @@
 import { MarketInfo, getCappedPoolPnl, getPoolUsdWithoutPnl } from "domain/synthetics/markets";
 import { Token, getIsEquivalentTokens } from "domain/tokens";
 import { BigNumber } from "ethers";
-<<<<<<< HEAD
-import { BASIS_POINTS_DIVISOR, CHART_PERIODS } from "lib/legacy";
-=======
+import { CHART_PERIODS } from "lib/legacy";
 import { BASIS_POINTS_DIVISOR } from "config/factors";
->>>>>>> 1bfe2d6f
 import { applyFactor, expandDecimals, formatAmount, formatUsd } from "lib/numbers";
 import { getBorrowingFeeRateUsd, getFundingFeeRateUsd, getPositionFee, getPriceImpactForPosition } from "../fees";
 import { TokenData, convertToUsd } from "../tokens";

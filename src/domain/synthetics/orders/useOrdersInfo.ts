import { getWrappedToken } from "config/tokens";
import { getByKey } from "lib/objects";
import { useMemo } from "react";
import { MarketsInfoData } from "../markets";
import { TokensData } from "../tokens";
import { OrdersInfoData } from "./types";
import { useOrders } from "./useOrders";
import { getOrderInfo, isVisibleOrder } from "./utils";
import { PositionsInfoData } from "../positions";

type AggregatedOrdersDataResult = {
  ordersInfoData?: OrdersInfoData;
  isLoading: boolean;
};

export function useOrdersInfo(
  chainId: number,
  p: {
    marketsInfoData?: MarketsInfoData;
    tokensData?: TokensData;
    positionsInfoData?: PositionsInfoData;
    account: string | null | undefined;
  }
): AggregatedOrdersDataResult {
  const { marketsInfoData, tokensData, account, positionsInfoData } = p;
  const { ordersData } = useOrders(chainId, { account });

  const wrappedToken = getWrappedToken(chainId);

  return useMemo(() => {
    if (!account) {
      return {
        isLoading: false,
      };
    }

    if (!marketsInfoData || !ordersData || !tokensData) {
      return {
        isLoading: true,
      };
    }

    const ordersInfoData = Object.keys(ordersData)
      .filter((orderKey) => isVisibleOrder(ordersData[orderKey].orderType))
      .reduce((acc: OrdersInfoData, orderKey: string) => {
        const order = getByKey(ordersData, orderKey)!;

        const orderInfo = getOrderInfo({
          marketsInfoData,
          tokensData,
          wrappedNativeToken: wrappedToken,
          order,
          positionsInfoData,
        });

        if (!orderInfo) {
          // eslint-disable-next-line no-console
          console.warn(`OrderInfo parsing error`, JSON.stringify(order));

          return acc;
        }

        acc[orderKey] = orderInfo;

        return acc;
      }, {} as OrdersInfoData);

    return {
      ordersInfoData,
      isLoading: false,
    };
<<<<<<< HEAD
  }, [marketsInfoData, ordersData, positionsInfoData, tokensData, wrappedToken]);
=======
  }, [marketsInfoData, ordersData, tokensData, wrappedToken, account]);
>>>>>>> 4d826c7f
}<|MERGE_RESOLUTION|>--- conflicted
+++ resolved
@@ -2,11 +2,11 @@
 import { getByKey } from "lib/objects";
 import { useMemo } from "react";
 import { MarketsInfoData } from "../markets";
+import { PositionsInfoData } from "../positions";
 import { TokensData } from "../tokens";
 import { OrdersInfoData } from "./types";
 import { useOrders } from "./useOrders";
 import { getOrderInfo, isVisibleOrder } from "./utils";
-import { PositionsInfoData } from "../positions";
 
 type AggregatedOrdersDataResult = {
   ordersInfoData?: OrdersInfoData;
@@ -69,9 +69,5 @@
       ordersInfoData,
       isLoading: false,
     };
-<<<<<<< HEAD
-  }, [marketsInfoData, ordersData, positionsInfoData, tokensData, wrappedToken]);
-=======
-  }, [marketsInfoData, ordersData, tokensData, wrappedToken, account]);
->>>>>>> 4d826c7f
+  }, [account, marketsInfoData, ordersData, positionsInfoData, tokensData, wrappedToken]);
 }
import { Trans, t } from "@lingui/macro";
import ExternalLink from "components/ExternalLink/ExternalLink";
import { Token } from "domain/tokens";
import { formatPercentage, formatTokenAmount, formatUsd } from "lib/numbers";
import { NATIVE_TOKEN_ADDRESS, convertTokenAddress, getTokenVisualMultiplier } from "sdk/configs/tokens";
import {
  isDecreaseOrderType,
  isIncreaseOrderType,
  isMarketOrderType,
  isOrderForPosition,
  isSwapOrderType,
} from "sdk/utils/orders";
import { getFeeItem, getIsHighPriceImpact, getPriceImpactByAcceptablePrice } from "../fees";
import { MarketsInfoData, getAvailableUsdLiquidityForPosition } from "../markets";
import { PositionInfo, PositionsInfoData, getLeverage } from "../positions";
import { convertToTokenAmount, convertToUsd } from "../tokens";
import {
  FindSwapPath,
  applySlippageToMinOut,
  getAcceptablePriceInfo,
  getMaxSwapPathLiquidity,
  getSwapAmountsByFromValue,
} from "../trade";
import { getIsMaxLeverageExceeded } from "../trade/utils/validation";
import { DecreaseOrderParams } from "./createDecreaseOrderTxn";
import { SecondaryCancelOrderParams, SecondaryUpdateOrderParams } from "./createIncreaseOrderTxn";
import { OrderError, OrderInfo, OrderTxnType, OrderType, PositionOrderInfo, SwapOrderInfo } from "./types";

export function getSwapOrderTitle(p: {
  initialCollateralToken: Token;
  targetCollateralToken: Token;
  initialCollateralAmount: bigint;
  minOutputAmount: bigint;
}) {
  const { initialCollateralToken, initialCollateralAmount, targetCollateralToken, minOutputAmount } = p;

  const fromTokenText = formatTokenAmount(
    initialCollateralAmount,
    initialCollateralToken.decimals,
    initialCollateralToken.symbol
  );

  const toTokenText = formatTokenAmount(minOutputAmount, targetCollateralToken.decimals, targetCollateralToken.symbol);

  return t`Swap ${fromTokenText} for ${toTokenText}`;
}

export function getPositionOrderTitle(p: {
  orderType: OrderType;
  isLong: boolean;
  indexToken: Token;
  sizeDeltaUsd: bigint;
}) {
  const { orderType, isLong, indexToken, sizeDeltaUsd } = p;

  const longShortText = isLong ? t`Long` : t`Short`;
  const visualMultiplier = getTokenVisualMultiplier(indexToken);
  const tokenText = `${visualMultiplier}${indexToken.symbol} ${longShortText}`;
  const sizeText = formatUsd(sizeDeltaUsd);
  const increaseOrDecreaseText = isIncreaseOrderType(orderType) ? t`Increase` : t`Decrease`;

  return t`${increaseOrDecreaseText} ${tokenText} by ${sizeText}`;
}

export function getOrderTypeLabel(orderType: OrderType) {
  const orderTypeLabels = {
    [OrderType.MarketSwap]: t`Market Swap`,
    [OrderType.LimitSwap]: t`Limit Swap`,
    [OrderType.MarketIncrease]: t`Market Increase`,
    [OrderType.LimitIncrease]: t`Limit Increase`,
    [OrderType.MarketDecrease]: t`Market Decrease`,
    [OrderType.LimitDecrease]: t`Limit Decrease`,
    [OrderType.StopLossDecrease]: t`Stop Loss Decrease`,
    [OrderType.Liquidation]: t`Liquidation`,
  };

  return orderTypeLabels[orderType];
}

export function setOrderInfoTitle(order: OrderInfo, indexToken?: Token) {
  let title: string | undefined = undefined;

  if (isSwapOrderType(order.orderType)) {
    title = getSwapOrderTitle({
      initialCollateralToken: order.initialCollateralToken,
      targetCollateralToken: order.targetCollateralToken,
      initialCollateralAmount: order.initialCollateralDeltaAmount,
      minOutputAmount: order.minOutputAmount,
    });
<<<<<<< HEAD

    console.log("-------->", order.contractTriggerPrice);

    const orderInfo: SwapOrderInfo = {
      ...order,
      swapPathStats,
      triggerRatio,
      title,
      initialCollateralToken,
      targetCollateralToken,
    };

    return orderInfo;
=======
>>>>>>> f8b97460
  } else {
    title = indexToken
      ? getPositionOrderTitle({
          orderType: order.orderType,
          isLong: order.isLong,
          indexToken,
          sizeDeltaUsd: order.sizeDeltaUsd,
        })
      : undefined;
  }

  if (title) {
    order.title = title;
  }

  return order;
}

export function getOrderErrors(p: {
  order: OrderInfo;
  marketsInfoData: MarketsInfoData;
  positionsInfoData: PositionsInfoData | undefined;
  findSwapPath: FindSwapPath;
  uiFeeFactor: bigint;
}): { errors: OrderError[]; level: "error" | "warning" | undefined } {
  const { order, positionsInfoData, marketsInfoData } = p;

  const errors: OrderError[] = [];

  if (isSwapOrderType(order.orderType)) {
    const swapPathLiquidity = getMaxSwapPathLiquidity({
      marketsInfoData,
      swapPath: order.swapPath,
      initialCollateralAddress: order.initialCollateralTokenAddress,
    });

    const minOutputUsd = convertToUsd(
      order.minOutputAmount,
      order.targetCollateralToken.decimals,
      order.targetCollateralToken.prices.maxPrice
    )!;

    if (swapPathLiquidity < minOutputUsd) {
      errors.push({
        msg: t`There may not be sufficient liquidity to execute the swap when the min. receive conditions are met.`,
        level: "error",
        key: "liquidity0",
      });
    }

    const swapImpactFeeItem = getFeeItem(
      order.swapPathStats?.totalSwapPriceImpactDeltaUsd,
      convertToUsd(
        order.initialCollateralDeltaAmount,
        order.initialCollateralToken.decimals,
        order.initialCollateralToken.prices.maxPrice
      )
    );

    if (getIsHighPriceImpact(undefined, swapImpactFeeItem)) {
      errors.push({
        msg: t`There is currently a high swap price impact for the order swap path.`,
        level: "warning",
        key: "highPriceImpact",
      });
    }
  }

  const positionOrder = order as PositionOrderInfo;

  const position = Object.values(positionsInfoData || {}).find((pos) => isOrderForPosition(positionOrder, pos.key));

  if ([OrderType.LimitDecrease, OrderType.LimitIncrease].includes(positionOrder.orderType)) {
    const { acceptablePriceDeltaBps: currentAcceptablePriceDeltaBps } = getAcceptablePriceInfo({
      marketInfo: positionOrder.marketInfo,
      isIncrease: isIncreaseOrderType(positionOrder.orderType),
      isLong: positionOrder.isLong,
      indexPrice: positionOrder.triggerPrice,
      sizeDeltaUsd: positionOrder.sizeDeltaUsd,
    });

    const { acceptablePriceDeltaBps: orderAcceptablePriceDeltaBps } = getPriceImpactByAcceptablePrice({
      sizeDeltaUsd: positionOrder.sizeDeltaUsd,
      isIncrease: isIncreaseOrderType(positionOrder.orderType),
      isLong: positionOrder.isLong,
      indexPrice: positionOrder.triggerPrice,
      acceptablePrice: positionOrder.acceptablePrice,
    });

    if (currentAcceptablePriceDeltaBps < 0 && currentAcceptablePriceDeltaBps < orderAcceptablePriceDeltaBps) {
      const priceText = positionOrder.orderType === OrderType.LimitIncrease ? t`limit price` : t`trigger price`;
      const formattedCurrentAcceptablePriceImpact = formatPercentage(currentAcceptablePriceDeltaBps, { signed: true });
      const formattedOrderAcceptablePriceImpact = formatPercentage(orderAcceptablePriceDeltaBps, {
        signed: true,
      });

      errors.push({
        msg: t`The order may not execute at the desired ${priceText} as its acceptable price impact is set to ${formattedOrderAcceptablePriceImpact}, which is lower than the current market price impact of ${formattedCurrentAcceptablePriceImpact}. It can be edited using the "Edit" button.`,
        level: "warning",
        key: "acceptablePrice",
      });
    }
  }

  if (positionOrder.orderType === OrderType.LimitIncrease) {
    const currentLiquidity = getAvailableUsdLiquidityForPosition(positionOrder.marketInfo, positionOrder.isLong);

    if (currentLiquidity < positionOrder.sizeDeltaUsd) {
      errors.push({
        msg: t`There may not be sufficient liquidity to execute your order when the price conditions are met.`,
        level: "error",
        key: "liquidity1",
      });
    }

    if (positionOrder.swapPathStats?.swapPath.length) {
      const swapPathLiquidity = getMaxSwapPathLiquidity({
        marketsInfoData,
        swapPath: positionOrder.swapPath,
        initialCollateralAddress: positionOrder.initialCollateralTokenAddress,
      });

      const collateralSwapUsd = convertToUsd(
        order.initialCollateralDeltaAmount,
        order.initialCollateralToken.decimals,
        order.initialCollateralToken.prices.maxPrice
      )!;

      if (swapPathLiquidity < collateralSwapUsd) {
        errors.push({
          msg: t`There may not be sufficient liquidity to execute the pay token to collateral token swap when the price conditions are met.`,
          level: "error",
          key: "liquidity2",
        });
      }
    }
  }

  if (!position) {
    const collateralSymbol = order.targetCollateralToken.symbol;
    const sameMarketPosition = Object.values(positionsInfoData || {}).find(
      (pos) => pos.marketAddress === order.marketAddress && pos.isLong === order.isLong
    );

    const symbol = sameMarketPosition?.collateralToken.symbol;
    const longText = sameMarketPosition?.isLong ? t`long` : t`short`;

    if (sameMarketPosition) {
      errors.push({
        msg: t`This order using ${collateralSymbol} as collateral will not be valid for the existing ${longText} position using ${symbol} as collateral.`,
        level: "warning",
        key: "collateralToken",
      });
    }
  }

  if (isDecreaseOrderType(order.orderType) && position) {
    const triggerPrice = (order as PositionOrderInfo).triggerPrice;

    const isInvalidTriggerPrice = position.isLong
      ? position.liquidationPrice === undefined
        ? undefined
        : position.liquidationPrice > triggerPrice
      : position.liquidationPrice === undefined
        ? undefined
        : position.liquidationPrice < triggerPrice;

    if (isInvalidTriggerPrice) {
      errors.push({
        msg: t`The order will not be executed as its trigger price is beyond the position's liquidation price.`,
        level: "error",
        key: "triggerPrice",
      });
    }

    if (order.swapPath.length) {
      const swapPathLiquidity = getMaxSwapPathLiquidity({
        marketsInfoData,
        swapPath: positionOrder.swapPath,
        initialCollateralAddress: positionOrder.initialCollateralTokenAddress,
      });

      const minOutputUsd = convertToUsd(
        order.minOutputAmount,
        order.targetCollateralToken.decimals,
        order.targetCollateralToken.prices.maxPrice
      )!;

      if (swapPathLiquidity < minOutputUsd) {
        errors.push({
          msg: t`There may not be sufficient liquidity to execute the swap to the receive token when the price conditions are met.`,
          level: "error",
          key: "swapPath",
        });
      }
    }
  }

  if (isIncreaseOrderType(order.orderType)) {
    const isMaxLeverageError = getIsMaxLeverageError(positionOrder, position, p.findSwapPath, p.uiFeeFactor);

    if (isMaxLeverageError) {
      errors.push({
        msg: (
          <Trans>
            The order may not execute as the max.&nbsp;allowed&nbsp;leverage is exceeded. Consider decreasing the
            order's leverage by editing and decreasing its size.{" "}
            <ExternalLink href="https://docs.gmx.io/docs/trading/v2/#max-leverage">Read more</ExternalLink>.
          </Trans>
        ),
        key: "maxLeverage",
        level: "error",
      });
    }
  }

  const errorsLevelPriority = {
    error: 1,
    warning: 2,
  };

  let level: "error" | "warning" | undefined = undefined;
  if (errors.some((err) => err.level === "error")) {
    level = "error";
  } else if (errors.some((err) => err.level === "warning")) {
    level = "warning";
  }

  return {
    errors: errors.sort((a, b) => {
      return errorsLevelPriority[a.level] - errorsLevelPriority[b.level];
    }),
    level,
  };
}

function getTokenIndex(token: Token, referenceArray: string[]): number {
  return referenceArray.indexOf(
    token.wrappedAddress && referenceArray.includes(token.wrappedAddress) ? token.wrappedAddress : token.address
  );
}

export function sortPositionOrders(orders: PositionOrderInfo[], tokenSortOrder?: string[]): PositionOrderInfo[] {
  return orders.sort((a, b) => {
    if (tokenSortOrder) {
      const indexA = getTokenIndex(a.marketInfo.indexToken, tokenSortOrder);
      const indexB = getTokenIndex(b.marketInfo.indexToken, tokenSortOrder);
      if (indexA !== indexB) return indexA - indexB;
    } else {
      const nameComparison = a.marketInfo.name.localeCompare(b.marketInfo.name);
      if (nameComparison) return nameComparison;
    }

    // Compare by trigger price
    const triggerPriceComparison = a.triggerPrice - b.triggerPrice;
    if (triggerPriceComparison !== 0n) return triggerPriceComparison < 0 ? -1 : 1;

    // Compare by order type
    const orderTypeComparison = a.orderType - b.orderType;
    if (orderTypeComparison) return orderTypeComparison;

    // Finally, sort by size delta USD
    return b.sizeDeltaUsd - a.sizeDeltaUsd < 0 ? -1 : 1;
  });
}

export function sortSwapOrders(orders: SwapOrderInfo[], tokenSortOrder?: string[]): SwapOrderInfo[] {
  return orders.sort((a, b) => {
    if (tokenSortOrder) {
      const indexA = getTokenIndex(a.targetCollateralToken, tokenSortOrder);
      const indexB = getTokenIndex(b.targetCollateralToken, tokenSortOrder);
      if (indexA !== indexB) return indexA - indexB;
    } else {
      const collateralComparison = a.targetCollateralToken.symbol.localeCompare(b.targetCollateralToken.symbol);
      if (collateralComparison) return collateralComparison;
    }

    return a.minOutputAmount - b.minOutputAmount < 0 ? -1 : 1;
  });
}

function getIsMaxLeverageError(
  order: PositionOrderInfo,
  position: PositionInfo | undefined,
  findSwapPath: FindSwapPath,
  uiFeeFactor: bigint
) {
  const swapAmounts = getSwapAmountsByFromValue({
    tokenIn: order.initialCollateralToken,
    tokenOut: order.targetCollateralToken,
    amountIn: order.initialCollateralDeltaAmount,
    isLimit: false,
    findSwapPath,
    uiFeeFactor,
  });
  const markPrice = order.marketInfo.indexToken.prices.minPrice;
  const sizeDeltaUsd = order.sizeDeltaUsd;
  const sizeDeltaInTokens = convertToTokenAmount(sizeDeltaUsd, order.marketInfo.indexToken.decimals, markPrice);

  if (sizeDeltaInTokens === undefined) return false;

  const isLong = order.isLong;
  const marketInfo = order.marketInfo;

  const collateralDeltaAmount = swapAmounts.amountOut;
  const collateralDeltaUsd = convertToUsd(
    collateralDeltaAmount,
    order.targetCollateralToken.decimals,
    order.targetCollateralToken.prices.minPrice
  );

  if (collateralDeltaUsd === undefined) return false;

  const leverage = getLeverage({
    sizeInUsd: order.sizeDeltaUsd + (position?.sizeInUsd ?? 0n),
    collateralUsd: collateralDeltaUsd + (position?.collateralUsd ?? 0n),
    pnl: undefined,
    pendingBorrowingFeesUsd: 0n,
    pendingFundingFeesUsd: 0n,
  });

  if (leverage === undefined) return false;

  return getIsMaxLeverageExceeded(leverage, marketInfo, isLong, sizeDeltaUsd);
}

export function getPendingOrderFromParams(
  chainId: number,
  txnType: OrderTxnType,
  p: DecreaseOrderParams | SecondaryUpdateOrderParams | SecondaryCancelOrderParams
) {
  const isNativeReceive = p.receiveTokenAddress === NATIVE_TOKEN_ADDRESS;

  const shouldApplySlippage = isMarketOrderType(p.orderType);
  let minOutputAmount = 0n;
  if ("minOutputUsd" in p) {
    shouldApplySlippage ? applySlippageToMinOut(p.allowedSlippage, p.minOutputUsd) : p.minOutputUsd;
  }
  if ("minOutputAmount" in p) {
    minOutputAmount = p.minOutputAmount;
  }
  const initialCollateralTokenAddress = convertTokenAddress(chainId, p.initialCollateralAddress, "wrapped");

  const orderKey = "orderKey" in p && p.orderKey ? p.orderKey : undefined;

  return {
    txnType,
    account: p.account,
    marketAddress: p.marketAddress,
    initialCollateralTokenAddress,
    initialCollateralDeltaAmount: p.initialCollateralDeltaAmount,
    swapPath: p.swapPath,
    sizeDeltaUsd: p.sizeDeltaUsd,
    minOutputAmount: minOutputAmount,
    isLong: p.isLong,
    orderType: p.orderType,
    shouldUnwrapNativeToken: isNativeReceive,
    orderKey,
  };
}<|MERGE_RESOLUTION|>--- conflicted
+++ resolved
@@ -87,22 +87,6 @@
       initialCollateralAmount: order.initialCollateralDeltaAmount,
       minOutputAmount: order.minOutputAmount,
     });
-<<<<<<< HEAD
-
-    console.log("-------->", order.contractTriggerPrice);
-
-    const orderInfo: SwapOrderInfo = {
-      ...order,
-      swapPathStats,
-      triggerRatio,
-      title,
-      initialCollateralToken,
-      targetCollateralToken,
-    };
-
-    return orderInfo;
-=======
->>>>>>> f8b97460
   } else {
     title = indexToken
       ? getPositionOrderTitle({

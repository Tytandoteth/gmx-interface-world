import ExchangeRouter from "abis/ExchangeRouter.json";
import { getContract } from "config/contracts";
import { NATIVE_TOKEN_ADDRESS, convertTokenAddress } from "config/tokens";
import { SetPendingOrder } from "context/SyntheticsEvents";
import { BigNumber, Signer, ethers } from "ethers";
import { callContract } from "lib/contracts";
import { TokensData } from "../tokens";
import { simulateExecuteOrderTxn } from "./simulateExecuteOrderTxn";
import { DecreasePositionSwapType, OrderType } from "./types";
import { applySlippageToMinOut } from "../trade";
import { isMarketOrderType } from "./utils";
<<<<<<< HEAD
import { UI_FEE_RECEIVER_ACCOUNT } from "config/ui";
=======
import { t } from "@lingui/macro";
>>>>>>> f4ffae05

const { AddressZero } = ethers.constants;

export type SwapOrderParams = {
  account: string;
  fromTokenAddress: string;
  fromTokenAmount: BigNumber;
  toTokenAddress: string;
  swapPath: string[];
  referralCode?: string;
  tokensData: TokensData;
  minOutputAmount: BigNumber;
  orderType: OrderType.MarketSwap | OrderType.LimitSwap;
  executionFee: BigNumber;
  allowedSlippage: number;
  setPendingTxns: (txns: any) => void;
  setPendingOrder: SetPendingOrder;
};

export async function createSwapOrderTxn(chainId: number, signer: Signer, p: SwapOrderParams) {
  const exchangeRouter = new ethers.Contract(getContract(chainId, "ExchangeRouter"), ExchangeRouter.abi, signer);

  const orderVaultAddress = getContract(chainId, "OrderVault");

  const isNativePayment = p.fromTokenAddress === NATIVE_TOKEN_ADDRESS;
  const isNativeReceive = p.toTokenAddress === NATIVE_TOKEN_ADDRESS;

  const wntSwapAmount = isNativePayment ? p.fromTokenAmount : BigNumber.from(0);
  const totalWntAmount = wntSwapAmount.add(p.executionFee);

  const initialCollateralTokenAddress = convertTokenAddress(chainId, p.fromTokenAddress, "wrapped");

  const shouldApplySlippage = isMarketOrderType(p.orderType);

  const minOutputAmount = shouldApplySlippage
    ? applySlippageToMinOut(p.allowedSlippage, p.minOutputAmount)
    : p.minOutputAmount;

  const multicall = [
    { method: "sendWnt", params: [orderVaultAddress, totalWntAmount] },

    !isNativePayment
      ? { method: "sendTokens", params: [p.fromTokenAddress, orderVaultAddress, p.fromTokenAmount] }
      : undefined,

    {
      method: "createOrder",
      params: [
        {
          addresses: {
            receiver: p.account,
            initialCollateralToken: initialCollateralTokenAddress,
            callbackContract: AddressZero,
            market: AddressZero,
            swapPath: p.swapPath,
            uiFeeReceiver: UI_FEE_RECEIVER_ACCOUNT ?? ethers.constants.AddressZero,
          },
          numbers: {
            sizeDeltaUsd: BigNumber.from(0),
            initialCollateralDeltaAmount: BigNumber.from(0),
            triggerPrice: BigNumber.from(0),
            acceptablePrice: BigNumber.from(0),
            executionFee: p.executionFee,
            callbackGasLimit: BigNumber.from(0),
            minOutputAmount,
          },
          orderType: p.orderType,
          decreasePositionSwapType: DecreasePositionSwapType.NoSwap,
          isLong: false,
          shouldUnwrapNativeToken: isNativeReceive,
          referralCode: p.referralCode || ethers.constants.HashZero,
        },
      ],
    },
  ];

  const encodedPayload = multicall
    .filter(Boolean)
    .map((call) => exchangeRouter.interface.encodeFunctionData(call!.method, call!.params));

  if (p.orderType !== OrderType.LimitSwap) {
    await simulateExecuteOrderTxn(chainId, {
      account: p.account,
      primaryPriceOverrides: {},
      secondaryPriceOverrides: {},
      createOrderMulticallPayload: encodedPayload,
      value: totalWntAmount,
      tokensData: p.tokensData,
      errorTitle: t`Order error.`,
    });
  }

  return callContract(chainId, exchangeRouter, "multicall", [encodedPayload], {
    value: totalWntAmount,
    hideSentMsg: true,
    hideSuccessMsg: true,
    setPendingTxns: p.setPendingTxns,
  }).then(() => {
    p.setPendingOrder({
      account: p.account,
      marketAddress: AddressZero,
      initialCollateralTokenAddress,
      initialCollateralDeltaAmount: p.fromTokenAmount,
      swapPath: p.swapPath,
      sizeDeltaUsd: BigNumber.from(0),
      minOutputAmount,
      isLong: false,
      orderType: p.orderType,
      shouldUnwrapNativeToken: isNativeReceive,
    });
  });
}<|MERGE_RESOLUTION|>--- conflicted
+++ resolved
@@ -9,11 +9,8 @@
 import { DecreasePositionSwapType, OrderType } from "./types";
 import { applySlippageToMinOut } from "../trade";
 import { isMarketOrderType } from "./utils";
-<<<<<<< HEAD
 import { UI_FEE_RECEIVER_ACCOUNT } from "config/ui";
-=======
 import { t } from "@lingui/macro";
->>>>>>> f4ffae05
 
 const { AddressZero } = ethers.constants;
 

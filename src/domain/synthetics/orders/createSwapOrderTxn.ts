--- conflicted
+++ resolved
@@ -91,12 +91,8 @@
     .map((call) => exchangeRouter.interface.encodeFunctionData(call!.method, call!.params));
 
   if (p.orderType !== OrderType.LimitSwap) {
-<<<<<<< HEAD
     await simulateExecuteOrderTxn(chainId, {
       account: p.account,
-=======
-    await simulateExecuteOrderTxn(chainId, signer, {
->>>>>>> af0273c8
       primaryPriceOverrides: {},
       secondaryPriceOverrides: {},
       createOrderMulticallPayload: encodedPayload,

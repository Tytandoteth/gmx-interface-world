import ExchangeRouter from "abis/ExchangeRouter.json";
import { getContract } from "config/contracts";
import { NATIVE_TOKEN_ADDRESS, convertTokenAddress } from "config/tokens";
import { SetPendingFundingFeeSettlement, SetPendingOrder, SetPendingPosition } from "context/SyntheticsEvents";
import { TokensData, convertToContractPrice } from "domain/synthetics/tokens";
import { Token } from "domain/tokens";
import { BigNumber, Signer, ethers } from "ethers";
import { callContract } from "lib/contracts";
import { getPositionKey } from "../positions";
import { applySlippageToMinOut, applySlippageToPrice } from "../trade";
import { PriceOverrides, simulateExecuteOrderTxn } from "./simulateExecuteOrderTxn";
import { DecreasePositionSwapType, OrderType } from "./types";
import { isMarketOrderType } from "./utils";
import { t } from "@lingui/macro";

const { AddressZero } = ethers.constants;

export type DecreaseOrderParams = {
  account: string;
  marketAddress: string;
  initialCollateralAddress: string;
  initialCollateralDeltaAmount: BigNumber;
  swapPath: string[];
  receiveTokenAddress: string;
  sizeDeltaUsd: BigNumber;
  sizeDeltaInTokens: BigNumber;
  acceptablePrice: BigNumber;
  triggerPrice: BigNumber | undefined;
  minOutputUsd: BigNumber;
  isLong: boolean;
  decreasePositionSwapType: DecreasePositionSwapType;
  orderType: OrderType.MarketDecrease | OrderType.LimitDecrease | OrderType.StopLossDecrease;
  executionFee: BigNumber;
  allowedSlippage: number;
  skipSimulation?: boolean;
  referralCode?: string;
  indexToken: Token;
  tokensData: TokensData;
};

export type DecreaseOrderCallbacks = {
  setPendingTxns: (txns: any) => void;
  setPendingOrder?: SetPendingOrder;
  setPendingPosition?: SetPendingPosition;
  setPendingFundingFeeSettlement?: SetPendingFundingFeeSettlement;
};

export async function createDecreaseOrderTxn(
  chainId: number,
  signer: Signer,
  params: DecreaseOrderParams | DecreaseOrderParams[],
  callbacks: DecreaseOrderCallbacks
) {
  const ps = Array.isArray(params) ? params : [params];
  const exchangeRouter = new ethers.Contract(getContract(chainId, "ExchangeRouter"), ExchangeRouter.abi, signer);

  const orderVaultAddress = getContract(chainId, "OrderVault");
  const totalWntAmount = ps.reduce((acc, p) => acc.add(p.executionFee), BigNumber.from(0));

  const multicall = [
    ...ps.flatMap((p) => {
      const isNativeReceive = p.receiveTokenAddress === NATIVE_TOKEN_ADDRESS;

      const initialCollateralTokenAddress = convertTokenAddress(chainId, p.initialCollateralAddress, "wrapped");

      const shouldApplySlippage = isMarketOrderType(p.orderType);

      const acceptablePrice = shouldApplySlippage
        ? applySlippageToPrice(p.allowedSlippage, p.acceptablePrice, false, p.isLong)
        : p.acceptablePrice;

      const minOutputAmount = shouldApplySlippage
        ? applySlippageToMinOut(p.allowedSlippage, p.minOutputUsd)
        : p.minOutputUsd;
      return [
        { method: "sendWnt", params: [orderVaultAddress, p.executionFee] },
        {
          method: "createOrder",
          params: [
            {
              addresses: {
                receiver: p.account,
                initialCollateralToken: initialCollateralTokenAddress,
                callbackContract: AddressZero,
                market: p.marketAddress,
                swapPath: p.swapPath,
                uiFeeReceiver: ethers.constants.AddressZero,
              },
              numbers: {
                sizeDeltaUsd: p.sizeDeltaUsd,
                initialCollateralDeltaAmount: p.initialCollateralDeltaAmount,
                triggerPrice: convertToContractPrice(p.triggerPrice || BigNumber.from(0), p.indexToken.decimals),
                acceptablePrice: convertToContractPrice(acceptablePrice, p.indexToken.decimals),
                executionFee: p.executionFee,
                callbackGasLimit: BigNumber.from(0),
                minOutputAmount,
              },
              orderType: p.orderType,
              decreasePositionSwapType: p.decreasePositionSwapType,
              isLong: p.isLong,
              shouldUnwrapNativeToken: isNativeReceive,
              referralCode: p.referralCode || ethers.constants.HashZero,
            },
          ],
        },
      ];
    }),
  ];

  const encodedPayload = multicall
    .filter(Boolean)
    .map((call) => exchangeRouter.interface.encodeFunctionData(call!.method, call!.params));

  ps.forEach(async (p) => {
    if (!p.skipSimulation) {
      const primaryPriceOverrides: PriceOverrides = {};
      const secondaryPriceOverrides: PriceOverrides = {};
      if (p.triggerPrice) {
        primaryPriceOverrides[p.indexToken.address] = {
          minPrice: p.triggerPrice,
          maxPrice: p.triggerPrice,
        };
      }
      await simulateExecuteOrderTxn(chainId, signer, {
        primaryPriceOverrides,
        secondaryPriceOverrides,
        createOrderMulticallPayload: encodedPayload,
        value: totalWntAmount,
        tokensData: p.tokensData,
      });
    }
<<<<<<< HEAD
  });
=======
    await simulateExecuteOrderTxn(chainId, {
      account: p.account,
      primaryPriceOverrides,
      secondaryPriceOverrides,
      createOrderMulticallPayload: encodedPayload,
      value: totalWntAmount,
      tokensData: p.tokensData,
      errorTitle: t`Order error.`,
    });
  }
>>>>>>> f4ffae05

  const txnCreatedAt = Date.now();
  const txnCreatedAtBlock = await signer.provider?.getBlockNumber();

  const txn = await callContract(chainId, exchangeRouter, "multicall", [encodedPayload], {
    value: totalWntAmount,
    hideSentMsg: true,
    hideSuccessMsg: true,
    setPendingTxns: callbacks.setPendingTxns,
  }).then(() => {
    ps.forEach((p) => {
      if (isMarketOrderType(p.orderType)) {
        if (callbacks.setPendingPosition) {
          callbacks.setPendingPosition(getPendingPositionFromParams(txnCreatedAt, txnCreatedAtBlock, p));
        }
      }

      if (callbacks.setPendingOrder) {
        callbacks.setPendingOrder(getPendingOrderFromParams(chainId, p));
      }
    });

    if (callbacks.setPendingFundingFeeSettlement) {
      callbacks.setPendingFundingFeeSettlement({
        orders: ps.map((p) => getPendingOrderFromParams(chainId, p)),
        positions: ps.map((p) => getPendingPositionFromParams(txnCreatedAt, txnCreatedAtBlock, p)),
      });
    }
  });

  return txn;
}

function getPendingOrderFromParams(chainId: number, p: DecreaseOrderParams) {
  const isNativeReceive = p.receiveTokenAddress === NATIVE_TOKEN_ADDRESS;

  const shouldApplySlippage = isMarketOrderType(p.orderType);
  const minOutputAmount = shouldApplySlippage
    ? applySlippageToMinOut(p.allowedSlippage, p.minOutputUsd)
    : p.minOutputUsd;
  const initialCollateralTokenAddress = convertTokenAddress(chainId, p.initialCollateralAddress, "wrapped");

  return {
    account: p.account,
    marketAddress: p.marketAddress,
    initialCollateralTokenAddress,
    initialCollateralDeltaAmount: p.initialCollateralDeltaAmount,
    swapPath: p.swapPath,
    sizeDeltaUsd: p.sizeDeltaUsd,
    minOutputAmount: minOutputAmount,
    isLong: p.isLong,
    orderType: p.orderType,
    shouldUnwrapNativeToken: isNativeReceive,
  };
}

function getPendingPositionFromParams(
  txnCreatedAt: number,
  txnCreatedAtBlock: number | undefined,
  p: DecreaseOrderParams
) {
  const positionKey = getPositionKey(p.account, p.marketAddress, p.initialCollateralAddress, p.isLong);
  return {
    isIncrease: false,
    positionKey,
    collateralDeltaAmount: p.initialCollateralDeltaAmount,
    sizeDeltaUsd: p.sizeDeltaUsd,
    sizeDeltaInTokens: p.sizeDeltaInTokens,
    updatedAt: txnCreatedAt,
    updatedAtBlock: BigNumber.from(txnCreatedAtBlock),
  };
}<|MERGE_RESOLUTION|>--- conflicted
+++ resolved
@@ -121,28 +121,17 @@
           maxPrice: p.triggerPrice,
         };
       }
-      await simulateExecuteOrderTxn(chainId, signer, {
+      await simulateExecuteOrderTxn(chainId, {
+        account: p.account,
         primaryPriceOverrides,
         secondaryPriceOverrides,
         createOrderMulticallPayload: encodedPayload,
         value: totalWntAmount,
         tokensData: p.tokensData,
+        errorTitle: t`Order error.`,
       });
     }
-<<<<<<< HEAD
   });
-=======
-    await simulateExecuteOrderTxn(chainId, {
-      account: p.account,
-      primaryPriceOverrides,
-      secondaryPriceOverrides,
-      createOrderMulticallPayload: encodedPayload,
-      value: totalWntAmount,
-      tokensData: p.tokensData,
-      errorTitle: t`Order error.`,
-    });
-  }
->>>>>>> f4ffae05
 
   const txnCreatedAt = Date.now();
   const txnCreatedAtBlock = await signer.provider?.getBlockNumber();

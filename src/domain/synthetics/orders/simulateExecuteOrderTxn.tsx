--- conflicted
+++ resolved
@@ -46,12 +46,8 @@
   const nextKey = orderKey(dataStoreAddress, nextNonce);
 
   const { primaryTokens, primaryPrices } = getSimulationPrices(chainId, p.tokensData, p.primaryPriceOverrides);
-<<<<<<< HEAD
-  const priceTimestamp = Math.ceil(Date.now() / 1000);
+  const priceTimestamp = block.timestamp + 5;
   const method = p.method || "simulateExecuteOrder";
-=======
-  const priceTimestamp = block.timestamp + 5;
->>>>>>> 09ad28f3
 
   const simulationPayload = [
     ...p.createOrderMulticallPayload,

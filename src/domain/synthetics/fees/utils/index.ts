--- conflicted
+++ resolved
@@ -1,13 +1,4 @@
-<<<<<<< HEAD
-import { HIGH_PRICE_IMPACT_BPS } from "config/factors";
-import { MarketInfo } from "domain/synthetics/markets";
-import { SwapStats } from "domain/synthetics/trade";
-import { bigMath } from "lib/bigmath";
-import { applyFactor, getBasisPoints, PRECISION } from "lib/numbers";
-import { FeeItem } from "../types";
-=======
 import { t } from "@lingui/macro";
->>>>>>> d86dafdc
 
 import { getChainName } from "config/chains";
 import { ExecutionFee } from "sdk/types/fees";

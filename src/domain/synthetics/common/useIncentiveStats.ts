import { addDays, set, startOfWeek } from "date-fns";
import { useChainId } from "lib/chains";
import { getByKey } from "lib/objects";
import { mapValues } from "lodash";
import { useMemo } from "react";
import useSWR from "swr";
import { RawIncentivesStats, TokensData, useOracleKeeperFetcher } from "../tokens";

export default function useIncentiveStats(overrideChainId?: number) {
  const { chainId: defaultChainId } = useChainId();
  const chainId = overrideChainId ?? defaultChainId;
  const oracleKeeperFetcher = useOracleKeeperFetcher(chainId);

  return (
    useSWR<RawIncentivesStats | null>(["incentiveStats", chainId], async () => {
      if (!oracleKeeperFetcher) {
        return null;
      }
      const res = await oracleKeeperFetcher.fetchIncentivesRewards();
      return res;
    }).data ?? null
  );
}

export const useLiquidityProvidersIncentives = (chainId: number) => {
  const lpStats = useIncentiveStats(chainId)?.lp;

  return useMemo(() => {
    if (!lpStats || !lpStats.isActive) return null;
    return {
      totalRewards: BigNumber.from(lpStats.totalRewards),
      period: lpStats.period,
      rewardsPerMarket: mapValues(lpStats.rewardsPerMarket, BigNumber.from),
      token: lpStats.token,
    };
  }, [lpStats]);
};

export type TradingIncentives = ReturnType<typeof useTradingIncentives>;

export const useTradingIncentives = (tokensData: TokensData | undefined) => {
  const { chainId } = useChainId();
  const incentiveStats = useIncentiveStats(chainId);

  const startOfPeriod = useMemo(() => {
    const currentDate = new Date();
    const thisWeekWednesday = addDays(startOfWeek(currentDate), 3);
    const wednesday =
      currentDate.valueOf() > thisWeekWednesday.valueOf() ? thisWeekWednesday : addDays(thisWeekWednesday, -7);
    const timezoneOffset = currentDate.getTimezoneOffset() * 60;

    return (
      Math.floor(set(wednesday, { hours: 0, minutes: 0, seconds: 0, milliseconds: 0 }).valueOf() / 1000) -
      timezoneOffset
    );
  }, []);

<<<<<<< HEAD
  return useMemo(() => {
    const raw = incentiveStats?.trading;
    if (!raw || !raw.isActive) {
=======
  const { data: burnedTokens } = useSWR<bigint>(
    ["trading-incentives", chainId, incentiveStats?.trading.isActive ? "on" : "off"],
    {
      fetcher: async (): Promise<bigint> => {
        if (!incentiveStats?.trading.isActive) return 0n;

        const client = getSyntheticsGraphClient(chainId);
        const res = (
          await client!.query({
            query: gql(`{
                tradingIncentivesStat(
                  id:"1w:${startOfPeriod}"
                ) {
                  eligibleFeesInArb
                }
            }`),
            fetchPolicy: "no-cache",
          })
        ).data as RawResponse;

        if (!res || !res.tradingIncentivesStat || !res.tradingIncentivesStat.eligibleFeesInArb) {
          return 0n;
        }

        return BigInt(res.tradingIncentivesStat.eligibleFeesInArb);
      },
    }
  );

  return useMemo(() => {
    const raw = incentiveStats?.trading;
    if (!raw || !raw.isActive || burnedTokens === undefined) {
>>>>>>> 2a7b7419
      return null;
    }

    const rebatePercent = BigInt(raw.rebatePercent);
    if (rebatePercent == 0n) return null;

    const allocation = BigInt(raw.allocation);
    const nextPeriodStart = addDays(new Date(startOfPeriod * 1000), 7);

    const tokenAddress = raw.token ?? (incentiveStats?.lp.isActive ? incentiveStats.lp.token : null);
    const token = tokenAddress ? getByKey(tokensData, tokenAddress) : undefined;

    return {
      allocation,
      period: raw.period,
      nextPeriodStart,
      rebatePercent,
      token,
    };
  }, [incentiveStats, startOfPeriod, tokensData]);
};<|MERGE_RESOLUTION|>--- conflicted
+++ resolved
@@ -28,9 +28,9 @@
   return useMemo(() => {
     if (!lpStats || !lpStats.isActive) return null;
     return {
-      totalRewards: BigNumber.from(lpStats.totalRewards),
+      totalRewards: BigInt(lpStats.totalRewards),
       period: lpStats.period,
-      rewardsPerMarket: mapValues(lpStats.rewardsPerMarket, BigNumber.from),
+      rewardsPerMarket: mapValues(lpStats.rewardsPerMarket, (x) => BigInt(x)),
       token: lpStats.token,
     };
   }, [lpStats]);
@@ -55,44 +55,9 @@
     );
   }, []);
 
-<<<<<<< HEAD
   return useMemo(() => {
     const raw = incentiveStats?.trading;
     if (!raw || !raw.isActive) {
-=======
-  const { data: burnedTokens } = useSWR<bigint>(
-    ["trading-incentives", chainId, incentiveStats?.trading.isActive ? "on" : "off"],
-    {
-      fetcher: async (): Promise<bigint> => {
-        if (!incentiveStats?.trading.isActive) return 0n;
-
-        const client = getSyntheticsGraphClient(chainId);
-        const res = (
-          await client!.query({
-            query: gql(`{
-                tradingIncentivesStat(
-                  id:"1w:${startOfPeriod}"
-                ) {
-                  eligibleFeesInArb
-                }
-            }`),
-            fetchPolicy: "no-cache",
-          })
-        ).data as RawResponse;
-
-        if (!res || !res.tradingIncentivesStat || !res.tradingIncentivesStat.eligibleFeesInArb) {
-          return 0n;
-        }
-
-        return BigInt(res.tradingIncentivesStat.eligibleFeesInArb);
-      },
-    }
-  );
-
-  return useMemo(() => {
-    const raw = incentiveStats?.trading;
-    if (!raw || !raw.isActive || burnedTokens === undefined) {
->>>>>>> 2a7b7419
       return null;
     }
 

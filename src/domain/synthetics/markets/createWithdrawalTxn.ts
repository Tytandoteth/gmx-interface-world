--- conflicted
+++ resolved
@@ -13,11 +13,8 @@
 import { TokensData } from "../tokens";
 import { applySlippageToMinOut } from "../trade";
 import { prepareOrderTxn } from "../orders/prepareOrderTxn";
-<<<<<<< HEAD
 import { validateSignerAddress } from "lib/contracts/transactionErrors";
-=======
 import { BlockTimestampData } from "lib/useBlockTimestampRequest";
->>>>>>> 6f553691
 
 export type CreateWithdrawalParams = {
   account: string;

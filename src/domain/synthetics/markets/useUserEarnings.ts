--- conflicted
+++ resolved
@@ -2,27 +2,17 @@
 import useSWR from "swr";
 
 import { USD_DECIMALS } from "config/factors";
-<<<<<<< HEAD
-=======
-import { getMarketListingDate } from "config/markets";
->>>>>>> 51f74313
 import { GMX_DECIMALS } from "lib/legacy";
 import { expandDecimals } from "lib/numbers";
 import useWallet from "lib/wallets/useWallet";
 import { bigMath } from "sdk/utils/bigmath";
-<<<<<<< HEAD
-
-=======
-import graphqlFetcher from "sdk/utils/graphqlFetcher";
-
-import { getSubgraphUrl } from "config/subgraph";
-import { getIsBaseApyReadyToBeShown } from "./getIsBaseApyReadyToBeShown";
->>>>>>> 51f74313
 import { UserEarningsData } from "./types";
 import { useDaysConsideredInMarketsApr } from "./useDaysConsideredInMarketsApr";
 import { useGmMarketsApy } from "./useGmMarketsApy";
 import { useMarketTokensData } from "./useMarketTokensData";
 import { useMarketsInfoRequest } from "./useMarketsInfoRequest";
+import { getSubgraphUrl } from "config/subgraph";
+import graphqlFetcher from "sdk/utils/graphqlFetcher";
 
 type RawBalanceChange = {
   cumulativeIncome: string;
@@ -100,14 +90,14 @@
   const { marketsInfoData } = useMarketsInfoRequest(chainId);
   const { marketTokensData } = useMarketTokensData(chainId, { isDeposit: true });
 
-  const subsquidUrl = getSubgraphUrl(chainId, "syntheticsStats");
+  const subgraphUrl = getSubgraphUrl(chainId, "syntheticsStats");
   const marketAddresses = useMemo(
     () => Object.keys(marketsInfoData || {}).filter((address) => !marketsInfoData![address].isDisabled),
     [marketsInfoData]
   );
 
   const key =
-    marketAddresses.length && marketTokensData && subsquidUrl ? marketAddresses.concat("userEarnings").join(",") : null;
+    marketAddresses.length && marketTokensData && subgraphUrl ? marketAddresses.concat("userEarnings").join(",") : null;
 
   const daysConsidered = useDaysConsideredInMarketsApr();
   const { account } = useWallet();
@@ -133,7 +123,7 @@
         undefined;
       try {
         responseOrUndefined = await graphqlFetcher<Record<string, [RawCollectedMarketFeesInfo] | RawBalanceChange[]>>(
-          subsquidUrl!,
+          subgraphUrl!,
           queryBody,
           {
             account,

<<<<<<< HEAD
import { useLidoStakeApr } from "domain/stake/useLidoStakeApr";
import { getPoolUsdWithoutPnl, GlvInfoData } from "domain/synthetics/markets";
import { GM_DECIMALS } from "lib/legacy";
import { MulticallRequestConfig, useMulticall } from "lib/multicall";
import { BN_ZERO, expandDecimals, numberToBigint, PRECISION } from "lib/numbers";
import { EMPTY_ARRAY, getByKey } from "lib/objects";
import { getSubsquidGraphClient } from "lib/subgraph";
=======
import { sub } from "date-fns";
import { useLidoStakeApr } from "domain/stake/useLidoStakeApr";
import { GlvInfoData, getPoolUsdWithoutPnl, isMarketInfo } from "domain/synthetics/markets";
import { CHART_PERIODS, GM_DECIMALS } from "lib/legacy";
import { MulticallRequestConfig, useMulticall } from "lib/multicall";
import { BN_ZERO, PRECISION, bigintToNumber, expandDecimals, numberToBigint } from "lib/numbers";
import { EMPTY_ARRAY, getByKey } from "lib/objects";
import mapValues from "lodash/mapValues";
>>>>>>> 51f74313
import { useCallback, useMemo } from "react";
import { getTokenBySymbolSafe } from "sdk/configs/tokens";
import { bigMath } from "sdk/utils/bigmath";
import useSWR from "swr";
import { useLiquidityProvidersIncentives } from "../common/useIncentiveStats";
import { useTokensDataRequest } from "../tokens";
import { GlvAndGmMarketsInfoData, MarketTokensAPRData } from "./types";
import { useMarketTokensData } from "./useMarketTokensData";

<<<<<<< HEAD
import { selectAccount } from "context/SyntheticsStateContext/selectors/globalSelectors";
import { useSelector } from "context/SyntheticsStateContext/utils";
import { useOracleKeeperFetcher } from "lib/oracleKeeperFetcher";
import TokenAbi from "sdk/abis/Token.json";
import { convertToUsd } from "../tokens/utils";
import { isGlvEnabled, isGlvInfo } from "./glv";
import { useGlvMarketsInfo } from "./useGlvMarkets";
import { useMarketsInfoRequest } from "./useMarketsInfoRequest";
=======
import { getMarketListingDate } from "config/markets";
import { getSubgraphUrl } from "config/subgraph";
import { selectAccount } from "context/SyntheticsStateContext/selectors/globalSelectors";
import { useSelector } from "context/SyntheticsStateContext/utils";
import graphqlFetcher from "sdk/utils/graphqlFetcher";
import { convertToUsd } from "../tokens/utils";
import { getIsBaseApyReadyToBeShown } from "./getIsBaseApyReadyToBeShown";
import { isGlvEnabled, isGlvInfo } from "./glv";
import { useGlvMarketsInfo } from "./useGlvMarkets";
import { useMarketsInfoRequest } from "./useMarketsInfoRequest";

type RawCollectedFee = {
  cumulativeFeeUsdPerPoolValue: string;
  cumulativeBorrowingFeeUsdPerPoolValue: string;
};

type RawPoolValue = {
  poolValue: string;
};
>>>>>>> 51f74313

type GmGlvTokensAPRResult = {
  glvApyInfoData: MarketTokensAPRData;
  glvTokensIncentiveAprData?: MarketTokensAPRData;
  marketsTokensIncentiveAprData?: MarketTokensAPRData;
  marketsTokensLidoAprData?: MarketTokensAPRData;
  marketsTokensApyData?: MarketTokensAPRData;
  avgMarketsApy?: bigint;
};

type SwrResult = {
  marketsTokensApyData: MarketTokensAPRData;
  marketsTokensLidoAprData: MarketTokensAPRData;
  glvApyInfoData: MarketTokensAPRData;
  avgMarketsApy: bigint;
};

function useMarketAddresses(marketsInfoData: GlvAndGmMarketsInfoData | undefined) {
  return useMemo(
    () => Object.keys(marketsInfoData || {}).filter((address) => !marketsInfoData![address].isDisabled),
    [marketsInfoData]
  );
}

function useExcludedLiquidityMarketMap(
  chainId: number,
  marketsInfoData: GlvAndGmMarketsInfoData | undefined
): {
  [marketAddress: string]: bigint;
} {
  const liquidityProvidersIncentives = useLiquidityProvidersIncentives(chainId);
  const excludeHolders = liquidityProvidersIncentives?.excludeHolders ?? EMPTY_ARRAY;
  const marketAddresses = useMarketAddresses(marketsInfoData);

  const request = useCallback<
    () => MulticallRequestConfig<{
      [marketAddress: string]: {
        calls: {
          [holder: string]: {
            methodName: string;
            params: any[];
          };
        };
      };
    }>
  >(() => {
    const req: MulticallRequestConfig<{
      [marketAddress: string]: {
        calls: {
          [holder: string]: {
            methodName: string;
            params: any[];
          };
        };
      };
    }> = {};

    for (const marketAddress of marketAddresses) {
      req[marketAddress] = {
        abiId: "Token",
        contractAddress: marketAddress,
        calls: {},
      };

      for (const holder of excludeHolders) {
        req[marketAddress].calls[holder] = {
          methodName: "balanceOf",
          params: [holder],
        };
      }
    }

    return req;
  }, [excludeHolders, marketAddresses]);

  const excludedBalancesMulticall = useMulticall(chainId, "useExcludedLiquidityMarketMap", {
    key:
      excludeHolders.length > 0 && marketAddresses.length > 0
        ? [excludeHolders.join(","), marketAddresses.join(",")]
        : null,
    request,
    parseResponse: (res) => {
      const result: { [marketAddress: string]: bigint } = {};

      for (const marketAddress of marketAddresses) {
        const marketData = res.data[marketAddress];
        let totalExcludedBalance = 0n;

        for (const excludedHolder of excludeHolders) {
          const excludedBalance = BigInt(marketData[excludedHolder]?.returnValues[0] ?? 0);
          totalExcludedBalance += excludedBalance;
        }

        result[marketAddress] = totalExcludedBalance;
      }

      return result;
    },
  });

  return excludedBalancesMulticall.data ?? {};
}

function useIncentivesBonusApr(
  chainId: number,
  marketsInfoData: GlvAndGmMarketsInfoData | undefined,
  glvData: GlvInfoData | undefined
) {
  const liquidityProvidersIncentives = useLiquidityProvidersIncentives(chainId);
  const { tokensData } = useTokensDataRequest(chainId);
  const marketAddresses = useMarketAddresses(marketsInfoData);
  const { marketTokensData } = useMarketTokensData(chainId, { isDeposit: false, withGlv: true, glvData });
  const tokenAddress = liquidityProvidersIncentives?.token;
  const excludedLiquidityMarketMap = useExcludedLiquidityMarketMap(chainId, marketsInfoData);

  const regularToken = useMemo(() => {
    if (!tokenAddress || !tokensData) return undefined;

    const lowerCased = tokenAddress.toLowerCase();
    const key = Object.keys(tokensData).find((key) => key.toLowerCase() === lowerCased);
    return key ? tokensData[key] : undefined;
  }, [tokenAddress, tokensData]);

  const marketToken = useMemo(() => {
    if (!tokenAddress || !marketTokensData) return undefined;

    const lowerCased = tokenAddress.toLowerCase();
    const key = Object.keys(marketTokensData).find((key) => key.toLowerCase() === lowerCased);
    return key ? marketTokensData[key] : undefined;
  }, [marketTokensData, tokenAddress]);

  const token = useMemo(() => {
    if (regularToken) {
      return {
        price: regularToken.prices.minPrice,
        decimals: regularToken.decimals,
        symbol: regularToken.symbol,
      };
    }

    if (marketToken) {
      return {
        price: marketToken.prices.minPrice,
        decimals: GM_DECIMALS,
        symbol: marketToken.name,
      };
    }

    return undefined;
  }, [marketToken, regularToken]);

  const marketAndGlvTokensAPRData = useMemo(() => {
    if (!liquidityProvidersIncentives || !token) {
      return {
        marketTokensAPRData: {},
        glvTokensAPRData: {},
      };
    }

    const marketTokensAPRData: MarketTokensAPRData = {};
    const glvTokensAPRData: MarketTokensAPRData = {};

    for (const marketAddress of marketAddresses) {
      const market = getByKey(marketsInfoData, marketAddress);
      if (!market) {
        continue;
      }

      const marketToken = marketTokensData?.[marketAddress];
      const poolValue = market?.poolValueMin;

      if (poolValue === undefined || poolValue === 0n || !marketToken) continue;
      const excludedLiquidity =
        convertToUsd(
          excludedLiquidityMarketMap[marketAddress] ?? 0n,
          marketToken?.decimals,
          marketToken?.prices.maxPrice
        ) ?? 0n;
      const poolValueWithoutExcludedLPs = poolValue - excludedLiquidity;

      const tokensAmount = liquidityProvidersIncentives.rewardsPerMarket[marketAddress] ?? BN_ZERO;
      const yearMultiplier = BigInt(Math.floor((365 * 24 * 60 * 60) / liquidityProvidersIncentives.period));
      const apr =
        bigMath.mulDiv(
          bigMath.mulDiv(tokensAmount, token.price, expandDecimals(1, token.decimals)),
          PRECISION,
          poolValueWithoutExcludedLPs
        ) * yearMultiplier;

      if (isGlvInfo(market)) {
        glvTokensAPRData[marketAddress] = apr;
      } else {
        marketTokensAPRData[marketAddress] = apr;
      }
    }

    return {
      marketTokensAPRData,
      glvTokensAPRData,
    };
  }, [
    excludedLiquidityMarketMap,
    liquidityProvidersIncentives,
    marketAddresses,
    marketsInfoData,
    token,
    marketTokensData,
  ]);

  return marketAndGlvTokensAPRData;
}

function getMarketFeesQuery(marketAddress: string) {
  return `
  _${marketAddress}_lte_start_of_period_: collectedFeesInfos(
    orderBy:timestampGroup_DESC
    where: {
      address_eq: "${marketAddress}"
      period_eq: "1h"
      timestampGroup_lte: $timestampGroup_lte
    },
    limit: 1
  ) {
    cumulativeFeeUsdPerPoolValue
    cumulativeBorrowingFeeUsdPerPoolValue
  }

  _${marketAddress}_recent: collectedFeesInfos(
    orderBy:timestampGroup_DESC
    where: {
      address_eq: "${marketAddress}"
      period_eq: "1h"
    },
    limit: 1
  ) {
    cumulativeFeeUsdPerPoolValue
    cumulativeBorrowingFeeUsdPerPoolValue
  }

  _${marketAddress}_poolValue: marketInfos(where: { id_eq: "${marketAddress}" }) {
    poolValue
  }
  `;
}

export function useGmMarketsApy(chainId: number): GmGlvTokensAPRResult {
  const { marketTokensData } = useMarketTokensData(chainId, { isDeposit: false, withGlv: false });
  const { tokensData } = useTokensDataRequest(chainId);
  const { marketsInfoData: onlyGmMarketsInfoData } = useMarketsInfoRequest(chainId);
  const enabledGlv = isGlvEnabled(chainId);
  const account = useSelector(selectAccount);

  const { glvData } = useGlvMarketsInfo(enabledGlv, {
    marketsInfoData: onlyGmMarketsInfoData,
    tokensData,
    chainId,
    account,
  });

  const marketsInfoData = {
    ...onlyGmMarketsInfoData,
    ...glvData,
  };

  const marketAddresses = useMarketAddresses(marketsInfoData);

  const subsquidUrl = getSubgraphUrl(chainId, "subsquid");

  const key =
    marketAddresses.length && marketTokensData && subsquidUrl ? marketAddresses.concat("apr-subsquid").join(",") : null;

  const lidoApr = useLidoStakeApr();

<<<<<<< HEAD
  const oracleKeeperFetcher = useOracleKeeperFetcher(chainId);
=======
  const { data } = useSWR<SwrResult>(key, {
    fetcher: async (): Promise<SwrResult> => {
      let queryBody = marketAddresses.reduce((acc, marketAddress) => acc + getMarketFeesQuery(marketAddress), "");

      queryBody = `query ($timestampGroup_lte: Int) {${queryBody}}`;

      let responseOrNull: Record<string, [RawCollectedFee | RawPoolValue]> | undefined = undefined;
      try {
        responseOrNull = await graphqlFetcher<Record<string, [RawCollectedFee | RawPoolValue]>>(
          subsquidUrl!,
          queryBody,
          {
            timestampGroup_lte: Math.floor(sub(new Date(), { days: daysConsidered }).valueOf() / 1000),
          }
        );
      } catch (err) {
        // eslint-disable-next-line no-console
        console.error(err);
      }

      if (!responseOrNull) {
        return {
          marketsTokensLidoAprData: {},
          marketsTokensApyData: {},
          avgMarketsApy: 0n,
        };
      }

      const response = responseOrNull;

      const marketsTokensAPRData: MarketTokensAPRData = marketAddresses.reduce((acc, marketAddress) => {
        const lteStartOfPeriodFees = response[`_${marketAddress}_lte_start_of_period_`] as RawCollectedFee[];
        const recentFees = response[`_${marketAddress}_recent`] as RawCollectedFee[];
        const poolValue = BigInt(
          (response[`_${marketAddress}_poolValue`][0] as RawPoolValue | undefined)?.poolValue ?? "0"
        );

        const marketInfo = getByKey(marketsInfoData, marketAddress);
        if (!marketInfo || !isMarketInfo(marketInfo)) return acc;

        const x1total = BigInt(lteStartOfPeriodFees[0]?.cumulativeFeeUsdPerPoolValue ?? 0);
        const x1borrowing = BigInt(lteStartOfPeriodFees[0]?.cumulativeBorrowingFeeUsdPerPoolValue ?? 0);
        const x2total = BigInt(recentFees[0]?.cumulativeFeeUsdPerPoolValue ?? 0);
        const x2borrowing = BigInt(recentFees[0]?.cumulativeBorrowingFeeUsdPerPoolValue ?? 0);
        const x1 = x1total - x1borrowing;
        const x2 = x2total - x2borrowing;

        if (x2 == 0n) {
          acc[marketAddress] = 0n;
          return acc;
        }

        const incomePercentageForPeriod = x2 - x1;
        const yearMultiplier = BigInt(Math.floor(365 / daysConsidered));
        const aprByFees = incomePercentageForPeriod * yearMultiplier;
        const aprByBorrowingFee = calcAprByBorrowingFee(marketInfo, poolValue);

        acc[marketAddress] = aprByFees + aprByBorrowingFee;

        return acc;
      }, {} as MarketTokensAPRData);
>>>>>>> 51f74313

  const { data } = useSWR(key, {
    fetcher: async (): Promise<SwrResult> => {
      const apys = await oracleKeeperFetcher.fetchApys();
      const wstEthToken = getTokenBySymbolSafe(chainId, "wstETH");

      const marketsTokensLidoAprData = marketAddresses.reduce((acc, marketAddress) => {
        const marketInfo = getByKey(marketsInfoData, marketAddress);
        if (!marketInfo || !wstEthToken || lidoApr === undefined || isGlvInfo(marketInfo)) return acc;

        const longTokenData = {
          address: marketInfo.longTokenAddress,
          amount: getPoolUsdWithoutPnl(marketInfo, true, "midPrice"),
        };

        const shortTokenData = {
          address: marketInfo.shortTokenAddress,
          amount: getPoolUsdWithoutPnl(marketInfo, false, "midPrice"),
        };

        const { incentivesedTokenAmountUsd, otherTokenAmountUsd } = [longTokenData, shortTokenData].reduce(
          (amountAcc, { address, amount }) => {
            if (address === wstEthToken.address) {
              amountAcc.incentivesedTokenAmountUsd += amount;
            } else {
              amountAcc.otherTokenAmountUsd += amount;
            }
            return amountAcc;
          },
          { incentivesedTokenAmountUsd: 0n, otherTokenAmountUsd: 0n }
        );

        const totalPoolAmountUsd = incentivesedTokenAmountUsd + otherTokenAmountUsd;

        if (incentivesedTokenAmountUsd === 0n || totalPoolAmountUsd === 0n) {
          acc[marketAddress] = 0n;
        } else {
          acc[marketAddress] = bigMath.mulDiv(lidoApr, incentivesedTokenAmountUsd, totalPoolAmountUsd);
        }

        return acc;
      }, {} as MarketTokensAPRData);

      const marketsTokensApyData = Object.entries(apys.markets).reduce((acc, [address, { baseApy }]) => {
        acc[address] = numberToBigint(baseApy, 30);
        return acc;
      }, {} as MarketTokensAPRData);

      const avgMarketsApy =
        Object.values(marketsTokensApyData).reduce((acc, apr) => {
          return acc + apr;
        }, 0n) / BigInt(marketAddresses.length);

      const glvApyInfoData = Object.entries(apys.glvs).reduce((acc, [address, { baseApy }]) => {
        acc[address] = numberToBigint(baseApy, 30);
        return acc;
      }, {} as MarketTokensAPRData);

      return {
        marketsTokensLidoAprData,
        avgMarketsApy,
        marketsTokensApyData,
        glvApyInfoData,
      };
    },
  });

  const marketsTokensIncentiveAprData = useIncentivesBonusApr(chainId, marketsInfoData, glvData);

  return {
    glvApyInfoData: data?.glvApyInfoData,
    marketsTokensLidoAprData: data?.marketsTokensLidoAprData,
    marketsTokensIncentiveAprData: marketsTokensIncentiveAprData.marketTokensAPRData,
    glvTokensIncentiveAprData: marketsTokensIncentiveAprData.glvTokensAPRData,
    avgMarketsApy: data?.avgMarketsApy,
    marketsTokensApyData: data?.marketsTokensApyData,
  };
}<|MERGE_RESOLUTION|>--- conflicted
+++ resolved
@@ -1,60 +1,29 @@
-<<<<<<< HEAD
+import useSWR from "swr";
+import { useCallback, useMemo } from "react";
+
 import { useLidoStakeApr } from "domain/stake/useLidoStakeApr";
 import { getPoolUsdWithoutPnl, GlvInfoData } from "domain/synthetics/markets";
 import { GM_DECIMALS } from "lib/legacy";
 import { MulticallRequestConfig, useMulticall } from "lib/multicall";
 import { BN_ZERO, expandDecimals, numberToBigint, PRECISION } from "lib/numbers";
 import { EMPTY_ARRAY, getByKey } from "lib/objects";
-import { getSubsquidGraphClient } from "lib/subgraph";
-=======
-import { sub } from "date-fns";
-import { useLidoStakeApr } from "domain/stake/useLidoStakeApr";
-import { GlvInfoData, getPoolUsdWithoutPnl, isMarketInfo } from "domain/synthetics/markets";
-import { CHART_PERIODS, GM_DECIMALS } from "lib/legacy";
-import { MulticallRequestConfig, useMulticall } from "lib/multicall";
-import { BN_ZERO, PRECISION, bigintToNumber, expandDecimals, numberToBigint } from "lib/numbers";
-import { EMPTY_ARRAY, getByKey } from "lib/objects";
-import mapValues from "lodash/mapValues";
->>>>>>> 51f74313
-import { useCallback, useMemo } from "react";
+
 import { getTokenBySymbolSafe } from "sdk/configs/tokens";
 import { bigMath } from "sdk/utils/bigmath";
-import useSWR from "swr";
+
 import { useLiquidityProvidersIncentives } from "../common/useIncentiveStats";
 import { useTokensDataRequest } from "../tokens";
 import { GlvAndGmMarketsInfoData, MarketTokensAPRData } from "./types";
 import { useMarketTokensData } from "./useMarketTokensData";
 
-<<<<<<< HEAD
 import { selectAccount } from "context/SyntheticsStateContext/selectors/globalSelectors";
 import { useSelector } from "context/SyntheticsStateContext/utils";
 import { useOracleKeeperFetcher } from "lib/oracleKeeperFetcher";
-import TokenAbi from "sdk/abis/Token.json";
 import { convertToUsd } from "../tokens/utils";
 import { isGlvEnabled, isGlvInfo } from "./glv";
 import { useGlvMarketsInfo } from "./useGlvMarkets";
 import { useMarketsInfoRequest } from "./useMarketsInfoRequest";
-=======
-import { getMarketListingDate } from "config/markets";
 import { getSubgraphUrl } from "config/subgraph";
-import { selectAccount } from "context/SyntheticsStateContext/selectors/globalSelectors";
-import { useSelector } from "context/SyntheticsStateContext/utils";
-import graphqlFetcher from "sdk/utils/graphqlFetcher";
-import { convertToUsd } from "../tokens/utils";
-import { getIsBaseApyReadyToBeShown } from "./getIsBaseApyReadyToBeShown";
-import { isGlvEnabled, isGlvInfo } from "./glv";
-import { useGlvMarketsInfo } from "./useGlvMarkets";
-import { useMarketsInfoRequest } from "./useMarketsInfoRequest";
-
-type RawCollectedFee = {
-  cumulativeFeeUsdPerPoolValue: string;
-  cumulativeBorrowingFeeUsdPerPoolValue: string;
-};
-
-type RawPoolValue = {
-  poolValue: string;
-};
->>>>>>> 51f74313
 
 type GmGlvTokensAPRResult = {
   glvApyInfoData: MarketTokensAPRData;
@@ -267,39 +236,6 @@
   return marketAndGlvTokensAPRData;
 }
 
-function getMarketFeesQuery(marketAddress: string) {
-  return `
-  _${marketAddress}_lte_start_of_period_: collectedFeesInfos(
-    orderBy:timestampGroup_DESC
-    where: {
-      address_eq: "${marketAddress}"
-      period_eq: "1h"
-      timestampGroup_lte: $timestampGroup_lte
-    },
-    limit: 1
-  ) {
-    cumulativeFeeUsdPerPoolValue
-    cumulativeBorrowingFeeUsdPerPoolValue
-  }
-
-  _${marketAddress}_recent: collectedFeesInfos(
-    orderBy:timestampGroup_DESC
-    where: {
-      address_eq: "${marketAddress}"
-      period_eq: "1h"
-    },
-    limit: 1
-  ) {
-    cumulativeFeeUsdPerPoolValue
-    cumulativeBorrowingFeeUsdPerPoolValue
-  }
-
-  _${marketAddress}_poolValue: marketInfos(where: { id_eq: "${marketAddress}" }) {
-    poolValue
-  }
-  `;
-}
-
 export function useGmMarketsApy(chainId: number): GmGlvTokensAPRResult {
   const { marketTokensData } = useMarketTokensData(chainId, { isDeposit: false, withGlv: false });
   const { tokensData } = useTokensDataRequest(chainId);
@@ -328,71 +264,7 @@
 
   const lidoApr = useLidoStakeApr();
 
-<<<<<<< HEAD
   const oracleKeeperFetcher = useOracleKeeperFetcher(chainId);
-=======
-  const { data } = useSWR<SwrResult>(key, {
-    fetcher: async (): Promise<SwrResult> => {
-      let queryBody = marketAddresses.reduce((acc, marketAddress) => acc + getMarketFeesQuery(marketAddress), "");
-
-      queryBody = `query ($timestampGroup_lte: Int) {${queryBody}}`;
-
-      let responseOrNull: Record<string, [RawCollectedFee | RawPoolValue]> | undefined = undefined;
-      try {
-        responseOrNull = await graphqlFetcher<Record<string, [RawCollectedFee | RawPoolValue]>>(
-          subsquidUrl!,
-          queryBody,
-          {
-            timestampGroup_lte: Math.floor(sub(new Date(), { days: daysConsidered }).valueOf() / 1000),
-          }
-        );
-      } catch (err) {
-        // eslint-disable-next-line no-console
-        console.error(err);
-      }
-
-      if (!responseOrNull) {
-        return {
-          marketsTokensLidoAprData: {},
-          marketsTokensApyData: {},
-          avgMarketsApy: 0n,
-        };
-      }
-
-      const response = responseOrNull;
-
-      const marketsTokensAPRData: MarketTokensAPRData = marketAddresses.reduce((acc, marketAddress) => {
-        const lteStartOfPeriodFees = response[`_${marketAddress}_lte_start_of_period_`] as RawCollectedFee[];
-        const recentFees = response[`_${marketAddress}_recent`] as RawCollectedFee[];
-        const poolValue = BigInt(
-          (response[`_${marketAddress}_poolValue`][0] as RawPoolValue | undefined)?.poolValue ?? "0"
-        );
-
-        const marketInfo = getByKey(marketsInfoData, marketAddress);
-        if (!marketInfo || !isMarketInfo(marketInfo)) return acc;
-
-        const x1total = BigInt(lteStartOfPeriodFees[0]?.cumulativeFeeUsdPerPoolValue ?? 0);
-        const x1borrowing = BigInt(lteStartOfPeriodFees[0]?.cumulativeBorrowingFeeUsdPerPoolValue ?? 0);
-        const x2total = BigInt(recentFees[0]?.cumulativeFeeUsdPerPoolValue ?? 0);
-        const x2borrowing = BigInt(recentFees[0]?.cumulativeBorrowingFeeUsdPerPoolValue ?? 0);
-        const x1 = x1total - x1borrowing;
-        const x2 = x2total - x2borrowing;
-
-        if (x2 == 0n) {
-          acc[marketAddress] = 0n;
-          return acc;
-        }
-
-        const incomePercentageForPeriod = x2 - x1;
-        const yearMultiplier = BigInt(Math.floor(365 / daysConsidered));
-        const aprByFees = incomePercentageForPeriod * yearMultiplier;
-        const aprByBorrowingFee = calcAprByBorrowingFee(marketInfo, poolValue);
-
-        acc[marketAddress] = aprByFees + aprByBorrowingFee;
-
-        return acc;
-      }, {} as MarketTokensAPRData);
->>>>>>> 51f74313
 
   const { data } = useSWR(key, {
     fetcher: async (): Promise<SwrResult> => {

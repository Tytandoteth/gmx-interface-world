import { ethers } from "ethers";
import { gql } from "@apollo/client";
import { useState, useEffect } from "react";

import {
  ARBITRUM,
  // AVALANCHE,
  bigNumberify,
} from "../Helpers";
import { arbitrumReferralsGraphClient } from "./common";

function getGraphClient(chainId) {
  if (chainId === ARBITRUM) {
    return arbitrumReferralsGraphClient;
    // } else if (chainId === AVALANCHE) {
    //   return avalancheGraphClient;
  }
  throw new Error(`Unsupported chain ${chainId}`);
}

const DISTRIBUTION_TYPE_REBATES = "1";
const DISTRIBUTION_TYPE_DISCOUNT = "2";

export function decodeReferralCode(hexCode) {
  try {
<<<<<<< HEAD
    ethers.utils.parseBytes32String(hexCode);
=======
    return ethers.utils.parseBytes32String(hexCode)
>>>>>>> 254b2bc4
  } catch (ex) {
    let code = "";
    hexCode = hexCode.substring(2);
    for (let i = 0; i < 32; i++) {
      code += String.fromCharCode(parseInt(hexCode.substring(i * 2, i * 2 + 2), 16));
    }
    return code.trim();
  }
}

export function encodeReferralCode(code) {
  if (code.length > 31) {
    throw new Error("Code is too big");
  }
  ethers.utils.formatBytes32String(code);
}

export function useReferralsData(chainId, account) {
  const startOfDayTimestamp = Math.floor(parseInt(Date.now() / 1000) / 86400) * 86400;
  const query = gql(
    `{
    distributions(
      first: 1000,
      orderBy: timestamp,
      orderDirection: desc,
      where: {
        receiver: "__ACCOUNT__",
        typeId_in: ["__DISTRIBUTION_TYPE_REBATES__", "__DISTRIBUTION_TYPE_DISCOUNT__"]
      }
    ) {
      receiver
      amount
      typeId
      token
      transactionHash
      timestamp
    }
    totalStats: referralVolumeStats(
      first: 1000
      where: {
        period: total
        referrer: "__ACCOUNT__"
      }
    ) {
      referralCode,
      volume,
      trades,
      tradedReferralsCount,
      totalRebateUsd,
      discountUsd
    }
    lastDayStats: referralVolumeStats(
      first: 1000
      where: {
        period: daily
        referrer: "__ACCOUNT__"
        timestamp: __TIMESTAMP__
      }
    ) {
      referralCode,
      volume,
      trades,
      tradedReferralsCount,
      totalRebateUsd,
      discountUsd
    }
    referralCodes (
      first: 1000,
      where: {
        owner: "__ACCOUNT__"
      }
    ) {
      code
    }
  }`
      .replaceAll("__ACCOUNT__", (account || "").toLowerCase())
      .replaceAll("__DISTRIBUTION_TYPE_REBATES__", DISTRIBUTION_TYPE_REBATES)
      .replaceAll("__DISTRIBUTION_TYPE_DISCOUNT__", DISTRIBUTION_TYPE_DISCOUNT)
      .replaceAll("__TIMESTAMP__", startOfDayTimestamp)
  );

  const [data, setData] = useState();

  useEffect(() => {
    getGraphClient(chainId)
      .query({ query })
      .then((res) => {
        const rebateDistributions = [];
        const discountDistributions = [];
        res.data.distributions.forEach((d) => {
          const item = {
            timestamp: parseInt(d.timestamp),
            transactionHash: d.transactionHash,
            receiver: ethers.utils.getAddress(d.receiver),
            amount: bigNumberify(d.amount),
            typeId: d.typeId,
            token: ethers.utils.getAddress(d.token),
          };
          if (d.typeId === DISTRIBUTION_TYPE_REBATES) {
            rebateDistributions.push(item);
          } else {
            discountDistributions.push(item);
          }
        });

        function prepareStatsItem(e) {
          return {
            volume: bigNumberify(e.volume),
            trades: parseInt(e.trades),
            tradedReferralsCount: parseInt(e.tradedReferralsCount),
            totalRebateUsd: bigNumberify(e.totalRebateUsd),
            discountUsd: bigNumberify(e.discountUsd),
            referralCode: decodeReferralCode(e.referralCode),
          };
        }

<<<<<<< HEAD
        setData({
          rebateDistributions,
          discountDistributions,
          totalStats: res.data.totalStats.map(prepareStatsItem),
          lastDayStats: res.data.lastDayStats.map(prepareStatsItem),
        });
      })
      .catch(console.warn);
  }, [setData, query, chainId]);
=======
      setData({
        rebateDistributions,
        discountDistributions,
        totalStats: res.data.totalStats.map(prepareStatsItem),
        lastDayStats: res.data.lastDayStats.map(prepareStatsItem),
        codes: res.data.referralCodes.map(e => decodeReferralCode(e.code))
      })
    }).catch(console.warn);
  }, [setData, query, chainId, account]);
>>>>>>> 254b2bc4

  return data || null;
}<|MERGE_RESOLUTION|>--- conflicted
+++ resolved
@@ -23,11 +23,7 @@
 
 export function decodeReferralCode(hexCode) {
   try {
-<<<<<<< HEAD
-    ethers.utils.parseBytes32String(hexCode);
-=======
-    return ethers.utils.parseBytes32String(hexCode)
->>>>>>> 254b2bc4
+    return ethers.utils.parseBytes32String(hexCode);
   } catch (ex) {
     let code = "";
     hexCode = hexCode.substring(2);
@@ -144,27 +140,38 @@
           };
         }
 
-<<<<<<< HEAD
+        function getCumulativeStats(data = []) {
+          return data.reduce(
+            (acc, cv) => {
+              acc.rebates = acc.rebates.add(cv.totalRebateUsd);
+              acc.volume = acc.volume.add(cv.volume);
+              acc.discountUsd = acc.discountUsd.add(cv.discountUsd);
+              acc.trades = acc.trades + cv.trades;
+              acc.referralsCount = acc.referralsCount + cv.tradedReferralsCount;
+              return acc;
+            },
+            {
+              rebates: bigNumberify(0),
+              volume: bigNumberify(0),
+              discountUsd: bigNumberify(0),
+              trades: parseInt(0),
+              referralsCount: parseInt(0),
+            }
+          );
+        }
+
+        let totalStats = res.data.totalStats.map(prepareStatsItem);
         setData({
           rebateDistributions,
           discountDistributions,
-          totalStats: res.data.totalStats.map(prepareStatsItem),
+          totalStats,
           lastDayStats: res.data.lastDayStats.map(prepareStatsItem),
+          cumulativeStats: getCumulativeStats(totalStats),
+          codes: res.data.referralCodes.map((e) => decodeReferralCode(e.code)),
         });
       })
       .catch(console.warn);
-  }, [setData, query, chainId]);
-=======
-      setData({
-        rebateDistributions,
-        discountDistributions,
-        totalStats: res.data.totalStats.map(prepareStatsItem),
-        lastDayStats: res.data.lastDayStats.map(prepareStatsItem),
-        codes: res.data.referralCodes.map(e => decodeReferralCode(e.code))
-      })
-    }).catch(console.warn);
   }, [setData, query, chainId, account]);
->>>>>>> 254b2bc4
 
   return data || null;
 }
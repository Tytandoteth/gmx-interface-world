msgid ""
msgstr ""
"POT-Creation-Date: 2022-05-06 12:02-0700\n"
"MIME-Version: 1.0\n"
"Content-Type: text/plain; charset=utf-8\n"
"Content-Transfer-Encoding: 8bit\n"
"X-Generator: @lingui/cli\n"
"Language: es\n"
"Project-Id-Version: \n"
"Report-Msgid-Bugs-To: \n"
"PO-Revision-Date: \n"
"Last-Translator: \n"
"Language-Team: \n"
"Plural-Forms: \n"

#: src/pages/AccountDashboard/generalPerformanceDetailsDebug.tsx
msgid "Unrealized Base PnL"
msgstr ""

#: src/pages/ClaimEsGmx/ClaimEsGmx.jsx
#: src/pages/NftWallet/NftWallet.jsx
msgid "Wallet not connected"
msgstr "Monedero no conectado"

#: src/components/RatingToast/RatingToast.tsx
msgid "Not likely"
msgstr ""

#: src/pages/Home/Home.tsx
msgid "Available on your preferred network"
msgstr "Disponible en su red preferida"

#: src/pages/Ecosystem/Ecosystem.jsx
msgid "Decentralized Trading Protocol"
msgstr "Protocolo de Trading Descentralizado"

#: src/pages/ClaimEsGmx/ClaimEsGmx.jsx
#: src/pages/Earn/ClaimModal.tsx
msgid "Claim submitted!"
msgstr "¡Reclamación enviada!"

#: src/components/AddressDropdown/AddressDropdown.tsx
msgid "Disconnect"
msgstr "Desconectar"

#: src/components/Glp/GlpSwap.jsx
msgid "Buy GM tokens before the epoch resets in {0} to be eligible for the Bonus Rebate. Alternatively, wait for the epoch to reset to redeem GLP and buy GM within the same epoch."
msgstr ""

#: src/components/Glp/GlpSwap.jsx
#: src/components/Synthetics/ChartTokenSelector/ChartTokenSelector.tsx
#: src/components/Synthetics/GmList/GlvList.tsx
#: src/components/Synthetics/GmList/GmList.tsx
#: src/components/Synthetics/MarketsList/MarketsList.tsx
#: src/pages/Dashboard/MarketsListV1.tsx
msgid "PRICE"
msgstr "PRECIO"

#: src/components/Synthetics/MarketNetFee/MarketNetFee.tsx
#: src/components/Synthetics/MarketNetFee/MarketNetFee.tsx
msgid "receive"
msgstr ""

#: src/pages/Earn/ClaimModal.tsx
msgid "Stake GMX Rewards"
msgstr ""

#: src/components/Glp/SwapErrorModal.tsx
msgid "There is not enough liquidity in a single token for your size. Please check the Save on Fees section and consider splitting your order into several different ones"
msgstr "No hay suficiente liquidez en un único token para tu volumen. Por favor, revisa la sección de Ahorra en Comisiones y considera dividir tu orden en varios órdenes distintas"

#: src/components/Synthetics/PositionEditor/PositionEditor.tsx
msgid "Decrease the withdraw size to match the max. <0>Read more</0>.<1/><2/><3>Set max withdrawal</3>"
msgstr ""

#: src/domain/synthetics/userFeedback/utils.ts
msgid "What would have made your rating a 9 or 10?"
msgstr ""

#: src/components/Synthetics/StatusNotification/SubaccountNotification.tsx
msgid "Subaccount generation failed"
msgstr ""

#: src/components/Exchange/ConfirmationBox.jsx
msgid "{existingTriggerOrderLength, plural, one {You have an active trigger order that might execute immediately after you open this position. Please cancel the order or accept the confirmation to continue.} other {You have # active trigger orders that might execute immediately after you open this position. Please cancel the orders or accept the confirmation to continue.}}"
msgstr "{existingTriggerOrderLength, plural, one {Tienes activa una orden de activación que podría ejecutarse inmediatamente después de que abras esta posición. Por favor, cancela la orden o acepta la confirmación para continuar.} other {Tienes # órdenes de activación activas que podrían ejecutarse inmediatamente después de que abras la posición. Por favor, cancela las órdenes o acepta la confirmación para continuar.}}"

#: src/components/SettingsModal/SettingsModal.tsx
msgid "Show debug values"
msgstr ""

#: src/pages/Exchange/Exchange.tsx
msgid "Could not decrease {tokenSymbol} {longOrShortText} within the allowed slippage, you can adjust the allowed slippage in the settings on the top right of the page."
msgstr "No se pudo reducir {tokenSymbol} {longOrShortText} con el deslizamiento permitido, puedes ajustar el deslizamiento permitido a través de ajustes en la esquina superior derecha de la página."

#: src/components/ModalViews/RedirectModal.tsx
msgid "Agree"
msgstr "Aceptar"

#: src/pages/AccountDashboard/DailyAndCumulativePnL.tsx
msgid "Daily Loss"
msgstr ""

#: src/components/Synthetics/StatusNotification/SubaccountNotification.tsx
msgid "Subaccount activated"
msgstr ""

#: src/pages/Home/Home.tsx
msgid "GMX is currently live on Arbitrum and Avalanche."
msgstr "GMX esta actualmente en vivo en Arbitrum y Avalanche."

#: src/components/Glp/GlpSwap.jsx
msgid "Max Pool Capacity"
msgstr "Capacidad de Reserva Máx."

#: src/pages/Ecosystem/Ecosystem.jsx
msgid "Yield Optimizer on Avalanche"
msgstr "Optimizador de rendimientos en Avalanche"

#: src/components/Exchange/PositionsList.jsx
#: src/components/Synthetics/PositionItem/PositionItem.tsx
#: src/pages/Exchange/Exchange.tsx
msgid "Orders ({0})"
msgstr "Órdenes ({0})"

#: src/pages/Earn/Vesting.tsx
#: src/pages/Earn/Vesting.tsx
#: src/pages/Earn/Vesting.tsx
msgid "You have not deposited any tokens for vesting."
msgstr ""

#: src/components/Exchange/OrdersList.jsx
#: src/components/Referrals/AffiliatesStats.tsx
#: src/components/Referrals/TradersStats.tsx
#: src/components/Synthetics/OrderList/filters/OrderTypeFilter.tsx
#: src/components/Synthetics/UserIncentiveDistributionList/UserIncentiveDistributionList.tsx
#: src/pages/OrdersOverview/OrdersOverview.jsx
msgid "Type"
msgstr "Tipo"

#: src/components/Synthetics/OrderItem/OrderItem.tsx
msgid "Close order"
msgstr ""

#: src/components/Exchange/PositionSeller.jsx
msgid "Order submitted!"
msgstr ""

#: src/domain/synthetics/orders/setAutoCancelOrdersTxn.ts
msgid "Updating {updateOrdersCount} TP/SL order(s)"
msgstr ""

#: src/pages/Dashboard/WeightText.tsx
msgid "{0} is above its target weight.<0/><1/>Get lower fees to <2>swap</2> tokens for {1}."
msgstr "{0} está por encima de su peso objetivo.<0/><1/>Consigue menores comisiones para <2>intercambiar</2> tokens por {1}."

#: src/domain/synthetics/markets/createGlvWithdrawalTxn.ts
#: src/domain/synthetics/markets/createWithdrawalTxn.ts
msgid "Withdrawal error."
msgstr ""

#: src/components/Synthetics/TradeHistory/keys.ts
msgid "Failed Limit"
msgstr ""

#: src/components/Synthetics/TradeBox/TradeBox.tsx
msgid "The execution price will constantly vary based on fees and price impact to guarantee that you receive the minimum receive amount."
msgstr ""

#: src/pages/Home/Home.tsx
msgid "Decentralized<0/>Perpetual Exchange"
msgstr "Exchange<0/>Perpetuo Decentralizado"

#: src/pages/Earn/VesterDepositModal.tsx
msgid "Current Reserved"
msgstr ""

#: src/components/Synthetics/SubaccountModal/SubaccountModal.tsx
msgid "Main Account {0} Balance is used to top up Subaccount Balance on each Action up to the set Max auto top-up amount. Use the \"Сonvert {1} to {2}\" field if the Main Account {3} Balance is low."
msgstr ""

#: src/components/Referrals/AffiliatesStats.tsx
#: src/components/Referrals/AffiliatesStats.tsx
#: src/components/Referrals/TradersStats.tsx
#: src/components/Referrals/TradersStats.tsx
msgid "V2 Arbitrum"
msgstr ""

#: src/domain/synthetics/common/incentivesAirdropMessages.ts
#: src/pages/LeaderboardPage/components/LeaderboardNavigation.tsx
msgid "EIP-4844, 13-20 Mar"
msgstr ""

#: src/components/Exchange/PositionSeller.jsx
#: src/components/Exchange/SwapBox.jsx
msgid "Enable leverage sent."
msgstr "Activación de apalancamiento enviado."

#: src/components/ToastifyDebug/ToastifyDebug.tsx
msgid "Show error"
msgstr ""

#: src/components/Synthetics/GmList/MintableAmount.tsx
#: src/components/Synthetics/MarketStats/MarketStatsWithComposition.tsx
msgid "{0} can be used to buy GM for this market up to the specified buying caps."
msgstr ""

#: src/components/Synthetics/TradeHistory/keys.ts
msgid "Execute Market Swap"
msgstr "Ejecutar Intercambio de Mercado"

#: src/pages/Earn/VesterDepositModal.tsx
msgid "Deposit submitted!"
msgstr ""

#: src/pages/AccountDashboard/GeneralPerformanceDetails.tsx
#: src/pages/Dashboard/StatsCard.tsx
msgid "Volume"
msgstr ""

#: src/components/Synthetics/TradeHistory/keys.ts
msgid "Cancel Limit Swap"
msgstr "Cancelar Intercambio Límite"

#: src/pages/LeaderboardPage/components/CompetitionCountdown.tsx
msgid "{seconds}s"
msgstr ""

#: src/components/Exchange/NoLiquidityErrorModal.tsx
msgid "{0} Required"
msgstr "{0} Requerido"

#: src/components/Synthetics/UserIncentiveDistributionList/UserIncentiveDistributionList.tsx
msgid "No incentives distribution history yet."
msgstr ""

#: src/components/Exchange/ConfirmationBox.jsx
#: src/components/Exchange/ConfirmationBox.jsx
#: src/components/Exchange/ConfirmationBox.jsx
#: src/components/Exchange/PositionEditor.jsx
#: src/components/Exchange/PositionSeller.jsx
#: src/components/Exchange/SwapBox.jsx
#: src/components/Exchange/SwapBox.jsx
#: src/components/Glp/GlpSwap.jsx
#: src/components/Glp/GlpSwap.jsx
#: src/components/Glp/GlpSwap.jsx
#: src/components/Synthetics/OrderEditor/OrderEditor.tsx
#: src/components/Synthetics/TradeFeesRow/TradeFeesRow.tsx
#: src/pages/Dashboard/StatsCard.tsx
msgid "Fees"
msgstr "Comisiones"

#: src/lib/contracts/callContract.tsx
msgid "View status."
msgstr "Ver estado."

#: src/components/Synthetics/MarketStats/MarketStatsWithComposition.tsx
#: src/components/Synthetics/MarketStats/MarketStatsWithComposition.tsx
msgid "Buyable"
msgstr ""

#: src/context/PendingTxnsContext/PendingTxnsContext.tsx
msgid "Transaction failed due to execution fee validation. <0>View</0>.<1/><2/>Please try increasing execution fee buffer to {0} in <3>Settings</3>."
msgstr ""

#: src/components/Synthetics/PositionItem/PositionItem.tsx
msgid "Net Value: Initial Collateral + PnL - Borrow Fee - Negative Funding Fee - Close Fee - UI Fee"
msgstr ""

#: src/components/Exchange/ConfirmationBox.jsx
msgid "The spread is > 1%, please ensure the trade details are acceptable before confirming"
msgstr ""

#: src/components/Glp/GlpSwap.jsx
msgid "Max pool capacity reached for {0}<0/><1/>Please mint GLP using another token"
msgstr "Capacidad máxima de reserva alcanzada para {0}<0/><1/>Por favor, acuñe GLP usando otro token"

#: src/pages/Earn/EarnV1.jsx
msgid "The Gambit protocol is in beta, please read the <0>staking details</0>before participating."
msgstr "El protocolo Gambit se encuentra en beta, por favor lea los <0>detalles de staking</0>antes de participar."

#: src/components/MissedCoinsModal/MissedCoinsModal.tsx
msgid "Enter a value"
msgstr ""

#: src/pages/NftWallet/NftWallet.jsx
msgid "Enter NFT Address"
msgstr "Introduce tu dirección de NFT"

#: src/components/Glp/GlpSwap.jsx
#: src/components/Glp/GlpSwap.jsx
msgid "AVAILABLE"
msgstr "DISPONIBLE"

#: src/components/Synthetics/SettleAccruedFundingFeeModal/SettleAccruedFundingFeeModal.tsx
msgid "Confirm Settle"
msgstr ""

#: src/domain/synthetics/markets/createDepositTxn.ts
#: src/domain/synthetics/markets/createGlvDepositTxn.ts
msgid "Deposit error."
msgstr ""

#: src/pages/Exchange/Exchange.tsx
msgid "Increased {tokenSymbol} {longOrShortText}, +{0} USD."
msgstr "Incrementado {tokenSymbol} {longOrShortText}, +{0} USD."

#: src/domain/synthetics/orders/setAutoCancelOrdersTxn.ts
msgid "{updateOrdersCount} TP/SL order(s) updated"
msgstr ""

#: src/pages/Earn/StakeModal.tsx
msgid "Pending {stakingTokenSymbol} approval"
msgstr ""

#: src/components/Synthetics/TableMarketFilter/MarketFilterLongShort.tsx
msgid "Open Positions"
msgstr ""

#: src/pages/Earn/EarnV1.jsx
#: src/pages/Earn/UnstakeModal.tsx
msgid "Unstaking..."
msgstr "Destakeando..."

#: src/components/Exchange/SwapBox.jsx
msgid "You can change the \"Collateral In\" token above to find lower fees"
msgstr "Puedes cambiar el \"Garantía En\" token arriba para encontrar menores comisiones"

#: src/domain/synthetics/trade/utils/validation.ts
msgid "The sellable cap for the pool GM: {0} [{1}]  has been reached, as the tokens are reserved by traders. Please choose a different pool, reduce the sell size, or split your withdrawal from multiple pools."
msgstr ""

#: src/components/Exchange/SwapBox.jsx
#: src/domain/synthetics/trade/utils/validation.ts
msgid "Max {0} short exceeded"
msgstr "Superados cortos Máx. de {0}"

#: src/domain/synthetics/trade/utils/validation.ts
msgid "Insufficient GM balance"
msgstr ""

#: src/components/Synthetics/MarketStats/components/MarketDescription.tsx
msgid "This token is a vault of automatically rebalanced GM tokens that accrue fees from leverage trading and swaps from the included markets. Backed by {0} and {1}."
msgstr ""

#: src/components/Synthetics/TradeHistory/keys.ts
msgid "Failed Take-Profit"
msgstr ""

#: src/domain/synthetics/trade/utils/validation.ts
#: src/domain/synthetics/trade/utils/validation.ts
msgid "Max pool USD exceeded"
msgstr ""

#: src/components/Synthetics/OrderEditor/OrderEditor.tsx
#: src/components/Synthetics/OrderEditor/OrderEditor.tsx
#: src/domain/synthetics/sidecarOrders/utils.ts
#: src/domain/synthetics/trade/utils/validation.ts
msgid "Limit price below mark price"
msgstr ""

#: src/components/Synthetics/GmSwap/GmFees/GmFees.tsx
msgid "sell"
msgstr ""

#: src/pages/AccountDashboard/HistoricalLists.tsx
#: src/pages/Exchange/Exchange.tsx
msgid "Positions"
msgstr "Posiciones"

#: src/domain/synthetics/trade/utils/validation.ts
msgid "{0} can not be sent to smart contract addresses. Select another token."
msgstr ""

#: src/domain/synthetics/markets/claimFundingFeesTxn.ts
msgid "Funding Claimed"
msgstr ""

#: src/components/Synthetics/SubaccountModal/SubaccountModal.tsx
msgid "Subaccount Balance"
msgstr ""

#: src/components/Synthetics/SubaccountModal/SubaccountModal.tsx
msgid "Main Account Balance"
msgstr ""

#: src/components/Referrals/JoinReferralCode.jsx
msgid "Referral code added!"
msgstr "¡Código de referido añadido!"

#: src/components/Synthetics/MarketTokenSelector/MarketTokenSelector.tsx
msgid "SELLABLE"
msgstr ""

#: src/pages/Dashboard/StatsCard.tsx
msgid "Treasury"
msgstr ""

#: src/components/Synthetics/StatusNotification/SubaccountNotification.tsx
msgid "View status"
msgstr ""

#: src/components/Glp/SwapErrorModal.tsx
msgid "Swap {0} to {1} on 1inch"
msgstr "Intercambiar {0} a {1} en 1inch"

#: src/components/MarketSelector/GmPoolsSelectorForGlvMarket.tsx
#: src/components/MarketSelector/PoolSelector.tsx
#: src/components/Synthetics/GmList/GmList.tsx
#: src/components/Synthetics/MarketTokenSelector/MarketTokenSelector.tsx
msgid "No pools matched."
msgstr ""

#: src/components/Exchange/PositionsList.jsx
#: src/components/Synthetics/PositionItem/PositionItem.tsx
#: src/pages/AccountDashboard/HistoricalLists.tsx
#: src/pages/AccountDashboard/HistoricalLists.tsx
#: src/pages/Exchange/Exchange.tsx
#: src/pages/SyntheticsPage/SyntheticsPage.tsx
msgid "Orders"
msgstr "Órdenes"

#: src/components/Exchange/SwapBox.jsx
msgid "Swaps disabled, pending {0} upgrade"
msgstr "Intercambios desactivados, actualización {0} pendiente"

#: src/context/SyntheticsEvents/SyntheticsEventsProvider.tsx
msgid "Increased {positionText}, +{0}"
msgstr ""

#: src/components/Synthetics/SubaccountModal/SubaccountModal.tsx
msgid "Convert this amount of {0} to {1} in your Main Account to allow for auto top-ups, as only {2} can be automatically transferred to your Subaccount. The {3} balance of your main account is shown above."
msgstr ""

#: src/components/Synthetics/TradeFeesRow/TradeFeesRow.tsx
#: src/components/Synthetics/TradeHistory/TradeHistoryRow/utils/position.ts
msgid "Funding Fee"
msgstr "Comisión de Financiación"

#: src/components/Synthetics/TradeboxPoolWarnings/TradeboxPoolWarnings.tsx
msgid "Insufficient liquidity in the {0} market pool. Select a different pool for this market. Choosing a different pool would open a new position different from the existing one.<0><1>Switch to {1} market pool</1>.</0>"
msgstr ""

#: src/components/Exchange/ConfirmationBox.jsx
msgid "Confirm Limit Order"
msgstr ""

#: src/pages/Earn/AffiliateVesterWithdrawModal.tsx
msgid "Confirm Withdraw"
msgstr ""

#: src/pages/AccountDashboard/dailyAndCumulativePnLDebug.tsx
#: src/pages/AccountDashboard/GeneralPerformanceDetails.tsx
#: src/pages/LeaderboardPage/components/LeaderboardAccountsTable.tsx
#: src/pages/LeaderboardPage/components/LeaderboardPositionsTable.tsx
msgid "Realized PnL"
msgstr ""

#: src/components/InterviewModal/InterviewModal.tsx
msgid "Discord account: <0>@gmx_feedback</0>"
msgstr ""

#: src/pages/BuyGMX/BuyGMX.tsx
msgid "You can transfer ETH from other networks to Arbitrum using any of the below options:"
msgstr "Puedes transferir ETH desde otras redes a Arbitrum usando cualquiera de las siguientes opciones:"

#: src/components/Synthetics/StatusNotification/SubaccountNotification.tsx
msgid "Subaccount deactivated"
msgstr ""

#: src/pages/Earn/EarnV2.tsx
#: src/pages/MarketPoolsPage/MarketPoolsPage.tsx
msgid "Yield-optimized vaults enabling trading across multiple markets, backed by the tokens listed in brackets."
msgstr ""

#: src/components/Exchange/SwapBox.jsx
msgid "Created limit order for {0} {1}: {2} USD!"
msgstr "Orden límite creada para {0} {1}: {2} USD!"

#: src/pages/OrdersOverview/OrdersOverview.jsx
msgid "Invalid token fromToken: \"{0}\" toToken: \"{toTokenAddress}\""
msgstr "Token inválido de token: \"{0}\" a token: \"{toTokenAddress}\""

#: src/pages/Dashboard/StatsCard.tsx
msgid "Stats"
msgstr "Estadísticas"

#: src/components/Synthetics/Claims/ClaimHistoryRow/ClaimCollateralHistoryRow.tsx
#: src/components/Synthetics/Claims/filters/ActionFilter.tsx
msgid "Claim Price Impact Rebates"
msgstr ""

#: src/pages/Earn/VesterDepositModal.tsx
msgid "Max Capacity"
msgstr ""

#: src/domain/synthetics/orders/utils.tsx
msgid "Market Swap"
msgstr ""

#: src/components/Synthetics/TradeHistory/TradeHistory.tsx
msgid "Trade History"
msgstr "Historial de Operaciones"

#: src/components/Synthetics/PositionItem/PositionItem.tsx
msgid "Since your position's collateral is in {symbol}, with an initial value higher than the {indexName} short position size, the collateral value will increase to cover any negative PnL, so there is no liquidation price."
msgstr ""

#: src/config/bridging.tsx
msgid "Buy APE on Arbitrum with <0>Camelot</0>."
msgstr ""

#: src/pages/CompleteAccountTransfer/CompleteAccountTransfer.jsx
msgid "You will need to be on this page to accept the transfer, <0>click here</0> to copy the link to this page if needed."
msgstr "Tendrá que estar en esta página para aceptar la transferencia, <0>haga clic aquí</0> para copiar el enlace a esta página si es necesario."

#: src/components/ModalViews/RedirectModal.tsx
msgid "Don't show this message again for 30 days."
msgstr "No muestres este mensaje de nuevo en los próximos 30 días."

#: src/pages/MarketPoolsPage/MarketPoolsPage.tsx
msgid "Shift GM Tokens between eligible pools without paying buy/sell fees."
msgstr ""

#: src/components/Synthetics/SubaccountModal/SubaccountModal.tsx
msgid "This amount of {0} will be sent from your Main Account to your Subaccount to pay for transaction fees."
msgstr ""

#: src/components/Exchange/ConfirmationBox.jsx
msgid "hide"
msgstr "ocultar"

#: src/pages/Dashboard/GmxCard.tsx
msgid "in liquidity"
msgstr "en liquidez"

#: src/components/SettingsModal/SettingsModal.tsx
msgid "Max Network Fee buffer below {0}% may result in failed orders."
msgstr ""

#: src/components/Exchange/SwapBox.jsx
msgid "Exit Price"
msgstr "Precio de Salida"

#: src/components/Exchange/OrderEditor.jsx
#: src/components/Exchange/PositionSeller.jsx
msgid "Enter Price"
msgstr "Introduce Precio"

#: src/components/Referrals/AffiliatesStats.tsx
msgid "Rebates on V2"
msgstr ""

#: src/components/Synthetics/UserIncentiveDistributionList/UserIncentiveDistributionList.tsx
#: src/components/Synthetics/UserIncentiveDistributionList/UserIncentiveDistributionList.tsx
msgid "Incentives are airdropped weekly."
msgstr ""

#: src/components/Synthetics/AcceptablePriceImpactInputRow/AcceptablePriceImpactInputRow.tsx
#: src/components/Synthetics/AcceptablePriceImpactInputRow/AcceptablePriceImpactInputRow.tsx
msgid "Acceptable Price Impact"
msgstr ""

#: src/pages/Dashboard/AssetDropdown.tsx
msgid "Add to Metamask"
msgstr "Añadir a Metamask"

#: src/pages/Earn/VesterDepositModal.tsx
msgid "Insufficient staked tokens"
msgstr ""

#: src/lib/wallets/connecters/binanceW3W/binanceWallet.ts
msgid "Tap [Create Wallet] to start using your Web3 Wallet."
msgstr "Toca [Crear cartera] para empezar a usar tu cartera Web3."

#: src/pages/Actions/ActionsV1/ActionsV1.tsx
msgid "GMX {versionName} {networkName} actions for all accounts."
msgstr ""

#: src/components/Exchange/ConfirmationBox.jsx
msgid "Cancel submitted"
msgstr "Cancelación enviada"

#: src/components/Exchange/PositionSeller.jsx
msgid "Please uncheck \"Keep Leverage\", or close a larger position amount."
msgstr ""

#: src/components/Exchange/PositionDropdown.tsx
#: src/components/Exchange/PositionsList.jsx
#: src/components/Synthetics/PositionItem/PositionItem.tsx
msgid "Edit Collateral"
msgstr "Editar Garantía"

#: src/components/Synthetics/OrderEditor/OrderEditor.tsx
#: src/components/Synthetics/OrderEditor/OrderEditor.tsx
#: src/domain/synthetics/sidecarOrders/utils.ts
#: src/domain/synthetics/trade/utils/validation.ts
msgid "Limit price above mark price"
msgstr ""

#: src/components/Exchange/PositionSeller.jsx
#: src/components/Exchange/SwapBox.jsx
msgid "Enable leverage failed."
msgstr "Activación de apalancamiento falló."

#: src/lib/wallets/connecters/binanceW3W/binanceWallet.ts
msgid "Create or Import a Wallet"
msgstr "Crear o Importar un Monedero"

#: src/pages/Earn/ClaimModal.tsx
msgid "Stake esGMX Rewards"
msgstr ""

#: src/components/NetworkDropdown/NetworkDropdown.tsx
msgid "Networks and Settings"
msgstr "Redes y Ajustes"

#: src/components/SettingsModal/SettingsModal.tsx
msgid "Max network fee buffer precision is 0.01%"
msgstr ""

#: src/components/Synthetics/OrderEditor/OrderEditor.tsx
msgid "Max. Leverage Exceeded"
msgstr ""

#: src/components/SearchInput/SearchInput.tsx
#: src/components/Synthetics/ChartTokenSelector/ChartTokenSelector.tsx
msgid "Search Token"
msgstr "Buscar Token"

#: src/pages/BuyGMX/BuyGMX.tsx
msgid "Buy GMX using Decentralized Exchange Aggregators:"
msgstr ""

#: src/components/Synthetics/TradeHistory/TradeHistoryRow/utils/position.ts
msgid "Min. Required Collateral"
msgstr ""

#: src/pages/Earn/Vesting.tsx
#: src/pages/Earn/Vesting.tsx
#: src/pages/Earn/Vesting.tsx
msgid "{0} tokens have been converted to GMX from the {1} esGMX deposited for vesting."
msgstr ""

#: src/pages/LeaderboardPage/components/LeaderboardAccountsTable.tsx
#: src/pages/LeaderboardPage/components/LeaderboardPositionsTable.tsx
msgid "Rank"
msgstr ""

#: src/components/Synthetics/SubaccountModal/utils.ts
msgid "Allow {wrappedTokenSymbol} to be spent"
msgstr ""

#: src/pages/LeaderboardPage/components/LeaderboardAccountsTable.tsx
msgid "Average position size."
msgstr ""

#: src/components/Synthetics/TradeHistory/TradeHistoryRow/TradeHistoryRow.tsx
msgid "{0} <0/><1> to </1>{1} <2/>"
msgstr ""

#: src/components/Synthetics/ClaimablePositionPriceImpactRebateModal/ClaimablePositionPriceImpactRebateModal.tsx
msgid "Claim {totalUsd}"
msgstr ""

#: src/components/Synthetics/AccruedPositionPriceImpactRebateModal/AccruedPositionPriceImpactRebateModal.tsx
#: src/components/Synthetics/ClaimablePositionPriceImpactRebateModal/ClaimablePositionPriceImpactRebateModal.tsx
#: src/components/Synthetics/ClaimModal/ClaimModal.tsx
#: src/components/Synthetics/MarketStats/components/CompositionTable.tsx
msgid "MARKET"
msgstr "MERCADO"

#: src/domain/synthetics/userFeedback/utils.ts
msgid "What did you like the most about our service?"
msgstr ""

#: src/components/Referrals/AffiliatesStats.tsx
msgid "Claimable Rebates"
msgstr ""

#: src/domain/synthetics/trade/utils/validation.ts
#: src/domain/synthetics/trade/utils/validation.ts
msgid "Max pool amount reached"
msgstr ""

#: src/components/Synthetics/TradeHistory/filters/ActionFilter.tsx
msgid "Market Orders"
msgstr "Órdenes de Mercado"

#: src/domain/synthetics/userFeedback/utils.ts
msgid "How can we address your concerns and improve your experience?"
msgstr ""

#: src/pages/Dashboard/OverviewCard.tsx
msgid "Total value locked takes into account:"
msgstr ""

#: src/components/Synthetics/StatusNotification/GmStatusNotification.tsx
msgid "Sending buy request"
msgstr ""

#: src/pages/ClaimEsGmx/ClaimEsGmx.jsx
msgid "You can check your claim history <0>here</0>."
msgstr "Puede consultar su historial de reclamaciones <0>aquí</0>."

#: src/components/Synthetics/SubaccountModal/utils.ts
msgid "Maximum allowed actions is required"
msgstr ""

#: src/components/Synthetics/Claims/ClaimableCard.tsx
msgid "Claimable positive funding fees.<0/><1/>They become available after modifying the position by increasing or decreasing it, depositing or withdrawing collateral, or settling the fees using the \"Settle\" button."
msgstr ""

#: src/components/Synthetics/TradeHistory/TradeHistoryRow/utils/position.ts
#: src/components/Synthetics/TradeHistory/TradeHistoryRow/utils/position.ts
#: src/components/Synthetics/TradeHistory/TradeHistoryRow/utils/position.ts
#: src/components/Synthetics/TradeHistory/TradeHistoryRow/utils/position.ts
#: src/components/Synthetics/TradeHistory/TradeHistoryRow/utils/swap.ts
#: src/components/Synthetics/TradeHistory/TradeHistoryRow/utils/swap.ts
msgid "Acceptable price for the order."
msgstr "Precio aceptable para la orden."

#: src/pages/Home/Home.tsx
msgid "Open positions through a simple swap interface. Conveniently swap from any supported asset into the position of your choice."
msgstr "Abre posiciones a través de una simple interfaz de intercambio. Intercambie desde cualquier activo soportado a la posición de su elección."

#: src/components/Synthetics/UserIncentiveDistributionList/UserIncentiveDistributionList.tsx
msgid "Incentives Distribution History"
msgstr ""

#: src/components/BuyInputSection/BuyInputSection.tsx
#: src/components/InputSection/InputSection.jsx
#: src/pages/ClaimEsGmx/ClaimEsGmx.jsx
msgid "MAX"
msgstr "MÁX"

#: src/components/Synthetics/StatusNotification/SubaccountNotification.tsx
msgid "Activating Subaccount"
msgstr ""

#: src/components/SettingsModal/SettingsModal.tsx
msgid "Invalid slippage value"
msgstr "Valor de deslizamiento no válido"

#: src/components/Synthetics/GmSwap/GmSwapBox/GmSwapWarningsRow.tsx
msgid "price impact"
msgstr ""

#: src/components/Exchange/OrderEditor.jsx
#: src/components/Exchange/OrderEditor.jsx
msgid "{0} price"
msgstr "{0} precio"

#: src/domain/synthetics/trade/utils/validation.ts
msgid "Max {0} buyable amount exceeded"
msgstr ""

#: src/components/Glp/GlpSwap.jsx
msgid "Sell submitted!"
msgstr "¡Venta enviada!"

#: src/components/Exchange/PositionSeller.jsx
msgid "Closing..."
msgstr ""

#: src/components/Referrals/AddAffiliateCode.jsx
msgid "Code already taken"
msgstr "Código ya cogido"

#: src/components/SettingsModal/SettingsModal.tsx
msgid "Slippage should be less than -5%"
msgstr ""

#: src/pages/AccountDashboard/dailyAndCumulativePnLDebug.tsx
#: src/pages/AccountDashboard/GeneralPerformanceDetails.tsx
#: src/pages/LeaderboardPage/components/LeaderboardAccountsTable.tsx
#: src/pages/LeaderboardPage/components/LeaderboardPositionsTable.tsx
msgid "Unrealized PnL"
msgstr ""

#: src/pages/Dashboard/OverviewCard.tsx
msgid "This value may be higher on other websites due to the collateral of positions being included in the calculation."
msgstr ""

#: src/components/Referrals/ClaimAffiliatesModal/ClaimAffiliatesModal.tsx
#: src/pages/Earn/EarnV1.jsx
#: src/pages/Earn/EarnV1.jsx
#: src/pages/Earn/EarnV1.jsx
#: src/pages/Earn/EarnV1.jsx
#: src/pages/Earn/EarnV1.jsx
#: src/pages/Earn/GlpCard.tsx
#: src/pages/Earn/GmxAndVotingPowerCard.tsx
msgid "Rewards"
msgstr "Recompensas"

#: src/components/Exchange/ExchangeTVChart.jsx
msgid "Liq. {0} {longOrShortText}"
msgstr ""

#: src/components/Exchange/ConfirmationBox.jsx
#: src/components/Exchange/ConfirmationBox.jsx
#: src/components/Exchange/SwapBox.jsx
#: src/components/Exchange/SwapBox.jsx
#: src/components/Glp/GlpSwap.jsx
#: src/components/Glp/GlpSwap.jsx
#: src/components/Synthetics/GmSwap/GmSwapBox/GmDepositWithdrawalBox/GmDepositWithdrawalBox.tsx
#: src/components/Synthetics/GmSwap/GmSwapBox/GmDepositWithdrawalBox/GmDepositWithdrawalBox.tsx
#: src/components/Synthetics/GmSwap/GmSwapBox/GmDepositWithdrawalBox/GmDepositWithdrawalBox.tsx
#: src/components/Synthetics/GmSwap/GmSwapBox/GmDepositWithdrawalBox/GmDepositWithdrawalBox.tsx
#: src/components/Synthetics/GmSwap/GmSwapBox/GmShiftBox/GmShiftBox.tsx
#: src/components/Synthetics/TradeBox/TradeBox.tsx
#: src/components/Synthetics/TradeBox/TradeBox.tsx
msgid "Pay"
msgstr "Pagar"

#: src/pages/Ecosystem/Ecosystem.jsx
msgid "GMX Governance Page"
msgstr "Página de Gobernanza GMX"

#: src/pages/Ecosystem/Ecosystem.jsx
msgid "Decentralized Money Market"
msgstr ""

#: src/components/Synthetics/OrderList/filters/OrderTypeFilter.tsx
#: src/components/Synthetics/TradeBox/TradeBoxRows/LimitAndTPSLRows.tsx
#: src/domain/synthetics/positions/utils.ts
msgid "Stop-Loss"
msgstr ""

#: src/pages/AccountDashboard/HistoricalLists.tsx
msgid "Positions ({positionsCount})"
msgstr ""

#: src/pages/Earn/TotalRewardsCard.tsx
msgid "<0>Trade GMX</0>"
msgstr ""

#: src/components/Synthetics/OrderEditor/OrderEditor.tsx
msgid "As network fees have increased, an additional network fee is needed."
msgstr ""

#: src/pages/Earn/VesterDepositModal.tsx
msgid "Deposited"
msgstr ""

#: src/components/Glp/GlpSwap.jsx
msgid "{0} GLP have been reserved for vesting."
msgstr "{0} GLP se han reservado para adquisiciones."

#: src/components/Synthetics/GmSwap/GmSwapBox/GmDepositWithdrawalBox/useSubmitButtonState.tsx
msgid "Selling {symbol}..."
msgstr ""

#: src/components/Glp/GlpSwap.jsx
#: src/components/Glp/GlpSwap.jsx
msgid "Buy with {0}"
msgstr "Compra con {0}"

#: src/components/Referrals/JoinReferralCode.jsx
msgid "Adding..."
msgstr "Añadiendo..."

#: src/pages/Actions/SyntheticsActions.tsx
msgid "GMX {VERSION_NAME} {networkName} actions for all accounts."
msgstr ""

#: src/components/Exchange/SwapBox.jsx
msgid "Short {0}"
msgstr "Corto {0}"

#: src/components/Exchange/ConfirmationBox.jsx
msgid "There may not be sufficient liquidity to execute your order when the price conditions are met"
msgstr "Puede que no haya suficiente liquidez disponible para ejecutar tu orden cuando las condiciones de precio se alcanzen"

#: src/pages/Ecosystem/Ecosystem.jsx
msgid "GMX uses TradingView to provide real-time cryptocurrency charts, so you can easily follow <0>BTCUSD</0> price in real-time, along with other currency pair rates. The interactive charts offer advanced tools and a user-friendly interface for easier market analysis and decision-making."
msgstr ""

#: src/pages/Ecosystem/Ecosystem.jsx
msgid "Simulate your hedge strategy"
msgstr ""

#: src/components/Glp/SwapErrorModal.tsx
msgid "Swap on 1inch"
msgstr "Intercambiar en 1inch"

#: src/pages/Dashboard/AssetDropdown.tsx
msgid "Open {0} in Coingecko"
msgstr ""

#: src/components/Synthetics/GmSwap/GmSwapBox/GmDepositWithdrawalBox/useSubmitButtonState.tsx
msgid "Buy {operationTokenSymbol}"
msgstr ""

#: src/pages/Dashboard/GlpCard.tsx
#: src/pages/Dashboard/GmCard.tsx
#: src/pages/Dashboard/GmxCard.tsx
msgid "Market Cap"
msgstr "Capitalización de Mercado"

#: src/components/Synthetics/StatusNotification/FeesSettlementStatusNotification.tsx
msgid "{positionName} Fees settled"
msgstr ""

#: src/pages/LeaderboardPage/components/LeaderboardAccountsTable.tsx
msgid "Average leverage used."
msgstr ""

#: src/pages/Earn/EscrowedGmxCard.tsx
#: src/pages/Earn/TotalRewardsCard.tsx
msgid "Escrowed GMX"
msgstr ""

#: src/components/Exchange/PositionSeller.jsx
#: src/components/Exchange/PositionSeller.jsx
#: src/components/Exchange/SwapBox.jsx
#: src/components/Exchange/SwapBox.jsx
#: src/components/Exchange/SwapBox.jsx
#: src/components/Exchange/SwapBox.jsx
#: src/components/Exchange/SwapBox.jsx
#: src/components/Exchange/SwapBox.jsx
#: src/components/Exchange/SwapBox.jsx
#: src/components/Exchange/SwapBox.jsx
#: src/components/Exchange/SwapBox.jsx
#: src/components/Exchange/SwapBox.jsx
msgid "Insufficient Liquidity"
msgstr ""

#: src/components/Synthetics/NetworkFeeRow/NetworkFeeRow.tsx
msgid "The max network fee is overestimated, including by the buffer set under settings. Upon execution, any excess network fee is sent back to your account."
msgstr ""

#: src/components/ModalViews/RedirectModal.tsx
msgid "Alternative links can be found in the <0>docs</0>.<1/><2/>By clicking Agree you accept the <3>T&Cs</3> and <4>Referral T&Cs</4>.<5/><6/>"
msgstr "Links alternativos pueden encontrarse en <0>docs</0>.<1/><2/>Haciendo clic aceptas el <3>T&Cs</3> y <4>Referidos T&Cs</4>.<5/><6/>"

#: src/pages/AccountDashboard/GeneralPerformanceDetails.tsx
msgid "All Time"
msgstr ""

#: src/pages/Earn/EarnV1.jsx
msgid "Total Assets Staked"
msgstr "Activos Totales Stakeados"

#: src/components/Referrals/referralsHelper.js
msgid "The referral code can't be more than {MAX_REFERRAL_CODE_LENGTH} characters."
msgstr "El código de referido no puede tener más de {MAX_REFERRAL_CODE_LENGTH} letras."

#: src/components/Synthetics/OrderList/filters/OrderTypeFilter.tsx
#: src/components/Synthetics/TradeHistory/filters/ActionFilter.tsx
msgid "Trigger Orders"
msgstr "Órdenes de Activación"

#: src/pages/Ecosystem/Ecosystem.jsx
msgid "GMX fundamentals"
msgstr "Fundamentales de GMX"

#: src/components/Referrals/AffiliatesStats.tsx
msgid "Referral Code"
msgstr "Código de Referido"

#: src/components/Footer/constants.ts
msgid "Charts by TradingView"
msgstr ""

#: src/pages/Earn/TotalRewardsCard.tsx
msgid "GMX Staked Rewards"
msgstr ""

#: src/pages/Earn/Vesting.tsx
#: src/pages/Earn/Vesting.tsx
msgid "Staked Tokens"
msgstr ""

#: src/pages/Earn/UnstakeModal.tsx
msgid "Unstake completed!"
msgstr ""

#: src/components/Exchange/ConfirmationBox.jsx
#: src/components/Synthetics/OrderEditor/OrderEditor.tsx
#: src/components/Synthetics/TradeBox/TradeBoxRows/MinReceiveRow.tsx
msgid "Min. Receive"
msgstr "Min. a Recibir"

#: src/components/Synthetics/NetworkFeeRow/NetworkFeeRow.tsx
msgid "Estimated Fee Refund"
msgstr "Reembolso de Comisión Estimado"

#: src/components/Synthetics/SubaccountModal/SubaccountModal.tsx
msgid "Deactivating..."
msgstr ""

#: src/components/Synthetics/SubaccountModal/SubaccountModal.tsx
msgid "Deactivate"
msgstr ""

#: src/components/Header/HomeHeaderLinks.tsx
msgid "Protocol"
msgstr ""

#: src/pages/Dashboard/OverviewCard.tsx
msgid "Overview"
msgstr "Resumen"

#: src/pages/BeginAccountTransfer/BeginAccountTransfer.tsx
msgid "Allow all my tokens to be transferred to a new account"
msgstr ""

#: src/components/TokenCard/TokenCard.tsx
#: src/components/TokenCard/TokenCard.tsx
msgid "Avalanche Max. APY: {0}"
msgstr ""

#: src/components/Exchange/ConfirmationBox.jsx
#: src/components/Exchange/OrdersList.jsx
#: src/components/Exchange/OrdersList.jsx
#: src/components/Exchange/OrdersList.jsx
#: src/components/Exchange/OrdersList.jsx
#: src/components/Exchange/PositionsList.jsx
#: src/components/Exchange/PositionsList.jsx
#: src/components/Synthetics/OrderItem/OrderItem.tsx
#: src/components/Synthetics/PositionItem/PositionItem.tsx
#: src/components/Synthetics/PositionList/PositionList.tsx
#: src/pages/LeaderboardPage/components/LeaderboardPositionsTable.tsx
msgid "Collateral"
msgstr "Garantía"

#: src/components/Synthetics/TradeHistory/keys.ts
msgid "Execute Limit"
msgstr ""

#: src/components/AprInfo/AprInfo.tsx
msgid "Base APY"
msgstr ""

#: src/components/Exchange/PositionsList.jsx
#: src/components/Exchange/PositionsList.jsx
msgid "WARNING: This position has a low amount of collateral after deducting borrowing fees, deposit more collateral to reduce the position's liquidation risk."
msgstr "ADVERTENCIA: Esta posición tiene una cantidad baja de garantía después de deducir las comisiones de préstamo, deposite más garantía para reducir el riesgo de liquidación de la posición."

#: src/components/Glp/GlpSwap.jsx
#: src/components/Glp/GlpSwap.jsx
#: src/components/Glp/GlpSwap.jsx
#: src/components/Glp/GlpSwap.jsx
#: src/pages/Earn/GlpCard.tsx
msgid "Sell GLP"
msgstr "Vender GLP"

#: src/pages/Earn/EarnV1.jsx
msgid "Stake submitted! <0>View status.</0>"
msgstr "Stakeo enviado! <0>Ver estado.</0>"

#: src/components/Synthetics/PositionItem/PositionItem.tsx
msgid "Since your position's collateral is in {symbol}, with an initial value higher than the {indexName} long position size, the collateral value will cover any negative PnL, so there is no liquidation price."
msgstr ""

#: src/components/Synthetics/PoolSelector2/PoolSelector2.tsx
#: src/components/Synthetics/PoolSelector2/PoolSelector2.tsx
msgid "Short Liq."
msgstr ""

#: src/components/Synthetics/MarketStats/components/MarketDescription.tsx
msgid "This token automatically accrues fees from leverage trading and swaps for the {0} market. It is also exposed to {composition} as per the composition displayed."
msgstr ""

#: src/components/Synthetics/GmSwap/GmFees/GmFees.tsx
msgid "Buy Fee"
msgstr ""

#: src/pages/Dashboard/DashboardPageTitle.tsx
msgid "Tokens"
msgstr "Tokens"

#: src/components/Synthetics/TradeHistory/keys.ts
msgid "Request Withdraw"
msgstr "Solicitar Retiro"

#: src/components/Synthetics/PositionItem/PositionItem.tsx
msgid "Click on the Position to select its market, then use the trade box to increase your Position Size, or to set Take-Profit / Stop-Loss Orders."
msgstr ""

#: src/components/ToastifyDebug/ToastifyDebug.tsx
msgid "Copied"
msgstr ""

#: src/components/Exchange/PositionEditor.jsx
msgid "Requested deposit of {0} {1} into {2} {longOrShortText}."
msgstr ""

#: src/components/SettingsModal/SettingsModal.tsx
msgid "Invalid network fee buffer value"
msgstr ""

#: src/components/Exchange/TradeHistory.jsx
msgid "Request deposit into {0} {longOrShortText}"
msgstr "Solicitar depósito en {0} {longOrShortText}"

#: src/components/Synthetics/ClaimModal/ClaimModal.tsx
#: src/components/Synthetics/SettleAccruedFundingFeeModal/SettleAccruedFundingFeeModal.tsx
msgid "FUNDING FEE"
msgstr ""

#: src/components/Synthetics/TableMarketFilter/MarketFilterLongShort.tsx
#: src/components/Synthetics/TableMarketFilter/MarketFilterLongShort.tsx
msgid "Markets"
msgstr ""

#: src/pages/LeaderboardPage/components/LeaderboardPositionsTable.tsx
msgid "The total realized and unrealized profit and loss for the period, considering price impact and fees but excluding swap fees."
msgstr ""

#: src/components/Referrals/AffiliatesStats.tsx
msgid "Volume on V2"
msgstr ""

#: src/pages/Earn/Vesting.tsx
msgid "Vest"
msgstr ""

#: src/pages/Dashboard/OverviewCard.tsx
msgid "Total value of tokens in the GLP pools."
msgstr ""

#: src/components/Synthetics/StatusNotification/SubaccountNotification.tsx
msgid "Generating and activating Subaccount"
msgstr ""

#: src/components/SettingsModal/SettingsModal.tsx
msgid "Take-Profit and Stop-Loss orders will be automatically cancelled when the associated position is completely closed. This will only affect newly created TP/SL orders."
msgstr ""

#: src/components/Synthetics/PoolSelector2/PoolSelector2.tsx
msgid "Select pool"
msgstr "Seleccionar reserva"

#: src/pages/Dashboard/MarketsListV1.tsx
msgid "WEIGHT"
msgstr "PESO"

#: src/components/Glp/GlpSwap.jsx
#: src/pages/Earn/EarnV1.jsx
#: src/pages/Earn/EarnV1.jsx
#: src/pages/Earn/EarnV1.jsx
#: src/pages/Earn/EarnV1.jsx
#: src/pages/Earn/EscrowedGmxCard.tsx
#: src/pages/Earn/GlpCard.tsx
#: src/pages/Earn/GmxAndVotingPowerCard.tsx
msgid "APR"
msgstr "APR"

#: src/pages/NftWallet/NftWallet.jsx
msgid "Tranferring..."
msgstr ""

#: src/components/Referrals/AffiliatesStats.tsx
#: src/components/Referrals/AffiliatesStats.tsx
#: src/components/Referrals/AffiliatesStats.tsx
#: src/components/Referrals/TradersStats.tsx
#: src/components/Referrals/TradersStats.tsx
#: src/pages/Dashboard/GmxCard.tsx
#: src/pages/Earn/TotalRewardsCard.tsx
#: src/pages/LeaderboardPage/components/LeaderboardContainer.tsx
msgid "Total"
msgstr "Total"

#: src/pages/OrdersOverview/OrdersOverview.jsx
msgid "Swap active: {0}, executed: {1}, cancelled: {2}"
msgstr "Intercambio activo: {0}, ejecutado: {1}, cancelado: {2}"

#: src/pages/AccountDashboard/dailyAndCumulativePnLDebug.tsx
#: src/pages/AccountDashboard/generalPerformanceDetailsDebug.tsx
#: src/pages/LeaderboardPage/components/LeaderboardAccountsTable.tsx
#: src/pages/LeaderboardPage/components/LeaderboardPositionsTable.tsx
msgid "Realized Price Impact"
msgstr ""

#: src/pages/Earn/EarnV1.jsx
msgid "Approve {stakingTokenSymbol}"
msgstr "Aprobar {stakingTokenSymbol}"

#: src/components/Synthetics/TradeHistory/keys.ts
msgid "Failed Limit Swap"
msgstr "Intercambio Límite Fallido"

#: src/pages/Ecosystem/Ecosystem.jsx
msgid "Overall protocol analytics"
msgstr ""

#: src/components/Exchange/ConfirmationBox.jsx
msgid "Longing..."
msgstr "Entrando a largo..."

#: src/components/Referrals/AffiliatesStats.tsx
msgid "Total Rebates"
msgstr "Total de Reembolsos"

#: src/components/Synthetics/MarketStats/components/MarketDescription.tsx
msgid "This token automatically accrues fees from leverage trading and swaps for the {0} market. It is also exposed to {1} and {2} as per the composition displayed."
msgstr ""

#: src/components/Synthetics/MarketStats/MarketStatsWithComposition.tsx
msgid "GLV token pricing is affected by the underlying GM tokens it is composed of and their prices."
msgstr ""

#: src/domain/synthetics/trade/utils/validation.ts
msgid "Min order: {0}"
msgstr ""

#: src/pages/BeginAccountTransfer/BeginAccountTransfer.tsx
#: src/pages/CompleteAccountTransfer/CompleteAccountTransfer.jsx
msgid "Wallet is not connected"
msgstr "El monedero no está conectado"

#: src/pages/Earn/EarnV1.jsx
msgid "No rewards to claim yet"
msgstr "No hay recompensas para reclamar todavía"

#: src/components/Synthetics/SubaccountModal/SubaccountModal.tsx
msgid "Withdrawing {0} to Main Account"
msgstr ""

#: src/components/TokenCard/TokenCard.tsx
#: src/pages/Dashboard/DashboardPageTitle.tsx
msgid "GM is the liquidity provider token for GMX V2 markets. Accrues 63% of the V2 markets generated fees."
msgstr ""

#: src/components/ToastifyDebug/ToastifyDebug.tsx
msgid "Hide error"
msgstr ""

#: src/components/Referrals/TradersStats.tsx
msgid "The owner of this Referral Code has set a custom discount of {currentTierDiscount}% instead of the standard {0}% for Tier {1}."
msgstr ""

#: src/components/Exchange/PositionSeller.jsx
msgid "Leftover position below 10 USD"
msgstr ""

#: src/components/Header/AppHeaderLinks.tsx
#: src/pages/Dashboard/DashboardV2.tsx
msgid "Dashboard"
msgstr "Panel"

#: src/config/bridging.tsx
msgid "Mint tBTC using BTC with <0>Threshold</0>."
msgstr ""

#: src/components/Synthetics/TradeFeesRow/TradeFeesRow.tsx
msgid "Swap Price Impact"
msgstr ""

#: src/domain/synthetics/userFeedback/utils.ts
msgid "What issues did you encounter that led to your rating?"
msgstr ""

#: src/components/Exchange/SwapBox.jsx
msgid "Leverage disabled, pending {0} upgrade"
msgstr "Apalancamiento desactivado, actualización {0} pendiente"

#: src/pages/NftWallet/NftWallet.jsx
msgid "NFT Address"
msgstr "Dirección NFT"

#: src/components/TokenCard/TokenCard.tsx
msgid "{avalancheLink} GLV Pools are <0>incentivized{sparkle}.</0>"
msgstr ""

#: src/components/Synthetics/OrderEditor/OrderEditor.tsx
#: src/components/Synthetics/TradeBox/hooks/useTradeButtonState.tsx
msgid "Set Max Leverage"
msgstr ""

#: src/components/Exchange/PositionSeller.jsx
msgid "Insufficient Available Liquidity to swap to {0}:"
msgstr ""

#: src/pages/OrdersOverview/OrdersOverview.jsx
msgid "Created At"
msgstr ""

#: src/components/TokenSelector/TokenSelector.tsx
msgid "No tokens matched."
msgstr ""

#: src/components/Exchange/TradeHistory.jsx
msgid "Withdraw {0} USD from {1}{longOrShortText}"
msgstr ""

#: src/context/SyntheticsEvents/SyntheticsEventsProvider.tsx
msgid "{orderTypeLabel} {positionText}, -{0}"
msgstr ""

#: src/pages/PageNotFound/PageNotFound.jsx
#: src/pages/PageNotFound/PageNotFound.jsx
msgid "Page not found"
msgstr "Página no encontrada"

#: src/pages/Ecosystem/Ecosystem.jsx
msgid "Telegram bot for GMX position updates"
msgstr "Bot de Telegram para actualización de posiciones GMX"

#: src/pages/PositionsOverview/PositionsOverview.jsx
msgid "account"
msgstr "cuenta"

#: src/components/Synthetics/TradeBox/TradeBox.tsx
msgid "Keep leverage at {0}"
msgstr ""

#: src/components/Exchange/SwapBox.jsx
msgid "If you have an existing position, the position will be closed at {0} USD.<0/><1/>This exit price will change with the price of the asset.<2/><3/><4>Read more</4>."
msgstr "Si tienes una posición existente, la posición se cerrará a {0} USD.<0/><1/>Este precio de salida cambiará con el precio del activo.<2/><3/><4>Leer más</4>."

#: src/components/Synthetics/ChartTokenSelector/ChartTokenSelector.tsx
msgid "AVAIL. LIQ."
msgstr ""

#: src/pages/BeginAccountTransfer/BeginAccountTransfer.tsx
msgid "Transfer Submitted"
msgstr "Transferencia Enviada"

#: src/components/Synthetics/GmSwap/GmSwapBox/GmShiftBox/useShiftSubmitState.tsx
#: src/components/Synthetics/GmSwap/GmSwapBox/GmSwapBox.tsx
#: src/components/Synthetics/GmSwap/GmSwapBox/GmSwapBox.tsx
msgid "Shift GM"
msgstr ""

#: src/components/Exchange/PositionEditor.jsx
msgid "Requested withdrawal of {0} USD from {1} {longOrShortText}."
msgstr ""

#: src/pages/Exchange/Exchange.tsx
msgid "Could not increase {tokenSymbol} {longOrShortText} within the allowed slippage, you can adjust the allowed slippage in the settings on the top right of the page."
msgstr "No se pudo incrementar {tokenSymbol} {longOrShortText} con el deslizamiento permitido, puedes ajustar el deslizamiento permitido a través de ajustes en la esquina superior derecha de la página."

#: src/domain/synthetics/orders/createWrapOrUnwrapTxn.ts
#: src/domain/synthetics/orders/createWrapOrUnwrapTxn.ts
msgid "Swapped {0} for {1}"
msgstr ""

#: src/components/Referrals/AffiliatesStats.tsx
msgid "Tier {0} ({currentRebatePercentage}% rebate)"
msgstr ""

#: src/components/NotifyModal/NotifyModal.tsx
msgid "Discover GMX Alerts"
msgstr ""

#: src/pages/Dashboard/GmxCard.tsx
#: src/pages/Earn/GmxAndVotingPowerCard.tsx
msgid "Price on Avalanche"
msgstr "Precio en Avalanche"

#: src/components/Exchange/SwapBox.jsx
msgid "Swap Order creation failed."
msgstr "Falló la creación de la Orden de Intercambio."

#: src/components/SettingsModal/SettingsModal.tsx
#: src/pages/Exchange/Exchange.tsx
#: src/pages/SyntheticsPage/SyntheticsPage.tsx
msgid "Chart positions"
msgstr "Posiciones en gráfca"

#: src/components/Exchange/ConfirmationBox.jsx
msgid "The order will only execute if the price conditions are met and there is sufficient liquidity"
msgstr "La orden sólo se ejecutará si las condiciones de precio se alcanzan y hay suficiente liquidez"

#: src/components/Exchange/FeesTooltip.tsx
msgid "Swap Fee"
msgstr ""

#: src/components/Glp/GlpSwap.jsx
msgid "GLP sell disabled, pending {0} upgrade"
msgstr "Venta de GLP desactivada, actualización {0} pendiente"

#: src/domain/synthetics/trade/utils/validation.ts
msgid "Insufficient receive token liquidity"
msgstr ""

#: src/pages/Ecosystem/Ecosystem.jsx
msgid "GMX Announcements and Updates"
msgstr "Anuncios y Actualizaciones de GMX"

#: src/pages/Earn/EarnV1.jsx
msgid "Claim failed"
msgstr "Reclamación fallida"

#: src/components/Synthetics/TradeHistory/keys.ts
msgid "Update Limit Swap"
msgstr "Actualizar swap límite"

#: src/pages/PositionsOverview/PositionsOverview.jsx
msgid "fee"
msgstr "comisión"

#: src/components/Referrals/AffiliatesStats.tsx
#: src/components/Referrals/AffiliatesStats.tsx
#: src/components/Referrals/TradersStats.tsx
#: src/components/Referrals/TradersStats.tsx
msgid "V2 Avalanche Fuji"
msgstr ""

#: src/components/Synthetics/StatusNotification/GmStatusNotification.tsx
msgid "Shift order cancelled"
msgstr ""

#: src/components/Synthetics/StatusNotification/OrderStatusNotification.tsx
msgid "Order executed"
msgstr ""

#: src/components/Synthetics/SettleAccruedFundingFeeModal/SettleAccruedFundingFeeModal.tsx
msgid "Select Positions"
msgstr ""

#: src/components/Synthetics/TradeBox/hooks/useCollateralInTooltipContent.tsx
msgid "You will be long {indexSymbol} from your long position, while being long {collateralSymbol} from your {collateralSymbol} collateral. The liquidation price will vary based on the price of {collateralSymbol}."
msgstr ""

#: src/domain/synthetics/orders/setAutoCancelOrdersTxn.ts
msgid "Failed to update order(s)"
msgstr ""

#: src/components/Referrals/AffiliatesStats.tsx
#: src/components/Referrals/AffiliatesStats.tsx
#: src/components/Referrals/TradersStats.tsx
#: src/components/Referrals/TradersStats.tsx
msgid "V2 Avalanche"
msgstr ""

#: src/components/Synthetics/TradeHistory/keys.ts
msgid "Failed Market Decrease"
msgstr "Reducción de Mercado Fallida"

#: src/components/Synthetics/TradeHistory/useDownloadAsCsv.tsx
msgid "Full market"
msgstr ""

#: src/pages/NftWallet/NftWallet.jsx
msgid "NFT Wallet"
msgstr "Monedero NFT"

#: src/pages/Ecosystem/Ecosystem.jsx
msgid "GMX Proposals Voting page"
msgstr "Página de votación de propuestas GMX"

#: src/components/Synthetics/GmSwap/GmFees/GmFees.tsx
msgid "Fees and Price Impact"
msgstr ""

#: src/pages/BuyGMX/BuyGMX.tsx
msgid "You can buy ETH directly on <0>Arbitrum</0> using these options:"
msgstr ""

#: src/pages/Ecosystem/Ecosystem.jsx
#: src/pages/Ecosystem/Ecosystem.jsx
#: src/pages/Ecosystem/Ecosystem.jsx
#: src/pages/Ecosystem/Ecosystem.jsx
#: src/pages/Ecosystem/Ecosystem.jsx
#: src/pages/Ecosystem/Ecosystem.jsx
#: src/pages/Ecosystem/Ecosystem.jsx
#: src/pages/Ecosystem/Ecosystem.jsx
msgid "DEX Aggregator"
msgstr "Agregador de DEX"

#: src/components/Synthetics/TradeHistory/TradeHistoryRow/utils/position.ts
#: src/components/Synthetics/TradeHistory/TradeHistoryRow/utils/position.ts
#: src/components/Synthetics/TradeHistory/TradeHistoryRow/utils/position.ts
#: src/components/Synthetics/TradeHistory/TradeHistoryRow/utils/position.ts
#: src/components/Synthetics/TradeHistory/TradeHistoryRow/utils/position.ts
#: src/components/Synthetics/TradeHistory/TradeHistoryRow/utils/position.ts
#: src/components/Synthetics/TradeHistory/TradeHistoryRow/utils/position.ts
#: src/components/Synthetics/TradeHistory/TradeHistoryRow/utils/position.ts
#: src/components/Synthetics/TradeHistory/TradeHistoryRow/utils/position.ts
msgid "Mark price for the order."
msgstr "Precio de referencia para la orden."

#: src/components/Exchange/PositionsList.jsx
#: src/components/Exchange/PositionsList.jsx
#: src/components/Synthetics/PositionItem/PositionItem.tsx
#: src/components/Synthetics/PositionList/PositionList.tsx
msgid "Net Value"
msgstr "Valor Neto"

#: src/pages/Ecosystem/Ecosystem.jsx
msgid "GMX staking calculator and guide"
msgstr ""

#: src/components/MarketSelector/MarketSelector.tsx
#: src/components/Synthetics/ChartTokenSelector/ChartTokenSelector.tsx
#: src/components/Synthetics/TableMarketFilter/MarketFilterBase.tsx
#: src/components/Synthetics/TableMarketFilter/MarketFilterLongShort.tsx
msgid "Search Market"
msgstr ""

#: src/components/Synthetics/ExecutionPriceRow.tsx
msgid "The order's acceptable price includes the current price impact and set allowed slippage. The execution price must meet this condition for the order to be executed."
msgstr ""

#: src/components/Synthetics/ExecutionPriceRow.tsx
msgid "Once the mark price hits the limit price, the order will attempt to execute, guaranteeing the acceptable price, which includes the set acceptable price impact. Note that if there is a negative price impact, the mark price may need to be higher than the limit price."
msgstr ""

#: src/components/Synthetics/Claims/ClaimsHistory.tsx
#: src/components/Synthetics/TradeHistory/useDownloadAsCsv.tsx
msgid "Transaction ID"
msgstr "Transacción ID"

#: src/components/Exchange/PositionsList.jsx
#: src/components/Exchange/PositionsList.jsx
msgid "Borrow Fee / Day"
msgstr "Tasa de Préstamo / Día"

#: src/components/Exchange/OrderEditor.jsx
msgid "Price is below Mark Price"
msgstr "El precio se encuentra por debajo del precio de referencia"

#: src/pages/Earn/Vesting.tsx
msgid "Withdraw from GMX Vault"
msgstr ""

#: src/components/Exchange/PositionEditor.jsx
msgid "Withdrawal submitted."
msgstr ""

#: src/components/Synthetics/TradeFeesRow/TradeFeesRow.tsx
msgid "Referral Discount"
msgstr ""

#: src/components/Synthetics/MarketNetFee/MarketNetFee.tsx
msgid "{longOrShort} positions do not pay a funding fee or a borrow fee."
msgstr ""

#: src/pages/Dashboard/OverviewCard.tsx
msgid "Fees for the past"
msgstr ""

#: src/domain/synthetics/trade/utils/validation.ts
msgid "No swap path found"
msgstr ""

#: src/pages/LeaderboardPage/components/CompetitionPrizes.tsx
#: src/pages/LeaderboardPage/components/CompetitionPrizes.tsx
msgid "4-18 Places"
msgstr ""

#: src/components/Synthetics/AcceptablePriceImpactInputRow/AcceptablePriceImpactInputRow.tsx
msgid "The current Price Impact is {0}. Consider using -0.30% Acceptable Price Impact so the order is more likely to be processed."
msgstr ""

#: src/components/Synthetics/MarketsList/MarketsList.tsx
msgid "MARKETS"
msgstr "MERCADOS"

#: src/components/Synthetics/MarketStats/MarketStatsWithComposition.tsx
#: src/components/Synthetics/MarketStats/MarketStatsWithComposition.tsx
#: src/components/Synthetics/MarketStats/MarketStatsWithComposition.tsx
#: src/components/Synthetics/MarketStats/MarketStatsWithComposition.tsx
msgid "Max {0}"
msgstr ""

#: src/context/SyntheticsEvents/SyntheticsEventsProvider.tsx
msgid "Withdrew {0} from {positionText}"
msgstr ""

#: src/components/Exchange/ConfirmationBox.jsx
#: src/components/Exchange/PositionSeller.jsx
msgid "Create Order"
msgstr "Crear Orden"

#: src/pages/Dashboard/MarketsListV1.tsx
msgid "Utilization"
msgstr "Utilización"

#: src/components/Synthetics/StatusNotification/OrderStatusNotification.tsx
msgid "{orderTypeText} {0} for {1}"
msgstr ""

#: src/pages/BeginAccountTransfer/BeginAccountTransfer.tsx
msgid "Sender has withdrawn all tokens from GLP Vesting Vault"
msgstr "El remitente ha retirado todos los tokens del Baúl de Adquisición GLP"

#: src/components/Synthetics/HighPriceImpactOrFeesWarningCard/HighPriceImpactOrFeesWarningCard.tsx
msgid "High Swap Profit Fee"
msgstr ""

#: src/components/Synthetics/TradeHistory/keys.ts
msgid "Update Stop-Loss"
msgstr ""

#: src/components/Synthetics/PositionItem/PositionItem.tsx
msgid "WARNING: This position has a low amount of collateral after deducting fees, deposit more collateral to reduce the position's liquidation risk."
msgstr ""

#: src/components/Exchange/SwapBox.jsx
msgid "Max {0} long capacity"
msgstr "Capacidad Máx. {0} largos"

#: src/domain/synthetics/trade/utils/validation.ts
msgid "Enter a  price"
msgstr ""

#: src/pages/OrdersOverview/OrdersOverview.jsx
msgid "Account"
msgstr "Cuenta"

#: src/components/Synthetics/SubaccountModal/SubaccountModal.tsx
msgid "For additional safety, subaccounts are only allowed to perform a specified number of actions before re-authorization from your main account is required."
msgstr ""

#: src/components/Exchange/FeesTooltip.tsx
#: src/components/Exchange/NetValueTooltip.tsx
#: src/components/Synthetics/PositionItem/PositionItem.tsx
#: src/components/Synthetics/TradeFeesRow/TradeFeesRow.tsx
#: src/components/Synthetics/TradeHistory/TradeHistoryRow/utils/position.ts
msgid "Close Fee"
msgstr ""

#: src/components/Referrals/AffiliatesStats.tsx
msgid "V1 Airdrop"
msgstr ""

#: src/pages/Earn/GmxAndVotingPowerCard.tsx
msgid "GMX"
msgstr ""

#: src/pages/BuyGMX/BuyGMX.tsx
msgid "Buy GMX from Uniswap or directly on GMX (make sure to select Arbitrum):"
msgstr ""

#: src/pages/OrdersOverview/OrdersOverview.jsx
msgid "Close to execution price"
msgstr "Cerrar al precio de ejecución"

#: src/pages/Ecosystem/Ecosystem.jsx
msgid "Open trades ranking and stats"
msgstr ""

#: src/pages/LeaderboardPage/components/LeaderboardContainer.tsx
#: src/pages/LeaderboardPage/components/LeaderboardNavigation.tsx
msgid "Global Leaderboard"
msgstr ""

#: src/components/Synthetics/OrderEditor/OrderEditor.tsx
#: src/domain/synthetics/sidecarOrders/utils.ts
#: src/domain/synthetics/trade/utils/validation.ts
msgid "Trigger price above liq. price"
msgstr ""

#: src/pages/Home/Home.tsx
msgid "Simple Swaps"
msgstr "Intercambios Simples"

#: src/pages/LeaderboardPage/components/LeaderboardAccountsTable.tsx
#: src/pages/LeaderboardPage/components/LeaderboardPositionsTable.tsx
msgid "No results found"
msgstr ""

#: src/components/Synthetics/GmSwap/GmSwapBox/GmSwapBox.tsx
msgid "Pair"
msgstr ""

#: src/components/Exchange/PositionSeller.jsx
#: src/components/Exchange/SwapBox.jsx
#: src/components/Synthetics/SwapCard/SwapCard.tsx
msgid "Max {0} out"
msgstr "Máx. {0} fuera"

#: src/components/Synthetics/StatusNotification/SubaccountNotification.tsx
msgid "Updating Subaccount"
msgstr ""

#: src/components/Exchange/OrderEditor.jsx
#: src/components/Exchange/PositionSeller.jsx
#: src/components/Exchange/SwapBox.jsx
#: src/components/Synthetics/OrderEditor/OrderEditor.tsx
#: src/components/Synthetics/PositionSeller/PositionSeller.tsx
#: src/components/Synthetics/TradeBox/TradeBox.tsx
#: src/components/Synthetics/TradeBox/TradeBox.tsx
msgid "Mark"
msgstr ""

#: src/components/Synthetics/PositionSeller/PositionSellerAdvancedDisplayRows.tsx
msgid "Keep leverage at {keepLeverageAtValue}"
msgstr ""

#: src/domain/synthetics/orders/updateOrderTxn.ts
msgid "Update order executed"
msgstr ""

#: src/pages/Dashboard/GmxCard.tsx
msgid "not staked"
msgstr "no stakeado"

#: src/context/TokensFavoritesContext/TokensFavoritesContextProvider.tsx
msgid "Layer 2"
msgstr ""

#: src/components/Referrals/AffiliatesStats.tsx
#: src/components/Referrals/TradersStats.tsx
msgid "Rebates Distribution History"
msgstr "Historial de distribución de reembolsos"

#: src/components/Synthetics/PositionItem/PositionItem.tsx
#: src/components/Synthetics/PositionItem/PositionItem.tsx
msgid "Accrued Negative Funding Fee"
msgstr ""

#: src/components/Exchange/ConfirmationBox.jsx
msgid "Forfeit profit not checked"
msgstr "Renuncia de ganancias no marcada"

#: src/components/Synthetics/GmSwap/GmSwapBox/GmSwapBox.tsx
msgid "Buy GM"
msgstr ""

#: src/components/Synthetics/TradeFeesRow/TradeFeesRow.tsx
msgid "of close fee"
msgstr ""

#: src/components/Exchange/TradeHistory.jsx
msgid "Increase {0} {longOrShortText}, +{1} USD, {2} Price: {3} USD"
msgstr "Incrementar {0} {longOrShortText}, +{1} USD, {2} Precio: {3} USD"

#: src/pages/ClaimEsGmx/ClaimEsGmx.jsx
msgid "The address of the esGMX (IOU) token is {esGmxIouAddress}."
msgstr "La dirección del token esGMX (IOU) es {esGmxIouAddress}."

#: src/components/NotifyModal/NotifyModal.tsx
msgid "GMX Alerts"
msgstr ""

#: src/components/Synthetics/GmSwap/GmSwapBox/GmDepositWithdrawalBox/useSubmitButtonState.tsx
#: src/components/Synthetics/GmSwap/GmSwapBox/GmShiftBox/useShiftSubmitState.tsx
msgid "{0, plural, one {Pending {symbolsText} approval} other {Pending {symbolsText} approvals}}"
msgstr ""

#: src/components/Synthetics/TVChart/TVChart.tsx
msgid "Open {longOrShortText} {prefix}{tokenSymbol}"
msgstr ""

#: src/components/Exchange/PositionsList.jsx
msgid "Use the \"Close\" button to reduce your Position Size, or to set Take-Profit / Stop-Loss Orders."
msgstr ""

#: src/components/Synthetics/Claims/SettleAccruedCard.tsx
msgid "Show details"
msgstr ""

#: src/components/Glp/GlpSwap.jsx
#: src/components/Glp/GlpSwap.jsx
msgid "To reduce fees, select a different asset to pay with."
msgstr "Para reducir las comisiones, seleccione un activo diferente con el que pagar."

#: src/components/Synthetics/ExecutionPriceRow.tsx
msgid "Once the mark price hits the limit price, the order will attempt to execute, guaranteeing the acceptable price, which includes the set acceptable price impact. Note that if there is a negative price impact, the mark price may need to be lower than the limit price."
msgstr ""

#: src/pages/Dashboard/AssetDropdown.tsx
msgid "Buy {0}"
msgstr ""

#: src/components/Referrals/AffiliatesStats.tsx
#: src/components/Referrals/TradersStats.tsx
msgid "USD Value may not be accurate since the data does not contain prices for {0}"
msgstr ""

#: src/pages/AccountDashboard/DailyAndCumulativePnL.tsx
msgid "Cumulative PnL"
msgstr ""

#: src/components/TokenCard/TokenCard.tsx
#: src/components/TokenCard/TokenCard.tsx
msgid "Arbitrum Max. APY:"
msgstr ""

#: src/pages/Earn/VesterDepositModal.tsx
msgid "Vault Capacity for your Account:"
msgstr ""

#: src/components/Synthetics/OrderList/OrderList.tsx
#: src/pages/Exchange/Exchange.tsx
#: src/pages/SyntheticsPage/SyntheticsPage.tsx
msgid "{0, plural, one {Cancel order} other {Cancel # orders}}"
msgstr ""

#: src/pages/Ecosystem/Ecosystem.jsx
msgid "Protocol risk explorer and stats"
msgstr ""

#: src/components/Exchange/PositionShareCard.tsx
msgid "Generating shareable image..."
msgstr "Generando imagen para compartir..."

#: src/components/Exchange/FeesTooltip.tsx
#: src/components/Exchange/NetValueTooltip.tsx
#: src/components/Exchange/PositionEditor.jsx
#: src/components/Exchange/PositionsList.jsx
#: src/components/Exchange/PositionsList.jsx
#: src/components/Exchange/SwapBox.jsx
#: src/components/Exchange/TradeHistory.jsx
#: src/components/Synthetics/TradeFeesRow/TradeFeesRow.tsx
#: src/components/Synthetics/TradeHistory/TradeHistoryRow/utils/position.ts
msgid "Borrow Fee"
msgstr "Tasa de Préstamo"

#: src/components/Glp/GlpSwap.jsx
msgid "Buy submitted."
msgstr "Compra enviada."

#: src/pages/Earn/EarnV2.tsx
msgid "Incentives & Prizes"
msgstr ""

#: src/components/Glp/GlpSwap.jsx
msgid "Fees may vary depending on which asset you sell GLP for. <0/>Enter the amount of GLP you want to redeem in the order form, then check here to compare fees."
msgstr "Las comisiones pueden variar dependiendo del activo por el que vendas GLP. <0/>Introduce la cantidad de GLP que quieres vender en el formulario y compara aquí las diferentes comisiones."

#: src/components/Synthetics/StatusNotification/OrderStatusNotification.tsx
msgid "{txnTypeText} {0} order for"
msgstr ""

#: src/components/Exchange/PositionEditor.jsx
#: src/components/Exchange/PositionSeller.jsx
#: src/components/Synthetics/PositionEditor/PositionEditor.tsx
#: src/components/Synthetics/PositionSeller/PositionSeller.tsx
#: src/pages/Earn/StakeModal.tsx
#: src/pages/Earn/UnstakeModal.tsx
#: src/pages/Earn/VesterDepositModal.tsx
msgid "Max"
msgstr ""

#: src/components/Referrals/AddAffiliateCode.jsx
#: src/components/Referrals/JoinReferralCode.jsx
msgid "Checking code..."
msgstr "Comprobando código..."

#: src/components/Synthetics/MarketsList/MarketsList.tsx
#: src/pages/Dashboard/OverviewCard.tsx
msgid "GM Pools"
msgstr ""

#: src/components/Synthetics/TradeBox/TradeBoxRows/AvailableLiquidityRow.tsx
msgid "The order will only execute if the price conditions are met and there is sufficient liquidity."
msgstr ""

#: src/pages/Referrals/Referrals.tsx
msgid "Affiliates"
msgstr ""

#: src/components/Synthetics/SubaccountModal/SubaccountModal.tsx
msgid "Max allowed actions"
msgstr ""

#: src/pages/Earn/Vesting.tsx
msgid "Convert esGMX tokens to GMX tokens.<0/>Please read the <1>vesting details</1> before using the vaults."
msgstr ""

#: src/lib/legacy.ts
msgid "No open position, order cannot be executed unless a position is opened"
msgstr "No hay posiciones abiertas, la orden no se puede ejecutar sino se abre una posición"

#: src/components/Synthetics/MarketNetFee/MarketNetFee.tsx
#: src/pages/Dashboard/OverviewCard.tsx
msgid "Short Positions"
msgstr "Posiciones en Corto"

#: src/components/Synthetics/GmSwap/GmSwapBox/GmDepositWithdrawalBox/useSubmitButtonState.tsx
msgid "Buying {symbol}..."
msgstr ""

#: src/components/Exchange/TradeHistory.jsx
msgid "Could not increase {0} {longOrShortText}, +{1} USD, Acceptable Price: {2}  USD"
msgstr ""

#: src/pages/BuyGMX/BuyGMX.tsx
msgid "Buy GMX on {chainName}"
msgstr ""

#: src/components/Exchange/PositionEditor.jsx
#: src/components/Exchange/PositionSeller.jsx
#: src/components/Exchange/PositionsList.jsx
#: src/components/Exchange/PositionsList.jsx
#: src/components/Synthetics/Claims/ClaimsHistory.tsx
#: src/components/Synthetics/Claims/ClaimsHistory.tsx
#: src/components/Synthetics/OrderEditor/OrderEditor.tsx
#: src/components/Synthetics/OrderItem/OrderItem.tsx
#: src/components/Synthetics/OrderList/OrderList.tsx
#: src/components/Synthetics/PositionEditor/PositionEditorAdvancedRows.tsx
#: src/components/Synthetics/PositionItem/PositionItem.tsx
#: src/components/Synthetics/PositionList/PositionList.tsx
#: src/components/Synthetics/PositionSeller/PositionSellerAdvancedDisplayRows.tsx
#: src/components/Synthetics/TradeBox/TradeBoxRows/AdvancedDisplayRows.tsx
#: src/components/Synthetics/TradeHistory/TradeHistory.tsx
#: src/components/Synthetics/TradeHistory/useDownloadAsCsv.tsx
#: src/pages/LeaderboardPage/components/LeaderboardPositionsTable.tsx
msgid "Size"
msgstr "Tamaño"

#: src/components/InterviewToast/InterviewToast.tsx
msgid "We value your experience and insights and invite you to participate in an anonymous one-on-one chat."
msgstr ""

#: src/components/Exchange/SwapBox.jsx
#: src/components/Glp/GlpSwap.jsx
#: src/components/Header/AppHeaderUser.tsx
#: src/components/Referrals/AddAffiliateCode.jsx
#: src/components/Referrals/JoinReferralCode.jsx
#: src/components/Synthetics/GmSwap/GmSwapBox/GmDepositWithdrawalBox/useSubmitButtonState.tsx
#: src/components/Synthetics/GmSwap/GmSwapBox/GmShiftBox/useShiftSubmitState.tsx
#: src/components/Synthetics/UserIncentiveDistributionList/UserIncentiveDistributionList.tsx
#: src/domain/synthetics/trade/utils/validation.ts
#: src/pages/Earn/EarnV1.jsx
#: src/pages/Earn/EarnV1.jsx
#: src/pages/Earn/EarnV1.jsx
#: src/pages/Earn/EarnV1.jsx
#: src/pages/Earn/EarnV1.jsx
#: src/pages/Earn/EscrowedGmxCard.tsx
#: src/pages/Earn/TotalRewardsCard.tsx
#: src/pages/Earn/Vesting.tsx
#: src/pages/Earn/Vesting.tsx
#: src/pages/Earn/Vesting.tsx
msgid "Connect Wallet"
msgstr "Conectar Monedero"

#: src/components/Exchange/OrdersToa.jsx
#: src/components/Exchange/PositionSeller.jsx
#: src/components/Exchange/PositionSeller.jsx
#: src/components/Exchange/SwapBox.jsx
#: src/components/Exchange/SwapBox.jsx
msgid "Enabling Orders..."
msgstr "Activando Órdenes..."

#: src/pages/ClaimEsGmx/ClaimEsGmx.jsx
msgid "Vest with GLP on Avalanche"
msgstr "Adquiera con GLP en Avalanche"

#: src/pages/ClaimEsGmx/ClaimEsGmx.jsx
msgid "No esGMX to claim"
msgstr "No hay esGMX para reclamar"

#: src/components/Exchange/SwapBox.jsx
msgid "<0>{0} is required for collateral.</0><1>Short amount for {1} with {2} exceeds potential profits liquidity. Reduce the \"Short Position\" size, or change the \"Collateral In\" token.</1>"
msgstr ""

#: src/components/Exchange/SwapBox.jsx
msgid "Requested increase of {tokenSymbol} {longOrShortText} by {0} USD."
msgstr "Solicitar incremento de {tokenSymbol} {longOrShortText} en {0} USD."

#: src/pages/Home/Home.tsx
msgid "Enter and exit positions with minimal spread and low price impact. Get the optimal price without incurring additional costs."
msgstr ""

#: src/domain/synthetics/common/incentivesAirdropMessages.ts
msgid "STIP.b trading incentives"
msgstr ""

#: src/components/Exchange/ConfirmationBox.jsx
msgid "You can edit the default Allowed Slippage in the settings menu on the top right of the page.<0/><1/>Note that a low allowed slippage, e.g. less than {0}, may result in failed orders if prices are volatile."
msgstr ""

#: src/components/Synthetics/DateRangeSelect/DateRangeSelect.tsx
msgid "Last 365d"
msgstr ""

#: src/components/Exchange/FeesTooltip.tsx
msgid "<0>Read more</0> about fees."
msgstr "<0>Leer más</0> sobre comisiones."

#: src/components/Exchange/OrdersList.jsx
msgid "You will receive at least {0} {1} if this order is executed. The execution price may vary depending on swap fees at the time the order is executed."
msgstr "Tu recibirás al menos {0} {1} si esta orden se ejecuta. El precio de ejecución puede variar dependiendo de las comisiones de intercambio en el momento en el que la orden es ejecutada."

#: src/components/Exchange/SwapBox.jsx
msgid "Limit order creation failed."
msgstr "Falló la creación de la orden límite."

#: src/domain/synthetics/trade/utils/validation.ts
msgid "There isn't enough GM: {0} [{1}] liquidity in GLV to fulfill your sell request. Please choose a different pool, reduce the sell size, or split your withdrawal from multiple pools."
msgstr ""

#: src/components/Exchange/PositionEditor.jsx
#: src/components/Exchange/SwapBox.jsx
#: src/components/Glp/GlpSwap.jsx
msgid "Approving {0}..."
msgstr "Aprobando {0}..."

#: src/context/SyntheticsEvents/SyntheticsEventsProvider.tsx
msgid "Deposited {0} into {positionText}"
msgstr ""

#: src/components/Glp/GlpSwap.jsx
msgid "{nativeTokenSymbol} ({wrappedTokenSymbol}) APR"
msgstr "{nativeTokenSymbol} ({wrappedTokenSymbol}) APR"

#: src/components/Synthetics/Claims/ClaimHistoryRow/ClaimCollateralHistoryRow.tsx
#: src/components/Synthetics/Claims/filters/ActionFilter.tsx
msgid "Claim Funding Fees"
msgstr ""

#: src/components/Referrals/AffiliatesStats.tsx
msgid "Rebates are airdropped weekly."
msgstr "Los reembolsos son entregados semanalmente."

#: src/components/StatsTooltip/ChainsStatsTooltipRow.tsx
msgid "Total:"
msgstr "Total:"

#: src/domain/tokens/approveTokens.tsx
msgid "{0} Approved!"
msgstr "¡{0} Aprobado!"

#: src/components/Synthetics/PositionEditor/PositionEditorAdvancedRows.tsx
#: src/components/Synthetics/PositionSeller/PositionSellerAdvancedDisplayRows.tsx
msgid "Advanced display"
msgstr ""

#: src/pages/Earn/TotalRewardsCard.tsx
msgid "<0>Provide liquidity</0> and earn {gmxMarketApyDataText} APY"
msgstr ""

#: src/components/Exchange/SwapBox.jsx
msgid "Long {0}"
msgstr "Largo {0}"

#: src/pages/LeaderboardPage/components/LeaderboardAccountsTable.tsx
#: src/pages/LeaderboardPage/components/LeaderboardPositionsTable.tsx
msgid "Address"
msgstr ""

#: src/components/Synthetics/TradeHistory/keys.ts
msgid "Update Take-Profit"
msgstr ""

#: src/pages/LeaderboardPage/components/CompetitionPrizes.tsx
msgid "Winner:"
msgstr ""

#: src/components/Exchange/SwapBox.jsx
#: src/components/Exchange/SwapBox.jsx
msgid "Liquidity data not loaded"
msgstr "Datos de liquidez no cargados"

#: src/pages/Home/Home.tsx
msgid "Total Trading Volume"
msgstr "Volumen Total de Operaciones"

#: src/components/Exchange/ConfirmationBox.jsx
#: src/components/Synthetics/TradeBox/TradeBoxRows/CollateralSpreadRow.tsx
msgid "Collateral Spread"
msgstr ""

#: src/components/Synthetics/TradeBox/TradeBoxRows/CollateralSelectorRow.tsx
msgid "You have an existing limit order with {symbol} as collateral. <0>Switch to {symbol} collateral</0>."
msgstr ""

#: src/components/Header/Header.tsx
msgid "Trade on GMX V2 in Arbitrum and win 280,000 ARB (> $500k) in prizes in <0>two weekly</0> competitions. Live from March 13th to 27th."
msgstr ""

#: src/components/Synthetics/TradeFeesRow/TradeFeesRow.tsx
msgid "Fees {rebatedTextWithSparkle}"
msgstr ""

#: src/pages/OrdersOverview/OrdersOverview.jsx
msgid "Index"
msgstr "Índice"

#: src/pages/Ecosystem/Ecosystem.jsx
msgid "Decentralized Finance Dashboard"
msgstr "Panel de Finanzas Descentralizadas"

#: src/components/Glp/GlpSwap.jsx
msgid "GLP buy disabled, pending {0} upgrade"
msgstr "Compra de GLP desactivada, actualización {0} pendiente"

#: src/lib/contracts/transactionErrors.tsx
msgid "<0>Error submitting order.</0><1/><2>Signer address does not match receiver address.</2><3/><4>Please reload the page and try again.</4>"
msgstr ""

#: src/lib/contracts/transactionErrors.tsx
msgid "Transaction failed due to RPC error.<0/><1/>Please try changing the RPC url in your wallet settings with the help of <2>chainlist.org</2>.<3/><4/><5>Read more</5>."
msgstr ""

#: src/components/Exchange/PositionSeller.jsx
msgid "You have an active order to decrease {longOrShortText} {sizeInToken} {0} (${1}) at {prefix} {2}"
msgstr ""

#: src/domain/synthetics/trade/utils/validation.ts
msgid "Max {0} sellable amount exceeded"
msgstr ""

#: src/components/Glp/GlpSwap.jsx
#: src/pages/Dashboard/MarketsListV1.tsx
msgid "TOKEN"
msgstr "TOKEN"

#: src/pages/NftWallet/NftWallet.jsx
msgid "Transfer NFT"
msgstr "Transferir NFT"

#: src/components/Exchange/PositionEditor.jsx
msgid "Enable deposit failed."
msgstr ""

#: src/components/Synthetics/SubaccountModal/SubaccountModal.tsx
msgid "Expected Actions are based on the current Network Fee."
msgstr ""

#: src/pages/BeginAccountTransfer/BeginAccountTransfer.tsx
msgid "Receiver has not staked GMX tokens before"
msgstr "El receptor no ha stakeado tokens GMX antes"

#: src/pages/Ecosystem/Ecosystem.jsx
msgid "Telegram bot for GMX Swaps monitoring"
msgstr ""

#: src/components/Synthetics/MarketsList/MarketsList.tsx
msgid "LIQUIDITY"
msgstr "LIQUIDEZ"

#: src/components/Synthetics/OrderList/filters/OrderTypeFilter.tsx
#: src/components/Synthetics/TableMarketFilter/MarketFilterLongShort.tsx
#: src/components/Synthetics/TableMarketFilter/MarketFilterLongShort.tsx
#: src/components/Synthetics/TradeHistory/filters/ActionFilter.tsx
msgid "Swaps"
msgstr "Intercambios"

#: src/components/Synthetics/SubaccountModal/SubaccountModal.tsx
msgid "Initial top-up"
msgstr ""

#: src/components/ApproveTokenButton/ApproveTokenButton.tsx
#: src/components/Synthetics/TradeBox/hooks/useTradeButtonState.tsx
#: src/components/Synthetics/TradeBox/hooks/useTradeButtonState.tsx
msgid "Allow {0} to be spent"
msgstr ""

#: src/components/Synthetics/TradeBox/TradeBoxRows/LimitAndTPSLRows.tsx
msgid "Take-Profit / Stop Loss"
msgstr ""

#: src/components/Exchange/SwapBox.jsx
msgid "Swap Order created!"
msgstr "¡Orden de Intercambio creada!"

#: src/components/Synthetics/SubaccountModal/SubaccountModal.tsx
msgid "Unknown"
msgstr ""

#: src/components/Synthetics/SettleAccruedFundingFeeModal/SettleAccruedFundingFeeModal.tsx
msgid "POSITION"
msgstr ""

#: src/components/Referrals/AffiliatesStats.tsx
#: src/components/Referrals/TradersStats.tsx
msgid "Trading Volume"
msgstr ""

#: src/components/Synthetics/TradeboxPoolWarnings/TradeboxPoolWarnings.tsx
msgid "You have an existing limit order in the {0} market pool but it lacks liquidity for this order."
msgstr ""

#: src/pages/Earn/Vesting.tsx
#: src/pages/Earn/Vesting.tsx
msgid "Reserved for Vesting"
msgstr ""

#: src/components/Exchange/TradeHistory.jsx
#: src/components/Referrals/JoinReferralCode.jsx
#: src/components/Synthetics/StatusNotification/OrderStatusNotification.tsx
#: src/components/Synthetics/SubaccountModal/utils.ts
#: src/components/Synthetics/SubaccountModal/utils.ts
#: src/components/Synthetics/SubaccountModal/utils.ts
#: src/components/Synthetics/TradeHistory/TradeHistoryRow/utils/shared.ts
msgid "Update"
msgstr "Actualizar"

#: src/pages/BeginAccountTransfer/BeginAccountTransfer.tsx
msgid "Your transfer has been initiated."
msgstr "Su transferencia ha sido iniciada."

#: src/components/NotifyModal/NotifyModal.tsx
msgid "Liquidation Risk Alerts"
msgstr ""

#: src/components/Synthetics/StatusNotification/FeesSettlementStatusNotification.tsx
msgid "{positionName} Fees settling"
msgstr ""

#: src/components/Exchange/ConfirmationBox.jsx
msgid "{existingTriggerOrderLength, plural, one {You have an active trigger order that could impact this position.} other {You have # active trigger orders that could impact this position.}}"
msgstr "{existingTriggerOrderLength, plural, one {Tienes activa una orden de activación que podría impactar esta posición.} other {Tienes # órdenes de activación activas que podrían impactar esta posición.}}"

#: src/components/Synthetics/TradeBox/TradeBoxRows/OneClickTrading.tsx
msgid "Reduce wallet signing popups with One-Click Trading. This option is also available through the Wallet menu in the top right. <0>Read more</0>."
msgstr "Reduce las ventanas emergentes de firma de billetera con el trading de un clic. Esta opción también está disponible a través del menú de la billetera en la parte superior derecha. <0>Leer más</0>."

#: src/components/Synthetics/SubaccountModal/SubaccountStatus.tsx
msgid "The maximum number of authorized Actions has been reached. Re-authorize a higher value using the \"<0>Max allowed actions</0>\" field."
msgstr ""

#: src/components/Synthetics/StatusNotification/GmStatusNotification.tsx
msgid "Shift order executed"
msgstr ""

#: src/pages/Earn/VesterDepositModal.tsx
msgid "You need a total of at least {0} {stakeTokenLabel} to vest {1} esGMX."
msgstr ""

#: src/components/Exchange/TradeHistory.jsx
msgid "Swap {0} USDG for{1} {2}"
msgstr ""

#: src/components/Synthetics/OrderItem/OrderItem.tsx
msgid "{0} will be swapped to {1} on order execution."
msgstr ""

#. Button to clear the filter selection
#: src/components/Synthetics/TableOptionsFilter/TableOptionsFilter.tsx
msgid "Clear selection"
msgstr "Limpiar selección"

#: src/domain/synthetics/orders/utils.tsx
msgid "The order will not be executed as its trigger price is beyond the position's liquidation price."
msgstr ""

#: src/domain/synthetics/orders/cancelOrdersTxn.ts
msgid "Failed to cancel {ordersText}"
msgstr ""

#: src/lib/contracts/transactionErrors.tsx
msgid "The mark price has changed, consider increasing your Allowed Slippage by clicking on the \"...\" icon next to your address."
msgstr "El precio de referencia ha cambiado, considera incrementar el deslizamiento permitido haciendo clic en el icono \"...\" al lado de tu dirección."

#. Total Value Locked
#: src/components/Synthetics/MarketsList/MarketsList.tsx
#: src/components/Synthetics/MarketStats/components/CompositionTable.tsx
#: src/pages/Dashboard/OverviewCard.tsx
msgid "TVL"
msgstr "TVL"

#: src/components/Synthetics/GmSwap/GmFees/GmFees.tsx
msgid "Shift Fee"
msgstr ""

#: src/pages/Dashboard/GlpCard.tsx
#: src/pages/Dashboard/OverviewCard.tsx
msgid "GLP Pool"
msgstr "Reserva de GLP"

#: src/domain/legacy.ts
#: src/pages/Exchange/Exchange.tsx
msgid "Cancel submitted."
msgstr "Cancelación enviada."

#: src/pages/BuyGMX/BuyGMX.tsx
msgid "Buy GMX from Traderjoe:"
msgstr ""

#: src/pages/Actions/ActionsRouter.tsx
msgid "V1 is not supported on {chainName}. Please switch to Arbitrum to use V1."
msgstr ""

#: src/components/Exchange/ConfirmationBox.jsx
#: src/components/Exchange/ConfirmationBox.jsx
#: src/components/Exchange/SwapBox.jsx
#: src/components/Exchange/SwapBox.jsx
#: src/components/Synthetics/SwapCard/SwapCard.tsx
#: src/components/Synthetics/SwapCard/SwapCard.tsx
msgid "{0} Price"
msgstr "{0} Precio"

#: src/pages/BuyGMX/BuyGMX.tsx
msgid "Buy GMX from centralized services"
msgstr ""

#: src/domain/synthetics/sidecarOrders/utils.ts
msgid "Trigger price above lowest limit price"
msgstr ""

#: src/components/Synthetics/TradeFeesRow/TradeFeesRow.tsx
msgid "Borrow Fee Rate"
msgstr ""

#: src/components/Header/AppHeaderUser.tsx
#: src/components/Header/AppHeaderUser.tsx
#: src/components/ModalViews/RedirectModal.tsx
#: src/pages/Home/Home.tsx
msgid "Launch App"
msgstr "Abrir App"

#: src/pages/Exchange/Exchange.tsx
msgid "Deposited {0} USD into {tokenSymbol} {longOrShortText}"
msgstr "Depositado {0} USD en {tokenSymbol} {longOrShortText}"

#: src/components/Synthetics/GmSwap/GmSwapBox/GmSwapWarningsRow.tsx
msgid "network fees"
msgstr ""

#: src/pages/BeginAccountTransfer/BeginAccountTransfer.tsx
msgid "Receiver has staked GMX/GLP before"
msgstr ""

#: src/components/Synthetics/StatusNotification/GmStatusNotification.tsx
msgid "Fulfilling sell request"
msgstr ""

#: src/components/Exchange/TradeHistory.jsx
msgid "{actionDisplay} Order"
msgstr "{actionDisplay} Orden"

#: src/components/Exchange/SwapBox.jsx
msgid "There are more longs than shorts, borrow fees for shorting is currently zero"
msgstr "Hay más largos que cortos, la tasa de préstamo para entrar a corto es cero en estos momentos"

#: src/components/TokenCard/TokenCard.tsx
#: src/components/TokenCard/TokenCard.tsx
msgid "Avalanche APR:"
msgstr "Avalanche APR:"

#: src/components/Exchange/TradeHistory.jsx
msgid "Could not decrease {0} {longOrShortText}, +{1} USD, Acceptable Price: {2}"
msgstr ""

#: src/components/Synthetics/SubaccountModal/SubaccountModal.tsx
msgid "Top-up"
msgstr ""

#: src/components/Synthetics/MarketStats/MarketStatsWithComposition.tsx
msgid "Vault"
msgstr ""

#: src/components/Synthetics/MarketsList/MarketsList.tsx
msgid "NET RATE / 1 H"
msgstr "NETO TASA / 1 H"

#: src/pages/ClaimEsGmx/ClaimEsGmx.jsx
msgid "Vest with GMX on Avalanche"
msgstr "Adquiera con GMX en Avalanche"

#: src/components/Exchange/TradeHistory.jsx
msgid "Request decrease {0} {longOrShortText}, -{1} USD, Acceptable Price: {2} {3} USD"
msgstr "Solicitar reducción {0} {longOrShortText}, -{1} USD, Precio Aceptable: {2} {3} USD"

#: src/components/Exchange/SwapBox.jsx
msgid "You have an existing position with {0} as collateral."
msgstr ""

#: src/pages/BeginAccountTransfer/BeginAccountTransfer.tsx
#: src/pages/Earn/GmxAndVotingPowerCard.tsx
msgid "Transfer Account"
msgstr "Transferir Cuenta"

#: src/pages/Actions/ActionsRouter.tsx
#: src/pages/Actions/ActionsV1/ActionsV1.tsx
msgid "GMX V1 Actions"
msgstr ""

#: src/components/Synthetics/TradeFeesRow/TradeFeesRow.tsx
msgid "Swap Profit Fee"
msgstr ""

#: src/pages/ClaimEsGmx/ClaimEsGmx.jsx
msgid "Amount to claim"
msgstr "Cantidad a reclamar"

#: src/pages/Jobs/Jobs.jsx
msgid "Job openings at GMX."
msgstr "Publicaciones de empleo en GMX."

#: src/components/Synthetics/OrderEditor/OrderEditor.tsx
msgid "Enter a new ratio"
msgstr ""

#: src/components/Exchange/OrderEditor.jsx
#: src/components/Exchange/SwapBox.jsx
#: src/components/Exchange/SwapBox.jsx
msgid "Price below Mark Price"
msgstr "Precio inferior al Precio de Marca"

#: src/components/Stake/GMXAprTooltip.tsx
msgid "APRs are updated weekly on Wednesday and will depend on the fees collected for the week."
msgstr "Los APRs se actualizan semanalmente en Miércoles, y dependerán de las comisiones cobradas en la semana."

#: src/components/Synthetics/SubaccountModal/utils.ts
msgid "Generate & Activate Subaccount"
msgstr ""

#: src/components/Synthetics/TradeHistory/TradeHistoryRow/utils/swap.ts
#: src/components/Synthetics/TradeHistory/TradeHistoryRow/utils/swap.ts
msgid "{fromText} to {toMinText}"
msgstr "{fromText} a {toMinText}"

#: src/components/Exchange/OrderEditor.jsx
#: src/components/Exchange/PositionSeller.jsx
msgid "Price above Liq. Price"
msgstr "Precio superior al de liquidación"

#: src/domain/synthetics/orders/utils.tsx
msgid "There may not be sufficient liquidity to execute the pay token to collateral token swap when the price conditions are met."
msgstr ""

#: src/components/Synthetics/GmSwap/GmSwapBox/GmSwapWarningsRow.tsx
msgid "Acknowledge high {0} and {1}"
msgstr ""

#: src/components/Glp/GlpSwap.jsx
msgid "{0} pool exceeded, try different token"
msgstr "{0} reserva superada, intente otro token"

#: src/components/Exchange/OrdersList.jsx
#: src/components/Exchange/PositionSeller.jsx
#: src/components/Exchange/SwapBox.jsx
#: src/domain/synthetics/positions/utils.ts
msgid "Trigger"
msgstr "Activador"

#: src/pages/Exchange/Exchange.tsx
msgid "Positions ({0})"
msgstr "Posiciones ({0})"

#: src/pages/Earn/UnstakeModal.tsx
msgid "Unstake failed."
msgstr ""

#: src/components/Exchange/ConfirmationBox.jsx
#: src/components/Synthetics/StatusNotification/OrderStatusNotification.tsx
msgid "Order cancelled"
msgstr "Orden cancelada"

#: src/components/Synthetics/TradeHistory/TradeHistoryRow/utils/shared.ts
msgid "Not enough Available Swap Liquidity to fill the Order."
msgstr "No hay suficiente liquidez de intercambio disponible para llenar la orden."

#: src/pages/Earn/EarnV2.tsx
msgid "Earn prizes by participating in GMX Trading Competitions."
msgstr "Gana premios participando en las competiciones de trading de GMX."

#: src/components/Exchange/ConfirmationBox.jsx
msgid "Confirm Long"
msgstr "Confirma orden a Largo"

#: src/components/Referrals/AffiliatesStats.tsx
msgid "Traders Referred on Arbitrum"
msgstr ""

#: src/components/Exchange/NetValueTooltip.tsx
#: src/components/Synthetics/PositionItem/PositionItem.tsx
#: src/components/Synthetics/PositionItem/PositionItem.tsx
msgid "PnL After Fees"
msgstr "GyP Después de Comisiones"

#: src/lib/contracts/callContract.tsx
#: src/lib/contracts/callContract.tsx
#: src/lib/contracts/callContract.tsx
msgid "Transaction sent."
msgstr "Transacción enviada."

#: src/components/MissedCoinsModal/MissedCoinsModal.tsx
msgid "Enter up to 10 coins"
msgstr ""

#: src/components/Referrals/AddAffiliateCode.jsx
msgid "Creating..."
msgstr "Creando..."

#: src/components/Synthetics/SubaccountModal/SubaccountModal.tsx
#: src/components/Synthetics/SubaccountModal/SubaccountModal.tsx
msgid "Withdrawing from Subaccount"
msgstr ""

#: src/components/Synthetics/StatusNotification/FeesSettlementStatusNotification.tsx
msgid "Settling Position Fees"
msgstr ""

#: src/components/Exchange/OrderEditor.jsx
msgid "Minimum received"
msgstr "Mínimo recibido"

#: src/components/Glp/GlpSwap.jsx
#: src/components/Glp/GlpSwap.jsx
msgid "Available amount to withdraw from GLP. Funds not utilized by current open positions."
msgstr "Cantidad disponible para retirar de GLP. Fondos no utilizados por posiciones activas abiertas"

#: src/components/UserFeedbackModal/UserFeedbackModal.tsx
msgid "Enter your feedback here"
msgstr ""

#: src/components/Synthetics/HighPriceImpactOrFeesWarningCard/HighPriceImpactOrFeesWarningCard.tsx
msgid "High Impact on Collateral"
msgstr ""

#: src/domain/synthetics/trade/utils/validation.ts
msgid "Insufficient GLV liquidity"
msgstr ""

#: src/components/Exchange/ConfirmationBox.jsx
#: src/components/Exchange/OrderEditor.jsx
#: src/components/Exchange/PositionSeller.jsx
msgid "Invalid price, see warning"
msgstr "Precio no válido, ver advertencia"

#: src/components/Synthetics/TradeBox/hooks/useCollateralInTooltipContent.tsx
msgid "You will be short {indexSymbol} only from your short position."
msgstr ""

#: src/components/SettingsModal/SettingsModal.tsx
msgid "Auto-Cancel TP/SL"
msgstr ""

#: src/components/Synthetics/TradeFeesRow/TradeFeesRow.tsx
msgid "Funding Fee Rate"
msgstr ""

#: src/components/Exchange/PositionSeller.jsx
msgid "Requested decrease of {0} {longOrShortText} by {sizeDeltaUsd} USD."
msgstr ""

#: src/components/Synthetics/TradeHistory/TradeHistoryRow/utils/position.ts
msgid "Returned Collateral"
msgstr ""

#: src/components/Exchange/NoLiquidityErrorModal.tsx
msgid "You need to select {swapTokenSymbol} as the \"Pay\" token to use it for collateral to initiate this trade."
msgstr "Tienes que seleccionar {swapTokenSymbol} como el token de \"Pagar\" para usar como garantía para iniciar esta operación."

#: src/components/Synthetics/TradeBox/TradeBoxRows/LimitAndTPSLRows.tsx
msgid "There are issues in the TP/SL orders."
msgstr ""

#: src/components/Glp/GlpSwap.jsx
msgid "The Bonus Rebate is an estimate and will be airdropped as ARB tokens when migrating this liquidity to GM pools within the same epoch. <0>Read more</0>."
msgstr ""

#: src/components/Glp/GlpSwap.jsx
msgid "{0} GLP sold for {1} {2}!"
msgstr "¡{0} GLP vendido por {1} {2}!"

#: src/components/Synthetics/StatusNotification/SubaccountNotification.tsx
msgid "Pending Wallet message sign"
msgstr ""

#: src/domain/synthetics/claimHistory/claimPriceImpactRebate.ts
msgid "Failed to Claim Price Impact Rebate"
msgstr ""

#: src/pages/LeaderboardPage/components/LeaderboardPositionsTable.tsx
msgid "Only positions with over {0} in \"Capital Used\" are ranked."
msgstr ""

#: src/components/Exchange/ConfirmationBox.jsx
msgid "Accept minimum and {action}"
msgstr "Acepta el mínimo y {action}"

#: src/pages/Earn/AffiliateVesterWithdrawModal.tsx
msgid "Withdraw from Affiliate Vault"
msgstr ""

#: src/components/Glp/GlpSwap.jsx
msgid "Current Pool Amount"
msgstr "Cantidad Actual en la Reserva"

#: src/domain/legacy.ts
#: src/pages/Exchange/Exchange.tsx
msgid "Cancel failed."
msgstr "Cancelación fallida."

#: src/components/Synthetics/TradeBox/TradeBoxRows/AvailableLiquidityRow.tsx
msgid "The order will be executed if there is sufficient liquidity and the execution price guarantees that you will receive the minimum receive amount."
msgstr ""

#: src/components/Exchange/ConfirmationBox.jsx
#: src/components/Exchange/PositionSeller.jsx
msgid "Transacting with a depegged stable coin is subject to spreads reflecting the worse of current market price or $1.00, with transactions involving multiple stablecoins may have multiple spreads."
msgstr ""

#: src/components/Synthetics/SubaccountModal/SubaccountStatus.tsx
msgid "Generate and activate a Subaccount for <0>One-Click Trading</0> to reduce signing popups."
msgstr ""

#: src/components/Synthetics/PositionItem/PositionItem.tsx
msgid "Use the \"Close\" button to reduce your Position Size."
msgstr ""

#: src/components/Exchange/PositionDropdown.tsx
msgid "Increase Size (Limit)"
msgstr ""

#: src/domain/synthetics/orders/utils.tsx
msgid "The order may not execute at the desired {priceText} as its acceptable price impact is set to {formattedOrderAcceptablePriceImpact}, which is lower than the current market price impact of {formattedCurrentAcceptablePriceImpact}. It can be edited using the \"Edit\" button."
msgstr ""

#: src/components/Exchange/TradeHistory.jsx
#: src/components/Synthetics/TradeHistory/TradeHistoryRow/utils/position.ts
msgid "Liquidation Fee"
msgstr ""

#: src/components/Synthetics/Claims/SettleAccruedCard.tsx
#: src/components/Synthetics/SettleAccruedFundingFeeModal/SettleAccruedFundingFeeModal.tsx
msgid "Settle"
msgstr ""

#: src/domain/synthetics/orders/utils.tsx
msgid "There may not be sufficient liquidity to execute the swap when the min. receive conditions are met."
msgstr ""

#: src/components/Exchange/PositionDropdown.tsx
msgid "Select Market"
msgstr "Seleccionar Idioma"

#: src/pages/PositionsOverview/PositionsOverview.jsx
msgid "Open positions: {0}<0/>Under risk: {1}"
msgstr "Posiciones Abiertas: {0}<0/>Bajo riesgo: {1}"

#: src/components/Exchange/UsefulLinks.tsx
msgid "Speed up page loading"
msgstr "Acelerar la carga de la página"

#: src/components/Exchange/TradeHistory.jsx
msgid "{0}: Swap {amountInDisplay}{1} for{minOutDisplay} {2}, Price:{3} USD"
msgstr ""

#: src/components/Synthetics/TradeFeesRow/TradeFeesRow.tsx
msgid "(Rebated)"
msgstr ""

#: src/pages/BuyGMX/BuyGMX.tsx
msgid "Buy GMX from centralized exchanges:"
msgstr ""

#: src/pages/BuyGMX/BuyGMX.tsx
msgid "GMX bonds can be bought on Bond Protocol with a discount and a small vesting period:"
msgstr ""

#: src/domain/synthetics/sidecarOrders/utils.ts
msgid "Trigger price above highest limit price"
msgstr ""

#: src/components/Exchange/OrdersToa.jsx
msgid "Note that orders are not guaranteed to be executed.<0/><1/>This can occur in a few situations including but not exclusive to:"
msgstr "Tenga en cuenta que no se garantiza la ejecución de las órdenes.<0/><1/>Esto puede ocurrir en algunas situaciones que incluyen, pero no exclusivamente:"

#: src/components/Synthetics/TableMarketFilter/MarketFilterLongShort.tsx
msgid "Open Positions with Orders"
msgstr ""

#: src/components/Exchange/PositionSeller.jsx
msgid "{nativeTokenSymbol} can not be sent to smart contract addresses. Select another token."
msgstr ""

#: src/components/Exchange/SwapBox.jsx
msgid "Fetching token info..."
msgstr "Obteniendo información de los tokens..."

#: src/components/Synthetics/TradeFeesRow/TradeFeesRow.tsx
msgid "This swap is routed through several GM pools for the lowest possible fees and price impact."
msgstr ""

#: src/components/Synthetics/TradeHistory/TradeHistoryRow/utils/shared.ts
msgid "Not enough Available Liquidity to fill the Order. The Order will get filled when the condition is met and there is enough Available Liquidity."
msgstr "No hay suficiente liquidez disponible para llenar la orden. La orden se llenará cuando se cumpla la condición y haya suficiente liquidez disponible."

#: src/components/Exchange/OrdersToa.jsx
#: src/components/Exchange/OrdersToa.jsx
#: src/components/Exchange/PositionSeller.jsx
#: src/components/Exchange/SwapBox.jsx
msgid "Enable Orders"
msgstr "Activar Órdenes"

#: src/components/Glp/GlpSwap.jsx
msgid "Max pool capacity reached for {0}. Please mint GLP using another token"
msgstr "Capacidad máxima de reserva alcanzada para {0}. Por favor, acuñe GLP usando otro token."

#: src/components/Header/AppHeaderUser.tsx
#: src/components/Header/AppHeaderUser.tsx
msgid "Trade"
msgstr "Comercio"

#: src/components/Referrals/JoinReferralCode.jsx
msgid "Adding referral code failed."
msgstr "Fallo al añadir el código de referido."

#: src/components/Exchange/PositionEditor.jsx
msgid "Max leverage without PnL: {0}x"
msgstr ""

#: src/pages/SyntheticsFallbackPage/SyntheticsFallbackPage.tsx
msgid "V2 doesn't currently support this network"
msgstr ""

#: src/components/Referrals/AffiliatesStats.tsx
#: src/components/Referrals/AffiliatesStats.tsx
#: src/components/Referrals/TradersStats.tsx
#: src/components/Referrals/TradersStats.tsx
msgid "V1 Arbitrum"
msgstr ""

#: src/domain/synthetics/positions/utils.ts
msgid "SL"
msgstr ""

#: src/pages/Earn/EarnV1.jsx
#: src/pages/Earn/EarnV1.jsx
#: src/pages/Earn/EarnV1.jsx
#: src/pages/Earn/EscrowedGmxCard.tsx
#: src/pages/Earn/GmxAndVotingPowerCard.tsx
#: src/pages/Earn/StakeModal.tsx
#: src/pages/Earn/StakeModal.tsx
msgid "Stake"
msgstr "Stake"

#: src/components/NpsModal/NpsModal.tsx
msgid "Help us improve"
msgstr ""

#: src/components/Exchange/PositionSeller.jsx
#: src/components/Exchange/PositionSeller.jsx
msgid "Invalid Liquidation Price"
msgstr ""

#: src/pages/Home/Home.tsx
msgid "An aggregate of high-quality price feeds determine when liquidations occur. This keeps positions safe from temporary wicks."
msgstr "Un conjunto de fuentes de precios de alta calidad determinan cuando se producen las liquidaciones. Esto mantiene las posiciones a salvo de altibajos temporales."

#: src/components/Exchange/PositionSeller.jsx
msgid "Swap amount from {0} to {1} exceeds {2} available liquidity. Choose a different \"Receive\" token."
msgstr ""

#: src/components/Exchange/OrderEditor.jsx
msgid "Update Order"
msgstr "Actualizar orden"

#: src/components/Synthetics/TradeHistory/TradeHistoryRow/utils/position.ts
msgid "Mark price for the liquidation."
msgstr "Precio de referencia para la liquidación."

#: src/components/Synthetics/StatusNotification/GmStatusNotification.tsx
msgid "<0>Selling {0}{1}<1>{poolName}</1></0>"
msgstr ""

#: src/components/Exchange/PositionSeller.jsx
#: src/domain/synthetics/trade/utils/validation.ts
msgid "Max close amount exceeded"
msgstr ""

#: src/components/Exchange/PositionEditor.jsx
#: src/components/Exchange/PositionSeller.jsx
#: src/components/Exchange/SwapBox.jsx
#: src/components/Synthetics/OrderEditor/OrderEditor.tsx
#: src/domain/synthetics/sidecarOrders/utils.ts
#: src/domain/synthetics/trade/utils/validation.ts
#: src/domain/synthetics/trade/utils/validation.ts
#: src/domain/synthetics/trade/utils/validation.ts
msgid "Max leverage: {0}x"
msgstr ""

#: src/domain/synthetics/positions/utils.ts
msgid "T"
msgstr ""

#: src/components/MissedCoinsModal/MissedCoinsModal.tsx
msgid "Please enter the names of the coins you'd like to see added:"
msgstr ""

#: src/components/Synthetics/StatusNotification/SubaccountNotification.tsx
msgid "Subaccount created"
msgstr ""

#: src/components/Exchange/ConfirmationBox.jsx
msgid "Forfeit profit and Short"
msgstr "Renunciar a la ganancia y entrar a corto"

#: src/pages/Dashboard/GmxCard.tsx
msgid "Staked on Arbitrum"
msgstr ""

#: src/components/Exchange/PositionSeller.jsx
msgid "Order creation failed."
msgstr ""

#: src/components/Synthetics/MissedCoinsHint/MissedCoinsHint.tsx
msgid "Can’t find the coin you need? Let us know"
msgstr ""

#: src/pages/Earn/GmxAndVotingPowerCard.tsx
msgid "Delegated to"
msgstr ""

#: src/components/Exchange/TradeHistory.jsx
msgid "Execute Order: Swap {fromAmountDisplay} {0} for {toAmountDisplay} {1}"
msgstr "Ejecutar Orden: Intercambiar {fromAmountDisplay} {0} por {toAmountDisplay} {1}"

#: src/components/Exchange/NoLiquidityErrorModal.tsx
msgid "Buy {swapTokenSymbol} on 1inch"
msgstr "Comprar {swapTokenSymbol} en 1inch"

#: src/pages/AccountDashboard/GeneralPerformanceDetails.tsx
#: src/pages/LeaderboardPage/components/LeaderboardAccountsTable.tsx
msgid "PnL (%)"
msgstr ""

#: src/domain/synthetics/userFeedback/utils.ts
msgid "How can we continue to meet your expectations?"
msgstr ""

#: src/pages/ClaimEsGmx/ClaimEsGmx.jsx
msgid "The esGMX (IOU) token is transferrable. You can add the token to your wallet and send it to another address to claim if you'd like."
msgstr "El token esGMX (IOU) es transferible. Puedes agregar el token a tu cartera y enviarlo a otra dirección para reclamarlo si lo deseas."

#: src/pages/BeginAccountTransfer/BeginAccountTransfer.tsx
msgid "Self-transfer not supported"
msgstr "No se admite la autotransferencia"

#: src/components/Synthetics/MarketStats/components/CompositionTable.tsx
msgid "{col2}"
msgstr ""

#: src/pages/Exchange/Exchange.tsx
msgid "Decreased {tokenSymbol} {longOrShortText}, -{0} USD."
msgstr "Reducido {tokenSymbol} {longOrShortText}, -{0} USD."

#: src/components/Synthetics/TVChart/TVChart.tsx
msgid "Liq. {longOrShortText} {prefix}{tokenSymbol}"
msgstr ""

#: src/components/Exchange/PositionEditor.jsx
msgid "Leave at least {0} ETH for gas"
msgstr ""

#: src/pages/Exchange/Exchange.tsx
msgid "Enable orders failed."
msgstr "Activación de órdenes falló."

#: src/pages/Dashboard/GlpCard.tsx
#: src/pages/Dashboard/GmxCard.tsx
#: src/pages/Earn/EarnV1.jsx
#: src/pages/Earn/EarnV1.jsx
#: src/pages/Earn/EarnV1.jsx
#: src/pages/Earn/EarnV1.jsx
#: src/pages/Earn/EarnV1.jsx
#: src/pages/Earn/EscrowedGmxCard.tsx
#: src/pages/Earn/GlpCard.tsx
#: src/pages/Earn/GmxAndVotingPowerCard.tsx
msgid "Total Staked"
msgstr "Total Stakeado"

#: src/components/Exchange/FeesTooltip.tsx
#: src/components/Synthetics/NetworkFeeRow/NetworkFeeRow.tsx
#: src/components/Synthetics/NetworkFeeRow/NetworkFeeRow.tsx
#: src/components/Synthetics/OrderEditor/OrderEditor.tsx
msgid "Network Fee"
msgstr "Comisión de Red"

#: src/components/Synthetics/ExecutionPriceRow.tsx
msgid "Expected execution price for the order, including the current price impact."
msgstr ""

#: src/components/Exchange/ConfirmationBox.jsx
#: src/components/Exchange/PositionEditor.jsx
#: src/components/Exchange/PositionSeller.jsx
#: src/components/Exchange/SwapBox.jsx
#: src/components/Exchange/SwapBox.jsx
#: src/components/Synthetics/OrderEditor/OrderEditor.tsx
#: src/components/Synthetics/PositionEditor/PositionEditorAdvancedRows.tsx
#: src/components/Synthetics/PositionSeller/PositionSellerAdvancedDisplayRows.tsx
#: src/components/Synthetics/TradeBox/TradeBox.tsx
#: src/components/Synthetics/TradeBox/TradeBoxRows/AdvancedDisplayRows.tsx
#: src/components/Synthetics/TradeBox/TradeBoxRows/AdvancedDisplayRows.tsx
msgid "Leverage"
msgstr "Apalancamiento"

#: src/pages/Exchange/Exchange.tsx
msgid "Enable orders sent."
msgstr "Activación de órdenes enviado."

#: src/components/Synthetics/SubaccountModal/SubaccountModal.tsx
msgid "The subaccount has no funds."
msgstr ""

#: src/components/Exchange/PositionEditor.jsx
#: src/components/Synthetics/SubaccountModal/SubaccountModal.tsx
msgid "Withdrawing..."
msgstr ""

#: src/components/Synthetics/Claims/ClaimsHistory.tsx
msgid "No claims match the selected filters"
msgstr ""

#: src/components/Synthetics/TradeBox/TradeBoxRows/LimitAndTPSLRows.tsx
msgid "Limit / Take-Profit / Stop Loss"
msgstr ""

#: src/components/Exchange/PositionSeller.jsx
#: src/components/Exchange/SwapBox.jsx
#: src/components/Referrals/ClaimAffiliatesModal/ClaimAffiliatesModal.tsx
#: src/components/Synthetics/ChartTokenSelector/ChartTokenSelector.tsx
#: src/components/Synthetics/ChartTokenSelector/ChartTokenSelector.tsx
#: src/components/Synthetics/Claims/ClaimsHistory.tsx
#: src/components/Synthetics/MarketStats/MarketStatsWithComposition.tsx
#: src/components/Synthetics/OrderItem/OrderItem.tsx
#: src/components/Synthetics/PositionItem/PositionItem.tsx
#: src/components/Synthetics/PositionItem/PositionItem.tsx
#: src/components/Synthetics/PositionSeller/PositionSeller.tsx
#: src/components/Synthetics/TableMarketFilter/MarketFilterBase.tsx
#: src/components/Synthetics/TableMarketFilter/MarketFilterLongShort.tsx
#: src/components/Synthetics/TradeBox/TradeBox.tsx
#: src/components/Synthetics/TradeBox/TradeBox.tsx
#: src/components/Synthetics/TradeBox/tradeboxConstants.tsx
#: src/components/Synthetics/TradeHistory/TradeHistoryRow/TradeHistoryRow.tsx
#: src/components/Synthetics/TradeHistory/useDownloadAsCsv.tsx
msgid "Market"
msgstr "Mercado"

#: src/components/Exchange/PositionSeller.jsx
msgid "Swap amount from {0} to {1} exceeds {2} acceptable amount. Can only receive {3}."
msgstr ""

#: src/pages/Earn/EarnV2.tsx
msgid "Earn {incentivesToken} token incentives by purchasing GM tokens or trading in GMX V2."
msgstr ""

#: src/components/Exchange/PositionEditor.jsx
msgid "Withdraw disabled, pending {0} upgrade"
msgstr ""

#: src/pages/LeaderboardPage/components/LeaderboardContainer.tsx
msgid "Read the rules"
msgstr ""

#: src/pages/LeaderboardPage/components/LeaderboardPositionsTable.tsx
msgid "Lev."
msgstr ""

#: src/pages/Earn/StakeModal.tsx
msgid "Stake failed."
msgstr ""

#: src/components/NpsModal/NpsModal.tsx
#: src/components/Synthetics/GmSwap/GmSwapBox/GmShiftBox/useShiftSubmitState.tsx
#: src/components/UserFeedbackModal/UserFeedbackModal.tsx
msgid "Submitting..."
msgstr ""

#: src/components/Header/HomeHeaderLinks.tsx
msgid "App"
msgstr "Aplicación"

#: src/components/Synthetics/GmAssetDropdown/GmAssetDropdown.tsx
msgid "Add {marketName} to Wallet"
msgstr ""

#: src/components/Exchange/SwapBox.jsx
msgid "High Slippage, Swap Anyway"
msgstr "Alto Deslizamiento, Intercambiar de todos modos"

#: src/components/Synthetics/StatusNotification/FeesSettlementStatusNotification.tsx
msgid "<0>{0}</0> <1><2>{indexName}</2><3>[{poolName}]</3></1>"
msgstr ""

#: src/components/Synthetics/TradeFeesRow/TradeFeesRow.tsx
msgid "Swap {0} to {1}"
msgstr ""

#: src/components/Exchange/ConfirmationBox.jsx
msgid "Fees are high to swap from {0} to {1}."
msgstr "Las comisiones son altas para intercambiar de {0} a {1}."

#: src/pages/AccountDashboard/dailyAndCumulativePnLDebug.tsx
msgid "Debug values are not available"
msgstr ""

#: src/components/Synthetics/OrderEditor/OrderEditor.tsx
#: src/domain/synthetics/sidecarOrders/utils.ts
#: src/domain/synthetics/trade/utils/validation.ts
msgid "Trigger price below liq. price"
msgstr ""

#: src/pages/ClaimEsGmx/ClaimEsGmx.jsx
#: src/pages/Earn/AffiliateClaimModal.tsx
#: src/pages/Earn/ClaimModal.tsx
msgid "Claim failed."
msgstr "Reclamación fallida."

#: src/components/Synthetics/MarketStats/components/CompositionTable.tsx
msgid "{col3}"
msgstr ""

#: src/pages/AccountDashboard/HistoricalLists.tsx
#: src/pages/SyntheticsPage/SyntheticsPage.tsx
msgid "Positions{0}"
msgstr ""

#: src/domain/synthetics/orders/simulateExecuteTxn.tsx
msgid "Unknown Error"
msgstr ""

#: src/components/Glp/GlpSwap.jsx
msgid "Buying..."
msgstr "Comprando..."

#: src/components/Synthetics/TradeFeesRow/TradeFeesRow.tsx
msgid "Swap UI Fee"
msgstr ""

#: src/components/Synthetics/StatusNotification/SubaccountNotification.tsx
msgid "Deactivating subaccount"
msgstr ""

#: src/components/Synthetics/OrderEditor/OrderEditor.tsx
#: src/components/Synthetics/TradeBox/hooks/useTradeButtonState.tsx
msgid "Decrease the size to match the max. allowed leverage:"
msgstr ""

#: src/components/Synthetics/PositionItem/PositionItem.tsx
msgid "Accrued Positive Funding Fee"
msgstr ""

#: src/pages/BeginAccountTransfer/BeginAccountTransfer.tsx
msgid "Sender has withdrawn all tokens from Affiliate Vesting Vault"
msgstr ""

#: src/components/Exchange/TradeHistory.jsx
#: src/components/Synthetics/TradeHistory/keys.ts
#: src/context/SyntheticsEvents/SyntheticsEventsProvider.tsx
msgid "Liquidated"
msgstr "Liquidado"

#: src/components/NetworkDropdown/LanguagePopupHome.tsx
#: src/components/NetworkDropdown/NetworkDropdown.tsx
msgid "Select Language"
msgstr "Seleccionar Idioma"

#: src/components/Synthetics/TradeHistory/keys.ts
msgid "Create Stop-Loss"
msgstr ""

#: src/components/Synthetics/TableMarketFilter/MarketFilterLongShort.tsx
msgid "Direction"
msgstr ""

#: src/components/Synthetics/MarketStats/MarketStatsWithComposition.tsx
msgid "GM can be sold for {0} and {1} for this market up to the specified selling caps. The remaining tokens in the pool are reserved for currently open positions."
msgstr ""

#: src/components/Synthetics/ExecutionPriceRow.tsx
#: src/components/Synthetics/TradeHistory/TradeHistoryRow/utils/position.ts
#: src/components/Synthetics/TradeHistory/TradeHistoryRow/utils/position.ts
#: src/components/Synthetics/TradeHistory/TradeHistoryRow/utils/position.ts
#: src/components/Synthetics/TradeHistory/TradeHistoryRow/utils/position.ts
#: src/components/Synthetics/TradeHistory/TradeHistoryRow/utils/position.ts
#: src/components/Synthetics/TradeHistory/TradeHistoryRow/utils/position.ts
#: src/components/Synthetics/TradeHistory/TradeHistoryRow/utils/position.ts
#: src/components/Synthetics/TradeHistory/TradeHistoryRow/utils/position.ts
#: src/components/Synthetics/TradeHistory/TradeHistoryRow/utils/position.ts
#: src/components/Synthetics/TradeHistory/TradeHistoryRow/utils/position.ts
#: src/components/Synthetics/TradeHistory/TradeHistoryRow/utils/position.ts
#: src/components/Synthetics/TradeHistory/TradeHistoryRow/utils/swap.ts
#: src/components/Synthetics/TradeHistory/TradeHistoryRow/utils/swap.ts
#: src/components/Synthetics/TradeHistory/TradeHistoryRow/utils/swap.ts
#: src/components/Synthetics/TradeHistory/TradeHistoryRow/utils/swap.ts
msgid "Order Acceptable Price"
msgstr "Precio Aceptable de la Orden"

#: src/components/Glp/GlpSwap.jsx
msgid "Max Capacity for {0} Reached"
msgstr "Capacidad Máxima para {0} Alcanzada"

#: src/domain/synthetics/sidecarOrders/utils.ts
#: src/domain/synthetics/sidecarOrders/utils.ts
msgid "Trigger price below limit price"
msgstr ""

#: src/components/Synthetics/StatusNotification/GmStatusNotification.tsx
msgid "<0>Buying {0}{1}<1>{poolName}</1></0> <2>with {tokensText}</2>"
msgstr ""

#: src/components/Exchange/NetValueTooltip.tsx
#: src/components/Exchange/PositionsList.jsx
#: src/components/Exchange/PositionsList.jsx
#: src/components/Synthetics/PositionItem/PositionItem.tsx
#: src/components/Synthetics/PositionItem/PositionItem.tsx
#: src/components/Synthetics/TradeHistory/TradeHistoryRow/utils/position.ts
msgid "Initial Collateral"
msgstr "Garantía Inicial"

#: src/pages/Earn/StakeModal.tsx
msgid "<0>Delegate your undelegated {0} GMX DAO</0> voting power before staking."
msgstr ""

#: src/pages/LeaderboardPage/components/LeaderboardAccountsTable.tsx
msgid "Avg. Size"
msgstr ""

#: src/components/Referrals/AffiliatesStats.tsx
msgid "V1 esGMX"
msgstr ""

#: src/components/MissedCoinsModal/MissedCoinsModal.tsx
msgid "Let us know which coins you're missing"
msgstr ""

#: src/components/Exchange/PositionEditor.jsx
msgid "Enable withdraw sent."
msgstr ""

#: src/pages/ClaimEsGmx/ClaimEsGmx.jsx
msgid "Your esGMX (IOU) balance will decrease by your claim amount after claiming, this is expected behaviour."
msgstr "El saldo de su esGMX (IOU) disminuirá en la cantidad de su reclamación después de reclamar, este es el comportamiento esperado."

#: src/components/SettingsModal/SettingsModal.tsx
msgid "The Max Network Fee is set to a higher value to handle potential increases in gas price during order execution. Any excess network fee will be refunded to your account when the order is executed. Only applicable to GMX V2."
msgstr ""

#: src/pages/AccountDashboard/GeneralPerformanceDetails.tsx
#: src/pages/AccountDashboard/generalPerformanceDetailsDebug.tsx
#: src/pages/LeaderboardPage/components/LeaderboardAccountsTable.tsx
msgid "Start Unrealized PnL"
msgstr ""

#: src/components/Synthetics/MarketStats/components/CompositionTable.tsx
msgid "AMOUNT"
msgstr ""

#: src/components/Synthetics/StatusNotification/FeesSettlementStatusNotification.tsx
msgid "Sending settle request"
msgstr ""

#: src/lib/legacy.ts
msgid "Order cannot be executed as the remaining position would be smaller than $5.00"
msgstr "La orden no se puede ejecutar pues la posición restante sería menor de $5.00"

#: src/components/Referrals/ClaimAffiliatesModal/ClaimAffiliatesModal.tsx
#: src/components/Synthetics/ClaimablePositionPriceImpactRebateModal/ClaimablePositionPriceImpactRebateModal.tsx
#: src/components/Synthetics/ClaimModal/ClaimModal.tsx
#: src/pages/ClaimEsGmx/ClaimEsGmx.jsx
#: src/pages/Earn/AffiliateClaimModal.tsx
#: src/pages/Earn/ClaimModal.tsx
msgid "Claiming..."
msgstr "Reclamando..."

#. Filter option for tokens favorites
#: src/context/TokensFavoritesContext/TokensFavoritesContextProvider.tsx
msgid "All"
msgstr ""

#: src/components/Synthetics/TradeHistory/keys.ts
msgid "Request Market Increase"
msgstr "Solicitar incremento del mercado"

#: src/components/Synthetics/OrderEditor/OrderEditor.tsx
msgid "Edit {0}"
msgstr ""

#: src/pages/ClaimEsGmx/ClaimEsGmx.jsx
msgid "Vest with GMX on Arbitrum"
msgstr "Adquiera con GMX en Arbitrum"

#: src/components/Synthetics/Claims/ClaimableCard.tsx
msgid "Claimable price impact rebates.<0/><1/><2>Read more</2>."
msgstr ""

#: src/components/Synthetics/MarketNetFee/MarketNetFee.tsx
msgid "{longOrShort} positions {fundingAction} a funding fee of {fundingRate} per hour and {borrowAction} a borrow fee of {borrowRate} per hour."
msgstr ""

#: src/components/Exchange/OrderEditor.jsx
#: src/components/Synthetics/OrderEditor/OrderEditor.tsx
msgid "Updating Order..."
msgstr "Actualizando orden..."

#: src/components/Exchange/PositionSeller.jsx
msgid "Close failed."
msgstr ""

#: src/pages/Earn/EarnV2.tsx
msgid "You are earning rewards with {0} tokens.<0/>Tokens: {amountStr}."
msgstr ""

#: src/components/ModalViews/RedirectModal.tsx
msgid "The website is a community deployed and maintained instance of the open source <0>GMX front end</0>, hosted and served on the distributed, peer-to-peer <1>IPFS network</1>."
msgstr "La página web es una instancia desplegada y mantenida del código abierto <0>Interfaz de GMX</0>, alojado y recibiendo servicio de la distribuida, de usuario a usuario <1>red IPFS</1>."

#: src/components/Exchange/PositionEditor.jsx
msgid "Deposit failed."
msgstr ""

#: src/pages/BuyGlp/BuyGlp.jsx
msgid "GLP to GM migration has reduced Fees due to STIP incentives. <0>Read more</0>."
msgstr ""

#: src/components/Synthetics/AcceptablePriceImpactInputRow/AcceptablePriceImpactInputRow.tsx
msgid "<0>Set Recommended Impact: {0}</0>."
msgstr ""

#: src/pages/Exchange/Exchange.tsx
msgid "Orders cancelled."
msgstr "Órdenes canceladas."

#: src/components/Synthetics/MarketStats/MarketStatsWithComposition.tsx
msgid "Last Rebalance"
msgstr ""

#: src/components/Synthetics/TradeHistory/keys.ts
msgid "Cancel Limit"
msgstr ""

#: src/components/Referrals/AffiliatesStats.tsx
msgid "V2 Claim"
msgstr ""

#: src/components/Exchange/OrdersToa.jsx
msgid "Accept that orders are not guaranteed to execute and trigger orders may not settle at the trigger price"
msgstr "Acepta que las órdenes no tienen garantía de ejecución y que las órdenes de activación pueden no ejecutarse al precio de activación"

#: src/domain/synthetics/trade/utils/validation.ts
#: src/domain/synthetics/trade/utils/validation.ts
msgid "Select a market"
msgstr ""

#: src/domain/synthetics/trade/utils/validation.ts
msgid "The buyable cap for the pool GM: {0} in {1} [{2}] has been reached. Please choose a different pool or reduce the buy size."
msgstr ""

#: src/components/Synthetics/GmList/GmTokensTotalBalanceInfo.tsx
msgid "Wallet {daysConsidered}d accrued Fees"
msgstr ""

#: src/components/Exchange/TradeHistory.jsx
#: src/components/Synthetics/TradeHistory/TradeHistory.tsx
msgid "No trades yet"
msgstr "No hay operaciones todavía"

#: src/components/Exchange/ConfirmationBox.jsx
#: src/components/Exchange/PositionSeller.jsx
#: src/components/SettingsModal/SettingsModal.tsx
#: src/components/Synthetics/PositionSeller/rows/AllowedSlippageRow.tsx
#: src/components/Synthetics/TradeBox/TradeBoxRows/AllowedSlippageRow.tsx
msgid "Allowed Slippage"
msgstr "Deslizamiento permitido"

#: src/components/Exchange/OrderEditor.jsx
msgid "Order update failed."
msgstr "La actualización de la orden ha fallado"

#: src/components/Exchange/SwapBox.jsx
#: src/components/Glp/GlpSwap.jsx
msgid "Waiting for Approval"
msgstr "Esperando Aprobación"

#: src/components/Synthetics/MarketNetFee/MarketNetFee.tsx
msgid "{longOrShort} positions {fundingAction} a funding fee of {fundingRate} per hour and do not pay a borrow fee."
msgstr ""

#: src/pages/Ecosystem/Ecosystem.jsx
msgid "Community-led Telegram groups."
msgstr "Grupos de Telegram dirigidos por la comunidad."

#: src/components/Synthetics/TVChart/components/AvailableLiquidityTooltip.tsx
msgid "{longShortText} {0} Open Interest"
msgstr ""

#: src/components/Synthetics/StatusNotification/SubaccountNotification.tsx
msgid "Subaccount activation failed"
msgstr ""

#: src/components/Synthetics/MarketStats/components/CompositionTable.tsx
#: src/components/Synthetics/MarketStats/components/CompositionTable.tsx
msgid "COMP."
msgstr ""

#: src/pages/Earn/Vesting.tsx
msgid "You have no GMX tokens to claim."
msgstr ""

#: src/components/Synthetics/Claims/ClaimHistoryRow/ClaimFundingFeesHistoryRow.tsx
#: src/components/Synthetics/Claims/filters/ActionFilter.tsx
msgid "Settled Funding Fees"
msgstr ""

#: src/pages/LeaderboardPage/components/CompetitionCountdown.tsx
msgid "Ends in"
msgstr ""

#: src/components/Referrals/JoinReferralCode.jsx
msgid "Please input a referral code to benefit from fee discounts."
msgstr "Por favor, introduzca un código de referido para beneficiarse de los descuentos en las comisiones."

#: src/components/Synthetics/TradeHistory/keys.ts
msgid "Failed Deposit"
msgstr "Depósito Fallido"

#: src/components/Synthetics/TradeHistory/keys.ts
msgid "Request Market Swap"
msgstr "Solicitar intercambio del mercado"

#: src/components/Synthetics/TradeboxPoolWarnings/TradeboxPoolWarnings.tsx
msgid "Insufficient liquidity in the {0} market pool. Select a different pool for this market.{1}"
msgstr ""

#: src/domain/synthetics/trade/utils/validation.ts
msgid "App disabled, pending {0} upgrade"
msgstr ""

#: src/components/Referrals/AffiliatesStats.tsx
msgid "Rebates earned by this account as an affiliate."
msgstr "Reembolsos ganados por esta cuenta como afiliado."

#: src/components/Glp/GlpSwap.jsx
msgid "Swap {0} on 1inch"
msgstr "Intercambiar {0} en 1inch"

#: src/components/Glp/GlpSwap.jsx
msgid "{0} GLP bought with {1} {2}!"
msgstr "{0} GLP comprado con {1} {2}!"

#: src/pages/Earn/EarnV1.jsx
#: src/pages/Earn/EarnV1.jsx
#: src/pages/Earn/EarnV1.jsx
#: src/pages/Earn/EarnV1.jsx
#: src/pages/Earn/EarnV1.jsx
#: src/pages/Earn/EscrowedGmxCard.tsx
#: src/pages/Earn/GmxAndVotingPowerCard.tsx
#: src/pages/Earn/UnstakeModal.tsx
#: src/pages/Earn/UnstakeModal.tsx
msgid "Unstake"
msgstr "Destakear"

#: src/components/NetworkDropdown/NetworkDropdown.tsx
msgid "More Options"
msgstr "Más Opciones"

#: src/components/TokenCard/TokenCard.tsx
msgid "GLV is the liquidity provider token for GMX V2 vaults. Consist of several GM tokens and accrues fees generated by them."
msgstr ""

#: src/components/Synthetics/SubaccountModal/SubaccountStatus.tsx
msgid "There are insufficient funds in your Subaccount for One-Click Trading. Use the \"<0>Top-up</0>\" field to increase the Subaccount Balance."
msgstr ""

#: src/components/Referrals/TradersStats.tsx
msgid "For trades on V1, this discount will be airdropped to your account every Wednesday. On V2, discounts are applied automatically and will reduce your fees when you make a trade."
msgstr ""

#: src/domain/synthetics/orders/utils.tsx
msgid "Swap {fromTokenText} for {toTokenText}"
msgstr ""

#: src/components/Exchange/SwapBox.jsx
#: src/domain/synthetics/orders/createWrapOrUnwrapTxn.ts
#: src/domain/synthetics/orders/createWrapOrUnwrapTxn.ts
msgid "Swap submitted."
msgstr "Intercambio enviado."

#: src/components/Exchange/NetValueTooltip.tsx
#: src/components/Exchange/PositionSeller.jsx
#: src/components/Exchange/PositionsList.jsx
#: src/components/Exchange/TradeHistory.jsx
#: src/components/Synthetics/PositionItem/PositionItem.tsx
#: src/components/Synthetics/PositionItem/PositionItem.tsx
#: src/components/Synthetics/PositionSeller/PositionSellerAdvancedDisplayRows.tsx
#: src/components/Synthetics/PositionSeller/PositionSellerAdvancedDisplayRows.tsx
#: src/components/Synthetics/TradeBox/TradeBoxRows/AdvancedDisplayRows.tsx
#: src/components/Synthetics/TradeHistory/TradeHistoryRow/utils/position.ts
#: src/pages/AccountDashboard/DailyAndCumulativePnL.tsx
msgid "PnL"
msgstr "GyP"

#: src/components/Synthetics/TradeHistory/keys.ts
msgid "Execute Take-Profit"
msgstr ""

#: src/components/Synthetics/TradeHistory/keys.ts
#: src/domain/synthetics/orders/utils.tsx
msgid "Market Increase"
msgstr "Aumento del mercado"

#: src/components/SettingsModal/SettingsModal.tsx
msgid "Include PnL in leverage display"
msgstr "Incluir GyP en la visualización de apalancamiento"

#: src/components/Synthetics/Claims/ClaimsHistory.tsx
msgid "No claims yet"
msgstr ""

#: src/pages/Earn/EarnV2.tsx
#: src/pages/MarketPoolsPage/MarketPoolsPage.tsx
msgid "Select a GLV Vault"
msgstr ""

#: src/components/Exchange/PositionEditor.jsx
#: src/components/Exchange/PositionEditor.jsx
#: src/components/Exchange/PositionEditor.jsx
#: src/components/Synthetics/PositionEditor/PositionEditor.tsx
#: src/components/Synthetics/PositionEditor/types.ts
#: src/components/Synthetics/SubaccountModal/SubaccountModal.tsx
#: src/components/Synthetics/TradeHistory/keys.ts
#: src/pages/Earn/Vesting.tsx
#: src/pages/Earn/Vesting.tsx
#: src/pages/Earn/Vesting.tsx
msgid "Withdraw"
msgstr "Retirar"

#: src/pages/Earn/TotalRewardsCard.tsx
msgid "Vested Claimable GMX"
msgstr ""

#: src/pages/BuyGMX/BuyGMX.tsx
msgid "Buy {nativeTokenSymbol}"
msgstr ""

#: src/components/TokenCard/TokenCard.tsx
#: src/components/TokenCard/TokenCard.tsx
#: src/components/TokenCard/TokenCard.tsx
#: src/components/TokenCard/TokenCard.tsx
msgid "View on Avalanche"
msgstr ""

#: src/components/AddressDropdown/AddressDropdown.tsx
msgid "View in Explorer"
msgstr "Ver en el Explorador"

#: src/components/AprInfo/AprInfo.tsx
msgid "Bonus APR"
msgstr ""

#: src/components/Synthetics/StatusNotification/GmStatusNotification.tsx
msgid "Shift request sent"
msgstr ""

#: src/pages/Jobs/Jobs.jsx
msgid "GMX is not actively looking for new hires at the moment. However, if you think you can contribute to the project, please email <0>jobs@gmx.io</0>."
msgstr "GMX no se encuentra contratando en este momento. Sin embargo, si crees que puedes contribuir al proyecto, manda un email por favor <0>jobs@gmx.io</0>."

#: src/components/Exchange/ConfirmationBox.jsx
msgid "You have multiple existing Increase {longOrShortText} {0} limit orders"
msgstr "Tienes múltiples órdenes límites para incrementar {longOrShortText} {0}"

#: src/lib/wallets/connecters/binanceW3W/binanceWallet.ts
msgid "After you scan, a connection prompt will appear for you to connect your wallet."
msgstr "Después de escanear, aparecerá un mensaje de conexión para que conecte su billetera."

#: src/pages/BuyGMX/BuyGMX.tsx
msgid "You can transfer AVAX from other networks to Avalanche using any of the below options:"
msgstr ""

#: src/pages/Earn/Vesting.tsx
msgid "Unsupported network"
msgstr ""

#: src/components/Synthetics/GmList/GmListItem.tsx
msgid "Shift"
msgstr ""

#: src/components/Exchange/PositionsList.jsx
#: src/components/Synthetics/PositionItem/PositionItem.tsx
#: src/components/Synthetics/PositionItem/PositionItem.tsx
msgid "Opening..."
msgstr "Abriendo..."

#: src/components/Referrals/AffiliatesStats.tsx
msgid "Traders Referred on Avalanche"
msgstr ""

#: src/components/Exchange/PositionSeller.jsx
msgid "Trigger order disabled, pending {0} upgrade"
msgstr ""

#: src/components/Synthetics/Claims/filters/ActionFilter.tsx
msgid "Funding Fees"
msgstr "Comisiones de Financiación"

#: src/domain/tokens/approveTokens.tsx
msgid "Approval failed"
msgstr "Aprobación fallida"

#: src/components/Synthetics/TVChart/TVChartHeader.tsx
#: src/components/Synthetics/TVChart/TVChartHeader.tsx
#: src/pages/Dashboard/OverviewCard.tsx
#: src/pages/Home/Home.tsx
msgid "Open Interest"
msgstr "Interés Abierto"

#: src/components/Exchange/SwapBox.jsx
msgid "The position will be opened at {0} USD with a max slippage of {1}%.<0/><1/>The slippage amount can be configured under Settings, found by clicking on your address at the top right of the page after connecting your wallet.<2/><3/><4>Read more</4>."
msgstr "La posición se abrirá a {0} USD con un deslizamiento máximo de {1}%.<0/><1/>La cantidad de deslizamiento se puede configurar desde Ajustes, que se encuentra haciendo clic en tu dirección en la esquina superior derecha de la página después de conectar tu monedero.<2/><3/><4>Leer más</4>."

#: src/components/Referrals/TradersStats.tsx
msgid "Active Referral Code"
msgstr "Código de Referido Activo"

#: src/components/Synthetics/PositionEditor/PositionEditor.tsx
msgid "Pending {0} approval"
msgstr ""

#: src/pages/ClaimEsGmx/ClaimEsGmx.jsx
msgid "Please switch your network to Arbitrum."
msgstr "Por favor, cambie su red a Arbitrum."

#: src/components/Synthetics/TradeBox/hooks/useTradeButtonState.tsx
msgid "The position would be immediately liquidated upon order execution. Try reducing the size."
msgstr ""

#: src/components/Synthetics/TradeBox/TradeBoxRows/OneClickTrading.tsx
msgid "Enable"
msgstr ""

#: src/components/Synthetics/GmList/GlvList.tsx
#: src/components/Synthetics/GmList/GmList.tsx
#: src/components/Synthetics/MarketTokenSelector/MarketTokenSelector.tsx
msgid "BUYABLE"
msgstr ""

#: src/components/Exchange/PositionEditor.jsx
msgid "Enabling Leverage"
msgstr ""

#: src/pages/BeginAccountTransfer/BeginAccountTransfer.tsx
#: src/pages/NftWallet/NftWallet.jsx
msgid "Invalid Receiver Address"
msgstr "Dirección del Receptor Inválida"

#: src/components/Exchange/PositionSeller.jsx
msgid "Collateral is not enough to cover pending Fees. Please uncheck \"Keep Leverage\" to pay the Fees with the realized PnL."
msgstr ""

#: src/pages/LeaderboardPage/components/LeaderboardAccountsTable.tsx
#: src/pages/LeaderboardPage/components/LeaderboardPositionsTable.tsx
msgid "You have yet to reach the minimum \"Capital Used\" of {0} to qualify for the rankings."
msgstr ""

#: src/components/Synthetics/TradeBox/TradeBoxRows/LimitPriceRow.tsx
msgid "The execution price for the limit order updates in real-time on the orders tab after order creation to guarantee that you receive the minimum receive amount."
msgstr ""

#: src/components/Exchange/SwapBox.jsx
msgid "Swap amount exceeds Available Liquidity."
msgstr ""

#: src/components/Synthetics/TradeBox/hooks/useTradeButtonState.tsx
msgid "Decrease the leverage to match the max. allowed leverage."
msgstr ""

#: src/components/Synthetics/TableMarketFilter/MarketFilterLongShort.tsx
#: src/components/Synthetics/TableMarketFilter/MarketFilterLongShort.tsx
msgid "Shorts"
msgstr ""

#: src/pages/PriceImpactRebatesStats/PriceImpactRebatesStats.tsx
msgid "Prev"
msgstr "Prev"

#: src/components/Synthetics/StatusNotification/GmStatusNotification.tsx
msgid "Unknown buy GM order"
msgstr ""

#: src/components/Synthetics/PositionSeller/rows/AllowedSlippageRow.tsx
#: src/components/Synthetics/TradeBox/TradeBoxRows/AllowedSlippageRow.tsx
msgid "You can edit the default Allowed Slippage in the settings menu on the top right of the page.<0/><1/>Note that a low allowed slippage, e.g. less than -{0}, may result in failed orders if prices are volatile."
msgstr ""

#: src/components/Synthetics/TradeHistory/TradeHistory.tsx
msgid "RPnL ($)"
msgstr ""

#: src/domain/synthetics/orders/updateOrderTxn.ts
msgid "Updating order"
msgstr ""

#: src/pages/ClaimEsGmx/ClaimEsGmx.jsx
msgid "After claiming, the esGMX tokens will be airdropped to your account on the selected network within 7 days."
msgstr "Tras reclamar, los tokens esGMX serán enviados a su cuenta en la red seleccionada dentro de 7 días."

#: src/components/Synthetics/GmSwap/GmSwapBox/GmSwapBox.tsx
msgid "Buy GLV"
msgstr ""

#: src/pages/Ecosystem/Ecosystem.jsx
msgid "Financial reports and protocol analytics"
msgstr "Reportes financieros y análisis de datos del protocolo"

#: src/components/Exchange/TradeHistory.jsx
msgid "Request increase {0} {longOrShortText}, +{1} USD, Acceptable Price: {2} {3} USD"
msgstr "Solicitar incremento {0} {longOrShortText}, +{1} USD, Precio Aceptable: {2} {3} USD"

#: src/components/Header/AppHeaderLinks.tsx
#: src/pages/Earn/EarnV2.tsx
#: src/pages/Earn/VesterDepositModal.tsx
msgid "Earn"
msgstr "Ganar"

#: src/components/Exchange/SwapBox.jsx
#: src/components/Exchange/SwapBox.jsx
#: src/components/Exchange/SwapBox.jsx
#: src/components/Exchange/SwapBox.jsx
#: src/components/Synthetics/CollateralSelector/CollateralSelector.tsx
#: src/components/Synthetics/TradeBox/TradeBoxRows/CollateralSelectorRow.tsx
msgid "Collateral In"
msgstr "Garantía En"

#: src/pages/Dashboard/GmCard.tsx
msgid "GM Markets"
msgstr ""

#: src/components/UserFeedbackModal/UserFeedbackModal.tsx
msgid "Your opinions and experiences matter to us. Your feedback helps us understand what we are doing well and where we can make enhancements."
msgstr ""

#: src/pages/Earn/EarnV2.tsx
msgid "Stake <0>GMX</0> and buy <1>GM</1> or <2>GLP</2> to earn rewards."
msgstr ""

#: src/components/Exchange/UsefulLinks.tsx
msgid "Trading guide"
msgstr "Guía de Trading"

#: src/domain/synthetics/common/incentivesAirdropMessages.ts
msgid "TRADING Airdrop"
msgstr ""

#: src/components/Synthetics/TradeBox/hooks/useCollateralInTooltipContent.tsx
msgid "You will be short {indexSymbol} from your short position, while being long {collateralSymbol} from your {collateralSymbol} collateral. This can be useful for delta-neutral strategies to earn funding fees."
msgstr ""

#: src/components/Referrals/TradersStats.tsx
msgid "Rebates earned by this account as a trader."
msgstr "Reembolsos ganados por esta cuenta como trader."

#: src/components/Exchange/SwapBox.jsx
#: src/components/Synthetics/ExecutionPriceRow.tsx
#: src/components/Synthetics/NetworkFeeRow/NetworkFeeRow.tsx
#: src/components/TokenCard/TokenCard.tsx
#: src/components/TokenCard/TokenCard.tsx
#: src/components/TokenCard/TokenCard.tsx
#: src/components/TokenCard/TokenCard.tsx
#: src/pages/Dashboard/WeightText.tsx
msgid "Read more"
msgstr "Leer más"

#: src/pages/AccountDashboard/GeneralPerformanceDetails.tsx
msgid "This Year"
msgstr ""

#: src/components/Exchange/TradeHistory.jsx
msgid ""
"{actionDisplay} {0} {longOrShortText},\n"
"-{1} USD,\n"
"{2} Price: {3} USD"
msgstr ""

#: src/pages/Earn/Vesting.tsx
#: src/pages/Earn/Vesting.tsx
#: src/pages/Earn/Vesting.tsx
msgid "Vesting Status"
msgstr ""

#: src/components/Exchange/ConfirmationBox.jsx
msgid "You have an active Limit Order to Increase {longOrShortText} {sizeInToken} {0} (${1}) at price ${2}"
msgstr "Tienes una Orden Límite para Incrementar {longOrShortText} {sizeInToken} {0} (${1}) al precio ${2}"

#: src/domain/synthetics/claimHistory/claimPriceImpactRebate.ts
msgid "Claiming Price Impact Rebate..."
msgstr ""

#: src/components/Synthetics/PositionItem/PositionItem.tsx
msgid "Negative funding fees are automatically settled against the collateral and impact the liquidation price. Positive funding fees can be claimed under the claims tab."
msgstr ""

#: src/pages/Earn/EarnV2.tsx
msgid "Unstake esGMX"
msgstr ""

#: src/components/Exchange/PositionDropdown.tsx
msgid "Set TP/SL"
msgstr ""

#: src/components/Synthetics/TradeHistory/TradeHistoryRow/utils/shared.ts
msgid "The Execution Price didn't meet the Acceptable Price condition. The Order will get filled when the condition is met."
msgstr "El precio de ejecución no cumplió la condición de precio aceptable. La orden se llenará cuando se cumpla la condición."

#: src/components/Synthetics/PositionEditor/PositionEditorAdvancedRows.tsx
#: src/components/Synthetics/PositionSeller/PositionSellerAdvancedDisplayRows.tsx
msgid "Initial Collateral (Collateral excluding Borrow and Funding Fee)."
msgstr ""

#: src/components/Synthetics/TVChart/TVChartHeader.tsx
#: src/components/Synthetics/TVChart/TVChartHeader.tsx
msgid "Net Rate / 1h"
msgstr "Tasa Neta / 1h"

#: src/pages/Earn/ClaimModal.tsx
msgid "Claim esGMX Rewards"
msgstr ""

#: src/pages/Earn/EarnV2.tsx
msgid "Trading incentives program is live on {avalancheLink}."
msgstr ""

#: src/components/Synthetics/StatusNotification/GmStatusNotification.tsx
msgid "Sending sell request"
msgstr ""

#: src/pages/Ecosystem/Ecosystem.jsx
msgid "Structured Products"
msgstr "Productos Estructurados"

#: src/components/AprInfo/AprInfo.tsx
#: src/components/AprInfo/AprInfo.tsx
#: src/components/Synthetics/AcceptablePriceImpactInputRow/AcceptablePriceImpactInputRow.tsx
#: src/components/Synthetics/PositionSeller/PositionSellerAdvancedDisplayRows.tsx
#: src/components/Synthetics/TradeBox/TradeBoxRows/AdvancedDisplayRows.tsx
#: src/pages/LeaderboardPage/components/LeaderboardAccountsTable.tsx
#: src/pages/LeaderboardPage/components/LeaderboardPositionsTable.tsx
#: src/pages/LeaderboardPage/components/LeaderboardPositionsTable.tsx
msgid "NA"
msgstr ""

#: src/components/Synthetics/TradeBox/TradeBoxRows/CollateralSelectorRow.tsx
msgid "You have an existing position with {0} as collateral. This action will not apply for that position. <0>Switch to {1} collateral</0>."
msgstr ""

#: src/components/Synthetics/TradeHistory/TradeHistoryRow/utils/position.ts
#: src/components/Synthetics/TradeHistory/TradeHistoryRow/utils/position.ts
#: src/components/Synthetics/TradeHistory/TradeHistoryRow/utils/position.ts
#: src/components/Synthetics/TradeHistory/TradeHistoryRow/utils/position.ts
msgid "Trigger price for the order."
msgstr "Precio de activación para la orden."

#: src/components/Exchange/ConfirmationBox.jsx
#: src/components/Exchange/ConfirmationBox.jsx
#: src/components/Exchange/ConfirmationBox.jsx
#: src/components/Exchange/ConfirmationBox.jsx
#: src/components/Exchange/ConfirmationBox.jsx
#: src/components/Exchange/ExchangeTVChart.jsx
#: src/components/Exchange/ExchangeTVChart.jsx
#: src/components/Exchange/OrdersList.jsx
#: src/components/Exchange/PositionEditor.jsx
#: src/components/Exchange/PositionSeller.jsx
#: src/components/Exchange/PositionsList.jsx
#: src/components/Exchange/PositionsList.jsx
#: src/components/Exchange/SwapBox.jsx
#: src/components/Exchange/SwapBox.jsx
#: src/components/Exchange/SwapBox.jsx
#: src/components/Exchange/SwapBox.jsx
#: src/components/Exchange/SwapBox.jsx
#: src/components/Exchange/TradeHistory.jsx
#: src/components/Exchange/TradeHistory.jsx
#: src/components/Exchange/TradeHistory.jsx
#: src/components/MarketWithDirectionLabel/MarketWithDirectionLabel.tsx
#: src/components/Synthetics/Claims/ClaimHistoryRow/ClaimFundingFeesHistoryRow.tsx
#: src/components/Synthetics/Claims/ClaimHistoryRow/ClaimFundingFeesHistoryRow.tsx
#: src/components/Synthetics/Claims/ClaimsHistory.tsx
#: src/components/Synthetics/MarketNetFee/MarketNetFee.tsx
#: src/components/Synthetics/PositionEditor/PositionEditor.tsx
#: src/components/Synthetics/PositionItem/PositionItem.tsx
#: src/components/Synthetics/PositionItem/PositionItem.tsx
#: src/components/Synthetics/PositionSeller/PositionSeller.tsx
#: src/components/Synthetics/SettleAccruedFundingFeeModal/SettleAccruedFundingFeeRow.tsx
#: src/components/Synthetics/StatusNotification/FeesSettlementStatusNotification.tsx
#: src/components/Synthetics/StatusNotification/OrderStatusNotification.tsx
#: src/components/Synthetics/TableMarketFilter/MarketFilterLongShort.tsx
#: src/components/Synthetics/TradeBox/tradeboxConstants.tsx
#: src/components/Synthetics/TradeHistory/TradeHistoryRow/utils/position.ts
#: src/components/Synthetics/TVChart/components/AvailableLiquidityTooltip.tsx
#: src/components/Synthetics/TVChart/TVChart.tsx
#: src/components/Synthetics/TVChart/TVChart.tsx
#: src/context/SyntheticsEvents/SyntheticsEventsProvider.tsx
#: src/context/SyntheticsEvents/SyntheticsEventsProvider.tsx
#: src/domain/synthetics/orders/utils.tsx
#: src/pages/Exchange/Exchange.tsx
#: src/pages/Exchange/Exchange.tsx
#: src/pages/Exchange/Exchange.tsx
#: src/pages/Exchange/Exchange.tsx
#: src/pages/LeaderboardPage/components/LeaderboardPositionsTable.tsx
#: src/pages/LeaderboardPage/components/LeaderboardPositionsTable.tsx
#: src/pages/OrdersOverview/OrdersOverview.jsx
msgid "Short"
msgstr "Corto"

#: src/components/Synthetics/TradeHistory/useDownloadAsCsv.tsx
#: src/pages/AccountDashboard/GeneralPerformanceDetails.tsx
#: src/pages/LeaderboardPage/components/LeaderboardAccountsTable.tsx
#: src/pages/LeaderboardPage/components/LeaderboardPositionsTable.tsx
msgid "PnL ($)"
msgstr ""

#: src/components/Synthetics/MarketTokenSelector/MarketTokenSelector.tsx
msgid "GMX Market Tokens"
msgstr ""

#: src/context/PendingTxnsContext/PendingTxnsContext.tsx
msgid "Txn failed. <0>View</0>."
msgstr ""

#: src/pages/Earn/Vesting.tsx
#: src/pages/Earn/Vesting.tsx
msgid "Affiliate Vault"
msgstr ""

#: src/components/Exchange/SwapBox.jsx
#: src/components/Exchange/SwapBox.jsx
#: src/components/Synthetics/OrderEditor/OrderEditor.tsx
#: src/domain/synthetics/trade/utils/validation.ts
msgid "Enter a price"
msgstr "Introduce un precio"

#: src/components/Referrals/JoinReferralCode.jsx
msgid "Updating..."
msgstr "Actualizando"

#: src/components/Synthetics/TradeHistory/keys.ts
msgid "Failed Market Increase"
msgstr "Aumento de Mercado Fallido"

#: src/pages/LeaderboardPage/components/LeaderboardContainer.tsx
#: src/pages/LeaderboardPage/components/LeaderboardContainer.tsx
msgid "EIP-4844 Competition"
msgstr ""

#: src/components/Exchange/ConfirmationBox.jsx
#: src/components/Exchange/OrderEditor.jsx
#: src/components/Exchange/PositionEditor.jsx
#: src/components/Exchange/PositionSeller.jsx
#: src/components/Exchange/PositionsList.jsx
#: src/components/Exchange/PositionsList.jsx
#: src/components/Exchange/SwapBox.jsx
#: src/components/Synthetics/OrderEditor/OrderEditor.tsx
#: src/components/Synthetics/PositionEditor/PositionEditor.tsx
#: src/components/Synthetics/PositionItem/PositionItem.tsx
#: src/components/Synthetics/PositionList/PositionList.tsx
#: src/components/Synthetics/PositionSeller/PositionSeller.tsx
#: src/pages/LeaderboardPage/components/LeaderboardPositionsTable.tsx
msgid "Liq. Price"
msgstr "Precio de Liq."

#: src/components/NotifyModal/NotifyModal.tsx
msgid "Trading Pair Price Alerts"
msgstr ""

#: src/components/Exchange/OrdersList.jsx
msgid "You will receive at least {0} {1} if this order is executed. The exact execution price may vary depending on fees at the time the order is executed."
msgstr "Tu recibirás al menos {0} {1} si esta orden se ejecuta. El precio exacto de ejecución puede variar en función de las comisiones en el momento en el que la orden es ejecutada."

#: src/components/Common/SEO.tsx
msgid "GMX | Decentralized Perpetual Exchange"
msgstr ""

#: src/pages/OrdersOverview/OrdersOverview.jsx
msgid "No position"
msgstr "No hay posición"

#: src/components/Glp/GlpSwap.jsx
#: src/components/Glp/GlpSwap.jsx
#: src/components/Glp/GlpSwap.jsx
#: src/pages/Earn/GlpCard.tsx
msgid "Buy GLP"
msgstr "Comprar GLP"

#: src/components/Exchange/ConfirmationBox.jsx
msgid "Cancel failed"
msgstr "Cancelación fallida"

#: src/components/Synthetics/StatusNotification/OrderStatusNotification.tsx
msgid "Fulfilling order request"
msgstr ""

#: src/pages/ClaimEsGmx/ClaimEsGmx.jsx
msgid "You can currently vest a maximum of {0} esGMX tokens at a ratio of {1} {stakingToken} to 1 esGMX."
msgstr "Actualmente puede adquirir un máximo de {0} tokens esGMX a razón de {1} {stakingToken} por 1 esGMX\"."

#: src/pages/BuyGMX/BuyGMX.tsx
msgid "Buy AVAX directly to Avalanche or transfer it there."
msgstr ""

#: src/components/Synthetics/GmSwap/GmSwapBox/GmSwapBox.tsx
msgid "Single"
msgstr ""

#: src/domain/synthetics/orders/prepareOrderTxn.ts
msgid "Error preparing transaction. Provider is not defined"
msgstr ""

#: src/components/Synthetics/Claims/ClaimableCardUI.tsx
msgid "Funding fees"
msgstr "Comisiones de financiación"

#: src/domain/synthetics/trade/utils/validation.ts
msgid "Insufficient liquidity in GM Pool"
msgstr ""

#: src/components/Synthetics/TradeHistory/keys.ts
msgid "Failed Stop-Loss"
msgstr ""

#: src/components/Exchange/ExchangeBanner.jsx
msgid "Trade on GMX and win <0>$250.000</0> in prizes! Live until November 30th, <1>click here</1> to learn more."
msgstr "Opere en GMX y gane <0>$250.000</0> en premios! Activo hasta el 30 de Noviembre, <1>haz click aquí</1> para aprender más."

#: src/domain/synthetics/common/incentivesAirdropMessages.ts
msgid "tBTC LP incentives"
msgstr ""

#: src/components/ModalViews/RedirectModal.tsx
msgid "You are leaving GMX.io and will be redirected to a third party, independent website."
msgstr "Estas dejando GMX.io y serás redirigido a una página independiente y gestionada por terceras partes."

#: src/components/Synthetics/PositionItem/PositionItem.tsx
#: src/components/Synthetics/PositionItem/PositionItem.tsx
msgid "Accrued Borrow Fee"
msgstr ""

#: src/domain/synthetics/trade/useMaxAutoCancelOrdersState.tsx
msgid "Read more."
msgstr ""

#: src/components/AddressDropdown/AddressDropdown.tsx
#: src/components/Synthetics/TradeHistory/TradeHistory.tsx
msgid "PnL Analysis"
msgstr ""

#: src/components/Synthetics/TableMarketFilter/MarketFilterLongShort.tsx
#: src/components/Synthetics/TableMarketFilter/MarketFilterLongShort.tsx
msgid "Longs"
msgstr ""

#: src/components/Exchange/PositionEditor.jsx
msgid "Deposit submitted."
msgstr ""

#: src/components/Exchange/SwapBox.jsx
msgid "<0>{0} is required for collateral.</0><1>Swap amount from {1} to {2} exceeds {3} available liquidity. Reduce the \"Pay\" size, or change the \"Collateral In\" token.</1>"
msgstr ""

#: src/components/Synthetics/StatusNotification/GmStatusNotification.tsx
msgid "Unknown sell GM order"
msgstr ""

#: src/components/NotifyModal/NotifyModal.tsx
msgid "<0>Notifications are provided by Notifi and not affiliated with GMX. By subscribing, you agree that info you provide to Notifi will be governed by its </0><1>Privacy Policy</1><2> and </2><3>Terms of Use</3>."
msgstr ""

#: src/components/TokenCard/TokenCard.tsx
msgid "{arbitrumLink} and {avalancheLink} GLV Pools are <0>incentivized{sparkle}.</0>"
msgstr ""

#: src/components/Synthetics/TradeBox/hooks/useTradeButtonState.tsx
msgid "{0} is required for collateral.<0/><1/>There is no swap path found for {1} to {2} within GMX.<2/><3/><4>You can buy {3} on 1inch.</4>"
msgstr ""

#: src/components/Synthetics/TradeboxPoolWarnings/TradeboxPoolWarnings.tsx
msgid "You have an existing position in the {0} market pool.<0><1>Switch to {1} market pool</1>.</0>"
msgstr ""

#: src/pages/AccountDashboard/GeneralPerformanceDetails.tsx
#: src/pages/LeaderboardPage/components/LeaderboardAccountsTable.tsx
msgid "Capital Used"
msgstr ""

#: src/components/MissedCoinsModal/MissedCoinsModal.tsx
msgid "Max 10 symbols in name"
msgstr ""

#: src/pages/Dashboard/StatsCard.tsx
msgid "Users"
msgstr ""

#: src/components/Synthetics/Claims/filters/ActionFilter.tsx
#: src/components/Synthetics/ExecutionPriceRow.tsx
#: src/components/Synthetics/GmSwap/GmFees/GmFees.tsx
#: src/components/Synthetics/TradeHistory/TradeHistoryRow/utils/position.ts
#: src/components/Synthetics/TradeHistory/TradeHistoryRow/utils/position.ts
#: src/components/Synthetics/TradeHistory/TradeHistoryRow/utils/position.ts
#: src/components/Synthetics/TradeHistory/TradeHistoryRow/utils/position.ts
#: src/components/Synthetics/TradeHistory/TradeHistoryRow/utils/position.ts
#: src/components/Synthetics/TradeHistory/TradeHistoryRow/utils/position.ts
#: src/components/Synthetics/TradeHistory/useDownloadAsCsv.tsx
msgid "Price Impact"
msgstr "Impacto de Precio"

#: src/domain/synthetics/trade/utils/validation.ts
msgid "Select a token"
msgstr ""

#: src/components/Synthetics/GmSwap/GmFees/GmFees.tsx
#: src/components/Synthetics/PositionItem/PositionItem.tsx
#: src/components/Synthetics/TradeFeesRow/TradeFeesRow.tsx
#: src/components/Synthetics/TradeFeesRow/TradeFeesRow.tsx
msgid "UI Fee"
msgstr ""

#: src/domain/synthetics/orders/simulateExecuteTxn.tsx
#: src/domain/synthetics/orders/simulateExecuteTxn.tsx
msgid "Execute order simulation failed."
msgstr ""

#: src/pages/CompleteAccountTransfer/CompleteAccountTransfer.jsx
msgid "Invalid Transfer Addresses: Please check the url."
msgstr ""

#: src/pages/Dashboard/MarketsListV1.tsx
#: src/pages/Dashboard/MarketsListV1.tsx
msgid "GLP Index Composition"
msgstr "Composición Índice GLP"

#: src/domain/synthetics/positions/utils.ts
msgid "TP"
msgstr ""

#: src/components/Synthetics/ClaimModal/ClaimModal.tsx
msgid "<0>Claimable Funding Fee.</0>"
msgstr ""

#: src/lib/wallets/connecters/binanceW3W/binanceWallet.ts
msgid "Log in to your Binance app and tap [Wallets]. Go to [Web3]."
msgstr "Inicia sesión en tu app de Binance y toca [Wallets]. Ve a [Web3]."

#: src/components/Synthetics/Claims/ClaimableCard.tsx
#: src/pages/Earn/Vesting.tsx
#: src/pages/Earn/Vesting.tsx
#: src/pages/Earn/Vesting.tsx
msgid "Claimable"
msgstr "Reclamable"

#: src/components/Exchange/OrdersToa.jsx
msgid "Additionally, trigger orders are market orders and are not guaranteed to settle at the trigger price."
msgstr "Además, las órdenes de activación son órdenes de mercado y no se garantiza que se ejecuten al precio de activación."

#: src/components/Header/AppHeaderLinks.tsx
#: src/components/Header/HomeHeaderLinks.tsx
msgid "Docs"
msgstr "Documentos"

#: src/components/Exchange/ConfirmationBox.jsx
#: src/components/Exchange/PositionSeller.jsx
#: src/components/Synthetics/PositionEditor/PositionEditor.tsx
#: src/components/Synthetics/PositionSeller/PositionSeller.tsx
#: src/components/Synthetics/TradeBox/hooks/useTradeButtonState.tsx
msgid "Creating Order..."
msgstr "Creando Order..."

#: src/components/Exchange/PositionEditor.jsx
msgid "Deposit disabled, pending {0} upgrade"
msgstr ""

#: src/pages/Jobs/Jobs.jsx
msgid "Jobs"
msgstr "Trabajos"

#: src/pages/Ecosystem/Ecosystem.jsx
msgid "Decentralized Options Strategies"
msgstr "Estrategias de Opciones Descentralizadas"

#: src/components/AddressDropdown/AddressDropdown.tsx
#: src/components/Synthetics/SubaccountModal/SubaccountModal.tsx
msgid "Address copied to your clipboard"
msgstr ""

#: src/components/Header/AppHeaderLinks.tsx
#: src/components/NetworkDropdown/NetworkDropdown.tsx
#: src/components/NetworkDropdown/NetworkDropdown.tsx
#: src/components/SettingsModal/SettingsModal.tsx
msgid "Settings"
msgstr "Ajustes"

#: src/components/Referrals/AffiliatesStats.tsx
msgid "Amount of traders you referred."
msgstr "Cantidad de traders que ha referido."

#: src/components/Exchange/PositionSeller.jsx
msgid "Close submitted!"
msgstr ""

#: src/domain/synthetics/trade/utils/validation.ts
#: src/domain/synthetics/trade/utils/validation.ts
msgid "Insufficient {0} liquidity"
msgstr ""

#: src/pages/Ecosystem/Ecosystem.jsx
#: src/pages/Ecosystem/Ecosystem.jsx
msgid "Creator"
msgstr "Creador"

#: src/components/Synthetics/TradeHistory/keys.ts
msgid "Create Limit"
msgstr ""

#: src/pages/BeginAccountTransfer/BeginAccountTransfer.tsx
msgid "Transfer already initiated"
msgstr "Transferencia ya iniciada"

#: src/pages/Earn/AffiliateVesterWithdrawModal.tsx
#: src/pages/Earn/VesterWithdrawModal.tsx
msgid "Withdraw submitted."
msgstr ""

#: src/components/Referrals/AddAffiliateCode.jsx
#: src/components/Referrals/AddAffiliateCode.jsx
msgid "Enter a code"
msgstr "Introduzca un código"

#: src/components/Synthetics/StatusNotification/SubaccountNotification.tsx
msgid "Subaccount is updated"
msgstr ""

#: src/components/Exchange/OrdersList.jsx
#: src/pages/OrdersOverview/OrdersOverview.jsx
msgid "Order"
msgstr "Orden"

#: src/pages/Dashboard/GmxCard.tsx
msgid "Staked on Avalanche"
msgstr ""

#: src/components/Footer/constants.ts
#: src/components/Footer/constants.ts
msgid "Media Kit"
msgstr "Kit de Medios"

#: src/pages/Home/Home.tsx
msgid "Reduce Liquidation Risks"
msgstr "Reducir Riesgos de Liquidación"

#: src/pages/PositionsOverview/PositionsOverview.jsx
msgid "collateral"
msgstr "garantía"

#: src/pages/Earn/EarnV1.jsx
msgid "Stake failed"
msgstr "Stakeo fallido"

#: src/components/Glp/GlpSwap.jsx
#: src/components/Synthetics/GmList/GlvList.tsx
#: src/components/Synthetics/GmList/GmList.tsx
msgid "WALLET"
msgstr "MONEDERO"

#: src/components/Exchange/OrdersList.jsx
#: src/components/Exchange/OrdersList.jsx
#: src/components/Synthetics/OrderList/OrderList.tsx
#: src/components/Synthetics/OrderList/OrderList.tsx
msgid "No open orders"
msgstr "No hay ordenes abiertas."

#: src/components/Referrals/AffiliatesStats.tsx
msgid "Traders Referred on Avalanche Fuji"
msgstr ""

#: src/components/Referrals/AffiliatesStats.tsx
msgid "Claim V2 Rebates from your referred Traders."
msgstr ""

#: src/pages/Dashboard/OverviewCard.tsx
msgid "Total value of tokens in GM Pools."
msgstr ""

#: src/components/Glp/GlpSwap.jsx
msgid "Reserved"
msgstr "Reservado"

#: src/components/Synthetics/GmList/GlvList.tsx
#: src/components/Synthetics/GmList/GmList.tsx
msgid "Available amount to deposit into the specific GM pool."
msgstr ""

#: src/components/Exchange/OrderEditor.jsx
#: src/components/Exchange/PositionSeller.jsx
msgid "Price below Liq. Price"
msgstr "Precio inferior al de liquidación"

#: src/domain/tokens/approveTokens.tsx
msgid "There is not enough {0} in your account on {networkName} to send this transaction.<0/><1/><2>Buy or Transfer {1} to {networkName}</2>"
msgstr ""

#: src/components/Synthetics/UserIncentiveDistributionList/UserIncentiveDistributionList.tsx
msgid "Airdrop"
msgstr ""

#: src/pages/Earn/UnstakeModal.tsx
msgid "Unstake submitted!"
msgstr ""

#: src/pages/LeaderboardPage/components/LeaderboardContainer.tsx
msgid "This competition is held on the {0} network. <0>Change your network</0> to participate."
msgstr ""

#: src/pages/LeaderboardPage/components/CompetitionCountdown.tsx
msgid "This competition has ended."
msgstr ""

#: src/components/Synthetics/MarketsList/NetFeeTooltip.tsx
#: src/components/Synthetics/MarketsList/NetFeeTooltip.tsx
msgid "Shorts Net Rate / 1h"
msgstr "Tasa Neta de Cortos / 1h"

#: src/pages/MarketPoolsPage/MarketPoolsPage.tsx
msgid "Purchase <0>GM Tokens</0> to earn fees from swaps and leverage trading."
msgstr ""

#: src/components/Synthetics/GmList/GmTokensTotalBalanceInfo.tsx
msgid "Expected 365d Fees are projected based on past {daysConsidered}d base APY."
msgstr ""

#: src/pages/Earn/TotalRewardsCard.tsx
msgid "<0>Stake GMX</0> and earn {gmxAvgAprText} APR"
msgstr ""

#: src/pages/Exchange/Exchange.tsx
msgid "Withdrew {0} USD from {tokenSymbol} {longOrShortText}."
msgstr "Se retiró {0} USD de {tokenSymbol} {longOrShortText}."

#: src/components/Synthetics/SettleAccruedFundingFeeModal/SettleAccruedFundingFeeModal.tsx
msgid "Accrued Funding Fee."
msgstr ""

#: src/pages/Earn/AffiliateVesterWithdrawModal.tsx
#: src/pages/Earn/VesterWithdrawModal.tsx
msgid "Withdraw failed."
msgstr ""

#: src/pages/Earn/ClaimModal.tsx
msgid "Pending GMX approval"
msgstr ""

#: src/components/Synthetics/MarketsList/MarketsList.tsx
msgid "No markets found."
msgstr ""

#: src/components/Referrals/TradersStats.tsx
msgid "Edit Referral Code"
msgstr "Editar Código de Referido"

#: src/components/Stake/GMXAprTooltip.tsx
msgid "GMX APR"
msgstr ""

#: src/pages/AccountDashboard/VersionNetworkSwitcherRow.tsx
msgid "Switch to:"
msgstr ""

#: src/components/Synthetics/StatusNotification/OrderStatusNotification.tsx
msgid "{orderTypeText} {visualMultiplierPrefix}{0} {longShortText}: {sign}{1}"
msgstr ""

#: src/components/Synthetics/StatusNotification/OrderStatusNotification.tsx
msgid "{txnTypeText} limit order for"
msgstr ""

#: src/components/Synthetics/TradeboxPoolWarnings/TradeboxPoolWarnings.tsx
msgid "You have an existing limit order in the {0} market pool.<0><1>Switch to {1} market pool</1>.</0>"
msgstr ""

#: src/components/Synthetics/StatusNotification/OrderStatusNotification.tsx
msgid "Decreasing"
msgstr ""

#: src/components/Referrals/AffiliatesStats.tsx
msgid "Create Referral Code"
msgstr "Crear Código de Referido"

#: src/components/NetworkDropdown/NetworkDropdown.tsx
#: src/components/NetworkDropdown/NetworkDropdown.tsx
msgid "Networks"
msgstr "Redes"

#: src/components/Exchange/TradeHistory.jsx
msgid "{0}: {1}, Price: {priceDisplay}"
msgstr ""

#: src/components/Synthetics/GmList/GlvList.tsx
#: src/components/Synthetics/GmList/GmList.tsx
#: src/components/Synthetics/MarketTokenSelector/MarketTokenSelector.tsx
#: src/pages/Dashboard/MarketsListV1.tsx
msgid "POOL"
msgstr "RESERVA"

#: src/components/Header/HomeHeaderLinks.tsx
msgid "Voting"
msgstr ""

#: src/components/Exchange/TradeHistory.jsx
msgid "This position was liquidated as the max leverage of 100x was exceeded."
msgstr "Esta posición fue liquidada debido a que el apalancamiento máximo de 100x fue superado"

#: src/pages/SyntheticsFallbackPage/SyntheticsFallbackPage.tsx
msgid "<0>Switch to:</0>"
msgstr ""

#: src/components/Synthetics/AcceptablePriceImpactInputRow/AcceptablePriceImpactInputRow.tsx
msgid "The Current Price Impact is {0}. Consider adding a buffer of 0.30% to it so the order is more likely to be processed."
msgstr ""

#: src/components/Synthetics/TradeHistory/TradeHistory.tsx
msgid "No trades match the selected filters"
msgstr "No hay operaciones que coincidan con los filtros seleccionados"

#: src/components/Exchange/TradeHistory.jsx
#: src/context/SyntheticsEvents/SyntheticsEventsProvider.tsx
msgid "Decreased"
msgstr "Reducido"

#: src/components/Exchange/ConfirmationBox.jsx
#: src/components/Exchange/ConfirmationBox.jsx
#: src/components/Exchange/OrdersList.jsx
#: src/components/Exchange/TradeHistory.jsx
#: src/components/Exchange/TradeHistory.jsx
#: src/domain/synthetics/orders/utils.tsx
#: src/pages/OrdersOverview/OrdersOverview.jsx
msgid "Decrease"
msgstr "Reducir"

#: src/components/Exchange/PositionSeller.jsx
msgid "Leftover collateral below 5 USD"
msgstr ""

#: src/lib/legacy.ts
msgid "Order cannot be executed as it would reduce the position's leverage below 1"
msgstr "La orden no se puede ejecutar pues reduciría el apalancamiento de la posición por debajo de 1"

#: src/pages/Dashboard/MarketsListV1.tsx
msgid "Weight"
msgstr "Peso"

#: src/components/Exchange/PositionShare.tsx
msgid "Link copied to clipboard."
msgstr "Enlace copiado al portapapeles."

#: src/components/SettingsModal/SettingsModal.tsx
msgid "Max slippage precision is -0.01%"
msgstr ""

#: src/components/Exchange/ExchangeTVChart.jsx
#: src/components/Synthetics/TVChart/TVChart.tsx
msgid "Dec."
msgstr "Dic."

#: src/pages/Ecosystem/Ecosystem.jsx
msgid "GMX Weekly Updates"
msgstr "Actualizaciones semanales de GMX"

#: src/components/Synthetics/TradeBox/hooks/useCollateralInTooltipContent.tsx
msgid "You will be long {indexSymbol} only from your long position."
msgstr ""

#: src/pages/OrdersOverview/OrdersOverview.jsx
msgid "Total active: {openTotal}, executed: {executedTotal}, cancelled: {cancelledTotal}"
msgstr "Total activo: {openTotal}, ejecutado: {executedTotal}, cancelado: {cancelledTotal}"

#: src/components/Synthetics/TVChart/TVChartHeader.tsx
#: src/components/Synthetics/TVChart/TVChartHeader.tsx
msgid "24h Low"
msgstr ""

#: src/pages/LeaderboardPage/components/LeaderboardContainer.tsx
#: src/pages/LeaderboardPage/components/LeaderboardNavigation.tsx
msgid "Chain Icon"
msgstr ""

#: src/components/Synthetics/StatusNotification/FeesSettlementStatusNotification.tsx
msgid "Settle request for {0, plural, one {# position} other {# positions}} sent"
msgstr ""

#: src/pages/Dashboard/GmxCard.tsx
#: src/pages/Earn/GmxAndVotingPowerCard.tsx
msgid "Price on Arbitrum"
msgstr "Precio en Arbitrum"

#: src/pages/Ecosystem/Ecosystem.jsx
msgid "Fees generated by GMX"
msgstr "Comisiones generadas por GMX"

#: src/components/Synthetics/MarketStats/MarketStatsWithComposition.tsx
msgid "GM can be sold for {0} for this market up to the specified selling caps. The remaining tokens in the pool are reserved for currently open positions."
msgstr ""

#: src/components/Synthetics/AccruedPositionPriceImpactRebateModal/AccruedPositionPriceImpactRebateModal.tsx
#: src/components/Synthetics/ClaimablePositionPriceImpactRebateModal/ClaimablePositionPriceImpactRebateModal.tsx
msgid "REBATE"
msgstr ""

#: src/pages/Ecosystem/Ecosystem.jsx
msgid "Yield simulator for GMX"
msgstr "Simulador de rendimientos para GMX"

#: src/components/Synthetics/TradeBox/TradeBoxRows/AvailableLiquidityRow.tsx
msgid "There may not be sufficient liquidity to execute your order when the Min. Receive are met."
msgstr ""

#: src/pages/Earn/EarnV2.tsx
#: src/pages/MarketPoolsPage/MarketPoolsPage.tsx
msgid "Select a GM Pool"
msgstr ""

#: src/pages/AccountDashboard/GeneralPerformanceDetails.tsx
#: src/pages/LeaderboardPage/components/LeaderboardAccountsTable.tsx
msgid "Total Trades"
msgstr ""

#: src/components/NpsModal/NpsModal.tsx
msgid "Enter your answer here"
msgstr ""

#: src/pages/Earn/EarnV2.tsx
msgid "Stake GMX"
msgstr ""

#: src/components/Synthetics/StatusNotification/GmStatusNotification.tsx
msgid "Shifting from <0><1>GM: {fromIndexName}</1><2>{fromPoolName}</2></0> to <3><4>GM: {toIndexName}</4><5>{toPoolName}</5></3>"
msgstr ""

#: src/components/Referrals/JoinReferralCode.jsx
msgid "Referral code updated!"
msgstr "¡Código de referido actualizado!"

#: src/components/Synthetics/GmSwap/GmSwapBox/GmSwapWarningsRow.tsx
msgid "Acknowledge high {0}"
msgstr ""

#: src/context/TokensFavoritesContext/TokensFavoritesContextProvider.tsx
msgid "Favorites"
msgstr ""

#: src/components/Exchange/SwapBox.jsx
msgid "Max {0} short capacity"
msgstr "Capacidad Máx. {0} cortos"

#: src/components/Synthetics/TradeHistory/TradeHistoryRow/utils/shared.ts
msgid "The Execution Price didn't meet the Acceptable Price condition."
msgstr "El precio de ejecución no cumplió la condición de precio aceptable."

#: src/pages/Earn/VesterDepositModal.tsx
msgid "Reserve Amount"
msgstr ""

#: src/components/Synthetics/StatusNotification/GmStatusNotification.tsx
msgid "Fulfilling buy request"
msgstr ""

#: src/components/Synthetics/TradeHistory/TradeHistoryRow/utils/shared.ts
msgid "Reason: {0}"
msgstr "Razón: {0}"

#: src/components/Synthetics/GmList/GmTokensTotalBalanceInfo.tsx
msgid "Wallet total accrued Fees"
msgstr ""

#: src/components/Exchange/ConfirmationBox.jsx
#: src/components/Exchange/SwapBox.jsx
#: src/components/Exchange/SwapBox.jsx
#: src/components/Exchange/SwapBox.jsx
#: src/components/Synthetics/SwapCard/SwapCard.tsx
#: src/components/Synthetics/TradeBox/TradeBoxRows/AvailableLiquidityRow.tsx
#: src/components/Synthetics/TVChart/TVChartHeader.tsx
#: src/components/Synthetics/TVChart/TVChartHeader.tsx
msgid "Available Liquidity"
msgstr "Liquidez Disponible"

#: src/components/Exchange/SwapBox.jsx
msgid "A snapshot of the USD value of your {0} collateral is taken when the position is opened."
msgstr "Se registra el valor en USD de tu {0} garantía en el momento que la posición se abre."

#: src/components/Synthetics/DateRangeSelect/DateRangeSelect.tsx
#: src/components/Synthetics/DateRangeSelect/DateRangeSelect.tsx
#: src/components/Synthetics/DateRangeSelect/DateRangeSelect.tsx
msgid "All time"
msgstr "Todo el tiempo"

#: src/pages/ClaimEsGmx/ClaimEsGmx.jsx
msgid "Select your vesting option below then click \"Claim\"."
msgstr "Seleccione su opción de adquisición a continuación y haga clic en \"Reclamar\"."

#: src/pages/Home/Home.tsx
msgid "Save on Costs"
msgstr "Ahorrar en Costes"

#: src/components/Synthetics/StatusNotification/GmStatusNotification.tsx
msgid "Buy order cancelled"
msgstr ""

#: src/components/Synthetics/TVChart/components/AvailableLiquidityTooltip.tsx
msgid "{longShortText} {0} Reserve"
msgstr ""

#: src/components/Synthetics/StatusNotification/OrderStatusNotification.tsx
msgid "Cancel newly created orders"
msgstr ""

#: src/pages/Earn/GmxAndVotingPowerCard.tsx
msgid "Delegate"
msgstr ""

#: src/pages/NftWallet/NftWallet.jsx
msgid "Invalid NFT Address"
msgstr "Dirección NFT inválida"

#: src/pages/Ecosystem/Ecosystem.jsx
msgid "GLP and GMX autocompounding vaults"
msgstr ""

#: src/pages/Ecosystem/Ecosystem.jsx
msgid "esGMX OTC Market"
msgstr ""

#: src/pages/Ecosystem/Ecosystem.jsx
msgid "Leverage Trading Terminal"
msgstr ""

#: src/components/Synthetics/TradeFeesRow/TradeFeesRow.tsx
msgid "The bonus rebate is an estimate and can be up to {0}% of the open fee. It will be airdropped as {incentivesTokenTitle} tokens on a pro-rata basis. <0><1>Read more</1>.</0>"
msgstr ""

#: src/components/Synthetics/OrderItem/OrderItem.tsx
msgid "<0>The order will be executed when the oracle price is {0} {1}.</0><1/><2>Note that there may be rare cases where the order cannot be executed, for example, if the chain is down and no oracle reports are produced or if the price impact exceeds your acceptable price.</2>"
msgstr ""

#: src/components/Exchange/SwapBox.jsx
msgid "Swap submitted!"
msgstr "¡Intercambio Enviado!"

#: src/pages/Ecosystem/Ecosystem.jsx
msgid "GBC NFTs APR tracker and rewards"
msgstr "Rastreador de GBC NFTs APR y recompensas"

#: src/components/Synthetics/StatusNotification/SubaccountNotification.tsx
#: src/components/Synthetics/StatusNotification/SubaccountNotification.tsx
msgid "Pending Wallet transaction sign"
msgstr ""

#: src/components/Referrals/AffiliatesStats.tsx
#: src/components/Referrals/AffiliatesStats.tsx
#: src/components/Referrals/TradersStats.tsx
#: src/components/Referrals/TradersStats.tsx
msgid "V1 Avalanche"
msgstr ""

#: src/components/Exchange/ConfirmationBox.jsx
#: src/components/Exchange/PositionEditor.jsx
#: src/components/Exchange/PositionSeller.jsx
#: src/components/Synthetics/PositionEditor/PositionEditorAdvancedRows.tsx
#: src/components/Synthetics/PositionSeller/PositionSellerAdvancedDisplayRows.tsx
#: src/components/Synthetics/TradeBox/TradeBoxRows/AdvancedDisplayRows.tsx
msgid "Collateral ({0})"
msgstr "Garantía ({0})"

#: src/pages/Earn/StakeModal.tsx
msgid "You will earn {0}% more rewards with this action."
msgstr ""

#: src/components/SettingsModal/SettingsModal.tsx
msgid "Max Network Fee Buffer"
msgstr ""

#: src/components/Exchange/OrderEditor.jsx
msgid "Order updated!"
msgstr "¡Orden actualizada!"

#: src/components/Synthetics/TradeBox/hooks/useCollateralInTooltipContent.tsx
msgid "You will be short {indexSymbol} from your short position, while being long {collateralSymbol} from your {collateralSymbol} collateral. The liquidation price will vary based on the price of {collateralSymbol}."
msgstr ""

#: src/components/Synthetics/TradeBox/TradeBoxRows/OneClickTrading.tsx
msgid "The previously authorized maximum number of actions has been reached for One-Click Trading."
msgstr ""

#: src/components/Synthetics/CollateralSelector/CollateralSelector.tsx
#: src/components/Synthetics/CollateralSelector/CollateralSelector.tsx
msgid "Select a pool containing {0} to use it as collateral."
msgstr "Selecciona una reserva que contenga {0} para usarla como garantía."

#: src/lib/contracts/callContract.tsx
msgid "Transaction completed!"
msgstr "¡Transacción completada!"

#: src/pages/BeginAccountTransfer/BeginAccountTransfer.tsx
msgid "Approving..."
msgstr "Aprobando..."

#: src/components/Exchange/PositionSeller.jsx
msgid "Neither Collateral nor realized PnL is enough to cover pending Fees. Please close a larger position amount."
msgstr ""

#: src/components/Synthetics/MarketsList/MarketsList.tsx
#: src/pages/Dashboard/MarketsListV1.tsx
msgid "UTILIZATION"
msgstr "UTILIZACIÓN"

#: src/components/NotifyModal/NotifyModal.tsx
msgid "GMX Announcements"
msgstr ""

#: src/components/Header/AppHeaderLinks.tsx
#: src/pages/Referrals/Referrals.tsx
#: src/pages/Referrals/Referrals.tsx
msgid "Referrals"
msgstr "Referidos"

#: src/pages/MarketPoolsPage/MarketPoolsPage.tsx
msgid "<0>GLV Vaults</0> include multiple GM Tokens and are automatically rebalanced."
msgstr ""

#: src/components/Exchange/PositionSeller.jsx
msgid "Max Leverage without PnL: 100x"
msgstr ""

#: src/components/Exchange/ConfirmationBox.jsx
msgid "Confirm Short"
msgstr "Confirma orden a Corto"

#: src/pages/Earn/EarnV1.jsx
msgid "The <0>GMX migration</0> is in progress, please migrate your GMT, xGMT, GMT-USDG and xGMT-USDG tokens.<1/>USDG tokens will continue to function as before and do not need to be migrated."
msgstr "La <0>migración de GMX</0> está en marcha, por favor migra tus GMT, xGMT, GMT-USDG y xGMT-USDG tokens.<1/>Los USDG tokens continuarán funcionando como antes y no necesitan ser migrados."

#: src/components/Exchange/ChartTokenSelector.tsx
msgid "Short Liquidity"
msgstr ""

#: src/components/Synthetics/OrderItem/OrderItem.tsx
msgid "Order Type"
msgstr ""

#: src/components/Synthetics/StatusNotification/GmStatusNotification.tsx
msgid "Sell order executed"
msgstr ""

#: src/domain/synthetics/referrals/claimAffiliateRewardsTxn.ts
msgid "Affiliate Rewards Claimed"
msgstr ""

#: src/components/Exchange/ConfirmationBox.jsx
#: src/components/Exchange/PositionSeller.jsx
#: src/components/Synthetics/TradeBox/TradeBoxRows/SwapSpreadRow.tsx
msgid "Spread"
msgstr "Deslizamiento"

#: src/components/Synthetics/TradeHistory/TradeHistoryRow/utils/position.ts
msgid "This position was liquidated as the max. leverage of {formattedMaxLeverage} was exceeded when taking into account fees."
msgstr "Esta posición fue liquidada debido a que el apalancamiento máximo de {formattedMaxLeverage} fue superado al tener en cuenta las comisiones."

#: src/components/Synthetics/TradeBox/hooks/useTradeButtonState.tsx
msgid "Swap {0}"
msgstr ""

#: src/components/Exchange/SwapBox.jsx
msgid "Swap Order submitted!"
msgstr "¡Orden de Intercambio enviada!"

#: src/App/MainRoutes.tsx
#: src/components/Exchange/PositionsList.jsx
#: src/components/Exchange/PositionsList.jsx
#: src/components/Exchange/TradeHistory.jsx
#: src/components/Synthetics/Claims/Claims.tsx
#: src/components/Synthetics/GmSwap/GmSwapBox/GmDepositWithdrawalBox/useSubmitButtonState.tsx
#: src/components/Synthetics/GmSwap/GmSwapBox/GmShiftBox/useShiftSubmitState.tsx
#: src/components/Synthetics/OrderEditor/OrderEditor.tsx
#: src/components/Synthetics/OrderEditor/OrderEditor.tsx
#: src/components/Synthetics/OrderList/OrderList.tsx
#: src/components/Synthetics/OrderList/OrderList.tsx
#: src/components/Synthetics/PositionEditor/PositionEditor.tsx
#: src/components/Synthetics/PositionList/PositionList.tsx
#: src/components/Synthetics/PositionList/PositionList.tsx
#: src/components/Synthetics/SubaccountModal/utils.ts
#: src/domain/synthetics/trade/utils/validation.ts
#: src/domain/synthetics/trade/utils/validation.ts
#: src/domain/synthetics/trade/utils/validation.ts
#: src/domain/synthetics/trade/utils/validation.ts
msgid "Loading..."
msgstr "Cargando..."

#: src/pages/Ecosystem/Ecosystem.jsx
msgid "Leaderboard for GMX traders"
msgstr "Tabla de clasificación para los traders de GMX"

#: src/components/Synthetics/TradeBox/TradeBoxRows/OneClickTrading.tsx
msgid "There are insufficient funds in your subaccount for One-Click Trading"
msgstr ""

#: src/components/Exchange/PositionsList.jsx
msgid "Share"
msgstr "Compartir"

#: src/components/Synthetics/TradeHistory/TradeHistoryRow/utils/shared.ts
#: src/pages/OrdersOverview/OrdersOverview.jsx
msgid "Execute"
msgstr "Ejecutar"

#: src/pages/AccountDashboard/HistoricalLists.tsx
#: src/pages/AccountDashboard/HistoricalLists.tsx
#: src/pages/Exchange/Exchange.tsx
#: src/pages/SyntheticsPage/SyntheticsPage.tsx
msgid "Trades"
msgstr "Operaciones"

#: src/pages/Ecosystem/Ecosystem.jsx
msgid "Telegram Groups"
msgstr "Grupos de Telegram"

#: src/components/Synthetics/Claims/filters/ActionFilter.tsx
#: src/components/Synthetics/TradeHistory/filters/ActionFilter.tsx
msgid "Search Action"
msgstr ""

#: src/pages/LeaderboardPage/components/LeaderboardNavigation.tsx
msgid "CONCLUDED"
msgstr ""

#: src/components/Synthetics/OrderItem/OrderItem.tsx
msgid "Collateral Delta"
msgstr ""

#: src/components/Synthetics/TradeHistory/TradeHistory.tsx
msgid "Realized PnL after fees and price impact."
msgstr ""

#: src/components/Exchange/ChartTokenSelector.tsx
msgid "Long Liquidity"
msgstr ""

#: src/components/Synthetics/TradeHistory/TradeHistoryRow/utils/swap.ts
#: src/components/Synthetics/TradeHistory/TradeHistoryRow/utils/swap.ts
#: src/components/Synthetics/TradeHistory/TradeHistoryRow/utils/swap.ts
#: src/components/Synthetics/TradeHistory/TradeHistoryRow/utils/swap.ts
msgid "Execution price for the order."
msgstr "Precio de ejecución para la orden."

#: src/components/AprInfo/AprInfo.tsx
msgid "wstETH APR"
msgstr ""

#: src/pages/Ecosystem/Ecosystem.jsx
msgid "Telegram Group"
msgstr "Grupo de Telegram"

#: src/components/Exchange/SwapBox.jsx
msgid "Open a position"
msgstr "Abre una posición"

#: src/components/Synthetics/TradeboxPoolWarnings/TradeboxPoolWarnings.tsx
msgid "Insufficient liquidity in any {0}/USD market pools for your order."
msgstr "Insuficiente liquidez en cualquier {0}/USD mercado de pools para tu orden."

#: src/pages/LeaderboardPage/components/LeaderboardAccountsTable.tsx
#: src/pages/LeaderboardPage/components/LeaderboardPositionsTable.tsx
msgid "You have not traded during the selected period."
msgstr ""

#: src/components/Synthetics/TradeHistory/TradeHistoryRow/utils/swap.ts
msgid "The trigger price for this order is based on the swap fees and price impact to guarantee that you will receive at least {toMinText} on order execution."
msgstr ""

#: src/components/Referrals/JoinReferralCode.jsx
msgid "Referral code updated failed."
msgstr "Falló la actualización del código de referido."

#: src/components/Exchange/OrderEditor.jsx
#: src/components/Exchange/OrderEditor.jsx
#: src/components/Exchange/OrderEditor.jsx
#: src/components/Exchange/OrderEditor.jsx
#: src/components/Exchange/OrdersList.jsx
#: src/components/Exchange/OrdersList.jsx
#: src/components/Exchange/OrdersList.jsx
#: src/components/Exchange/PositionSeller.jsx
#: src/components/Exchange/SwapBox.jsx
#: src/components/Exchange/SwapBox.jsx
#: src/components/Exchange/SwapBox.jsx
#: src/components/Glp/GlpSwap.jsx
#: src/components/Glp/GlpSwap.jsx
#: src/components/Synthetics/MarketStats/MarketStatsWithComposition.tsx
#: src/components/Synthetics/SwapCard/SwapCard.tsx
#: src/components/Synthetics/TradeHistory/TradeHistory.tsx
#: src/pages/Dashboard/GlpCard.tsx
#: src/pages/Dashboard/GmxCard.tsx
#: src/pages/Dashboard/MarketsListV1.tsx
#: src/pages/Earn/EscrowedGmxCard.tsx
#: src/pages/Earn/GlpCard.tsx
#: src/pages/Earn/GmxAndVotingPowerCard.tsx
#: src/pages/OrdersOverview/OrdersOverview.jsx
msgid "Price"
msgstr "Precio"

#: src/components/Exchange/PositionSeller.jsx
msgid "Realized PnL insufficient for Fees"
msgstr ""

#: src/components/Synthetics/StatusNotification/GmStatusNotification.tsx
msgid "Sending shift request"
msgstr ""

#: src/components/Exchange/SwapBox.jsx
#: src/pages/Earn/EarnV1.jsx
msgid "Incorrect Network"
msgstr "Red Incorrecta"

#: src/pages/CompleteAccountTransfer/CompleteAccountTransfer.jsx
msgid "Incorrect Account"
msgstr "Cantidad Incorrecta"

#: src/components/Exchange/PositionEditor.jsx
msgid "Min residual collateral: 10 USD"
msgstr ""

#: src/pages/Earn/GmxAndVotingPowerCard.tsx
msgid "GMX & Voting Power"
msgstr ""

#: src/components/TokenCard/TokenCard.tsx
#: src/pages/Dashboard/DashboardPageTitle.tsx
#: src/pages/Dashboard/DashboardPageTitle.tsx
msgid "GMX is the utility and governance token. Accrues 30% and 27% of V1 and V2 markets generated fees, respectively."
msgstr ""

#: src/pages/BeginAccountTransfer/BeginAccountTransfer.tsx
msgid "Transferring"
msgstr "Transfiriendo"

#: src/pages/Earn/Vesting.tsx
#: src/pages/Earn/Vesting.tsx
msgid "{0} GMX tokens can be claimed, use the options under the Total Rewards section to claim them."
msgstr ""

#: src/pages/Ecosystem/Ecosystem.jsx
msgid "GLP autocompounding vaults"
msgstr ""

#: src/components/Synthetics/TradeBox/hooks/useTradeButtonState.tsx
msgid "TP/SL orders exceed the position"
msgstr ""

#: src/components/Glp/GlpSwap.jsx
msgid "Buy failed."
msgstr "Compra fallida."

#: src/components/Synthetics/MarketNetFee/MarketNetFee.tsx
#: src/components/Synthetics/MarketNetFee/MarketNetFee.tsx
msgid "pay"
msgstr ""

#: src/pages/Dashboard/GmxCard.tsx
msgid "Total circulating supply of GMX tokens."
msgstr ""

#: src/pages/Dashboard/WeightText.tsx
msgid "Target Weight"
msgstr "Peso Objetivo"

#: src/pages/LeaderboardPage/components/CompetitionPrizes.tsx
msgid "Winners:"
msgstr ""

#: src/components/Exchange/SwapBox.jsx
msgid "When closing the position, you can select which token you would like to receive the profits in."
msgstr "Al cerrar la posición, puedes seleccionar en que token deseas recibir las ganancias."

#: src/domain/synthetics/trade/useMaxAutoCancelOrdersState.tsx
msgid "You can have up to {allowedAutoCancelOrdersNumber} active auto-cancelable TP/SL orders. Additional orders must be canceled manually, while existing ones will still close automatically with their related position."
msgstr ""

#: src/pages/LeaderboardPage/components/LeaderboardContainer.tsx
msgid "Top PnL (%)"
msgstr ""

#: src/components/Synthetics/TradeBox/TradeBoxRows/AvailableLiquidityRow.tsx
#: src/domain/synthetics/orders/utils.tsx
msgid "There may not be sufficient liquidity to execute your order when the price conditions are met."
msgstr ""

#: src/components/MissedCoinsModal/MissedCoinsModal.tsx
msgid "Error submitting coins"
msgstr ""

#: src/components/Glp/GlpSwap.jsx
msgid "WARNING: High Fees"
msgstr "ADVERTENCIA: Altas Comisiones"

#: src/components/Synthetics/TradeHistory/TradeHistoryRow/utils/shared.ts
msgid "Not enough Available Swap Liquidity to fill the Order. The Order will get filled when the condition is met and there is enough Available Swap Liquidity."
msgstr "No hay suficiente liquidez de intercambio disponible para llenar la orden. La orden se llenará cuando se cumpla la condición y haya suficiente liquidez de intercambio disponible."

#: src/components/Referrals/AffiliatesStats.tsx
#: src/components/Referrals/TradersStats.tsx
#: src/components/Synthetics/UserIncentiveDistributionList/UserIncentiveDistributionList.tsx
msgid "Transaction"
msgstr "Transacción"

#: src/components/Exchange/PositionEditor.jsx
#: src/components/Exchange/PositionEditor.jsx
#: src/components/Exchange/PositionEditor.jsx
#: src/domain/synthetics/trade/utils/validation.ts
#: src/domain/synthetics/trade/utils/validation.ts
#: src/domain/synthetics/trade/utils/validation.ts
#: src/domain/synthetics/trade/utils/validation.ts
msgid "Invalid liq. price"
msgstr "Precio de liquidación inválido"

#: src/components/Synthetics/GmSwap/GmFees/GmFees.tsx
msgid "buy"
msgstr ""

#: src/components/Synthetics/ChartTokenSelector/ChartTokenSelector.tsx
msgid "AVAILABLE LIQ."
msgstr ""

#: src/pages/AccountDashboard/dailyAndCumulativePnLDebug.tsx
msgid "Start unrealized pnl"
msgstr ""

#: src/domain/tokens/approveTokens.tsx
msgid "Approval submitted! <0>View status.</0>"
msgstr "¡Aprobación enviada! <0>Ver estado.</0>"

#: src/pages/OrdersOverview/OrdersOverview.jsx
msgid "Order size is 0"
msgstr "El tamaño de la orden es 0"

#: src/domain/synthetics/trade/utils/validation.ts
msgid "The buyable cap for the pool GM: {0} in {1} [{2}] has been reached. Please reduce the buy size, pick a different GM token, or shift the GM tokens to a different pool and try again."
msgstr ""

#: src/components/Exchange/PositionSeller.jsx
msgid "Close {longOrShortText} {0}"
msgstr ""

#: src/pages/Earn/VesterDepositModal.tsx
msgid "Deposited!"
msgstr ""

#: src/components/Synthetics/PositionItem/PositionItem.tsx
#: src/components/Synthetics/PositionSeller/PositionSeller.tsx
#: src/components/Synthetics/TradeBox/tradeboxConstants.tsx
msgid "TP/SL"
msgstr ""

#: src/components/Exchange/PositionSeller.jsx
#: src/components/Exchange/SwapBox.jsx
msgid "Max {0} in"
msgstr "Máx. {0} dentro"

#: src/domain/synthetics/orders/utils.tsx
msgid "Stop Loss Decrease"
msgstr ""

#: src/components/SettingsModal/SettingsModal.tsx
#~ msgid "Allowed Slippage below {0}% may result in failed orders."
#~ msgstr ""

#: src/pages/OrdersOverview/OrdersOverview.jsx
msgid "Diff"
msgstr "Dif"

#: src/pages/Ecosystem/Ecosystem.jsx
msgid "Dashboard for GMX referral stats"
msgstr "Panel de estadísticas programa de referidos GMX"

#: src/components/Synthetics/Claims/ClaimsHistory.tsx
#: src/components/Synthetics/Claims/filters/ActionFilter.tsx
#: src/components/Synthetics/TradeHistory/filters/ActionFilter.tsx
#: src/components/Synthetics/TradeHistory/useDownloadAsCsv.tsx
msgid "Action"
msgstr "Acción"

#: src/pages/Dashboard/GlpCard.tsx
#: src/pages/Dashboard/GmCard.tsx
msgid "Supply"
msgstr "Suministros"

#: src/components/Exchange/PositionsList.jsx
#: src/components/Exchange/PositionsList.jsx
#: src/components/Synthetics/PositionList/PositionList.tsx
#: src/components/Synthetics/PositionList/PositionList.tsx
msgid "No open positions"
msgstr "No hay posiciones abiertas"

#: src/components/Synthetics/PositionSeller/PositionSeller.tsx
msgid "Close {0} {1}{2}"
msgstr ""

#: src/components/Synthetics/GmSwap/GmSwapBox/GmSwapBox.tsx
msgid "Sell GLV"
msgstr ""

#: src/domain/synthetics/common/incentivesAirdropMessages.ts
msgid "STIP.b Retroactive Bonus"
msgstr ""

#: src/components/Exchange/TradeHistory.jsx
msgid "Try increasing the \"Allowed Slippage\", under the Settings menu on the top right."
msgstr "Prueba a incrementar el \"Deslizamiento Permitido\", debajo del menú de Ajustes en la esquina superior derecha"

#: src/pages/BuyGMX/BuyGMX.tsx
msgid "You can buy AVAX directly on <0>Avalanche</0> using these options:"
msgstr ""

#: src/components/Exchange/NetValueTooltip.tsx
msgid "Net Value: Initial Collateral + PnL - Borrow Fee - Close Fee"
msgstr ""

#: src/pages/Earn/AffiliateClaimModal.tsx
msgid "Claim Affiliate Vault Rewards"
msgstr ""

#: src/components/Exchange/SwapBox.jsx
#: src/components/Exchange/SwapBox.jsx
#: src/components/Exchange/SwapBox.jsx
#: src/components/Exchange/SwapBox.jsx
#: src/domain/synthetics/trade/utils/validation.ts
msgid "Select different tokens"
msgstr "Selecciona tokens diferentes"

#: src/components/Synthetics/HighPriceImpactOrFeesWarningCard/HighPriceImpactOrFeesWarningCard.tsx
msgid "High Network Fees"
msgstr ""

#: src/domain/synthetics/fees/utils/index.ts
msgid "The network fees are very high currently, which may be due to a temporary increase in transactions on the {chainName} network."
msgstr "Las tasas de red son muy altas actualmente, lo que puede deberse a un aumento temporal en las transacciones en la red {chainName}."

#: src/components/Exchange/SwapBox.jsx
msgid "There are more shorts than longs, borrow fees for longing is currently zero"
msgstr "Hay más cortos que largos, la tasa de préstamo para entrar a largo es cero en estos momentos"

#: src/components/Synthetics/DateRangeSelect/DateRangeSelect.tsx
msgid "Last 90d"
msgstr ""

#: src/pages/LeaderboardPage/components/LeaderboardPositionsTable.tsx
msgid "There is no liquidation price, as the position's collateral value will increase to cover any negative PnL."
msgstr ""

#: src/components/MarketSelector/GmPoolsSelectorForGlvMarket.tsx
#: src/components/MarketSelector/PoolSelector.tsx
msgid "Search Pool"
msgstr ""

#: src/components/Synthetics/ChartTokenSelector/ChartTokenSelector.tsx
msgid "24H%"
msgstr ""

#: src/components/Exchange/UsefulLinks.tsx
msgid "Useful Links"
msgstr "Enlaces Útiles"

#: src/components/NotifyModal/NotifyModal.tsx
msgid "Trade Confirmations"
msgstr ""

#: src/components/Synthetics/GmSwap/GmSwapBox/GmDepositWithdrawalBox/useSubmitButtonState.tsx
#: src/components/Synthetics/GmSwap/GmSwapBox/GmShiftBox/useShiftSubmitState.tsx
#: src/domain/synthetics/trade/utils/validation.ts
#: src/domain/synthetics/trade/utils/validation.ts
msgid "Acknowledgment Required"
msgstr ""

#: src/components/Glp/GlpSwap.jsx
#: src/components/Glp/GlpSwap.jsx
#: src/components/Glp/GlpSwap.jsx
msgid "Available"
msgstr "Disponible"

#: src/pages/LeaderboardPage/components/LeaderboardContainer.tsx
msgid "Last 7 days"
msgstr ""

#: src/pages/BeginAccountTransfer/BeginAccountTransfer.tsx
msgid "Begin Transfer"
msgstr "Comenzar Transferencia"

#: src/components/Synthetics/TradeBox/TradeBoxRows/OneClickTrading.tsx
msgid "One-Click Trading is not available for wrapping or unwrapping native token {0}."
msgstr ""

#: src/components/RatingToast/RatingToast.tsx
msgid "How likely are you to recommend our service to a friend or colleague?"
msgstr ""

#: src/domain/synthetics/trade/utils/validation.ts
msgid "Insufficient liquidity to swap collateral"
msgstr ""

#: src/components/Synthetics/TradeHistory/keys.ts
#: src/domain/synthetics/orders/utils.tsx
msgid "Market Decrease"
msgstr "Disminución del mercado"

#: src/components/Synthetics/GmList/GmTokensTotalBalanceInfo.tsx
msgid "Wallet 365d expected Fees"
msgstr ""

#: src/components/NotifyModal/NotifyModal.tsx
msgid "Governance Alerts"
msgstr ""

#: src/components/Exchange/TradeHistory.jsx
msgid "Swap {0} {1} for{2} USDG"
msgstr ""

#: src/components/Header/HomeHeaderLinks.tsx
msgid "Governance"
msgstr "Gobernanza"

#: src/components/Exchange/ConfirmationBox.jsx
#: src/components/Exchange/ConfirmationBox.jsx
#: src/components/Exchange/OrdersList.jsx
#: src/components/Exchange/OrdersList.jsx
#: src/components/Exchange/OrdersList.jsx
#: src/components/Exchange/TradeHistory.jsx
#: src/components/Synthetics/OrderItem/OrderItem.tsx
#: src/components/Synthetics/StatusNotification/OrderStatusNotification.tsx
#: src/components/Synthetics/TradeHistory/TradeHistoryRow/utils/shared.ts
msgid "Cancel"
msgstr "Cancelar"

#: src/components/Glp/GlpSwap.jsx
msgid "Redemption time not yet reached"
msgstr "Tiempo de redención aún no alcanzado"

#: src/components/Exchange/SwapBox.jsx
#: src/components/Glp/GlpSwap.jsx
#: src/domain/synthetics/trade/utils/validation.ts
msgid "Insufficient liquidity"
msgstr "Insuficiente liquidez"

#: src/domain/legacy.ts
msgid "Order cancelled."
msgstr "Orden cancelada."

#: src/pages/BuyGMX/BuyGMX.tsx
msgid "Buy or Transfer AVAX to Avalanche"
msgstr ""

#: src/pages/Ecosystem/Ecosystem.jsx
msgid "Telegram bot for Open Interest on GMX"
msgstr "Bot de Telegram para Interés Abierto en GMX "

#: src/components/Glp/GlpSwap.jsx
#: src/components/Glp/GlpSwap.jsx
msgid "Check the \"Save on Fees\" section below to get the lowest fee percentages."
msgstr "Comprueba la sección \"Ahorrar en comisiones\" para obtener los porcentajes de comisiones más bajos."

#: src/components/SettingsModal/SettingsModal.tsx
msgid "Display PnL after fees"
msgstr "Mostrar GyP después de comisiones"

#: src/pages/AccountDashboard/GeneralPerformanceDetails.tsx
#: src/pages/LeaderboardPage/components/LeaderboardAccountsTable.tsx
msgid "The total realized and unrealized profit and loss for the period, including fees and price impact."
msgstr ""

#: src/domain/legacy.ts
msgid "The network Fees are very high currently, which may be due to a temporary increase in transactions on the {0} network."
msgstr "Las tasas de red son muy altas actualmente, lo que puede deberse a un aumento temporal en las transacciones en la red {0}."

#: src/components/Exchange/SwapBox.jsx
msgid "Current {0} long"
msgstr "Actual {0} a largo "

#: src/domain/synthetics/orders/setAutoCancelOrdersTxn.ts
msgid "{0} orders were not updated as max order limit reached"
msgstr ""

#: src/components/Exchange/PositionSeller.jsx
msgid "Order created!"
msgstr ""

#: src/components/Synthetics/TradeHistory/filters/ActionFilter.tsx
#: src/domain/synthetics/orders/utils.tsx
msgid "Liquidation"
msgstr "Liquidación"

#: src/pages/BeginAccountTransfer/BeginAccountTransfer.tsx
msgid "Receiver has not staked GLP tokens before"
msgstr "El receptor no ha stakeado tokens GLP antes"

#: src/domain/synthetics/trade/utils/validation.ts
msgid "Min collateral: {0}"
msgstr ""

#: src/pages/Ecosystem/Ecosystem.jsx
msgid "Spreadsheet for position calculations"
msgstr ""

#: src/components/Synthetics/OrderEditor/OrderEditor.tsx
msgid "Enter new amount or price"
msgstr ""

#: src/components/Synthetics/TradeBox/TradeBoxRows/LimitAndTPSLRows.tsx
msgid "Stop-Loss PnL"
msgstr ""

#: src/pages/LeaderboardPage/components/LeaderboardAccountsTable.tsx
msgid "Wins and losses for fully closed positions."
msgstr ""

#: src/pages/Earn/AffiliateClaimModal.tsx
msgid "<0>This will claim {formattedRewards} GMX.<1/><2/>After claiming, you can stake these GMX tokens by using the \"Stake\" button in the GMX section of this Earn page.<3/><4/></0>"
msgstr ""

#: src/components/Synthetics/TradeHistory/keys.ts
msgid "Cancel Stop-Loss"
msgstr ""

#: src/lib/wallets/connecters/binanceW3W/binanceWallet.ts
msgid "Open Binance app"
msgstr "Abrir la app de Binance"

#: src/pages/Earn/EarnV1.jsx
#: src/pages/Earn/EarnV1.jsx
#: src/pages/Earn/StakeModal.tsx
#: src/pages/Earn/UnstakeModal.tsx
#: src/pages/Earn/VesterDepositModal.tsx
msgid "Max amount exceeded"
msgstr "Superado el importe máximo"

#: src/components/Exchange/SwapBox.jsx
msgid "Current {0} shorts"
msgstr "Actual {0} a corto "

#: src/pages/CompleteAccountTransfer/CompleteAccountTransfer.jsx
msgid "To complete the transfer, you must switch your connected account to {receiver}."
msgstr "Para completar la transferencia, debes cambiar tu cuenta conectada a {receiver}."

#: src/components/Synthetics/MarketsList/NetFeeTooltip.tsx
#: src/components/Synthetics/MarketsList/NetFeeTooltip.tsx
msgid "Longs Net Rate / 1h"
msgstr "Largos Tasa Neta / 1h"

#: src/components/Exchange/OrdersList.jsx
#: src/components/Exchange/OrdersList.jsx
#: src/components/Exchange/OrdersList.jsx
#: src/components/Synthetics/OrderItem/OrderItem.tsx
msgid "Edit"
msgstr "Editar"

#: src/components/Synthetics/OrderEditor/OrderEditor.tsx
#: src/components/Synthetics/TradeBox/hooks/useTradeButtonState.tsx
msgid "No available leverage found"
msgstr ""

#: src/pages/LeaderboardPage/components/LeaderboardAccountsTable.tsx
msgid "Only addresses with over {0} in \"Capital Used\" are ranked."
msgstr ""

#: src/components/Exchange/ConfirmationBox.jsx
msgid "Shorting..."
msgstr "Entrando a corto..."

#: src/pages/BeginAccountTransfer/BeginAccountTransfer.tsx
msgid "You have a <0>pending transfer</0> to {pendingReceiver}."
msgstr "Tienes una transferencia <0>pendiente</0> a {pendingReceiver}."

#: src/components/Exchange/SwapBox.jsx
msgid "{0} {1} not supported"
msgstr ""

#: src/domain/synthetics/sidecarOrders/utils.ts
msgid "Limit size is required"
msgstr ""

#: src/pages/Buy/Buy.tsx
#: src/pages/Home/Home.tsx
msgid "Protocol Tokens"
msgstr ""

#: src/components/Synthetics/TradeHistory/TradeHistoryRow/utils/position.ts
msgid "Collateral at Liquidation"
msgstr ""

#: src/pages/ClaimEsGmx/ClaimEsGmx.jsx
msgid "After claiming you will be able to vest a maximum of {0} esGMX at a ratio of {1} {stakingToken} to 1 esGMX."
msgstr "Tras reclamar podrás adquirir un máximo de {0} esGMX en una relación de {1} {stakingToken} por 1 esGMX"

#: src/pages/AccountDashboard/GeneralPerformanceDetails.tsx
msgid "Today"
msgstr ""

#: src/pages/BeginAccountTransfer/BeginAccountTransfer.tsx
#: src/pages/NftWallet/NftWallet.jsx
msgid "Receiver Address"
msgstr "Dirección del receptor"

#: src/pages/AccountDashboard/AccountDashboard.tsx
msgid "GMX {versionName} {networkName} information for account:"
msgstr ""

#: src/pages/AccountDashboard/DailyAndCumulativePnL.tsx
msgid "From"
msgstr ""

#: src/components/Synthetics/TradeHistory/TradeHistoryRow/utils/position.ts
#: src/components/Synthetics/TradeHistory/TradeHistoryRow/utils/position.ts
#: src/components/Synthetics/TradeHistory/TradeHistoryRow/utils/position.ts
#: src/components/Synthetics/TradeHistory/TradeHistoryRow/utils/position.ts
#: src/components/Synthetics/TradeHistory/TradeHistoryRow/utils/position.ts
#: src/components/Synthetics/TradeHistory/TradeHistoryRow/utils/position.ts
msgid "Order Trigger Price"
msgstr "Precio de Disparo de la Orden"

#: src/components/Glp/GlpSwap.jsx
msgid "Epoch ending is not acknowledged"
msgstr ""

#: src/components/Synthetics/StatusNotification/SubaccountNotification.tsx
msgid "Subaccount deactivation failed"
msgstr ""

#: src/domain/synthetics/orders/utils.tsx
msgid "Limit Increase"
msgstr ""

#: src/components/Exchange/PositionsList.jsx
#: src/components/Exchange/PositionsList.jsx
#: src/components/Synthetics/PositionItem/PositionItem.tsx
msgid "Use the edit collateral icon to deposit or withdraw collateral."
msgstr "Usa el icono de editar garantía para depositar o retirar garantía."

#: src/pages/BuyGMX/BuyGMX.tsx
msgid "Buy GMX using any token from any network:"
msgstr ""

#: src/components/Referrals/AffiliatesStats.tsx
msgid "Volume traded by your referred traders."
msgstr "Volumen negociado por sus traders referidos."

#: src/pages/Dashboard/GlpCard.tsx
msgid "Stablecoin Percentage"
msgstr "Porcentaje de Stablecoin"

#: src/components/Synthetics/TradeBox/TradeBoxRows/CollateralSelectorRow.tsx
msgid "You have an existing position with {0} as collateral. This Order will not be valid for that Position. <0>Switch to {1} collateral</0>."
msgstr ""

#: src/pages/BeginAccountTransfer/BeginAccountTransfer.tsx
msgid "Please only use this for full account transfers.<0/>This will transfer all your GMX, esGMX, GLP, Multiplier Points and voting power to your new account.<1/>Transfers are only supported if the receiving account has not staked GMX or GLP tokens before.<2/>Transfers are one-way, you will not be able to transfer staked tokens back to the sending account."
msgstr ""

#: src/components/Referrals/TradersStats.tsx
msgid "Tier {0} ({currentTierDiscount}% discount)"
msgstr ""

#: src/domain/synthetics/orders/utils.tsx
msgid "This order using {collateralSymbol} as collateral will not be valid for the existing {longText} position using {symbol} as collateral."
msgstr ""

#: src/components/Synthetics/StatusNotification/OrderStatusNotification.tsx
msgid "Order request sent"
msgstr ""

#: src/components/Exchange/NoLiquidityErrorModal.tsx
msgid "Alternatively, you can select a different \"Collateral In\" token."
msgstr "Alternativamente, puedes seleccionar \"Garantía En\" un token distinto."

#: src/components/NotifyModal/NotifyModal.tsx
msgid "Get alerts and announcements from GMX to stay on top of your trades, liquidation risk, and more."
msgstr ""

#: src/components/Exchange/SwapBox.jsx
#: src/components/Exchange/SwapBox.jsx
msgid "<0>{0} is required for collateral.</0><1>Swap amount from {1} to {2} exceeds {3} acceptable amount. Reduce the \"Pay\" size, or use {4} as the \"Pay\" token to use it for collateral.</1><2>You can buy {5} on 1inch.</2>"
msgstr ""

#: src/pages/PageNotFound/PageNotFound.jsx
msgid "<0>Return to </0><1>Homepage</1> <2>or </2> <3>Trade</3>"
msgstr "<0>Volver a </0><1>Página inicial</1> <2>o </2> <3>Operar</3>"

#: src/components/Synthetics/BridgingInfo/BridgingInfo.tsx
msgid "Bridge {tokenSymbol} to {chainName} with"
msgstr ""

#: src/components/Exchange/SwapBox.jsx
#: src/components/Exchange/SwapBox.jsx
#: src/components/Exchange/SwapBox.jsx
msgid "Swapped {0} {1} for {2} {3}!"
msgstr "Intercambiar {0} {1} por {2} {3}!"

#: src/domain/synthetics/sidecarOrders/utils.ts
msgid "A size percentage is required"
msgstr ""

#: src/pages/AccountDashboard/dailyAndCumulativePnLDebug.tsx
#: src/pages/AccountDashboard/generalPerformanceDetailsDebug.tsx
#: src/pages/LeaderboardPage/components/LeaderboardAccountsTable.tsx
#: src/pages/LeaderboardPage/components/LeaderboardPositionsTable.tsx
msgid "Unrealized Fees"
msgstr ""

#: src/components/Referrals/AffiliatesStats.tsx
#: src/components/Referrals/AffiliatesStats.tsx
msgid "Traders Referred"
msgstr "Traders Referidos"

#: src/pages/Earn/StakeModal.tsx
msgid "Stake submitted!"
msgstr ""

#: src/components/Exchange/PositionDropdown.tsx
msgid "Increase Size (Market)"
msgstr ""

#: src/domain/synthetics/trade/utils/validation.ts
msgid "Couldn't find a swap path with enough liquidity"
msgstr ""

#: src/pages/Earn/AffiliateVesterWithdrawModal.tsx
#: src/pages/Earn/VesterWithdrawModal.tsx
msgid "Withdrawn!"
msgstr ""

#: src/pages/Ecosystem/Ecosystem.jsx
msgid "Yield Trading"
msgstr ""

#: src/pages/LeaderboardPage/components/CompetitionPrizes.tsx
#: src/pages/LeaderboardPage/components/CompetitionPrizes.tsx
msgid "3rd Place"
msgstr ""

#: src/domain/synthetics/markets/claimFundingFeesTxn.ts
#: src/domain/synthetics/referrals/claimAffiliateRewardsTxn.ts
msgid "Claiming failed"
msgstr ""

#: src/components/AprInfo/AprInfo.tsx
msgid "The base APY estimate will be available {0} to ensure accurate data display."
msgstr ""

#: src/components/Exchange/PositionEditor.jsx
#: src/components/Exchange/SwapBox.jsx
#: src/components/Glp/GlpSwap.jsx
msgid "Approve {0}"
msgstr "Aprobar {0}"

#: src/components/Exchange/SwapBox.jsx
#: src/domain/synthetics/trade/utils/validation.ts
msgid "Max {0} long exceeded"
msgstr "Superados largos Máx. de {0}"

#: src/components/Exchange/PositionEditor.jsx
#: src/domain/synthetics/trade/utils/validation.ts
#: src/domain/synthetics/trade/utils/validation.ts
msgid "Amount should be greater than zero"
msgstr ""

#: src/pages/LeaderboardPage/components/LeaderboardNavigation.tsx
msgid "LIVE"
msgstr ""

#: src/components/Synthetics/PoolSelector2/PoolSelector2.tsx
msgid "{formattedNetRate} / 1h"
msgstr "{formattedNetRate} / 1h"

#: src/components/Exchange/SwapBox.jsx
#: src/components/Exchange/SwapBox.jsx
#: src/components/Glp/GlpSwap.jsx
#: src/components/Glp/GlpSwap.jsx
#: src/components/Glp/GlpSwap.jsx
#: src/components/Synthetics/GmSwap/GmSwapBox/GmDepositWithdrawalBox/GmDepositWithdrawalBox.tsx
#: src/components/Synthetics/GmSwap/GmSwapBox/GmDepositWithdrawalBox/GmDepositWithdrawalBox.tsx
#: src/components/Synthetics/GmSwap/GmSwapBox/GmDepositWithdrawalBox/GmDepositWithdrawalBox.tsx
#: src/components/Synthetics/GmSwap/GmSwapBox/GmShiftBox/GmShiftBox.tsx
#: src/components/Synthetics/GmSwap/GmSwapBox/GmShiftBox/GmShiftBox.tsx
#: src/components/Synthetics/TradeBox/TradeBox.tsx
#: src/components/Synthetics/TradeBox/TradeBox.tsx
msgid "Balance"
msgstr "Balance"

#: src/pages/Earn/EarnV2.tsx
msgid "Liquidity and trading incentives programs are live on {avalancheLink}."
msgstr ""

#: src/pages/BeginAccountTransfer/BeginAccountTransfer.tsx
msgid "I do not want to transfer the Affiliate esGMX tokens"
msgstr ""

#: src/components/Exchange/ConfirmationBox.jsx
msgid "Forfeit profit and {action}"
msgstr "Renunciar a la ganancia y {action}"

#: src/pages/LeaderboardPage/components/LeaderboardAccountsTable.tsx
msgid "Win/Loss"
msgstr ""

#: src/components/Synthetics/TradeHistory/keys.ts
msgid "Execute Stop-Loss"
msgstr ""

#: src/components/MissedCoinsModal/MissedCoinsModal.tsx
msgid "Names could be separated by commas or spaces"
msgstr ""

#: src/pages/BuyGMX/BuyGMX.tsx
msgid "Buy GMX from decentralized exchanges"
msgstr ""

#: src/components/NotifyModal/NotifyModal.tsx
msgid "Powered by"
msgstr ""

#: src/components/Synthetics/StatusNotification/GmStatusNotification.tsx
msgid "Buy order executed"
msgstr ""

#: src/components/Synthetics/ExecutionPriceRow.tsx
msgid "The order's acceptable price includes the set acceptable price impact. The execution price must meet this condition for the order to be executed."
msgstr ""

#: src/components/Exchange/SwapBox.jsx
msgid "Min order: 10 USD"
msgstr "Orden Mín. 10 USD"

#: src/pages/Earn/AffiliateClaimModal.tsx
msgid "Claim submitted."
msgstr ""

#: src/components/Synthetics/ChartTokenSelector/ChartTokenSelector.tsx
msgid "OPEN INTEREST"
msgstr ""

#: src/components/Synthetics/TradeHistory/useDownloadAsCsv.tsx
msgid "Failed to download trade history CSV."
msgstr ""

#: src/components/Referrals/JoinReferralCode.jsx
msgid "Same as current active code"
msgstr "Igual que el código activo actual"

#: src/pages/AccountDashboard/GeneralPerformanceDetails.tsx
msgid "Win / Loss"
msgstr ""

#: src/components/Referrals/TradersStats.tsx
#: src/components/Referrals/TradersStats.tsx
msgid "V1 rebates are airdropped weekly. V2 rebates are automatically applied as fee discounts on each trade and do not show on this table."
msgstr ""

#: src/components/Synthetics/OrderEditor/OrderEditor.tsx
#: src/components/Synthetics/OrderEditor/OrderEditor.tsx
#: src/domain/synthetics/sidecarOrders/utils.ts
#: src/domain/synthetics/sidecarOrders/utils.ts
#: src/domain/synthetics/trade/utils/validation.ts
#: src/domain/synthetics/trade/utils/validation.ts
msgid "Trigger price below mark price"
msgstr ""

#: src/pages/Earn/GmxAndVotingPowerCard.tsx
msgid "No delegate found"
msgstr ""

#: src/pages/Earn/EarnV1.jsx
msgid "Wallet not yet connected"
msgstr "Monedero no conectado todavía"

#: src/components/NotifyModal/NotifyModal.tsx
msgid "Liquidation Confirmations"
msgstr ""

#: src/components/Glp/GlpSwap.jsx
msgid "Acknowledge epoch is ending in {minutes} minutes"
msgstr ""

#: src/components/Synthetics/HighPriceImpactOrFeesWarningCard/HighPriceImpactOrFeesWarningCard.tsx
msgid "High Price Impact"
msgstr ""

#: src/components/InterviewModal/InterviewModal.tsx
msgid "We want your insights to help improve GMX. For security reasons, we won't contact you first. Please send the message \"I have feedback\" to any of our official accounts:"
msgstr ""

#: src/pages/ClaimEsGmx/ClaimEsGmx.jsx
msgid "Claim esGMX"
msgstr "Reclamar esGMX"

#: src/components/Synthetics/TradeBox/TradeBoxRows/OneClickTrading.tsx
msgid "Re-authorize"
msgstr ""

#: src/pages/BuyGMX/BuyGMX.tsx
msgid "Buy or Transfer ETH to Arbitrum"
msgstr ""

#: src/components/Synthetics/ExecutionPriceRow.tsx
msgid "Expected execution price for the order, including the current price impact, once the limit order executes."
msgstr ""

#: src/components/Synthetics/TradeFeesRow/TradeFeesRow.tsx
msgid "of open fee"
msgstr ""

#: src/pages/Dashboard/MarketsListV1.tsx
#: src/pages/Dashboard/MarketsListV1.tsx
msgid "Pool Amount"
msgstr "Cantidad de Reserva"

#: src/pages/BeginAccountTransfer/BeginAccountTransfer.tsx
msgid "Approve GMX"
msgstr "Aprobar GMX"

#: src/components/Glp/SwapErrorModal.tsx
msgid "{0} Capacity Reached"
msgstr "{0} Capacidad Alcanzada"

#: src/components/Synthetics/TradeHistory/TradeHistoryRow/utils/swap.ts
#: src/components/Synthetics/TradeHistory/TradeHistoryRow/utils/swap.ts
#: src/components/Synthetics/TradeHistory/TradeHistoryRow/utils/swap.ts
#: src/components/Synthetics/TradeHistory/TradeHistoryRow/utils/swap.ts
msgid "{fromText} to {toExecutionText}"
msgstr "{fromText} a {toExecutionText}"

#: src/components/Exchange/SwapBox.jsx
#: src/components/Synthetics/PositionSeller/PositionSeller.tsx
#: src/components/Synthetics/TradeBox/hooks/useTradeButtonState.tsx
msgid "Create {0} Order"
msgstr "Crear {0} Orden"

#: src/components/Synthetics/TradeBox/hooks/useTradeButtonState.tsx
msgid "Create Limit order"
msgstr ""

#: src/components/Synthetics/TradeHistory/keys.ts
msgid "Execute Limit Swap"
msgstr "Ejecutar Intercambio Límite"

#: src/pages/BuyGMX/BuyGMX.tsx
msgid "To purchase GMX on the {0} blockchain, please <0>change your network</0>."
msgstr ""

#: src/components/Synthetics/GmList/GmTokensTotalBalanceInfo.tsx
msgid "{daysConsidered}d accrued Fees"
msgstr ""

#: src/components/MissedCoinsModal/MissedCoinsModal.tsx
#: src/components/NpsModal/NpsModal.tsx
#: src/components/Referrals/JoinReferralCode.jsx
#: src/components/UserFeedbackModal/UserFeedbackModal.tsx
msgid "Submit"
msgstr "Enviar"

#: src/components/Exchange/TradeHistory.jsx
msgid "Request withdrawal from {0} {longOrShortText}"
msgstr "Solicitar retiro de {0} {longOrShortText}"

#: src/pages/ClaimEsGmx/ClaimEsGmx.jsx
msgid "Select an option"
msgstr "Seleccionar una opción"

#: src/components/Header/AppHeaderLinks.tsx
msgid "Ecosystem"
msgstr "Ecosistema"

#: src/components/Exchange/SwapBox.jsx
msgid "High USDG Slippage, Long Anyway"
msgstr "Alto Deslizamiento de USDG, ir Largo de todas formas"

#: src/components/Synthetics/GmList/GmTokensTotalBalanceInfo.tsx
msgid "Wallet total"
msgstr ""

#: src/components/Synthetics/ExecutionPriceRow.tsx
msgid "Acceptable price does not apply to stop-loss orders, as they will be executed regardless of any price impact."
msgstr ""

#: src/components/Synthetics/StatusNotification/SubaccountNotification.tsx
#: src/components/Synthetics/StatusNotification/SubaccountNotification.tsx
#: src/components/Synthetics/StatusNotification/SubaccountNotification.tsx
msgid "Deactivation"
msgstr ""

#: src/pages/PriceImpactRebatesStats/PriceImpactRebatesStats.tsx
msgid "Next"
msgstr "Siguiente"

#: src/components/Exchange/TradeHistory.jsx
#: src/components/Referrals/AddAffiliateCode.jsx
#: src/components/Referrals/AffiliatesStats.tsx
#: src/components/Synthetics/StatusNotification/OrderStatusNotification.tsx
#: src/components/Synthetics/TradeHistory/TradeHistoryRow/utils/shared.ts
#: src/pages/Earn/EarnV1.jsx
#: src/pages/Earn/EarnV1.jsx
#: src/pages/Earn/EarnV1.jsx
msgid "Create"
msgstr "Crear"

#: src/components/Exchange/SwapBox.jsx
msgid "Limit order submitted!"
msgstr "¡Orden limite enviada!"

#: src/components/Synthetics/DateRangeSelect/DateRangeSelect.tsx
#: src/pages/AccountDashboard/GeneralPerformanceDetails.tsx
msgid "Last 7d"
msgstr ""

#: src/components/Exchange/PositionShare.tsx
msgid "Copy"
msgstr "Copiar"

#: src/components/Referrals/AffiliatesStats.tsx
#: src/components/Referrals/TradersStats.tsx
#: src/components/Synthetics/UserIncentiveDistributionList/UserIncentiveDistributionList.tsx
msgid "Amount"
msgstr "Cantidad"

#: src/components/Exchange/SwapBox.jsx
msgid "<0>{0} is required for collateral.</0><1>Swap amount from {1} to {2} exceeds {3} Available Liquidity. Reduce the \"Pay\" size, or use {4} as the \"Pay\" token to use it for collateral.</1><2>You can buy {5} on 1inch.</2>"
msgstr ""

#: src/components/Synthetics/PositionEditor/PositionEditor.tsx
msgid "Edit {0} {1}{2}"
msgstr ""

#: src/components/Referrals/AffiliatesStats.tsx
#: src/components/Referrals/TradersStats.tsx
msgid "No rebates distribution history yet."
msgstr "Aún no hay historial de distribución de reembolsos."

#: src/domain/synthetics/orders/utils.tsx
msgid "trigger price"
msgstr ""

#: src/components/Referrals/ClaimAffiliatesModal/ClaimAffiliatesModal.tsx
#: src/components/Synthetics/ClaimablePositionPriceImpactRebateModal/ClaimablePositionPriceImpactRebateModal.tsx
#: src/components/Synthetics/ClaimModal/ClaimModal.tsx
#: src/components/Synthetics/Claims/ClaimableCard.tsx
#: src/pages/ClaimEsGmx/ClaimEsGmx.jsx
#: src/pages/Earn/AffiliateClaimModal.tsx
#: src/pages/Earn/ClaimModal.tsx
#: src/pages/Earn/EarnV1.jsx
#: src/pages/Earn/EarnV1.jsx
#: src/pages/Earn/EarnV1.jsx
#: src/pages/Earn/EarnV1.jsx
#: src/pages/Earn/EarnV1.jsx
#: src/pages/Earn/TotalRewardsCard.tsx
#: src/pages/Earn/Vesting.tsx
msgid "Claim"
msgstr "Reclamar"

#: src/components/Synthetics/TradeBox/TradeBoxRows/PriceImpactFeesRow.tsx
msgid "Price Impact / Fees"
msgstr ""

#: src/pages/AccountDashboard/AccountDashboard.tsx
#: src/pages/AccountDashboard/AccountDashboard.tsx
msgid "GMX {versionName} Account"
msgstr ""

#: src/components/Synthetics/TradeHistory/TradeHistoryRow/utils/position.ts
#: src/components/Synthetics/TradeHistory/TradeHistoryRow/utils/position.ts
#: src/components/Synthetics/TradeHistory/TradeHistoryRow/utils/position.ts
#: src/components/Synthetics/TradeHistory/TradeHistoryRow/utils/position.ts
#: src/components/Synthetics/TradeHistory/TradeHistoryRow/utils/position.ts
#: src/components/Synthetics/TradeHistory/TradeHistoryRow/utils/position.ts
msgid "Order execution price takes into account price impact."
msgstr "El precio de ejecución de la orden tiene en cuenta el impacto del precio."

#: src/pages/Buy/Buy.tsx
msgid "Buy GLP or GMX"
msgstr ""

#: src/components/Synthetics/PoolSelector2/PoolSelector2.tsx
#: src/components/Synthetics/PoolSelector2/PoolSelector2.tsx
msgid "Open Cost"
msgstr ""

#: src/components/Exchange/ChartTokenSelector.tsx
msgid "Max Out"
msgstr ""

#: src/components/Exchange/PositionEditor.jsx
#: src/components/Exchange/PositionSeller.jsx
#: src/components/Exchange/PositionSeller.jsx
#: src/components/Exchange/SwapBox.jsx
#: src/components/Exchange/SwapBox.jsx
#: src/components/Exchange/SwapBox.jsx
#: src/components/Exchange/SwapBox.jsx
#: src/components/Glp/GlpSwap.jsx
#: src/components/Glp/GlpSwap.jsx
#: src/components/Synthetics/OrderEditor/OrderEditor.tsx
#: src/domain/synthetics/trade/utils/validation.ts
#: src/domain/synthetics/trade/utils/validation.ts
#: src/domain/synthetics/trade/utils/validation.ts
#: src/domain/synthetics/trade/utils/validation.ts
#: src/domain/synthetics/trade/utils/validation.ts
#: src/domain/synthetics/trade/utils/validation.ts
#: src/domain/synthetics/trade/utils/validation.ts
#: src/pages/ClaimEsGmx/ClaimEsGmx.jsx
#: src/pages/Earn/EarnV1.jsx
#: src/pages/Earn/EarnV1.jsx
#: src/pages/Earn/StakeModal.tsx
#: src/pages/Earn/UnstakeModal.tsx
#: src/pages/Earn/VesterDepositModal.tsx
msgid "Enter an amount"
msgstr "Introduzca una cantidad"

#: src/components/Header/AppHeaderUser.tsx
msgid "Connect"
msgstr "Conectar"

#: src/components/Referrals/AffiliatesStats.tsx
#: src/components/Referrals/AffiliatesStats.tsx
#: src/components/Referrals/TradersStats.tsx
#: src/components/Referrals/TradersStats.tsx
msgid "V1 Avalanche Fuji"
msgstr ""

#: src/pages/LeaderboardPage/components/CompetitionPrizes.tsx
#: src/pages/LeaderboardPage/components/CompetitionPrizes.tsx
msgid "1st Place"
msgstr ""

#: src/pages/LeaderboardPage/components/CompetitionCountdown.tsx
msgid "Starts in"
msgstr ""

#: src/domain/synthetics/fees/utils/index.ts
msgid "The network fees are high currently, which may be due to a temporary increase in transactions on the {chainName} network."
msgstr "Las tasas de red son altas actualmente, lo que puede deberse a un aumento temporal en las transacciones en la red {chainName}."

#: src/lib/wallets/connecters/binanceW3W/binanceWallet.ts
msgid "Scan the QR code"
msgstr "Escanear el código QR"

#: src/pages/SyntheticsPage/SyntheticsPage.tsx
msgid "Claims ({totalClaimables})"
msgstr ""

#: src/components/Synthetics/StatusNotification/GmStatusNotification.tsx
msgid "Unknown shift GM order"
msgstr ""

#: src/components/Exchange/TradeHistory.jsx
msgid "Max leverage of 100x was exceeded, the remaining collateral after deducting losses and fees have been sent back to your account:"
msgstr "El apalancamiento máximo de 100x ha sido superado, la garantía restante después de restar las pérdidas y comisiones ha sido enviada de vuelta a tu cuenta:"

#: src/components/Synthetics/GmSwap/GmSwapBox/GmDepositWithdrawalBox/useSubmitButtonState.tsx
msgid "Shifting {symbol}..."
msgstr ""

#: src/components/Synthetics/TradeHistory/TradeHistoryRow/utils/shared.ts
msgid "Not enough Available Liquidity to fill the Order."
msgstr "No hay suficiente liquidez disponible para llenar la orden."

#: src/components/Synthetics/OrderEditor/OrderEditor.tsx
#: src/components/Synthetics/OrderEditor/OrderEditor.tsx
#: src/domain/synthetics/sidecarOrders/utils.ts
#: src/domain/synthetics/sidecarOrders/utils.ts
#: src/domain/synthetics/trade/utils/validation.ts
#: src/domain/synthetics/trade/utils/validation.ts
msgid "Trigger price above mark price"
msgstr ""

#: src/pages/OrdersOverview/OrdersOverview.jsx
msgid "Order size exceeds position"
msgstr "El tamaño de la orden supera la posición"

#: src/components/Exchange/OrderEditor.jsx
msgid "Order update submitted!"
msgstr "La actualización de la orden se ha enviado"

#: src/components/Exchange/PositionEditor.jsx
msgid "Enable withdraw failed."
msgstr ""

#: src/pages/Ecosystem/Ecosystem.jsx
msgid "Explore, analyze, and copy on-chain traders"
msgstr ""

#: src/components/Exchange/ConfirmationBox.jsx
msgid "Forfeit profit"
msgstr "Renunciar a la ganancia"

#: src/components/Synthetics/GmSwap/GmFees/GmFees.tsx
msgid "Sell Fee"
msgstr ""

#: src/components/Synthetics/TradeBox/TradeBoxRows/AdvancedDisplayRows.tsx
msgid "Execution Details"
msgstr ""

#: src/domain/synthetics/common/incentivesAirdropMessages.ts
msgid "GM Airdrop"
msgstr ""

#: src/components/Glp/GlpSwap.jsx
msgid "Save on Fees"
msgstr "Ahorrar en Comisiones"

<<<<<<< HEAD
=======
#: src/domain/synthetics/sidecarOrders/utils.ts
#: src/domain/synthetics/sidecarOrders/utils.ts
#: src/domain/synthetics/sidecarOrders/utils.ts
msgid "Price below Mark Price."
msgstr ""

#: src/components/SettingsModal/SettingsModal.tsx
msgid "Allowed Slippage below {defaultSippageDisplay}% may result in failed orders. orders."
msgstr ""

>>>>>>> 0ed6d929
#: src/pages/Ecosystem/Ecosystem.jsx
msgid "GMX staking rewards updates and insights"
msgstr "Actualizaciones e info adicional sobre las recompensas de stakear GMX"

#: src/components/Exchange/PositionsList.jsx
#: src/components/Synthetics/PositionItem/PositionItem.tsx
msgid "Active Orders"
msgstr "Órdenes Activas"

#: src/components/Exchange/SwapBox.jsx
msgid "Switch to {0} collateral."
msgstr ""

#: src/pages/Earn/Vesting.tsx
#: src/pages/Earn/Vesting.tsx
msgid "GMX Vault"
msgstr ""

#: src/components/Exchange/TradeHistory.jsx
msgid "Partially Liquidated"
msgstr "Parcialmente Liquidado"

#: src/components/Glp/GlpSwap.jsx
msgid "Insufficient GLP balance"
msgstr "Balance GLP insuficiente"

#: src/pages/AccountDashboard/generalPerformanceDetailsDebug.tsx
#: src/pages/LeaderboardPage/components/LeaderboardAccountsTable.tsx
msgid "Start Unrealized Fees"
msgstr ""

#: src/components/Exchange/ConfirmationBox.jsx
msgid "view"
msgstr "vista"

#: src/components/Exchange/OrdersToa.jsx
msgid "Accept terms to enable orders"
msgstr "Acepta las condiciones para habilitar las órdenes"

#: src/pages/Ecosystem/Ecosystem.jsx
#: src/pages/Ecosystem/Ecosystem.jsx
msgid "Protocol analytics"
msgstr "Análisis de datos del protocolo"

#: src/pages/BeginAccountTransfer/BeginAccountTransfer.tsx
#: src/pages/CompleteAccountTransfer/CompleteAccountTransfer.jsx
#: src/pages/NftWallet/NftWallet.jsx
msgid "Transfer submitted!"
msgstr "¡Transferencia enviada!"

#: src/components/Exchange/TradeHistory.jsx
msgid ""
"Liquidated {0} {longOrShortText},\n"
"-{1} USD,\n"
"{2} Price: {3} USD"
msgstr ""

#: src/components/Exchange/ExchangeTVChart.jsx
#: src/components/Synthetics/TVChart/TVChart.tsx
msgid "Inc."
msgstr "Inc."

#: src/domain/synthetics/trade/utils/validation.ts
msgid "Fees exceed amount"
msgstr ""

#: src/components/Synthetics/OrderList/filters/OrderTypeFilter.tsx
msgid "Search Type"
msgstr ""

#: src/pages/Dashboard/WeightText.tsx
msgid "{0} is below its target weight.<0/><1/>Get lower fees to <2>buy GLP</2> with {1}, and to <3>swap</3> {2} for other tokens."
msgstr "{0} está por debajo de su peso objetivo.<0/><1/>Consigue menores comisiones <2>comprar GLP</2> con {1}, y para <3>intercambiar</3> {2} por otros tokens."

#: src/pages/AccountDashboard/GeneralPerformanceDetails.tsx
#: src/pages/LeaderboardPage/components/LeaderboardAccountsTable.tsx
msgid "Win Rate"
msgstr ""

#: src/pages/BeginAccountTransfer/BeginAccountTransfer.tsx
msgid "You have esGMX tokens in the Affiliate Vault, you need to withdraw these tokens if you want to transfer them to the new account"
msgstr ""

#: src/components/Synthetics/SubaccountModal/utils.ts
msgid "Maximum auto top-up amount is required"
msgstr ""

#: src/pages/BuyGlp/BuyGlp.jsx
msgid "Buy / Sell GLP"
msgstr "Comprar / Vender GLP"

#: src/pages/Dashboard/AssetDropdown.tsx
msgid "Open {0} in Explorer"
msgstr ""

#: src/components/Synthetics/GmList/MintableAmount.tsx
#: src/components/Synthetics/MarketStats/MarketStatsWithComposition.tsx
msgid "{0} and {1} can be used to buy GM for this market up to the specified buying caps."
msgstr ""

#: src/components/Synthetics/TradeBox/TradeBoxRows/OneClickTrading.tsx
msgid "One-Click Trading is not available using network's native token {0}. Consider using {1} instead."
msgstr ""

#: src/components/Synthetics/StatusNotification/OrderStatusNotification.tsx
#: src/context/PendingTxnsContext/PendingTxnsContext.tsx
#: src/lib/contracts/notifications.tsx
#: src/lib/contracts/notifications.tsx
#: src/pages/Exchange/Exchange.tsx
#: src/pages/Exchange/Exchange.tsx
msgid "View"
msgstr "Ver"

#: src/components/Referrals/TradersStats.tsx
msgid "Volume traded by this account with an active referral code."
msgstr "Volumen negociado por esta cuenta con un código de referido activo."

#: src/pages/Earn/EarnV1.jsx
msgid "Unstake failed"
msgstr "Destakeo fallido"

#: src/pages/AccountDashboard/dailyAndCumulativePnLDebug.tsx
msgid "Start unrealized fees"
msgstr ""

#: src/components/Referrals/AffiliatesStats.tsx
msgid "Referral Codes"
msgstr "Códigos de referido"

#: src/pages/BeginAccountTransfer/BeginAccountTransfer.tsx
#: src/pages/BeginAccountTransfer/BeginAccountTransfer.tsx
msgid "Vested GMX not withdrawn"
msgstr "GMX adquirido no retirado"

#: src/components/Glp/GlpSwap.jsx
msgid "FEES"
msgstr "COMISIONES"

#: src/components/Synthetics/GmList/GlvList.tsx
#: src/components/Synthetics/GmList/GmList.tsx
msgid "TOTAL SUPPLY"
msgstr ""

#: src/components/Exchange/FeesTooltip.tsx
#: src/components/Exchange/NetValueTooltip.tsx
#: src/components/Synthetics/TradeFeesRow/TradeFeesRow.tsx
msgid "Open Fee"
msgstr ""

#: src/components/Referrals/AddAffiliateCode.jsx
msgid "Looks like you don't have a referral code to share. <0/> Create one now and start earning rebates!"
msgstr "Parece que no tienes un código de referido para compartir. <0/> ¡Crea uno ahora y empieza a ganar reembolsos!"

#: src/pages/NftWallet/NftWallet.jsx
msgid "Enter NFT ID"
msgstr "Introduce tu ID de NFT"

#: src/components/Exchange/PositionEditor.jsx
msgid "Withdrawal failed."
msgstr ""

#: src/components/Exchange/ConfirmationBox.jsx
#: src/components/Exchange/ConfirmationBox.jsx
#: src/components/Synthetics/OrderEditor/OrderEditor.tsx
#: src/components/Synthetics/OrderEditor/OrderEditor.tsx
#: src/components/Synthetics/TradeBox/TradeBox.tsx
#: src/components/Synthetics/TradeBox/TradeBox.tsx
#: src/components/Synthetics/TradeBox/TradeBoxRows/LimitPriceRow.tsx
msgid "Limit Price"
msgstr "Precio límite"

#: src/components/AddressView/AddressView.tsx
msgid "You"
msgstr ""

#: src/pages/Earn/GlpCard.tsx
msgid "APRs are updated weekly on Wednesday and will depend on the fees collected for the week. <0/><1/>Historical GLP APRs can be checked in this <2>community dashboard</2>."
msgstr ""

#: src/components/Exchange/TradeHistory.jsx
msgid "Could not execute deposit into {0} {longOrShortText}"
msgstr "No se pudo ejecutar el depósito en {0} {longOrShortText}"

#: src/components/Exchange/PositionEditor.jsx
#: src/components/Exchange/PositionEditor.jsx
#: src/components/Exchange/PositionEditor.jsx
#: src/components/Synthetics/PositionEditor/PositionEditor.tsx
#: src/components/Synthetics/PositionEditor/types.ts
#: src/components/Synthetics/TradeHistory/keys.ts
#: src/pages/Earn/VesterDepositModal.tsx
#: src/pages/Earn/VesterDepositModal.tsx
#: src/pages/Earn/Vesting.tsx
#: src/pages/Earn/Vesting.tsx
#: src/pages/Earn/Vesting.tsx
msgid "Deposit"
msgstr "Depositar"

#: src/domain/synthetics/sidecarOrders/utils.ts
msgid "Trigger price below highest limit price"
msgstr ""

#: src/components/Synthetics/OrderEditor/OrderEditor.tsx
#: src/components/Synthetics/OrderItem/OrderItem.tsx
#: src/components/Synthetics/TradeHistory/useDownloadAsCsv.tsx
msgid "Acceptable Price"
msgstr "Precio Aceptable"

#: src/components/Synthetics/StatusNotification/GmStatusNotification.tsx
msgid "Sell request sent"
msgstr ""

#: src/components/Exchange/PositionEditor.jsx
#: src/components/Exchange/PositionSeller.jsx
#: src/components/Exchange/PositionSeller.jsx
#: src/components/Exchange/SwapBox.jsx
#: src/components/Exchange/SwapBox.jsx
msgid "Enabling Leverage..."
msgstr "Activando Apalancamiento..."

#: src/domain/synthetics/orders/utils.tsx
msgid "There may not be sufficient liquidity to execute the swap to the receive token when the price conditions are met."
msgstr ""

#: src/components/Synthetics/TradeHistory/keys.ts
msgid "Create Take-Profit"
msgstr ""

#: src/components/NotifyModal/NotifyModal.tsx
msgid "Trade Errors"
msgstr ""

#: src/components/Synthetics/SettleAccruedFundingFeeModal/SettleAccruedFundingFeeModal.tsx
msgid "Consider selecting only positions where the accrued funding fee exceeds the {0} gas cost to settle each position."
msgstr ""

#: src/domain/synthetics/trade/utils/validation.ts
msgid "The buyable cap for the pool GM: {0} using the pay token selected is reached. Please choose a different pool, reduce the buy size, or pick a different composition of tokens."
msgstr ""

#: src/components/Glp/GlpSwap.jsx
msgid "Fees may vary depending on which asset you use to buy GLP. <0/>Enter the amount of GLP you want to purchase in the order form, then check here to compare fees."
msgstr "Las comisiones pueden variar dependiendo del activo que uses para comprar GLP. <0/>Introduce la cantidad de GLP que quieres comprar en el formulario y compara aquí las diferentes comisiones."

#: src/components/Synthetics/ClaimModal/ClaimModal.tsx
msgid "Claim <0>{0}</0>"
msgstr ""

#: src/components/Exchange/ConfirmationBox.jsx
#: src/components/Exchange/PositionSeller.jsx
#: src/components/Exchange/PositionSeller.jsx
#: src/components/Exchange/SwapBox.jsx
#: src/components/Exchange/SwapBox.jsx
#: src/components/Glp/GlpSwap.jsx
#: src/components/Glp/GlpSwap.jsx
#: src/components/Synthetics/GmSwap/GmSwapBox/GmDepositWithdrawalBox/GmDepositWithdrawalBox.tsx
#: src/components/Synthetics/GmSwap/GmSwapBox/GmDepositWithdrawalBox/GmDepositWithdrawalBox.tsx
#: src/components/Synthetics/GmSwap/GmSwapBox/GmDepositWithdrawalBox/GmDepositWithdrawalBox.tsx
#: src/components/Synthetics/GmSwap/GmSwapBox/GmDepositWithdrawalBox/GmDepositWithdrawalBox.tsx
#: src/components/Synthetics/GmSwap/GmSwapBox/GmShiftBox/GmShiftBox.tsx
#: src/components/Synthetics/PositionEditor/PositionEditor.tsx
#: src/components/Synthetics/PositionSeller/PositionSeller.tsx
#: src/components/Synthetics/PositionSeller/PositionSeller.tsx
#: src/components/Synthetics/PositionSeller/PositionSeller.tsx
#: src/components/Synthetics/TradeBox/TradeBox.tsx
#: src/components/Synthetics/TradeBox/TradeBox.tsx
#: src/components/Synthetics/TradeBox/TradeBox.tsx
msgid "Receive"
msgstr "Recibir"

#: src/pages/Ecosystem/Ecosystem.jsx
msgid "Returns calculator for GMX and GLP"
msgstr "Calculadora de retorno para GMX y GLP"

#: src/pages/PositionsOverview/PositionsOverview.jsx
msgid "time to liq"
msgstr "tiempo para liq."

#: src/pages/AccountDashboard/dailyAndCumulativePnLDebug.tsx
#: src/pages/AccountDashboard/generalPerformanceDetailsDebug.tsx
#: src/pages/LeaderboardPage/components/LeaderboardAccountsTable.tsx
#: src/pages/LeaderboardPage/components/LeaderboardPositionsTable.tsx
msgid "Realized Fees"
msgstr ""

#: src/pages/Ecosystem/Ecosystem.jsx
msgid "GMX Perpetuals Data"
msgstr "Datos de Perpetuos GMX"

#: src/pages/LeaderboardPage/components/LeaderboardContainer.tsx
msgid "Top Positions"
msgstr ""

#: src/components/Synthetics/GmList/GmList.tsx
msgid "Pools"
msgstr ""

#: src/components/Exchange/TradeHistory.jsx
msgid "Could not execute withdrawal from {0} {longOrShortText}"
msgstr "No se pudo ejecutar la retirada desde {0} {longOrShortText}"

#: src/components/Glp/GlpSwap.jsx
msgid "Fees (Rebated)"
msgstr ""

#: src/pages/CompleteAccountTransfer/CompleteAccountTransfer.jsx
msgid "Your transfer has been completed."
msgstr "Su transferencia ha sido completada."

#: src/components/UserFeedbackModal/UserFeedbackModal.tsx
msgid "We Value Your Feedback"
msgstr ""

#: src/pages/Earn/EarnV2.tsx
msgid "Liquidity incentives program is live on {avalancheLink}."
msgstr ""

#: src/components/Synthetics/PositionItem/PositionItem.tsx
msgid "This position could still be liquidated, excluding any price movement, due to funding and borrowing fee rates reducing the position's collateral over time."
msgstr ""

#: src/pages/BuyGMX/BuyGMX.tsx
msgid "Transfer {nativeTokenSymbol}"
msgstr ""

#: src/context/SubaccountContext/SubaccountContext.tsx
msgid "There are insufficient funds in your Subaccount for One-Click Trading. <0>Click here</0> to top-up."
msgstr ""

#: src/context/TokensFavoritesContext/TokensFavoritesContextProvider.tsx
msgid "Meme"
msgstr ""

#: src/components/Synthetics/GmSwap/GmSwapBox/GmDepositWithdrawalBox/useDepositWithdrawalTransactions.tsx
#: src/components/Synthetics/GmSwap/GmSwapBox/GmDepositWithdrawalBox/useDepositWithdrawalTransactions.tsx
#: src/components/Synthetics/GmSwap/GmSwapBox/GmShiftBox/useShiftTransactions.tsx
#: src/components/Synthetics/PositionEditor/PositionEditor.tsx
#: src/components/Synthetics/PositionSeller/PositionSeller.tsx
#: src/components/Synthetics/TradeBox/hooks/useTradeboxTransactions.tsx
#: src/components/Synthetics/TradeBox/hooks/useTradeboxTransactions.tsx
#: src/components/Synthetics/TradeBox/hooks/useTradeboxTransactions.tsx
msgid "Error submitting order"
msgstr ""

#: src/components/Referrals/AffiliatesStats.tsx
msgid "V1 Rebates and V1/V2 esGMX are airdropped weekly. V2 Rebates are claimed manually."
msgstr ""

#: src/components/Common/SEO.tsx
msgid "Trade spot or perpetual BTC, ETH, AVAX and other top cryptocurrencies with up to 100x leverage directly from your wallet on Arbitrum and Avalanche."
msgstr ""

#: src/components/Exchange/ChartTokenSelector.tsx
msgid "Max In"
msgstr ""

#: src/pages/Earn/GmxAndVotingPowerCard.tsx
msgid "Myself"
msgstr ""

#: src/pages/LeaderboardPage/components/LeaderboardAccountsTable.tsx
#: src/pages/LeaderboardPage/components/LeaderboardPositionsTable.tsx
msgid "Search Address"
msgstr ""

#: src/domain/synthetics/trade/utils/validation.ts
msgid "Max GM buyable amount reached"
msgstr ""

#: src/pages/Earn/GmxAndVotingPowerCard.tsx
msgid "Buy GMX"
msgstr ""

#: src/pages/Dashboard/MarketsListV1.tsx
#: src/pages/Dashboard/MarketsListV1.tsx
msgid "Max {0} Capacity"
msgstr "Capacidad {0} máxima"

#: src/components/ToastifyDebug/ToastifyDebug.tsx
msgid "Copy error"
msgstr ""

#: src/pages/Ecosystem/Ecosystem.jsx
msgid "Projects developed by the GMX community. <0/>Please exercise caution when interacting with any app, apps are fully maintained by community developers."
msgstr ""

#: src/domain/synthetics/userFeedback/utils.ts
msgid "What areas can we improve to make your experience better?"
msgstr ""

#: src/domain/synthetics/trade/utils/validation.ts
msgid "Select a collateral"
msgstr ""

#: src/components/Exchange/SwapBox.jsx
#: src/components/Exchange/SwapBox.jsx
#: src/components/Glp/GlpSwap.jsx
#: src/domain/synthetics/trade/utils/validation.ts
#: src/domain/synthetics/trade/utils/validation.ts
#: src/domain/synthetics/trade/utils/validation.ts
#: src/domain/synthetics/trade/utils/validation.ts
#: src/domain/synthetics/trade/utils/validation.ts
#: src/domain/synthetics/trade/utils/validation.ts
#: src/domain/synthetics/trade/utils/validation.ts
#: src/domain/synthetics/trade/utils/validation.ts
#: src/domain/synthetics/trade/utils/validation.ts
msgid "Insufficient {0} balance"
msgstr "Balance {0} insuficiente"

#: src/domain/synthetics/orders/utils.tsx
msgid "limit price"
msgstr ""

#: src/components/Synthetics/ExecutionPriceRow.tsx
msgid "Price impact rebates for closing trades are claimable under the claims tab. <0>Read more</0>."
msgstr ""

#: src/components/Synthetics/StatusNotification/OrderStatusNotification.tsx
msgid "Sending order request"
msgstr ""

#: src/pages/Ecosystem/Ecosystem.jsx
msgid "GMX Stats Page"
msgstr "Página de estadísticas de GMX"

#: src/pages/OrdersOverview/OrdersOverview.jsx
msgid "Can't execute because of an error"
msgstr "No se puede ejecutar debido a un error"

#: src/components/Exchange/PositionSeller.jsx
msgid "Keep Leverage is not possible"
msgstr ""

#: src/components/Synthetics/NetworkFeeRow/NetworkFeeRow.tsx
msgid "Max Network Fee includes fees for additional orders. It will be sent back in full to your account if they don't trigger and are cancelled. <0>Read more</0>."
msgstr ""

#: src/components/Synthetics/StatusNotification/FeesSettlementStatusNotification.tsx
msgid "{positionName} Failed to settle"
msgstr ""

#: src/components/Referrals/AffiliatesStats.tsx
#: src/components/Referrals/TradersStats.tsx
msgid "Rebates"
msgstr ""

#: src/components/Glp/GlpSwap.jsx
msgid "Sell failed."
msgstr "Venta fallida."

#: src/components/Synthetics/SubaccountModal/utils.ts
msgid "Insufficient {nativeTokenSymbol} balance"
msgstr ""

#: src/pages/Earn/EarnV2.tsx
#: src/pages/MarketPoolsPage/MarketPoolsPage.tsx
msgid "Pools that enable trading for a single market, backed by the tokens listed in brackets."
msgstr ""

#: src/components/Synthetics/TradeHistory/keys.ts
msgid "Update Limit"
msgstr ""

#: src/components/Exchange/OrderEditor.jsx
#: src/components/Exchange/OrderEditor.jsx
#: src/components/Synthetics/OrderItem/OrderItem.tsx
msgid "Edit order"
msgstr "Editar orden"

#: src/pages/AccountDashboard/HistoricalLists.tsx
#: src/pages/SyntheticsPage/SyntheticsPage.tsx
msgid "Claims"
msgstr ""

#: src/components/Referrals/AffiliatesStats.tsx
#: src/components/Referrals/TradersStats.tsx
#: src/components/Synthetics/Claims/ClaimsHistory.tsx
#: src/components/Synthetics/TradeHistory/useDownloadAsCsv.tsx
#: src/components/Synthetics/UserIncentiveDistributionList/UserIncentiveDistributionList.tsx
#: src/pages/AccountDashboard/DailyAndCumulativePnL.tsx
#: src/pages/AccountDashboard/GeneralPerformanceDetails.tsx
msgid "Date"
msgstr "Fecha"

#: src/pages/BuyGMX/BuyGMX.tsx
msgid "Buy GMX using FIAT gateways:"
msgstr ""

#: src/domain/synthetics/orders/createDecreaseOrderTxn.ts
#: src/domain/synthetics/orders/createIncreaseOrderTxn.ts
#: src/domain/synthetics/orders/createSwapOrderTxn.ts
msgid "Order error."
msgstr ""

#: src/components/Referrals/AddAffiliateCode.jsx
msgid "Referral code created!"
msgstr "Código de referido creado"

#: src/components/Exchange/OrderEditor.jsx
#: src/components/Exchange/SwapBox.jsx
#: src/components/Exchange/SwapBox.jsx
msgid "Price above Mark Price"
msgstr "Precio superior al Precio de Referencia"

#: src/components/Exchange/PositionSeller.jsx
#: src/components/Synthetics/OrderEditor/OrderEditor.tsx
#: src/components/Synthetics/OrderItem/OrderItem.tsx
#: src/components/Synthetics/OrderList/OrderList.tsx
#: src/components/Synthetics/PositionSeller/PositionSeller.tsx
#: src/components/Synthetics/PositionSeller/PositionSeller.tsx
#: src/components/Synthetics/TradeBox/TradeBox.tsx
#: src/components/Synthetics/TradeBox/TradeBox.tsx
#: src/components/Synthetics/TradeHistory/useDownloadAsCsv.tsx
msgid "Trigger Price"
msgstr "Precio de Activación"

#: src/components/Synthetics/MarketStats/MarketStatsWithComposition.tsx
#: src/components/Synthetics/MarketStats/MarketStatsWithComposition.tsx
msgid "Sellable"
msgstr ""

#: src/components/Exchange/PositionSeller.jsx
msgid "Initial Collateral (Collateral excluding Borrow Fee)."
msgstr ""

#: src/components/Synthetics/UserIncentiveDistributionList/UserIncentiveDistributionList.tsx
msgid "COMPETITION Airdrop"
msgstr ""

#: src/pages/BeginAccountTransfer/BeginAccountTransfer.tsx
#: src/pages/NftWallet/NftWallet.jsx
msgid "Enter Receiver Address"
msgstr "Introduzca la Dirección del Receptor"

#: src/pages/Earn/VesterDepositModal.tsx
msgid "Additional reserve required"
msgstr ""

#: src/components/Footer/constants.ts
#: src/pages/TermsAndConditions/TermsAndConditions.jsx
msgid "Terms and Conditions"
msgstr "Términos y Condiciones"

#: src/pages/Earn/ClaimModal.tsx
msgid "Convert {wrappedTokenSymbol} to {nativeTokenSymbol}"
msgstr ""

#: src/components/Glp/GlpSwap.jsx
#: src/components/Glp/GlpSwap.jsx
msgid "Available amount to deposit into GLP."
msgstr "Cantidad disponible para depositar en GLP."

#: src/components/Exchange/PositionShare.tsx
msgid "Download"
msgstr "Descargar"

#: src/components/Synthetics/MarketStats/components/CompositionTable.tsx
msgid "{col1}"
msgstr ""

#: src/components/Synthetics/SubaccountModal/SubaccountModal.tsx
msgid "Max auto top-up amount"
msgstr ""

#: src/pages/Earn/VesterDepositModal.tsx
msgid "Vault Capacity"
msgstr ""

#: src/pages/OrdersOverview/OrdersOverview.jsx
msgid "Decrease active: {0}, executed: {1}, cancelled: {2}"
msgstr "Reducción activa: {0}, ejecutada: {1}, cancelada: {2}"

#: src/context/TokensFavoritesContext/TokensFavoritesContextProvider.tsx
msgid "Layer 1"
msgstr ""

#: src/components/Exchange/TradeHistory.jsx
msgid "{0}  {1} {longOrShortText}, -{2} USD, {3} Price: ${4} USD"
msgstr ""

#: src/components/Exchange/PositionSeller.jsx
msgid "Keep leverage at {0}x"
msgstr ""

#: src/components/Synthetics/SubaccountModal/SubaccountModal.tsx
msgid "The amount left in the subaccount is not enough to cover network gas costs."
msgstr ""

#: src/components/Synthetics/TradeBox/TradeBoxRows/LimitAndTPSLRows.tsx
msgid "Take-Profit PnL"
msgstr ""

#: src/pages/Earn/EarnV1.jsx
#: src/pages/Earn/StakeModal.tsx
msgid "Staking..."
msgstr "Stakeando..."

#: src/components/Synthetics/StatusNotification/GmStatusNotification.tsx
msgid "Buy request sent"
msgstr ""

#: src/domain/synthetics/trade/utils/validation.ts
#: src/domain/synthetics/trade/utils/validation.ts
msgid "Max {0} amount exceeded"
msgstr ""

#: src/components/Exchange/PositionSeller.jsx
msgid "Position close disabled, pending {0} upgrade"
msgstr ""

#: src/components/Exchange/ConfirmationBox.jsx
msgid "Swapping..."
msgstr "Intercambiando..."

#: src/pages/AccountDashboard/generalPerformanceDetailsDebug.tsx
msgid "Realized Base PnL"
msgstr ""

#: src/components/Exchange/SwapBox.jsx
#: src/components/Exchange/SwapBox.jsx
#: src/components/Exchange/SwapBox.jsx
#: src/domain/synthetics/orders/createWrapOrUnwrapTxn.ts
#: src/domain/synthetics/orders/createWrapOrUnwrapTxn.ts
msgid "Swap failed."
msgstr "Falló el Intercambio."

#: src/components/Synthetics/MarketStats/components/MarketDescription.tsx
msgid "This token automatically accrues fees from swaps for the {0}/{1} market. It is also exposed to {2} and {3} as per the composition displayed."
msgstr ""

#: src/components/Exchange/PositionSeller.jsx
#: src/components/Exchange/SwapBox.jsx
#: src/domain/synthetics/trade/utils/validation.ts
msgid "Page outdated, please refresh"
msgstr "Página obsoleta, por favor actualice"

#: src/components/Synthetics/MarketTokenSelector/MarketTokenSelector.tsx
msgid "BUY…"
msgstr ""

#: src/pages/ClaimEsGmx/ClaimEsGmx.jsx
msgid "Vest with GLP on Arbitrum"
msgstr "Adquiera con GLP en Arbitrum"

#: src/components/InterviewModal/InterviewModal.tsx
msgid "Telegram account"
msgstr ""

#: src/pages/LeaderboardPage/components/LeaderboardNavigation.tsx
msgid "SOON"
msgstr ""

#: src/components/Synthetics/GmSwap/GmSwapBox/GmDepositWithdrawalBox/useSubmitButtonState.tsx
msgid "Sell {operationTokenSymbol}"
msgstr ""

#: src/components/Exchange/PositionEditor.jsx
msgid "Liquidation price would cross mark price."
msgstr ""

#: src/pages/LeaderboardPage/components/LeaderboardContainer.tsx
msgid "Leaderboard for traders on GMX V2."
msgstr ""

#: src/components/Synthetics/TradeHistory/keys.ts
msgid "Failed Withdraw"
msgstr "Retirada Fallida"

#: src/pages/Referrals/Referrals.tsx
msgid "Get fee discounts and earn rebates through the GMX referral program.<0/>For more information, please read the <1>referral program details</1>."
msgstr ""

#: src/components/Synthetics/TradeHistory/TradeHistoryRow/utils/shared.ts
msgid "Freeze"
msgstr ""

#: src/pages/Earn/EarnV1.jsx
msgid "Claim submitted! <0>View status.</0>"
msgstr "¡Reclamación enviada! <0>Ver estado.</0>"

#: src/components/Exchange/NoLiquidityErrorModal.tsx
msgid "As there is not enough liquidity in GLP to swap {0} to {swapTokenSymbol}, you can use the option below to do so:"
msgstr "Como no hay liquidez suficiente en GLP para intercambiar {0} a {swapTokenSymbol}, puedes usar la opción a continuación para hacerlo:"

#: src/pages/ClaimEsGmx/ClaimEsGmx.jsx
#: src/pages/Earn/AffiliateClaimModal.tsx
#: src/pages/Earn/ClaimModal.tsx
msgid "Claim completed!"
msgstr "¡Reclamación completada!"

#: src/components/Exchange/PositionSeller.jsx
msgid "You can change this in the settings menu on the top right of the page.<0/><1/>Note that a low allowed slippage, e.g. less than {0}, may result in failed orders if prices are volatile."
msgstr ""

#: src/components/Synthetics/Claims/ClaimHistoryRow/ClaimFundingFeesHistoryRow.tsx
#: src/components/Synthetics/Claims/filters/ActionFilter.tsx
msgid "Request Settlement of Funding Fees"
msgstr "Solicitar liquidación de comisiones de financiación"

#: src/components/Glp/GlpSwap.jsx
msgid "{0} GLP (${1})"
msgstr "{0} GLP (${1})"

#: src/pages/Earn/EarnV1.jsx
msgid "Approving {stakingTokenSymbol}..."
msgstr "Aprobando {stakingTokenSymbol}..."

#: src/pages/Dashboard/WeightText.tsx
msgid "Current Weight"
msgstr "Actual peso"

#: src/pages/Ecosystem/Ecosystem.jsx
msgid "Partnerships and Integrations"
msgstr "Asociaciones e Integraciones"

#: src/components/Exchange/PositionEditor.jsx
msgid "Leftover Collateral not enough to cover fees"
msgstr ""

#: src/components/InterviewToast/InterviewToast.tsx
msgid "As a token of our appreciation, you'll receive a reward of <0>100 <1/></0>."
msgstr ""

#: src/domain/synthetics/sidecarOrders/utils.ts
#: src/domain/synthetics/sidecarOrders/utils.ts
msgid "Trigger price above limit price"
msgstr ""

#: src/domain/synthetics/trade/utils/validation.ts
msgid "Select a Pay token"
msgstr ""

#: src/components/Exchange/SwapBox.jsx
msgid "Swap {0} submitted!"
msgstr "¡Intercambio {0} enviado!"

#: src/components/Synthetics/TVChart/components/AvailableLiquidityTooltip.tsx
msgid "The available liquidity will be the lesser of the difference between the maximum value and the current value for both the reserve and open interest."
msgstr ""

#: src/components/Referrals/JoinReferralCode.jsx
msgid "Referral Code does not exist"
msgstr "El Código de Referido no existe"

#: src/components/Synthetics/GmSwap/GmFees/GmFees.tsx
msgid "shift"
msgstr ""

#: src/pages/Ecosystem/Ecosystem.jsx
msgid "GMX staking calculator"
msgstr "Calculadora de GMX stakeado"

#: src/components/Synthetics/AcceptablePriceImpactInputRow/AcceptablePriceImpactInputRow.tsx
msgid "You have set a high Acceptable Price Impact. The current Price Impact is {0}."
msgstr ""

#: src/domain/synthetics/common/incentivesAirdropMessages.ts
msgid "GLP to GM Airdrop"
msgstr ""

#: src/components/Synthetics/MarketStats/MarketStatsWithComposition.tsx
msgid "GM token pricing includes price impact pool amounts, the pending PnL of open positions, and borrowing fees. It excludes funding fees, which are exchanged between traders.<0/><1/><2>Read more about GM token pricing</2>."
msgstr ""

#: src/pages/Ecosystem/Ecosystem.jsx
msgid "Yield Vaults"
msgstr "Cajas de rendimientos"

#: src/pages/Ecosystem/Ecosystem.jsx
msgid "Telegram Group (Portuguese)"
msgstr "Grupo de Telegram (Portugués)"

#: src/components/Synthetics/SubaccountModal/SubaccountModal.tsx
msgid "Withdrawn {0} to Main Account"
msgstr ""

#: src/pages/Actions/SyntheticsActions.tsx
msgid "GMX V2 Actions"
msgstr ""

#: src/components/Referrals/ReferralCodeWarnings.tsx
msgid "This code has been taken by someone else on {takenNetworkNames}, you will not receive rebates from traders using this code on {takenNetworkNames}."
msgstr "Este código ha sido tomado por otra persona en {takenNetworkNames}, no recibirás reembolsos de traders que usen este código en {takenNetworkNames}."

#: src/components/Referrals/ClaimAffiliatesModal/ClaimAffiliatesModal.tsx
#: src/components/Synthetics/ClaimablePositionPriceImpactRebateModal/ClaimablePositionPriceImpactRebateModal.tsx
#: src/components/Synthetics/ClaimModal/ClaimModal.tsx
msgid "Confirm Claim"
msgstr ""

#: src/pages/Ecosystem/Ecosystem.jsx
msgid "GMX community discussion"
msgstr "Debate comunitario de GMX"

#: src/components/TokenCard/TokenCard.tsx
msgid "{arbitrumLink} GLV Pools are <0>incentivized{sparkle}.</0>"
msgstr ""

#: src/components/Synthetics/GmSwap/GmSwapBox/GmSwapBox.tsx
msgid "Sell GM"
msgstr ""

#: src/components/TokenCard/TokenCard.tsx
#: src/components/TokenCard/TokenCard.tsx
#: src/components/TokenCard/TokenCard.tsx
#: src/components/TokenCard/TokenCard.tsx
msgid "View on Arbitrum"
msgstr ""

#: src/pages/Earn/GmxAndVotingPowerCard.tsx
msgid "<0>Delegate your undelegated {0} GMX DAO</0> voting power."
msgstr ""

#: src/domain/synthetics/markets/createShiftTxn.ts
msgid "Shift error."
msgstr ""

#: src/components/Exchange/ConfirmationBox.jsx
#: src/components/Exchange/ConfirmationBox.jsx
#: src/components/Exchange/ConfirmationBox.jsx
#: src/components/Exchange/ConfirmationBox.jsx
#: src/components/Exchange/ConfirmationBox.jsx
#: src/components/Exchange/ExchangeTVChart.jsx
#: src/components/Exchange/ExchangeTVChart.jsx
#: src/components/Exchange/OrdersList.jsx
#: src/components/Exchange/PositionEditor.jsx
#: src/components/Exchange/PositionSeller.jsx
#: src/components/Exchange/PositionsList.jsx
#: src/components/Exchange/PositionsList.jsx
#: src/components/Exchange/SwapBox.jsx
#: src/components/Exchange/SwapBox.jsx
#: src/components/Exchange/SwapBox.jsx
#: src/components/Exchange/SwapBox.jsx
#: src/components/Exchange/SwapBox.jsx
#: src/components/Exchange/TradeHistory.jsx
#: src/components/Exchange/TradeHistory.jsx
#: src/components/Exchange/TradeHistory.jsx
#: src/components/MarketWithDirectionLabel/MarketWithDirectionLabel.tsx
#: src/components/Synthetics/Claims/ClaimHistoryRow/ClaimFundingFeesHistoryRow.tsx
#: src/components/Synthetics/Claims/ClaimHistoryRow/ClaimFundingFeesHistoryRow.tsx
#: src/components/Synthetics/Claims/ClaimsHistory.tsx
#: src/components/Synthetics/MarketNetFee/MarketNetFee.tsx
#: src/components/Synthetics/PositionEditor/PositionEditor.tsx
#: src/components/Synthetics/PositionItem/PositionItem.tsx
#: src/components/Synthetics/PositionItem/PositionItem.tsx
#: src/components/Synthetics/PositionSeller/PositionSeller.tsx
#: src/components/Synthetics/SettleAccruedFundingFeeModal/SettleAccruedFundingFeeRow.tsx
#: src/components/Synthetics/StatusNotification/FeesSettlementStatusNotification.tsx
#: src/components/Synthetics/StatusNotification/OrderStatusNotification.tsx
#: src/components/Synthetics/TableMarketFilter/MarketFilterLongShort.tsx
#: src/components/Synthetics/TradeBox/tradeboxConstants.tsx
#: src/components/Synthetics/TradeHistory/TradeHistoryRow/utils/position.ts
#: src/components/Synthetics/TVChart/components/AvailableLiquidityTooltip.tsx
#: src/components/Synthetics/TVChart/TVChart.tsx
#: src/components/Synthetics/TVChart/TVChart.tsx
#: src/context/SyntheticsEvents/SyntheticsEventsProvider.tsx
#: src/context/SyntheticsEvents/SyntheticsEventsProvider.tsx
#: src/domain/synthetics/orders/utils.tsx
#: src/pages/Exchange/Exchange.tsx
#: src/pages/Exchange/Exchange.tsx
#: src/pages/Exchange/Exchange.tsx
#: src/pages/Exchange/Exchange.tsx
#: src/pages/LeaderboardPage/components/LeaderboardPositionsTable.tsx
#: src/pages/LeaderboardPage/components/LeaderboardPositionsTable.tsx
#: src/pages/OrdersOverview/OrdersOverview.jsx
msgid "Long"
msgstr "Largo"

#: src/components/Synthetics/GmSwap/GmSwapBox/GmDepositWithdrawalBox/GmDepositWithdrawalBox.tsx
#: src/components/Synthetics/GmSwap/GmSwapBox/GmDepositWithdrawalBox/InfoRows.tsx
#: src/components/Synthetics/GmSwap/GmSwapBox/GmDepositWithdrawalBox/InfoRows.tsx
#: src/components/Synthetics/GmSwap/GmSwapBox/GmDepositWithdrawalBox/InfoRows.tsx
#: src/components/Synthetics/MarketsList/NetFeeTooltip.tsx
#: src/components/Synthetics/PoolSelector2/PoolSelector2.tsx
#: src/components/Synthetics/TradeBox/MarketPoolSelectorRow.tsx
#: src/pages/Dashboard/MarketsListV1.tsx
msgid "Pool"
msgstr "Reserva"

#: src/pages/Referrals/Referrals.tsx
msgid "Referral code creation failed."
msgstr ""

#: src/components/Glp/SwapErrorModal.tsx
msgid "<0>The pool's capacity has been reached for {0}. Please use another token to buy GLP.</0><1>Check the \"Save on Fees\" section for tokens with the lowest fees.</1>"
msgstr "<0>La capacidad de la reserva ha sido alcanzada para {0}. Por favor use otro token para comprar GLP.</0><1>Comprueba la sección \"Ahorrar en Comisiones\" para tokens con las menores comisiones.</1>"

#: src/pages/Ecosystem/Ecosystem.jsx
msgid "GMX dashboards and analytics."
msgstr "Paneles y análisis de GMX."

#: src/components/Exchange/PositionsList.jsx
#: src/components/Synthetics/PositionList/PositionList.tsx
#: src/pages/LeaderboardPage/components/LeaderboardPositionsTable.tsx
msgid "Position"
msgstr "Posición"

#: src/components/Synthetics/TradeFeesRow/TradeFeesRow.tsx
msgid "Bonus Rebate"
msgstr ""

#: src/pages/Earn/GlpCard.tsx
msgid "Purchase Insurance"
msgstr ""

#: src/pages/Earn/EarnV1.jsx
msgid "Unstake submitted! <0>View status.</0>"
msgstr "¡Destakeo enviado! <0>Ver estado.</0>"

#: src/components/Synthetics/TradeboxPoolWarnings/TradeboxPoolWarnings.tsx
msgid "You have an existing position in the {0} market pool, but it lacks liquidity for this order."
msgstr ""

#: src/components/Exchange/PositionEditor.jsx
#: src/components/Exchange/PositionSeller.jsx
#: src/components/Exchange/SwapBox.jsx
msgid "Enable Leverage"
msgstr "Habilitar Apalancamiento"

#: src/components/Exchange/PositionSeller.jsx
msgid "Close without profit"
msgstr ""

#: src/components/StatsTooltip/ChainsStatsTooltipRow.tsx
msgid "{title}"
msgstr ""

#: src/components/Synthetics/StatusNotification/OrderStatusNotification.tsx
msgid "Increasing"
msgstr ""

#: src/pages/LeaderboardPage/components/LeaderboardAccountsTable.tsx
msgid "Avg. Lev."
msgstr ""

#: src/domain/synthetics/common/incentivesAirdropMessages.ts
msgid "Avalanche LP incentives"
msgstr ""

#: src/components/Stake/GMXAprTooltip.tsx
msgid "{nativeTokenSymbol} APR"
msgstr ""

#: src/pages/Ecosystem/Ecosystem.jsx
msgid "Telegram Group (Chinese)"
msgstr "Grupo de Telegram (Chino)"

#: src/components/Exchange/TradeHistory.jsx
msgid "Swap {0} {1} for {2} {3}"
msgstr ""

#: src/pages/Earn/AffiliateVesterWithdrawModal.tsx
msgid "<0>This will withdraw all esGMX tokens as well as pause vesting.<1/><2/>esGMX tokens that have been converted to GMX will be claimed and remain as GMX tokens.<3/><4/>To claim GMX tokens without withdrawing, use the \"Claim\" button.<5/><6/></0>"
msgstr ""

#: src/context/TokensFavoritesContext/TokensFavoritesContextProvider.tsx
msgid "DeFi"
msgstr ""

#: src/components/Synthetics/TradeBox/TradeBox.tsx
msgid "Liquidation Price"
msgstr ""

#: src/pages/Earn/GmxAndVotingPowerCard.tsx
msgid "Voting Power"
msgstr ""

#: src/components/Synthetics/TVChart/components/AvailableLiquidityTooltip.tsx
msgid "The long reserve accounts for the PnL of open positions, while the open interest does not."
msgstr ""

#: src/pages/LeaderboardPage/components/LeaderboardContainer.tsx
msgid "Top PnL ($)"
msgstr ""

#: src/pages/AccountDashboard/AccountDashboard.tsx
msgid "Invalid address. Please make sure you have entered a valid Ethereum address"
msgstr ""

#: src/pages/BeginAccountTransfer/BeginAccountTransfer.tsx
msgid "Sender has withdrawn all tokens from GMX Vesting Vault"
msgstr "El remitente ha retirado todos los tokens del Cajas de Adquisición GMX"

#: src/components/Exchange/SwapBox.jsx
msgid "Incorrect network"
msgstr "Red incorrecta"

#: src/components/Synthetics/Claims/ClaimHistoryRow/ClaimFundingFeesHistoryRow.tsx
#: src/components/Synthetics/Claims/filters/ActionFilter.tsx
msgid "Failed Settlement of Funding Fees"
msgstr ""

#: src/components/Exchange/ConfirmationBox.jsx
msgid "Pay Amount"
msgstr "Importe a pagar"

#: src/components/TokenCard/TokenCard.tsx
#: src/pages/Dashboard/DashboardPageTitle.tsx
msgid "GLP is the liquidity provider token for GMX V1 markets. Accrues 70% of the V1 markets generated fees."
msgstr ""

#: src/domain/synthetics/orders/utils.tsx
msgid "{increaseOrDecreaseText} {tokenText} by {sizeText}"
msgstr ""

#: src/pages/Earn/UnstakeModal.tsx
msgid "{0}<0>You will earn {1}% less rewards with this action.</0>"
msgstr ""

#: src/pages/Earn/AffiliateVesterWithdrawModal.tsx
msgid "Confirming..."
msgstr ""

#: src/components/Exchange/ConfirmationBox.jsx
#: src/components/Exchange/ConfirmationBox.jsx
#: src/components/Exchange/OrdersList.jsx
#: src/components/Exchange/TradeHistory.jsx
#: src/components/Exchange/TradeHistory.jsx
#: src/domain/synthetics/orders/utils.tsx
#: src/pages/OrdersOverview/OrdersOverview.jsx
msgid "Increase"
msgstr "Incrementar"

#: src/pages/Earn/ClaimModal.tsx
msgid "Claim {wrappedTokenSymbol} Rewards"
msgstr ""

#: src/components/Glp/GlpSwap.jsx
#: src/components/Synthetics/MarketStats/MarketStatsWithComposition.tsx
#: src/pages/Dashboard/GmxCard.tsx
#: src/pages/Earn/EarnV1.jsx
#: src/pages/Earn/EarnV1.jsx
#: src/pages/Earn/EscrowedGmxCard.tsx
#: src/pages/Earn/GlpCard.tsx
#: src/pages/Earn/GmxAndVotingPowerCard.tsx
msgid "Total Supply"
msgstr "Suministro Total"

#: src/components/Exchange/NoLiquidityErrorModal.tsx
msgid "{0} Pool Capacity Reached"
msgstr "{0} Capacidad de la Reserva Alcanzada"

#: src/components/SettingsModal/SettingsModal.tsx
msgid "Disable order validations"
msgstr "Deshabilitar validación de órdenes"

#: src/components/Glp/GlpSwap.jsx
#: src/pages/Earn/EarnV1.jsx
#: src/pages/Earn/EarnV1.jsx
#: src/pages/Earn/EarnV1.jsx
#: src/pages/Earn/EarnV1.jsx
#: src/pages/Earn/EarnV1.jsx
#: src/pages/Earn/EscrowedGmxCard.tsx
#: src/pages/Earn/GlpCard.tsx
#: src/pages/Earn/GmxAndVotingPowerCard.tsx
msgid "Staked"
msgstr "Stakeado"

#: src/components/Footer/Footer.tsx
msgid "Leave feedback"
msgstr ""

#: src/pages/Referrals/Referrals.tsx
msgid "Traders"
msgstr ""

#: src/domain/synthetics/orders/cancelOrdersTxn.ts
msgid "{ordersText} cancelled"
msgstr ""

#: src/components/Exchange/ConfirmationBox.jsx
msgid "Fees are high to swap from {0} to {1}. <0/>{2} is needed for collateral."
msgstr "Las comisiones son altas para intercambiar de {0} a {1}. <0/>{2} se requiere de garantía."

#: src/pages/PositionsOverview/PositionsOverview.jsx
msgid "size"
msgstr "tamaño"

#: src/components/Synthetics/TradeHistory/keys.ts
msgid "Create Limit Swap"
msgstr "Crear Intercambio Límite"

#: src/lib/contracts/transactionErrors.tsx
msgid "<0>Your wallet is not connected to {0}.</0><1/><2>Switch to {1}</2>"
msgstr ""

#: src/lib/contracts/transactionErrors.tsx
msgid "Transaction was cancelled."
msgstr "La transacción fue cancelada."

#: src/components/Exchange/ConfirmationBox.jsx
#: src/components/Synthetics/TradeBox/hooks/useTradeButtonState.tsx
msgid "Accept confirmation of trigger orders"
msgstr "Acepta la confirmación de las órdenes de activación"

#: src/pages/BuyGMX/BuyGMX.tsx
msgid "Choose to buy from decentralized or centralized exchanges."
msgstr ""

#: src/components/Exchange/TradeHistory.jsx
msgid "Min required collateral"
msgstr "Garantía mínima requerida"

#: src/components/Exchange/TradeHistory.jsx
msgid "Try increasing the \"Allowed Slippage\", under the Settings menu on the top right"
msgstr "Prueba a incrementar el \"Deslizamiento Permitido\", debajo del menú de Ajustes en la esquina superior derecha"

#: src/pages/Ecosystem/Ecosystem.jsx
msgid "GMX ecosystem pages."
msgstr "Páginas del ecosistema GMX."

#: src/components/TokenCard/TokenCard.tsx
msgid "{avalancheLink} GM Pools are <0>incentivized{sparkle}.</0>"
msgstr ""

#: src/components/Exchange/PositionsList.jsx
#: src/lib/legacy.ts
msgid "Order size is bigger than position, will only be executable if position increases"
msgstr "El tamaño de la orden es mayor que la posición, sólo se ejecutará si la posición se incrementa"

#: src/components/Header/AppHeaderLinks.tsx
#: src/components/Synthetics/GmList/GmListItem.tsx
msgid "Buy"
msgstr "Comprar"

#: src/config/events.tsx
msgid "Incentives are live for <0>Arbitrum</0> and <1>Avalanche</1> GM pools and V2 trading."
msgstr ""

#: src/pages/Earn/TotalRewardsCard.tsx
msgid "Total Rewards"
msgstr ""

#: src/pages/NftWallet/NftWallet.jsx
msgid "NFT ID"
msgstr "NFT ID"

#: src/domain/synthetics/markets/claimFundingFeesTxn.ts
#: src/domain/synthetics/referrals/claimAffiliateRewardsTxn.ts
msgid "Success claimings"
msgstr ""

#: src/lib/legacy.ts
msgid "Decentralized Perpetual Exchange | GMX"
msgstr ""

#: src/components/Exchange/PositionEditor.jsx
msgid "The pending borrow fee will be charged on this transaction."
msgstr ""

#: src/components/Glp/GlpSwap.jsx
#: src/components/Glp/GlpSwap.jsx
#: src/components/Glp/GlpSwap.jsx
#: src/components/Glp/GlpSwap.jsx
msgid "Fees will be shown once you have entered an amount in the order form."
msgstr "Las comisiones se mostrarán una vez que haya introducido una cantidad en el formulario de pedido."

#: src/pages/Earn/Vesting.tsx
#: src/pages/Earn/Vesting.tsx
msgid "GLP Vault"
msgstr ""

#: src/components/Synthetics/TradeHistory/keys.ts
msgid "Cancel Take-Profit"
msgstr ""

#: src/components/Footer/constants.ts
#: src/pages/ReferralTerms/ReferralTerms.jsx
msgid "Referral Terms"
msgstr "Términos de Referido"

#: src/components/MissedCoinsModal/MissedCoinsModal.tsx
msgid "Enter unique coins"
msgstr ""

#: src/components/MarketSelector/MarketSelector.tsx
#: src/components/Synthetics/ChartTokenSelector/ChartTokenSelector.tsx
msgid "No markets matched."
msgstr ""

#: src/components/Synthetics/GmList/GmListItem.tsx
msgid "Shifting from GLV to another pool is not possible, as GLV can only be sold into the backing tokens. However, you can buy GLV tokens without incurring buying fees by using eligible GM pool tokens."
msgstr ""

#: src/pages/Earn/EarnV2.tsx
msgid "Stake esGMX"
msgstr ""

#: src/pages/Dashboard/MarketsListV1.tsx
#: src/pages/Dashboard/MarketsListV1.tsx
msgid "Target Min Amount"
msgstr "Cantidad Mínima Objetivo"

#: src/domain/synthetics/trade/utils/validation.ts
#: src/domain/synthetics/trade/utils/validation.ts
#: src/domain/synthetics/trade/utils/validation.ts
#: src/domain/synthetics/trade/utils/validation.ts
msgid "Fees exceed Pay amount"
msgstr ""

#: src/components/Synthetics/TradeHistory/keys.ts
msgid "Failed Market Swap"
msgstr "Intercambio de Mercado Fallido"

#: src/components/NpsModal/NpsModal.tsx
#: src/components/UserFeedbackModal/UserFeedbackModal.tsx
msgid "Error occurred. Please try again"
msgstr ""

#: src/components/Referrals/referralsHelper.js
msgid "Only letters, numbers and underscores are allowed."
msgstr "Solo letras, números y guiones bajos están permitidos"

#: src/components/Synthetics/StatusNotification/GmStatusNotification.tsx
msgid "Fulfilling shift request"
msgstr ""

#: src/pages/Referrals/Referrals.tsx
msgid "Referral code submitted!"
msgstr ""

#: src/components/Synthetics/GmList/GlvList.tsx
#: src/components/Synthetics/GmList/GmList.tsx
#: src/components/Synthetics/MarketStats/MarketStatsWithComposition.tsx
#: src/components/Synthetics/MarketTokenSelector/MarketTokenSelector.tsx
msgid "APY"
msgstr ""

#: src/components/Synthetics/DateRangeSelect/DateRangeSelect.tsx
msgid "Last month"
msgstr "El mes pasado"

#: src/components/Exchange/SwapBox.jsx
#: src/components/Exchange/SwapBox.jsx
msgid "Leave at least {0} {1} for gas"
msgstr "Deja al menos {0} {1} para el gas"

#: src/pages/Dashboard/GmxCard.tsx
msgid "staked"
msgstr "stakeado"

#: src/lib/contracts/transactionErrors.tsx
msgid "There is not enough {0} in your account on {1} to send this transaction.<0/><1/><2>Buy or Transfer {2} to {3}</2>"
msgstr ""

#: src/components/Referrals/AffiliatesStats.tsx
msgid "Total Volume"
msgstr "Volumen Total"

#: src/components/Synthetics/SubaccountModal/SubaccountModal.tsx
msgid "Subaccount:"
msgstr ""

#: src/pages/Ecosystem/Ecosystem.jsx
msgid "GMX Blueberry NFTs"
msgstr "GMX Blueberry NFTs"

#: src/components/Exchange/OrderEditor.jsx
#: src/components/Exchange/OrderEditor.jsx
msgid "Enter new Price"
msgstr "Introduce el nuevo Precio"

#: src/pages/Earn/Vesting.tsx
msgid "Withdraw from GLP Vault"
msgstr ""

#: src/components/Exchange/PositionShare.tsx
msgid "Image generation error, please refresh and try again."
msgstr "Error de generación de imagen, por favor actualice e intente de nuevo"

#: src/components/Synthetics/Claims/ClaimableCardUI.tsx
#: src/components/Synthetics/ExecutionPriceRow.tsx
msgid "Price Impact Rebates"
msgstr ""

#: src/domain/synthetics/orders/updateOrderTxn.ts
msgid "Failed to update order"
msgstr ""

#: src/components/Exchange/ExchangeTVChart.jsx
msgid "Open {0} {longOrShortText}"
msgstr ""

#: src/components/InterviewToast/InterviewToast.tsx
msgid "Give us your feedback on GMX."
msgstr ""

#: src/components/Synthetics/PositionItem/PositionItem.tsx
msgid "Current Borrow Fee / Day"
msgstr ""

#: src/components/Referrals/AffiliatesStats.tsx
msgid "Rebates on V1"
msgstr ""

#: src/pages/OrdersOverview/OrdersOverview.jsx
msgid "Invalid token indexToken: \"{0}\" collateralToken: \"{1}\""
msgstr "Token inválido índice del token: \"{0}\" Garantía del token: \"{1}\""

#: src/components/Header/AppHeaderLinks.tsx
msgid "Alerts"
msgstr ""

#: src/components/Exchange/OrdersList.jsx
msgid "<0>The price that orders can be executed at may differ slightly from the chart price, as market orders update oracle prices, while limit/trigger orders do not.</0><1>This can also cause limit/triggers to not be executed if the price is not reached for long enough. <2>Read more</2>.</1>"
msgstr ""

#: src/pages/Ecosystem/Ecosystem.jsx
msgid "DeFi Portfolio Tracker"
msgstr "Rastreador de la artera DeFi"

#: src/components/Synthetics/PositionItem/PositionItem.tsx
msgid "Current Funding Fee / Day"
msgstr ""

#: src/components/TokenCard/TokenCard.tsx
#: src/components/TokenCard/TokenCard.tsx
msgid "Arbitrum APR:"
msgstr "Arbitrum APR:"

#: src/pages/Jobs/Jobs.jsx
msgid "Job Openings"
msgstr ""

#: src/pages/Ecosystem/Ecosystem.jsx
msgid "Projects integrated with GMX."
msgstr "Proyectos integrados con GMX."

#: src/components/Glp/GlpSwap.jsx
#: src/components/Stake/GMXAprTooltip.tsx
msgid "Escrowed GMX APR"
msgstr "Escrowed GMX APR"

#: src/components/Exchange/TradeHistory.jsx
msgid "Initial collateral"
msgstr "Garantía inicial"

#: src/components/AprInfo/AprInfo.tsx
msgid "The Bonus APR will be airdropped as {airdropTokenTitle} tokens. <0>Read more</0>."
msgstr ""

#: src/domain/synthetics/orders/simulateExecuteTxn.tsx
msgid "Prices are now volatile for this market, try again with increased Allowed Slippage value in Advanced Display section."
msgstr ""

#: src/components/Glp/GlpSwap.jsx
#: src/components/Glp/GlpSwap.jsx
#: src/components/Synthetics/MarketStats/MarketStatsWithComposition.tsx
#: src/pages/Earn/EarnV1.jsx
#: src/pages/Earn/EarnV1.jsx
#: src/pages/Earn/EarnV1.jsx
#: src/pages/Earn/EarnV1.jsx
#: src/pages/Earn/EarnV1.jsx
#: src/pages/Earn/EscrowedGmxCard.tsx
#: src/pages/Earn/GlpCard.tsx
#: src/pages/Earn/GmxAndVotingPowerCard.tsx
#: src/pages/Earn/VesterDepositModal.tsx
msgid "Wallet"
msgstr "Monedero"

#: src/pages/CompleteAccountTransfer/CompleteAccountTransfer.jsx
msgid "You have a pending transfer from {sender}."
msgstr "Tiene una transferencia pendiente de {sender}."

#: src/domain/synthetics/trade/utils/validation.ts
msgid "Enter a trigger price"
msgstr ""

#: src/pages/BeginAccountTransfer/BeginAccountTransfer.tsx
msgid "Vested GLP not withdrawn"
msgstr "GLP adquirido no retirado"

#: src/components/Exchange/ConfirmationBox.jsx
#: src/components/Exchange/PositionEditor.jsx
#: src/components/Exchange/PositionSeller.jsx
#: src/components/Exchange/PositionsList.jsx
#: src/components/Exchange/PositionsList.jsx
#: src/components/Exchange/SwapBox.jsx
#: src/components/Exchange/SwapBox.jsx
#: src/components/Synthetics/PositionItem/PositionItem.tsx
#: src/components/Synthetics/PositionList/PositionList.tsx
#: src/components/Synthetics/TradeBox/TradeBoxRows/EntryPriceRow.tsx
#: src/pages/LeaderboardPage/components/LeaderboardPositionsTable.tsx
msgid "Entry Price"
msgstr "Precio de Entrada"

#: src/pages/LeaderboardPage/components/LeaderboardPositionsTable.tsx
msgid "Price change to Liq."
msgstr ""

#: src/domain/synthetics/common/incentivesAirdropMessages.ts
msgid "STIP.b LP incentives"
msgstr ""

#: src/components/Exchange/PositionsList.jsx
msgid "Click on the Position to select its market, then use the trade box to increase your Position Size if needed."
msgstr ""

#: src/domain/synthetics/orders/utils.tsx
msgid "Limit Decrease"
msgstr ""

#: src/components/MissedCoinsModal/MissedCoinsModal.tsx
msgid "Enter a valid coin names"
msgstr ""

#: src/components/AddressDropdown/AddressDropdown.tsx
#: src/components/Synthetics/SubaccountModal/SubaccountModal.tsx
#: src/components/Synthetics/TradeBox/TradeBoxRows/OneClickTrading.tsx
msgid "One-Click Trading"
msgstr ""

#: src/pages/AccountDashboard/DailyAndCumulativePnL.tsx
msgid "Cumulative PnL: <0>{0}</0>"
msgstr ""

#: src/components/Synthetics/PoolSelector2/PoolSelector2.tsx
#: src/components/Synthetics/PoolSelector2/PoolSelector2.tsx
msgid "Long Liq."
msgstr ""

#: src/pages/ClaimEsGmx/ClaimEsGmx.jsx
msgid "You have {0} esGMX (IOU) tokens."
msgstr "Tienes {0} tokens esGMX (IOU)."

#: src/domain/synthetics/orders/utils.tsx
msgid "There is currently a high swap price impact for the order swap path."
msgstr ""

#: src/components/Synthetics/SettleAccruedFundingFeeModal/SettleAccruedFundingFeeModal.tsx
msgid "Settling..."
msgstr ""

#: src/components/Exchange/UsefulLinks.tsx
#: src/components/Header/AppHeaderLinks.tsx
msgid "Leaderboard"
msgstr "Tabla de clasificación"

#: src/pages/AccountDashboard/GeneralPerformanceDetails.tsx
#: src/pages/LeaderboardPage/components/LeaderboardAccountsTable.tsx
msgid "The PnL ($) compared to the capital used.<0/><1/>The capital used is calculated as the highest value of [<2>sum of collateral of open positions - realized PnL + period start pending PnL</2>]."
msgstr ""

#: src/components/Synthetics/Claims/SettleAccruedCard.tsx
msgid "Accrued"
msgstr ""

#: src/components/Synthetics/PositionItem/PositionItem.tsx
msgid "Liquidation price is influenced by fees and collateral value."
msgstr ""

#: src/pages/AccountDashboard/DailyAndCumulativePnL.tsx
msgid "No data available"
msgstr ""

#: src/components/Synthetics/SubaccountModal/utils.ts
msgid "{nativeTokenSymbol} is not available"
msgstr ""

#: src/pages/LeaderboardPage/components/CompetitionCountdown.tsx
msgid "{prefix} <0>{text}</0>"
msgstr ""

#: src/components/Synthetics/TradeBox/TradeBoxRows/PriceImpactFeesRow.tsx
msgid "Positive Price Impact / Fees"
msgstr ""

#: src/components/Exchange/PositionShare.tsx
msgid "Tweet"
msgstr "Tweet"

#: src/components/Synthetics/MarketTokenSelector/MarketTokenSelector.tsx
msgid "SELL…"
msgstr ""

#: src/components/Exchange/ConfirmationBox.jsx
msgid "Confirm Swap"
msgstr "Confirma Intercambio"

#: src/components/Synthetics/PositionSeller/PositionSellerAdvancedDisplayRows.tsx
msgid "Keep leverage is not available as Position exceeds max. allowed leverage. <0>Read more</0>."
msgstr ""

#: src/pages/Dashboard/AssetDropdown.tsx
msgid "Add {0} to Metamask"
msgstr ""

#: src/components/SettingsModal/SettingsModal.tsx
msgid "Save"
msgstr "Guardar"

#: src/pages/AccountDashboard/DailyAndCumulativePnL.tsx
msgid "Daily Profit"
msgstr ""

#: src/pages/ClaimEsGmx/ClaimEsGmx.jsx
msgid "The esGMX tokens can be staked or vested at any time."
msgstr "Los tokens esGMX pueden ser stakeados o adquiridos en cualquier momento."

#: src/pages/Earn/EarnV1.jsx
#: src/pages/Earn/EarnV1.jsx
msgid "Max: {0}"
msgstr "Máx: {0}"

#: src/pages/BuyGMX/BuyGMX.tsx
msgid "Buy ETH directly on Arbitrum or transfer it there."
msgstr ""

#: src/components/MissedCoinsModal/MissedCoinsModal.tsx
msgid "Max 110 symbols exceeded"
msgstr ""

#: src/lib/contracts/transactionErrors.tsx
msgid "Transaction failed"
msgstr "Transacción fallida"

#: src/components/Synthetics/MarketStats/components/CompositionTable.tsx
msgid "COLLATERAL"
msgstr ""

#: src/components/Synthetics/Claims/SettleAccruedCard.tsx
msgid "Accrued price impact rebates. They will become claimable after approximately ten days.<0/><1/><2>Read more</2>."
msgstr ""

#: src/components/Exchange/PositionEditor.jsx
#: src/pages/Earn/VesterDepositModal.tsx
msgid "Depositing..."
msgstr "Depositando..."

#: src/components/Synthetics/SubaccountModal/SubaccountModal.tsx
msgid "Expected Available Actions"
msgstr ""

#: src/components/Synthetics/MarketNetFee/MarketNetFee.tsx
#: src/components/Synthetics/PoolSelector2/PoolSelector2.tsx
#: src/components/Synthetics/PoolSelector2/PoolSelector2.tsx
msgid "Net Rate"
msgstr "Tasa Neta"

#: src/pages/LeaderboardPage/components/CompetitionPrizes.tsx
#: src/pages/LeaderboardPage/components/CompetitionPrizes.tsx
msgid "2nd Place"
msgstr ""

#: src/components/Synthetics/GmList/ApyTooltipContent.tsx
msgid "<0>The APY is an estimate based on the fees collected for the past seven days, extrapolating the current borrowing fee. It excludes:</0><1><2>price changes of the underlying token(s)</2><3>traders' PnL, which is expected to be neutral in the long term</3><4>funding fees, which are exchanged between traders</4></1><5><6>Read more about GM token pricing</6>.</5><7>Check GM pools' performance against other LP Positions in the <8>GMX Dune Dashboard</8>.</7>"
msgstr ""

#: src/components/Synthetics/TradeBox/TradeBoxRows/OneClickTrading.tsx
msgid "Top-Up"
msgstr ""

#: src/components/Synthetics/ChartTokenSelector/ChartTokenSelector.tsx
msgid "LAST PRICE"
msgstr ""

#: src/components/Synthetics/GmList/GmListItem.tsx
msgid "Shift is only applicable to GM pools when there are other pools with the same backing tokens, allowing liquidity to be moved without incurring buy or sell fees."
msgstr ""

#: src/components/Synthetics/SubaccountModal/SubaccountStatus.tsx
msgid "Not enough {0} on your Main Account. Use the \"<0>Convert {1} to {2}</0>\" field to increase the Main Account {3} balance."
msgstr ""

#: src/pages/AccountDashboard/HistoricalLists.tsx
#: src/pages/AccountDashboard/HistoricalLists.tsx
#: src/pages/SyntheticsPage/SyntheticsPage.tsx
msgid "Orders ({ordersCount})"
msgstr ""

#: src/pages/Earn/ClaimModal.tsx
msgid "<0>Delegate your undelegated {0} GMX DAO</0>voting power before claiming."
msgstr ""

#: src/components/Synthetics/TradeBox/hooks/useCollateralInTooltipContent.tsx
msgid "You will be long {indexSymbol} from your long position, as well as from your {collateralSymbol} collateral. The liquidation price is higher compared to using a stablecoin as collateral since the worth of the collateral will change with its price."
msgstr ""

#: src/pages/Ecosystem/Ecosystem.jsx
msgid "GMX explorer for stats and traders"
msgstr "Explorador de GMX para estadísticas y traders"

#: src/components/Synthetics/StatusNotification/GmStatusNotification.tsx
msgid "Sell order cancelled"
msgstr ""

#: src/pages/LeaderboardPage/components/LeaderboardContainer.tsx
msgid "Last 30 days"
msgstr ""

#: src/components/Synthetics/ExecutionPriceRow.tsx
#: src/components/Synthetics/TradeHistory/useDownloadAsCsv.tsx
msgid "Execution Price"
msgstr "Precio de Ejecución"

#: src/components/Synthetics/SubaccountModal/SubaccountModal.tsx
msgid "Subaccount {0} Balance is used to pay for the Network Fees. Use the \"Top-up\" field if you need to transfer {1} to your Subaccount."
msgstr ""

#: src/components/Exchange/OrdersList.jsx
msgid "The price that the order can be executed at may differ slightly from the chart price as market orders can change the price while limit / trigger orders cannot."
msgstr "El precio al que se puede ejecutar la orden puede diferir ligeramente del precio del gráfico, ya que las órdenes de mercado pueden cambiar el precio mientras que las órdenes de límite/activación no."

#: src/components/Synthetics/Claims/ClaimsHistory.tsx
msgid "Claims History"
msgstr ""

#: src/pages/Ecosystem/Ecosystem.jsx
#: src/pages/Ecosystem/Ecosystem.jsx
#: src/pages/Ecosystem/Ecosystem.jsx
#: src/pages/Ecosystem/Ecosystem.jsx
#: src/pages/Ecosystem/Ecosystem.jsx
msgid "About"
msgstr "Sobre"

#: src/components/Synthetics/GmList/GmTokensTotalBalanceInfo.tsx
msgid "Total accrued Fees"
msgstr ""

#: src/components/Synthetics/Claims/SettleAccruedCard.tsx
msgid "Accrued positive funding fees in positions not yet claimable.<0/><1/>They become available after modifying the position by increasing or decreasing it, depositing or withdrawing collateral, or settling the fees using the \"Settle\" button."
msgstr ""

#: src/components/Synthetics/GmList/GmTokensTotalBalanceInfo.tsx
msgid "Fee values do not include incentives."
msgstr ""

#: src/components/Referrals/AddAffiliateCode.jsx
msgid "Generate Referral Code"
msgstr "Generar Código de Referido"

#: src/components/Synthetics/HighPriceImpactOrFeesWarningCard/HighPriceImpactOrFeesWarningCard.tsx
msgid "High Swap Price Impact"
msgstr ""

#: src/components/Synthetics/SubaccountModal/utils.ts
msgid "Activate Subaccount"
msgstr ""

#: src/components/Exchange/OrdersList.jsx
#: src/components/Exchange/SwapBox.jsx
#: src/components/Exchange/SwapBox.jsx
#: src/components/Exchange/SwapBox.jsx
#: src/components/Synthetics/OrderList/filters/OrderTypeFilter.tsx
#: src/components/Synthetics/StatusNotification/OrderStatusNotification.tsx
#: src/components/Synthetics/SwapCard/SwapCard.tsx
#: src/components/Synthetics/TradeBox/tradeboxConstants.tsx
#: src/pages/OrdersOverview/OrdersOverview.jsx
msgid "Swap"
msgstr "Intercambiar"

#: src/domain/synthetics/orders/utils.tsx
msgid "long"
msgstr ""

#: src/components/Synthetics/TVChart/TVChartHeader.tsx
#: src/components/Synthetics/TVChart/TVChartHeader.tsx
msgid "24h High"
msgstr ""

#: src/components/Referrals/ReferralCodeWarnings.tsx
msgid "This code is not yet registered on {nonTakenNetworkNames}, you will not receive rebates there.<0/><1/>Switch your network to create this code on {nonTakenNetworkNames}."
msgstr "Este código aún no está registrado en {nonTakenNetworkNames}, no recibirás reembolsos allí.<0/><1/>Cambia tu red para crear este código en {nonTakenNetworkNames}."

#: src/components/Exchange/TradeHistory.jsx
msgid "Deposit {0} USD into {1} {longOrShortText}"
msgstr "Deposita {0} USD en {1} {longOrShortText}"

#: src/pages/Dashboard/GmxCard.tsx
msgid "Distribution"
msgstr ""

#: src/components/NetworkDropdown/NetworkDropdown.tsx
msgid "Language"
msgstr "Idioma"

#: src/pages/CompleteAccountTransfer/CompleteAccountTransfer.jsx
msgid "Complete Transfer"
msgstr "Transferencia Completa"

#: src/pages/Home/Home.tsx
msgid "Total Users"
msgstr "Usuarios Totales"

#: src/components/Synthetics/PositionItem/PositionItem.tsx
msgid "Net Value: Initial Collateral + PnL - Borrow Fee - Negative Funding Fee - Close Fee"
msgstr ""

#: src/domain/synthetics/sidecarOrders/utils.ts
msgid "Trigger price below lowest limit price"
msgstr ""

#: src/components/Exchange/PositionDropdown.tsx
#: src/components/Exchange/PositionShare.tsx
msgid "Share Position"
msgstr "Compartir Posición"

#: src/components/Exchange/PositionEditor.jsx
#: src/components/Exchange/PositionSeller.jsx
#: src/components/Exchange/SwapBox.jsx
msgid "Min leverage: 1.1x"
msgstr "Apalancamiento Mín.: 1.1x"

#: src/components/Exchange/FeesTooltip.tsx
msgid "Deposit Fee"
msgstr ""

#: src/components/Synthetics/OrderEditor/OrderEditor.tsx
msgid "Enter a new size or price"
msgstr ""

#: src/domain/synthetics/trade/utils/validation.ts
#: src/domain/synthetics/trade/utils/validation.ts
msgid "Max pool amount exceeded"
msgstr ""

#: src/components/Exchange/SwapBox.jsx
msgid "The borrow fee is calculated as (assets borrowed) / (total assets in pool) * 0.01% per hour."
msgstr "La tasa de préstamo es calculada como (activos prestados) / (total de activos en la reserva) * 0.01% por hora."

#: src/components/Synthetics/StatusNotification/OrderStatusNotification.tsx
msgid "Unknown order"
msgstr ""

#: src/pages/Jobs/Jobs.jsx
msgid "No open positions at GMX currently"
msgstr "No hay posiciones abiertas en GMX en este momento"

#: src/context/SubaccountContext/SubaccountContext.tsx
msgid "Max Action Count Reached. <0>Click here</0> to update."
msgstr ""

#: src/components/Exchange/TradeHistory.jsx
msgid "Execute Order: {orderTypeText} {0} {longShortDisplay} {sizeDeltaDisplay} USD, Price: {executionPriceDisplay} USD"
msgstr ""

#: src/pages/LeaderboardPage/components/LeaderboardAccountsTable.tsx
#: src/pages/LeaderboardPage/components/LeaderboardPositionsTable.tsx
msgid "You do not have any eligible trade during the competition window."
msgstr ""

#: src/components/Synthetics/DateRangeSelect/DateRangeSelect.tsx
#: src/pages/AccountDashboard/GeneralPerformanceDetails.tsx
msgid "Last 30d"
msgstr ""

#: src/components/Synthetics/GmList/GmTokensTotalBalanceInfo.tsx
msgid "The fees' USD value is calculated at the time they are accrued and does not include incentives."
msgstr ""

#: src/pages/Ecosystem/Ecosystem.jsx
msgid "Dashboards"
msgstr "Paneles"

#: src/domain/synthetics/trade/utils/validation.ts
msgid "Leftover collateral below {0} USD"
msgstr ""

#: src/pages/Home/Home.tsx
msgid "Trade BTC, ETH, AVAX and other top cryptocurrencies with up to 100x leverage directly from your wallet"
msgstr ""

#: src/pages/Earn/ClaimModal.tsx
msgid "Claim GMX Rewards"
msgstr ""

#: src/components/Referrals/JoinReferralCode.jsx
#: src/components/Referrals/JoinReferralCode.jsx
msgid "Enter Referral Code"
msgstr "Introduza el Código de Referido"

#: src/domain/synthetics/common/incentivesAirdropMessages.ts
#: src/pages/LeaderboardPage/components/LeaderboardNavigation.tsx
msgid "EIP-4844, 20-27 Mar"
msgstr ""

#: src/pages/BeginAccountTransfer/BeginAccountTransfer.tsx
#: src/pages/CompleteAccountTransfer/CompleteAccountTransfer.jsx
#: src/pages/NftWallet/NftWallet.jsx
msgid "Transfer failed."
msgstr "La transferencia ha fallado."

#: src/components/Exchange/PositionEditor.jsx
msgid "Deposit amount is insufficient to bring leverage below the max allowed leverage of 100x"
msgstr ""

#: src/components/Exchange/ConfirmationBox.jsx
#: src/components/Exchange/ConfirmationBox.jsx
#: src/components/Exchange/OrderEditor.jsx
#: src/components/Exchange/OrdersList.jsx
#: src/components/Exchange/OrdersList.jsx
#: src/components/Exchange/OrdersList.jsx
#: src/components/Exchange/PositionEditor.jsx
#: src/components/Exchange/PositionSeller.jsx
#: src/components/Exchange/PositionsList.jsx
#: src/components/Exchange/PositionsList.jsx
#: src/components/Synthetics/OrderItem/OrderItem.tsx
#: src/components/Synthetics/OrderList/OrderList.tsx
#: src/components/Synthetics/PositionItem/PositionItem.tsx
#: src/components/Synthetics/PositionList/PositionList.tsx
#: src/components/Synthetics/TradeHistory/useDownloadAsCsv.tsx
#: src/pages/LeaderboardPage/components/LeaderboardPositionsTable.tsx
#: src/pages/OrdersOverview/OrdersOverview.jsx
msgid "Mark Price"
msgstr "Precio de Referencia"

#: src/components/Synthetics/GmAssetDropdown/GmAssetDropdown.tsx
msgid "Open {marketName} in Explorer"
msgstr ""

#: src/components/Exchange/SwapBox.jsx
msgid "Take-profit and stop-loss orders can be set after opening a position. <0/><1/>There will be a \"Close\" button on each position row, clicking this will display the option to set trigger orders. <2/><3/>For screenshots and more information, please see the <4>docs</4>."
msgstr "Las órdenes de take-profit y stop-loss se pueden poner después de abrir una posición. <0/><1/>Habrá un botón de \"Cerrar\" en cada fila de posiciones, hacer clic mostrará la opción para establecer las órdenes de activación. <2/><3/>Para capturas de pantalla y más información, por favor mira los <4>docs</4>."

#: src/components/Exchange/TradeHistory.jsx
msgid "Partial Liquidation"
msgstr "Liquidación Parcial"

#: src/components/Synthetics/TVChart/TVChartHeader.tsx
#: src/pages/Dashboard/OverviewCard.tsx
msgid "24h Volume"
msgstr "24h Volumen"

#: src/pages/Dashboard/DashboardV2.tsx
msgid "Total Stats"
msgstr ""

#: src/components/Synthetics/OrderItem/OrderItem.tsx
msgid "<0>{fromTokenText} </0>{fromTokenIcon}<1> to </1><2>{toTokenText} </2>{toTokenIcon}"
msgstr ""

#: src/components/Exchange/PositionEditor.jsx
msgid "Enable deposit sent."
msgstr ""

#: src/components/Synthetics/StatusNotification/OrderStatusNotification.tsx
msgid "Withdrawing {0} from {positionText}"
msgstr ""

#: src/pages/Ecosystem/Ecosystem.jsx
msgid "Community Projects"
msgstr "Proyectos Comunitarios"

#: src/components/Synthetics/StatusNotification/OrderStatusNotification.tsx
#: src/domain/synthetics/orders/utils.tsx
msgid "Limit Swap"
msgstr ""

#: src/components/Synthetics/ChartTokenSelector/ChartTokenSelector.tsx
msgid "24H VOL."
msgstr ""

#: src/components/Glp/GlpSwap.jsx
#: src/components/Glp/GlpSwap.jsx
msgid "Sell for {0}"
msgstr "Vender por {0}"

#: src/components/Exchange/PositionSeller.jsx
msgid "Fees are higher than Collateral"
msgstr ""

#: src/components/Referrals/TradersStats.tsx
msgid "You will receive a {currentTierDiscount}% discount on opening and closing fees."
msgstr ""

#: src/pages/LeaderboardPage/components/LeaderboardContainer.tsx
msgid "Top Addresses"
msgstr ""

#: src/pages/BeginAccountTransfer/BeginAccountTransfer.tsx
#: src/pages/CompleteAccountTransfer/CompleteAccountTransfer.jsx
msgid "Continue"
msgstr "Continuar"

#: src/components/Synthetics/TradeboxPoolWarnings/TradeboxPoolWarnings.tsx
msgid "You can get {0} better open cost in the {1} market pool.<0><1>Switch to {2} market pool</1>.</0>"
msgstr ""

#: src/pages/AccountDashboard/DailyAndCumulativePnL.tsx
msgid "Daily and Cumulative PnL"
msgstr ""

#: src/components/Exchange/PositionEditor.jsx
msgid "Edit {longOrShortText} {0}"
msgstr ""

#: src/components/Synthetics/GmList/GmListItem.tsx
msgid "Sell"
msgstr ""

#: src/components/Synthetics/SubaccountModal/SubaccountModal.tsx
msgid "Сonvert {0} to {1}"
msgstr ""

#: src/domain/synthetics/orders/utils.tsx
msgid "short"
msgstr ""

#: src/components/RatingToast/RatingToast.tsx
msgid "Very likely"
msgstr ""

#: src/components/Exchange/ConfirmationBox.jsx
#: src/components/Synthetics/TradeBox/hooks/useTriggerOrdersConsent.tsx
msgid "I am aware of the trigger orders"
msgstr "Soy consciente de las órdenes de activación"

#: src/domain/synthetics/orders/cancelOrdersTxn.ts
msgid "{count, plural, one {Order} other {# Orders}}"
msgstr ""

#: src/components/Referrals/AffiliatesStats.tsx
msgid "Volume on V1"
msgstr ""

#: src/domain/synthetics/common/incentivesAirdropMessages.ts
msgid "Avalanche trading incentives"
msgstr ""

#: src/components/Synthetics/TradeHistory/keys.ts
msgid "Request Market Decrease"
msgstr "Solicitar disminución del mercado"

#: src/domain/synthetics/trade/utils/validation.ts
#: src/domain/synthetics/trade/utils/validation.ts
msgid "Max. Leverage exceeded"
msgstr ""

#: src/components/Exchange/OrderEditor.jsx
msgid "Price is above Mark Price"
msgstr "El precio se encuentra por encima del precio de referencia"

#: src/components/Synthetics/PositionItem/PositionItem.tsx
msgid "This position could be liquidated, excluding any price movement, due to funding and borrowing fee rates reducing the position's collateral over time."
msgstr ""

#: src/components/Synthetics/TradeHistory/TradeHistoryRow/utils/position.ts
#: src/components/Synthetics/TradeHistory/TradeHistoryRow/utils/position.ts
#: src/components/Synthetics/TradeHistory/TradeHistoryRow/utils/position.ts
#: src/components/Synthetics/TradeHistory/TradeHistoryRow/utils/position.ts
#: src/components/Synthetics/TradeHistory/TradeHistoryRow/utils/position.ts
#: src/components/Synthetics/TradeHistory/TradeHistoryRow/utils/position.ts
#: src/components/Synthetics/TradeHistory/TradeHistoryRow/utils/position.ts
#: src/components/Synthetics/TradeHistory/TradeHistoryRow/utils/position.ts
#: src/components/Synthetics/TradeHistory/TradeHistoryRow/utils/position.ts
#: src/components/Synthetics/TradeHistory/TradeHistoryRow/utils/position.ts
#: src/components/Synthetics/TradeHistory/TradeHistoryRow/utils/position.ts
msgid "Order Execution Price"
msgstr "Precio de ejecución de la orden"

#: src/components/Exchange/ConfirmationBox.jsx
#: src/components/Exchange/PositionSeller.jsx
#: src/components/Synthetics/PositionSeller/rows/AllowedSlippageRow.tsx
#: src/components/Synthetics/TradeBox/TradeBoxRows/AllowedSlippageRow.tsx
msgid "Slippage is too high"
msgstr ""

#: src/components/Synthetics/MarketsList/NetFeeHeaderTooltipContent.tsx
msgid "Net rate combines funding and borrowing fees but excludes open, swap or impact fees.<0/><1/>Funding fees help to balance longs and shorts and are exchanged between both sides. <2>Read more</2>.<3/><4/>Borrowing fees help ensure available liquidity. <5>Read more</5>."
msgstr "La tasa neta combina las comisiones de financiación y préstamo, pero excluye las comisiones de apertura, intercambio o impacto.<0/><1/>Las comisiones de financiación ayudan a equilibrar largos y cortos y se intercambian entre ambos lados. <2>Leer más</2>.<3/><4/>Las comisiones de préstamo ayudan a garantizar la liquidez disponible. <5>Leer más</5>."

#: src/components/Synthetics/AccruedPositionPriceImpactRebateModal/AccruedPositionPriceImpactRebateModal.tsx
msgid "Accrued Price Impact Rebates"
msgstr ""

#: src/pages/AccountDashboard/GeneralPerformanceDetails.tsx
msgid "Yesterday"
msgstr ""

#: src/components/Synthetics/TradeHistory/keys.ts
msgid "Request Deposit"
msgstr "Solicitar Depósito"

#: src/components/Exchange/PositionEditor.jsx
msgid "Deposit not enough to cover fees"
msgstr ""

#: src/pages/Earn/EarnV1.jsx
#: src/pages/Earn/EarnV1.jsx
#: src/pages/Earn/EarnV1.jsx
msgid "Migrate"
msgstr "Migrar"

#: src/domain/synthetics/orders/cancelOrdersTxn.ts
msgid "Cancelling {ordersText}"
msgstr ""

#: src/pages/Ecosystem/Ecosystem.jsx
msgid "Ecosystem Projects"
msgstr ""

#: src/domain/synthetics/claimHistory/claimPriceImpactRebate.ts
msgid "Price Impact Rebate Claimed"
msgstr ""

#: src/components/Synthetics/GmSwap/GmSwapBox/GmSwapWarningsRow.tsx
msgid "Consider selecting and using the \"Pair\" option to reduce the Price Impact."
msgstr ""

#: src/components/InterviewModal/InterviewModal.tsx
msgid "Anonymous chat with GMX"
msgstr ""

#: src/components/Exchange/OrdersList.jsx
#: src/components/Exchange/OrdersList.jsx
#: src/components/Exchange/SwapBox.jsx
#: src/components/Synthetics/OrderEditor/OrderEditor.tsx
#: src/components/Synthetics/OrderItem/OrderItem.tsx
#: src/components/Synthetics/OrderList/filters/OrderTypeFilter.tsx
#: src/components/Synthetics/PositionItem/PositionItem.tsx
#: src/components/Synthetics/TradeBox/tradeboxConstants.tsx
#: src/components/Synthetics/TradeBox/TradeBoxRows/LimitAndTPSLRows.tsx
#: src/components/Synthetics/TradeHistory/keys.ts
msgid "Limit"
msgstr "Límite"

#: src/components/Synthetics/OrderItem/OrderItem.tsx
msgid "You will receive at least {toAmountText} if this order is executed. This price is being updated in real time based on swap fees and price impact."
msgstr ""

#: src/components/Synthetics/SubaccountModal/SubaccountModal.tsx
msgid "This is the maximum top-up amount that will be sent from your Main account to your Subaccount after each transaction. The actual amount sent will depend on the final transaction fee."
msgstr ""

#: src/components/Exchange/OrdersToa.jsx
msgid "<0>Insufficient liquidity to execute the order</0><1>The mark price which is an aggregate of exchange prices did not reach the specified price</1><2>The specified price was reached but not long enough for it to be executed</2><3>No keeper picked up the order for execution</3>"
msgstr "<0>Liquidez insuficiente para ejecutar la orden</0><1>El precio de referencia, que es un agregado de precios de mercado, no alcanzó el precio especificado</1><2>Se alcanzó el precio especificado pero no lo suficiente como para ejecutarlo</2><3>Ningún guardián recogió la orden para ejecutarla</3>"

#: src/components/Exchange/ConfirmationBox.jsx
msgid "Your position's collateral after deducting fees:"
msgstr "La garantía de tu posición después de descontar las comisiones:"

#: src/components/Glp/GlpSwap.jsx
msgid "Selling..."
msgstr "Vendiendo..."

#: src/domain/synthetics/orders/utils.tsx
msgid "The order may not execute as the max. allowed leverage is exceeded. Consider decreasing the order's leverage by editing and decreasing its size. <0>Read more</0>."
msgstr ""

#: src/components/Exchange/PositionSeller.jsx
#: src/components/Exchange/PositionSeller.jsx
#: src/components/Exchange/PositionsList.jsx
#: src/components/Exchange/PositionsList.jsx
#: src/components/Synthetics/OrderEditor/OrderEditor.tsx
#: src/components/Synthetics/PositionItem/PositionItem.tsx
#: src/components/Synthetics/PositionItem/PositionItem.tsx
#: src/components/Synthetics/PositionSeller/PositionSeller.tsx
#: src/components/Synthetics/PositionSeller/PositionSeller.tsx
#: src/components/Synthetics/TradeBox/TradeBox.tsx
msgid "Close"
msgstr "Cerrar"

#: src/pages/Ecosystem/Ecosystem.jsx
#: src/pages/Ecosystem/Ecosystem.jsx
#: src/pages/Ecosystem/Ecosystem.jsx
#: src/pages/Ecosystem/Ecosystem.jsx
#: src/pages/Ecosystem/Ecosystem.jsx
msgid "Link"
msgstr "Enlace"

#: src/components/Synthetics/MarketNetFee/MarketNetFee.tsx
#: src/pages/Dashboard/OverviewCard.tsx
msgid "Long Positions"
msgstr "Posiciones largas"

#: src/components/Synthetics/StatusNotification/OrderStatusNotification.tsx
msgid "Depositing {0} to {positionText}"
msgstr ""

#: src/components/Synthetics/NetworkFeeRow/NetworkFeeRow.tsx
msgid "Max Network Fee"
msgstr ""

#: src/components/Synthetics/OrderList/filters/OrderTypeFilter.tsx
#: src/components/Synthetics/TradeBox/TradeBoxRows/LimitAndTPSLRows.tsx
#: src/domain/synthetics/positions/utils.ts
msgid "Take-Profit"
msgstr ""

#: src/domain/tokens/approveTokens.tsx
msgid "Approval was cancelled"
msgstr "Aprobación cancelada"

#: src/components/Synthetics/MarketNetFee/MarketNetFee.tsx
msgid "{longOrShort} positions do not pay a funding fee and pay a borrow fee of {borrowRate} per hour."
msgstr ""

#: src/pages/OrdersOverview/OrdersOverview.jsx
msgid "Increase active: {0}, executed: {1}, cancelled: {2}"
msgstr "Incrementar activo: {0}, ejecutado: {1}, cancelado: {2}"

#: src/components/Synthetics/NetworkFeeRow/NetworkFeeRow.tsx
#: src/components/Synthetics/NetworkFeeRow/NetworkFeeRow.tsx
msgid "Maximum network fee paid to the network. This fee is a blockchain cost not specific to GMX, and it does not impact your collateral."
msgstr ""

#: src/pages/Ecosystem/Ecosystem.jsx
msgid "GMX Pages"
msgstr "Páginas GMX"

#: src/components/Exchange/SwapBox.jsx
msgid "{0} is required for collateral."
msgstr "{0} es requerido como garantía."

#: src/pages/Ecosystem/Ecosystem.jsx
msgid "Decentralized Options Protocol"
msgstr "Protocolo de Opciones Descentralizadas"

#: src/pages/CompleteAccountTransfer/CompleteAccountTransfer.jsx
#: src/pages/CompleteAccountTransfer/CompleteAccountTransfer.jsx
msgid "Complete Account Transfer"
msgstr "Transferencia de Cuenta Completa"

#: src/pages/Earn/ClaimModal.tsx
msgid "Claim Rewards"
msgstr ""

#: src/components/AddressDropdown/AddressDropdown.tsx
msgid "Copy Address"
msgstr "Copiar Dirección"

#: src/pages/BeginAccountTransfer/BeginAccountTransfer.tsx
msgid "Pending Transfer Approval"
msgstr ""

#: src/pages/Dashboard/DashboardV2.tsx
msgid "For detailed stats:"
msgstr ""

#: src/pages/BuyGlp/BuyGlp.jsx
msgid "Purchase <0>GLP tokens</0> to earn {nativeTokenSymbol} fees from swaps and leverage trading."
msgstr ""

#: src/components/Synthetics/OrderEditor/OrderEditor.tsx
msgid "Enter a ratio"
msgstr ""

#: src/pages/Dashboard/AssetDropdown.tsx
msgid "Proof of Reserves"
msgstr "Prueba de reservas"

#: src/pages/AccountDashboard/GeneralPerformanceDetails.tsx
msgid "General Performance Details"
msgstr ""

#: src/pages/Earn/VesterWithdrawModal.tsx
msgid "<0>This will withdraw and unreserve all tokens as well as pause vesting.<1/><2/>esGMX tokens that have been converted to GMX will be claimed and remain as GMX tokens.<3/><4/>To claim GMX tokens without withdrawing, use the \"Claim\" button under the Total Rewards section.<5/><6/></0>"
msgstr ""

#: src/pages/OrdersOverview/OrdersOverview.jsx
msgid "Price conditions are met"
msgstr "Las condiciones de precio se cumplen"

#: src/pages/Earn/GmxAndVotingPowerCard.tsx
msgid "Unstake GMX"
msgstr ""

#: src/pages/Earn/VesterDepositModal.tsx
msgid "Deposit failed!"
msgstr ""<|MERGE_RESOLUTION|>--- conflicted
+++ resolved
@@ -729,6 +729,7 @@
 msgstr ""
 
 #: src/components/BuyInputSection/BuyInputSection.tsx
+#: src/components/BuyInputSection/BuyInputSection.tsx
 #: src/components/InputSection/InputSection.jsx
 #: src/pages/ClaimEsGmx/ClaimEsGmx.jsx
 msgid "MAX"
@@ -812,6 +813,11 @@
 #: src/components/Synthetics/TradeBox/TradeBox.tsx
 msgid "Pay"
 msgstr "Pagar"
+
+#: src/domain/synthetics/sidecarOrders/utils.ts
+#: src/domain/synthetics/sidecarOrders/utils.ts
+#~ msgid "Price above Limit Price."
+#~ msgstr ""
 
 #: src/pages/Ecosystem/Ecosystem.jsx
 msgid "GMX Governance Page"
@@ -1325,6 +1331,10 @@
 msgid "Shift GM"
 msgstr ""
 
+#: src/domain/synthetics/sidecarOrders/utils.ts
+#~ msgid "Price below Liq. Price."
+#~ msgstr ""
+
 #: src/components/Exchange/PositionEditor.jsx
 msgid "Requested withdrawal of {0} USD from {1} {longOrShortText}."
 msgstr ""
@@ -1557,6 +1567,12 @@
 #: src/components/Synthetics/MarketStats/MarketStatsWithComposition.tsx
 msgid "Max {0}"
 msgstr ""
+
+#: src/domain/synthetics/sidecarOrders/utils.ts
+#: src/domain/synthetics/sidecarOrders/utils.ts
+#: src/domain/synthetics/sidecarOrders/utils.ts
+#~ msgid "Price above Mark Price."
+#~ msgstr ""
 
 #: src/context/SyntheticsEvents/SyntheticsEventsProvider.tsx
 msgid "Withdrew {0} from {positionText}"
@@ -2022,6 +2038,10 @@
 msgid "Long {0}"
 msgstr "Largo {0}"
 
+#: src/components/Synthetics/HighPriceImpactWarning/HighPriceImpactWarning.tsx
+#~ msgid "impact on collateral"
+#~ msgstr ""
+
 #: src/pages/LeaderboardPage/components/LeaderboardAccountsTable.tsx
 #: src/pages/LeaderboardPage/components/LeaderboardPositionsTable.tsx
 msgid "Address"
@@ -2261,6 +2281,11 @@
 msgid "V1 is not supported on {chainName}. Please switch to Arbitrum to use V1."
 msgstr ""
 
+#: src/domain/synthetics/sidecarOrders/utils.ts
+#: src/domain/synthetics/sidecarOrders/utils.ts
+#~ msgid "Price below Limit Price."
+#~ msgstr ""
+
 #: src/components/Exchange/ConfirmationBox.jsx
 #: src/components/Exchange/ConfirmationBox.jsx
 #: src/components/Exchange/SwapBox.jsx
@@ -2382,6 +2407,10 @@
 msgid "APRs are updated weekly on Wednesday and will depend on the fees collected for the week."
 msgstr "Los APRs se actualizan semanalmente en Miércoles, y dependerán de las comisiones cobradas en la semana."
 
+#: src/components/Synthetics/TradeBox/TradeBoxRows/AdvancedDisplayRows.tsx
+#~ msgid "Advanced Display"
+#~ msgstr ""
+
 #: src/components/Synthetics/SubaccountModal/utils.ts
 msgid "Generate & Activate Subaccount"
 msgstr ""
@@ -2619,6 +2648,10 @@
 #: src/components/Exchange/TradeHistory.jsx
 msgid "{0}: Swap {amountInDisplay}{1} for{minOutDisplay} {2}, Price:{3} USD"
 msgstr ""
+
+#: src/components/Synthetics/TradeBox/TradeBox.tsx
+#~ msgid "Leverage slider"
+#~ msgstr ""
 
 #: src/components/Synthetics/TradeFeesRow/TradeFeesRow.tsx
 msgid "(Rebated)"
@@ -3143,6 +3176,10 @@
 msgid "All"
 msgstr ""
 
+#: src/domain/synthetics/sidecarOrders/utils.ts
+#~ msgid "Limit size is required."
+#~ msgstr ""
+
 #: src/components/Synthetics/TradeHistory/keys.ts
 msgid "Request Market Increase"
 msgstr "Solicitar incremento del mercado"
@@ -3162,6 +3199,10 @@
 #: src/components/Synthetics/MarketNetFee/MarketNetFee.tsx
 msgid "{longOrShort} positions {fundingAction} a funding fee of {fundingRate} per hour and {borrowAction} a borrow fee of {borrowRate} per hour."
 msgstr ""
+
+#: src/components/Synthetics/TradeBox/TradeBoxRows/LimitAndTPSLRows.tsx
+#~ msgid "Limit / TP / SL"
+#~ msgstr ""
 
 #: src/components/Exchange/OrderEditor.jsx
 #: src/components/Synthetics/OrderEditor/OrderEditor.tsx
@@ -3942,6 +3983,10 @@
 msgid "{arbitrumLink} and {avalancheLink} GLV Pools are <0>incentivized{sparkle}.</0>"
 msgstr ""
 
+#: src/domain/synthetics/sidecarOrders/utils.ts
+#~ msgid "Price below lowest Limit Price."
+#~ msgstr ""
+
 #: src/components/Synthetics/TradeBox/hooks/useTradeButtonState.tsx
 msgid "{0} is required for collateral.<0/><1/>There is no swap path found for {1} to {2} within GMX.<2/><3/><4>You can buy {3} on 1inch.</4>"
 msgstr ""
@@ -4555,6 +4600,10 @@
 #: src/components/Synthetics/TradeBox/hooks/useCollateralInTooltipContent.tsx
 msgid "You will be short {indexSymbol} from your short position, while being long {collateralSymbol} from your {collateralSymbol} collateral. The liquidation price will vary based on the price of {collateralSymbol}."
 msgstr ""
+
+#: src/components/Synthetics/HighPriceImpactWarning/HighPriceImpactWarning.tsx
+#~ msgid "swap profit fee"
+#~ msgstr ""
 
 #: src/components/Synthetics/TradeBox/TradeBoxRows/OneClickTrading.tsx
 msgid "The previously authorized maximum number of actions has been reached for One-Click Trading."
@@ -5299,6 +5348,10 @@
 msgid "Subaccount deactivation failed"
 msgstr ""
 
+#: src/domain/synthetics/sidecarOrders/utils.ts
+#~ msgid "Price above lowest Limit Price."
+#~ msgstr ""
+
 #: src/domain/synthetics/orders/utils.tsx
 msgid "Limit Increase"
 msgstr ""
@@ -5454,8 +5507,6 @@
 #: src/components/Synthetics/GmSwap/GmSwapBox/GmDepositWithdrawalBox/GmDepositWithdrawalBox.tsx
 #: src/components/Synthetics/GmSwap/GmSwapBox/GmShiftBox/GmShiftBox.tsx
 #: src/components/Synthetics/GmSwap/GmSwapBox/GmShiftBox/GmShiftBox.tsx
-#: src/components/Synthetics/TradeBox/TradeBox.tsx
-#: src/components/Synthetics/TradeBox/TradeBox.tsx
 msgid "Balance"
 msgstr "Balance"
 
@@ -5548,6 +5599,10 @@
 #: src/components/NotifyModal/NotifyModal.tsx
 msgid "Liquidation Confirmations"
 msgstr ""
+
+#: src/domain/synthetics/sidecarOrders/utils.ts
+#~ msgid "Price above highest Limit Price."
+#~ msgstr ""
 
 #: src/components/Glp/GlpSwap.jsx
 msgid "Acknowledge epoch is ending in {minutes} minutes"
@@ -5878,19 +5933,16 @@
 msgid "Save on Fees"
 msgstr "Ahorrar en Comisiones"
 
-<<<<<<< HEAD
-=======
 #: src/domain/synthetics/sidecarOrders/utils.ts
 #: src/domain/synthetics/sidecarOrders/utils.ts
 #: src/domain/synthetics/sidecarOrders/utils.ts
-msgid "Price below Mark Price."
-msgstr ""
+#~ msgid "Price below Mark Price."
+#~ msgstr ""
 
 #: src/components/SettingsModal/SettingsModal.tsx
 msgid "Allowed Slippage below {defaultSippageDisplay}% may result in failed orders. orders."
 msgstr ""
 
->>>>>>> 0ed6d929
 #: src/pages/Ecosystem/Ecosystem.jsx
 msgid "GMX staking rewards updates and insights"
 msgstr "Actualizaciones e info adicional sobre las recompensas de stakear GMX"
@@ -6348,6 +6400,10 @@
 #: src/pages/MarketPoolsPage/MarketPoolsPage.tsx
 msgid "Pools that enable trading for a single market, backed by the tokens listed in brackets."
 msgstr ""
+
+#: src/domain/synthetics/sidecarOrders/utils.ts
+#~ msgid "Price above Liq. Price."
+#~ msgstr ""
 
 #: src/components/Synthetics/TradeHistory/keys.ts
 msgid "Update Limit"
@@ -6960,6 +7016,10 @@
 msgid "{ordersText} cancelled"
 msgstr ""
 
+#: src/components/Synthetics/TradeBox/hooks/useTradeButtonState.tsx
+#~ msgid "Limit price below Mark Price"
+#~ msgstr ""
+
 #: src/components/Exchange/ConfirmationBox.jsx
 msgid "Fees are high to swap from {0} to {1}. <0/>{2} is needed for collateral."
 msgstr "Las comisiones son altas para intercambiar de {0} a {1}. <0/>{2} se requiere de garantía."
@@ -7319,6 +7379,10 @@
 msgid "There is currently a high swap price impact for the order swap path."
 msgstr ""
 
+#: src/domain/synthetics/sidecarOrders/utils.ts
+#~ msgid "Price below highest Limit Price."
+#~ msgstr ""
+
 #: src/components/Synthetics/SettleAccruedFundingFeeModal/SettleAccruedFundingFeeModal.tsx
 msgid "Settling..."
 msgstr ""
@@ -7471,6 +7535,10 @@
 #: src/pages/Ecosystem/Ecosystem.jsx
 msgid "GMX explorer for stats and traders"
 msgstr "Explorador de GMX para estadísticas y traders"
+
+#: src/components/Synthetics/HighPriceImpactWarning/HighPriceImpactWarning.tsx
+#~ msgid "swap price impact"
+#~ msgstr ""
 
 #: src/components/Synthetics/StatusNotification/GmStatusNotification.tsx
 msgid "Sell order cancelled"
@@ -7517,6 +7585,10 @@
 msgid "Fee values do not include incentives."
 msgstr ""
 
+#: src/components/Synthetics/TradeBox/hooks/useTradeButtonState.tsx
+#~ msgid "Limit price above Mark Price"
+#~ msgstr ""
+
 #: src/components/Referrals/AddAffiliateCode.jsx
 msgid "Generate Referral Code"
 msgstr "Generar Código de Referido"
@@ -7561,6 +7633,10 @@
 #: src/pages/Dashboard/GmxCard.tsx
 msgid "Distribution"
 msgstr ""
+
+#: src/domain/synthetics/sidecarOrders/utils.ts
+#~ msgid "A Size percentage is required."
+#~ msgstr ""
 
 #: src/components/NetworkDropdown/NetworkDropdown.tsx
 msgid "Language"

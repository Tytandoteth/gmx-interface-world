--- conflicted
+++ resolved
@@ -83,10 +83,6 @@
 msgid "Show debug values"
 msgstr ""
 
-<<<<<<< HEAD
-#: src/pages/Dashboard/DashboardV2.tsx
-msgid "<0>GM Pools total value ({chainName}).</0>"
-=======
 #: src/pages/Exchange/Exchange.tsx
 msgid "Could not decrease {tokenSymbol} {longOrShortText} within the allowed slippage, you can adjust the allowed slippage in the settings on the top right of the page."
 msgstr "No se pudo reducir {tokenSymbol} {longOrShortText} con el deslizamiento permitido, puedes ajustar el deslizamiento permitido a través de ajustes en la esquina superior derecha de la página."
@@ -97,7 +93,6 @@
 
 #: src/components/Synthetics/StatusNotification/SubaccountNotification.tsx
 msgid "Subaccount activated"
->>>>>>> c7d8fc11
 msgstr ""
 
 #: src/pages/Home/Home.js
@@ -452,6 +447,141 @@
 #: src/components/Synthetics/SubaccountModal/SubaccountModal.tsx
 msgid "This amount of {0} will be sent from your Main Account to your Subaccount to pay for transaction fees."
 msgstr ""
+
+#: src/pages/Dashboard/DashboardV2.tsx
+msgid "<0>GM Pools total value ({chainName}).</0>"
+msgstr ""
+
+#: src/components/Synthetics/GmSwap/GmSwapBox/GmSwapBox.tsx
+#: src/components/Synthetics/GmSwap/GmSwapBox/GmSwapBox.tsx
+msgid "<0>GM: <1>{indexName}</1><2>[{poolName}]</2></0> <3>selected in order form</3>"
+msgstr ""
+
+#: src/components/Exchange/OrdersToa.js
+msgid "<0>Insufficient liquidity to execute the order</0><1>The mark price which is an aggregate of exchange prices did not reach the specified price</1><2>The specified price was reached but not long enough for it to be executed</2><3>No keeper picked up the order for execution</3>"
+msgstr "<0>Liquidez insuficiente para ejecutar la orden</0><1>El precio de referencia, que es un agregado de precios de mercado, no alcanzó el precio especificado</1><2>Se alcanzó el precio especificado pero no lo suficiente como para ejecutarlo</2><3>Ningún guardián recogió la orden para ejecutarla</3>"
+
+#: src/components/Exchange/FeesTooltip.tsx
+msgid "<0>Read more</0> about fees."
+msgstr "<0>Leer más</0> sobre comisiones."
+
+#: src/pages/PageNotFound/PageNotFound.js
+msgid "<0>Return to </0><1>Homepage</1> <2>or </2> <3>Trade</3>"
+msgstr "<0>Volver a </0><1>Página inicial</1> <2>o </2> <3>Operar</3>"
+
+#: src/components/Synthetics/StatusNotification/GmStatusNotification.tsx
+msgid "<0>Selling GM: <1>{indexName}</1><2>[{poolName}]</2></0>"
+msgstr ""
+
+#: src/components/Synthetics/AcceptablePriceImpactInputRow/AcceptablePriceImpactInputRow.tsx
+msgid "<0>Set Recommended Impact: {0}</0>."
+msgstr ""
+
+#: src/pages/SyntheticsFallbackPage/SyntheticsFallbackPage.tsx
+msgid "<0>Switch to:</0>"
+msgstr ""
+
+#: src/components/Synthetics/OrderItem/OrderItem.tsx
+msgid "<0>The order will be executed when the oracle price is {0} {1}.</0><1>Note that there may be rare cases where the order cannot be executed, for example, if the chain is down and no oracle reports are produced or if the price impact exceeds your acceptable price.</1>"
+msgstr ""
+
+#: src/components/Glp/SwapErrorModal.tsx
+msgid "<0>The pool's capacity has been reached for {0}. Please use another token to buy GLP.</0><1>Check the \"Save on Fees\" section for tokens with the lowest fees.</1>"
+msgstr "<0>La capacidad de la reserva ha sido alcanzada para {0}. Por favor use otro token para comprar GLP.</0><1>Comprueba la sección \"Ahorrar en Comisiones\" para tokens con las menores comisiones.</1>"
+
+#: src/components/Exchange/OrdersList.js
+msgid "<0>The price that orders can be executed at may differ slightly from the chart price, as market orders update oracle prices, while limit/trigger orders do not.</0><1>This can also cause limit/triggers to not be executed if the price is not reached for long enough. <2>Read more</2>.</1>"
+msgstr ""
+
+#: src/pages/Stake/StakeV2.tsx
+msgid "<0>This will claim {0} GMX.<1/><2/>After claiming, you can stake these GMX tokens by using the \"Stake\" button in the GMX section of this Earn page.<3/><4/></0>"
+msgstr ""
+
+#: src/pages/Stake/StakeV2.tsx
+msgid "<0>This will withdraw all esGMX tokens as well as pause vesting.<1/><2/>esGMX tokens that have been converted to GMX will be claimed and remain as GMX tokens.<3/><4/>To claim GMX tokens without withdrawing, use the \"Claim\" button.<5/><6/></0>"
+msgstr ""
+
+#: src/pages/Stake/StakeV2.tsx
+msgid "<0>This will withdraw and unreserve all tokens as well as pause vesting.<1/><2/>esGMX tokens that have been converted to GMX will be claimed and remain as GMX tokens.<3/><4/>To claim GMX tokens without withdrawing, use the \"Claim\" button under the Total Rewards section.<5/><6/></0>"
+msgstr ""
+
+#: src/pages/Dashboard/DashboardV2.tsx
+msgid "<0>Total value of tokens in GLP pool ({chainName}).</0><1>This value may be higher on other websites due to the collateral of positions being included in the calculation.</1>"
+msgstr ""
+
+#: src/lib/contracts/transactionErrors.tsx
+msgid "<0>Your wallet is not connected to {0}.</0><1/><2>Switch to {1}</2>"
+msgstr ""
+
+#: src/components/Exchange/SwapBox.js
+msgid "<0>{0} is required for collateral.</0><1>Short amount for {1} with {2} exceeds potential profits liquidity. Reduce the \"Short Position\" size, or change the \"Collateral In\" token.</1>"
+msgstr ""
+
+#: src/components/Exchange/SwapBox.js
+msgid "<0>{0} is required for collateral.</0><1>Swap amount from {1} to {2} exceeds {3} Available Liquidity. Reduce the \"Pay\" size, or use {4} as the \"Pay\" token to use it for collateral.</1><2>You can buy {5} on 1inch.</2>"
+msgstr ""
+
+#: src/components/Exchange/SwapBox.js
+#: src/components/Exchange/SwapBox.js
+msgid "<0>{0} is required for collateral.</0><1>Swap amount from {1} to {2} exceeds {3} acceptable amount. Reduce the \"Pay\" size, or use {4} as the \"Pay\" token to use it for collateral.</1><2>You can buy {5} on 1inch.</2>"
+msgstr ""
+
+#: src/components/Exchange/SwapBox.js
+msgid "<0>{0} is required for collateral.</0><1>Swap amount from {1} to {2} exceeds {3} available liquidity. Reduce the \"Pay\" size, or change the \"Collateral In\" token.</1>"
+msgstr ""
+
+#: src/components/Synthetics/StatusNotification/FeesSettlementStatusNotification.tsx
+msgid "<0>{0}</0> <1><2>{indexName}</2><3>[{poolName}]</3></1>"
+msgstr ""
+
+#: src/components/Synthetics/ChartTokenSelector/ChartTokenSelector.tsx
+msgid "<0>{0}</0> <1><2>{indexName}</2><3>[{poolName}]</3></1> <4>market selected</4>"
+msgstr "<0>{0}</0> <1><2>{indexName}</2><3>[{poolName}]</3></1> <4>mercado seleccionado</4>"
+
+#: src/domain/synthetics/sidecarOrders/utils.ts
+msgid "A Size percentage is required."
+msgstr ""
+
+#: src/components/Exchange/SwapBox.js
+msgid "A snapshot of the USD value of your {0} collateral is taken when the position is opened."
+msgstr "Se registra el valor en USD de tu {0} garantía en el momento que la posición se abre."
+
+#: src/components/Glp/GlpSwap.js
+#: src/components/Synthetics/GmList/GmList.tsx
+#: src/components/Synthetics/GmList/GmList.tsx
+#: src/components/Synthetics/MarketStats/MarketStats.tsx
+#: src/pages/Stake/StakeV1.js
+#: src/pages/Stake/StakeV1.js
+#: src/pages/Stake/StakeV1.js
+#: src/pages/Stake/StakeV1.js
+#: src/pages/Stake/StakeV2.tsx
+msgid "APR"
+msgstr "APR"
+
+#: src/components/Stake/GMXAprTooltip.tsx
+msgid "APRs are updated weekly on Wednesday and will depend on the fees collected for the week."
+msgstr "Los APRs se actualizan semanalmente en Miércoles, y dependerán de las comisiones cobradas en la semana."
+
+#: src/pages/Stake/StakeV2.tsx
+msgid "APRs are updated weekly on Wednesday and will depend on the fees collected for the week. <0/><1/>Historical GLP APRs can be checked in this <2>community dashboard</2>."
+msgstr ""
+
+#: src/pages/Dashboard/DashboardV2.tsx
+msgid "AUM"
+msgstr "AUM"
+
+#: src/components/Glp/GlpSwap.js
+#: src/components/Glp/GlpSwap.js
+msgid "AVAILABLE"
+msgstr "DISPONIBLE"
+
+#: src/pages/Ecosystem/Ecosystem.js
+#: src/pages/Ecosystem/Ecosystem.js
+#: src/pages/Ecosystem/Ecosystem.js
+#: src/pages/Ecosystem/Ecosystem.js
+#: src/pages/Ecosystem/Ecosystem.js
+msgid "About"
+msgstr "Sobre"
 
 #: src/components/Exchange/ConfirmationBox.js
 msgid "hide"
@@ -1475,12 +1605,6 @@
 msgid "Keep leverage at {keepLeverageAtValue}"
 msgstr ""
 
-<<<<<<< HEAD
-#: src/components/Exchange/TradeHistory.js
-#: src/context/SyntheticsEvents/SyntheticsEventsProvider.tsx
-msgid "Decreased"
-msgstr "Reducido"
-=======
 #: src/domain/synthetics/orders/updateOrderTxn.ts
 msgid "Update order executed"
 msgstr ""
@@ -1488,7 +1612,6 @@
 #: src/pages/Dashboard/DashboardV2.tsx
 msgid "not staked"
 msgstr "no stakeado"
->>>>>>> c7d8fc11
 
 #: src/components/Referrals/AffiliatesStats.tsx
 #: src/components/Referrals/TradersStats.tsx
@@ -1513,20 +1636,6 @@
 msgid "Buy GM"
 msgstr ""
 
-<<<<<<< HEAD
-#: src/components/Exchange/PositionEditor.js
-#: src/components/Exchange/PositionEditor.js
-#: src/components/Exchange/PositionEditor.js
-#: src/components/Synthetics/PositionEditor/PositionEditor.tsx
-#: src/components/Synthetics/TradeHistory/keys.ts
-#: src/pages/Stake/StakeV2.tsx
-#: src/pages/Stake/StakeV2.tsx
-#: src/pages/Stake/StakeV2.tsx
-#: src/pages/Stake/StakeV2.tsx
-#: src/pages/Stake/StakeV2.tsx
-msgid "Deposit"
-msgstr "Depositar"
-=======
 #: src/components/Exchange/TradeHistory.js
 msgid "Increase {0} {longOrShortText}, +{1} USD, {2} Price: {3} USD"
 msgstr "Incrementar {0} {longOrShortText}, +{1} USD, {2} Precio: {3} USD"
@@ -1534,7 +1643,6 @@
 #: src/pages/ClaimEsGmx/ClaimEsGmx.js
 msgid "The address of the esGMX (IOU) token is {esGmxIouAddress}."
 msgstr "La dirección del token esGMX (IOU) es {esGmxIouAddress}."
->>>>>>> c7d8fc11
 
 #: src/pages/Home/Home.js
 msgid "Trade BTC, ETH, AVAX and other top cryptocurrencies with up to 50x leverage directly from your wallet"
@@ -2967,15 +3075,6 @@
 msgid "Ends in"
 msgstr ""
 
-<<<<<<< HEAD
-#: src/components/Exchange/SwapBox.js
-msgid "Limit order creation failed."
-msgstr "Falló la creación de la orden límite."
-
-#: src/components/Exchange/SwapBox.js
-msgid "Limit order submitted!"
-msgstr "¡Orden limite enviada!"
-=======
 #: src/components/Referrals/JoinReferralCode.js
 msgid "Please input a referral code to benefit from fee discounts."
 msgstr "Por favor, introduzca un código de referido para beneficiarse de los descuentos en las comisiones."
@@ -2983,7 +3082,6 @@
 #: src/components/Synthetics/TradeHistory/keys.ts
 msgid "Failed Deposit"
 msgstr "Depósito Fallido"
->>>>>>> c7d8fc11
 
 #: src/components/Synthetics/TradeHistory/keys.ts
 msgid "Request Market Swap"
@@ -3046,36 +3144,10 @@
 msgstr ""
 
 #: src/components/Exchange/SwapBox.js
-<<<<<<< HEAD
-#: src/components/Exchange/SwapBox.js
-msgid "Liquidity data not loaded"
-msgstr "Datos de liquidez no cargados"
-
-#: src/App/App.tsx
-#: src/components/Exchange/PositionsList.js
-#: src/components/Exchange/PositionsList.js
-#: src/components/Synthetics/Claims/Claims.tsx
-#: src/components/Synthetics/GmSwap/GmConfirmationBox/GmConfirmationBox.tsx
-#: src/components/Synthetics/OrderEditor/OrderEditor.tsx
-#: src/components/Synthetics/OrderEditor/OrderEditor.tsx
-#: src/components/Synthetics/OrderList/OrderList.tsx
-#: src/components/Synthetics/OrderList/OrderList.tsx
-#: src/components/Synthetics/PositionList/PositionList.tsx
-#: src/components/Synthetics/PositionList/PositionList.tsx
-#: src/domain/synthetics/trade/utils/validation.ts
-#: src/domain/synthetics/trade/utils/validation.ts
-msgid "Loading..."
-msgstr "Cargando..."
-
-#: src/lib/wallets/connecters/binanceW3W/binanceWallet.ts
-msgid "Log in to your Binance app and tap [Wallets]. Go to [Web3]."
-msgstr "Inicia sesión en tu app de Binance y toca [Wallets]. Ve a [Web3]."
-=======
 #: src/domain/synthetics/orders/createWrapOrUnwrapTxn.ts
 #: src/domain/synthetics/orders/createWrapOrUnwrapTxn.ts
 msgid "Swap submitted."
 msgstr "Intercambio enviado."
->>>>>>> c7d8fc11
 
 #: src/components/Exchange/NetValueTooltip.tsx
 #: src/components/Exchange/PositionSeller.js
@@ -3904,10 +3976,6 @@
 msgid "Decreasing"
 msgstr ""
 
-<<<<<<< HEAD
-#: src/pages/BeginAccountTransfer/BeginAccountTransfer.tsx
-msgid "Please only use this for full account transfers.<0/>This will transfer all your GMX, esGMX, GLP, Multiplier Points and voting power to your new account.<1/>Transfers are only supported if the receiving account has not staked GMX or GLP tokens before.<2/>Transfers are one-way, you will not be able to transfer staked tokens back to the sending account."
-=======
 #: src/components/Referrals/AffiliatesStats.tsx
 msgid "Create Referral Code"
 msgstr "Crear Código de Referido"
@@ -3919,7 +3987,6 @@
 
 #: src/components/Exchange/TradeHistory.js
 msgid "{0}: {1}, Price: {priceDisplay}"
->>>>>>> c7d8fc11
 msgstr ""
 
 #: src/pages/Dashboard/DashboardV2.tsx
@@ -4035,18 +4102,12 @@
 msgid "There may not be sufficient liquidity to execute your order when the Min. Receive are met."
 msgstr ""
 
-<<<<<<< HEAD
-#: src/domain/synthetics/sidecarOrders/utils.ts
-#: src/domain/synthetics/sidecarOrders/utils.ts
-msgid "Price above Limit Price."
-=======
 #: src/pages/LeaderboardPage/components/LeaderboardAccountsTable.tsx
 msgid "Total Trades"
 msgstr ""
 
 #: src/pages/Stake/StakeV2.tsx
 msgid "Stake GMX"
->>>>>>> c7d8fc11
 msgstr ""
 
 #: src/components/Referrals/JoinReferralCode.js
@@ -4065,13 +4126,10 @@
 msgid "Reserve Amount"
 msgstr ""
 
-#: src/components/Synthetics/GmList/GmList.tsx
-msgid "{0} and {1} can be used to buy GM tokens for this market up to the specified buying caps."
-msgstr ""
-
-#: src/components/Synthetics/TradeHistory/TradeHistoryRow/utils/shared.ts
-msgid "Reason: {0}"
-msgstr "Razón: {0}"
+#: src/components/Exchange/TradeHistory.js
+#: src/context/SyntheticsEvents/SyntheticsEventsProvider.tsx
+msgid "Decreased"
+msgstr "Reducido"
 
 #: src/components/GmTokensBalanceInfo/GmTokensBalanceInfo.tsx
 msgid "Wallet total accrued Fees"
@@ -4096,15 +4154,6 @@
 msgid "All time"
 msgstr "Todo el tiempo"
 
-<<<<<<< HEAD
-#: src/domain/synthetics/sidecarOrders/utils.ts
-msgid "Price above lowest Limit Price."
-msgstr ""
-
-#: src/domain/synthetics/sidecarOrders/utils.ts
-#: src/domain/synthetics/sidecarOrders/utils.ts
-msgid "Price below Limit Price."
-=======
 #: src/pages/ClaimEsGmx/ClaimEsGmx.js
 msgid "Select your vesting option below then click \"Claim\"."
 msgstr "Seleccione su opción de adquisición a continuación y haga clic en \"Reclamar\"."
@@ -4123,7 +4172,6 @@
 
 #: src/components/Synthetics/StatusNotification/OrderStatusNotification.tsx
 msgid "Cancel newly created orders"
->>>>>>> c7d8fc11
 msgstr ""
 
 #: src/pages/Stake/StakeV2.tsx
@@ -4146,40 +4194,6 @@
 msgid "Leverage Trading Terminal"
 msgstr ""
 
-#: src/pages/Stake/StakeV2.tsx
-msgid "You are earning {0}% more {nativeTokenSymbol} rewards using {1} Staked Multiplier Points."
-msgstr ""
-
-<<<<<<< HEAD
-#: src/domain/synthetics/sidecarOrders/utils.ts
-msgid "Price below lowest Limit Price."
-=======
-#: src/components/Exchange/SwapBox.js
-msgid "Swap submitted!"
-msgstr "¡Intercambio Enviado!"
-
-#: src/components/Synthetics/StatusNotification/GmStatusNotification.tsx
-msgid "Fulfilling Buy request"
->>>>>>> c7d8fc11
-msgstr ""
-
-#: src/pages/Ecosystem/Ecosystem.js
-msgid "GBC NFTs APR tracker and rewards"
-msgstr "Rastreador de GBC NFTs APR y recompensas"
-
-#: src/components/Synthetics/StatusNotification/SubaccountNotification.tsx
-#: src/components/Synthetics/StatusNotification/SubaccountNotification.tsx
-msgid "Pending Wallet transaction sign"
-msgstr ""
-
-#: src/components/Referrals/AffiliatesStats.tsx
-#: src/components/Referrals/AffiliatesStats.tsx
-#: src/components/Referrals/TradersStats.tsx
-#: src/components/Referrals/TradersStats.tsx
-msgid "V1 Avalanche"
-msgstr ""
-
-#: src/components/Exchange/ConfirmationBox.js
 #: src/components/Exchange/PositionEditor.js
 #: src/components/Exchange/PositionSeller.js
 #: src/components/Synthetics/ConfirmationBox/ConfirmationBox.tsx
@@ -5488,13 +5502,8 @@
 msgid "You have esGMX tokens in the Affiliate Vault, you need to withdraw these tokens if you want to transfer them to the new account"
 msgstr ""
 
-<<<<<<< HEAD
-#: src/pages/LeaderboardPage/components/LeaderboardAccountsTable.tsx
-msgid "The PnL ($) compared to the capital used.<0/><1/>The capital used is calculated as the highest value of [<2>sum of collateral of open positions - realized PnL + period start pending PnL</2>]."
-=======
 #: src/components/Synthetics/SubaccountModal/utils.ts
 msgid "Maximum auto top-up amount is required"
->>>>>>> c7d8fc11
 msgstr ""
 
 #: src/pages/BuyGlp/BuyGlp.js
@@ -5604,6 +5613,569 @@
 msgid "You"
 msgstr ""
 
+#: src/components/Exchange/SwapBox.js
+msgid "Limit order creation failed."
+msgstr "Falló la creación de la orden límite."
+
+#: src/components/Exchange/SwapBox.js
+msgid "Limit order submitted!"
+msgstr "¡Orden limite enviada!"
+
+#: src/components/Synthetics/ConfirmationBox/ConfirmationBox.tsx
+msgid "Limit price above Mark Price"
+msgstr ""
+
+#: src/components/Synthetics/ConfirmationBox/ConfirmationBox.tsx
+msgid "Limit price below Mark Price"
+msgstr ""
+
+#: src/domain/synthetics/sidecarOrders/utils.ts
+msgid "Limit size is required."
+msgstr ""
+
+#: src/pages/Ecosystem/Ecosystem.js
+#: src/pages/Ecosystem/Ecosystem.js
+#: src/pages/Ecosystem/Ecosystem.js
+#: src/pages/Ecosystem/Ecosystem.js
+#: src/pages/Ecosystem/Ecosystem.js
+msgid "Link"
+msgstr "Enlace"
+
+#: src/components/Exchange/PositionShare.tsx
+msgid "Link copied to clipboard."
+msgstr "Enlace copiado al portapapeles."
+
+#: src/components/Exchange/ConfirmationBox.js
+#: src/components/Exchange/OrderEditor.js
+#: src/components/Exchange/PositionEditor.js
+#: src/components/Exchange/PositionSeller.js
+#: src/components/Exchange/PositionsList.js
+#: src/components/Exchange/PositionsList.js
+#: src/components/Exchange/SwapBox.js
+#: src/components/Synthetics/ConfirmationBox/ConfirmationBox.tsx
+#: src/components/Synthetics/ConfirmationBox/ConfirmationBox.tsx
+#: src/components/Synthetics/OrderEditor/OrderEditor.tsx
+#: src/components/Synthetics/PositionEditor/PositionEditor.tsx
+#: src/components/Synthetics/PositionItem/PositionItem.tsx
+#: src/components/Synthetics/PositionList/PositionList.tsx
+#: src/components/Synthetics/PositionSeller/PositionSeller.tsx
+#: src/components/Synthetics/TradeBox/TradeBox.tsx
+#: src/components/Synthetics/TradeBox/TradeBox.tsx
+#: src/pages/LeaderboardPage/components/LeaderboardPositionsTable.tsx
+msgid "Liq. Price"
+msgstr "Precio de Liq."
+
+#: src/components/Exchange/ExchangeTVChart.js
+msgid "Liq. {0} {longOrShortText}"
+msgstr ""
+
+#: src/components/Synthetics/TVChart/TVChart.tsx
+msgid "Liq. {longOrShortText} {tokenSymbol}"
+msgstr ""
+
+#: src/components/Exchange/TradeHistory.js
+#: src/components/Synthetics/TradeHistory/keys.ts
+#: src/context/SyntheticsEvents/SyntheticsEventsProvider.tsx
+msgid "Liquidated"
+msgstr "Liquidado"
+
+#: src/components/Exchange/TradeHistory.js
+msgid ""
+"Liquidated {0} {longOrShortText},\n"
+"-{1} USD,\n"
+"{2} Price: {3} USD"
+msgstr ""
+
+#: src/components/Synthetics/TradeHistory/filters/ActionFilter.tsx
+msgid "Liquidation"
+msgstr "Liquidación"
+
+#: src/components/Exchange/TradeHistory.js
+msgid "Liquidation Fee"
+msgstr ""
+
+#: src/components/Exchange/PositionEditor.js
+msgid "Liquidation price would cross mark price."
+msgstr ""
+
+#: src/components/Synthetics/MarketsList/MarketsList.tsx
+msgid "Liquidity"
+msgstr "Liquidez"
+
+#: src/pages/Stake/StakeV2.tsx
+msgid "Liquidity and trading incentives program is live on Arbitrum. <0>Read more</0>."
+msgstr ""
+
+#: src/components/Exchange/SwapBox.js
+#: src/components/Exchange/SwapBox.js
+msgid "Liquidity data not loaded"
+msgstr "Datos de liquidez no cargados"
+
+#: src/App/App.tsx
+#: src/components/Exchange/PositionsList.js
+#: src/components/Exchange/PositionsList.js
+#: src/components/Synthetics/Claims/Claims.tsx
+#: src/components/Synthetics/GmSwap/GmConfirmationBox/GmConfirmationBox.tsx
+#: src/components/Synthetics/OrderEditor/OrderEditor.tsx
+#: src/components/Synthetics/OrderEditor/OrderEditor.tsx
+#: src/components/Synthetics/OrderList/OrderList.tsx
+#: src/components/Synthetics/OrderList/OrderList.tsx
+#: src/components/Synthetics/PositionList/PositionList.tsx
+#: src/components/Synthetics/PositionList/PositionList.tsx
+#: src/domain/synthetics/trade/utils/validation.ts
+#: src/domain/synthetics/trade/utils/validation.ts
+msgid "Loading..."
+msgstr "Cargando..."
+
+#: src/lib/wallets/connecters/binanceW3W/binanceWallet.ts
+msgid "Log in to your Binance app and tap [Wallets]. Go to [Web3]."
+msgstr "Inicia sesión en tu app de Binance y toca [Wallets]. Ve a [Web3]."
+
+#: src/components/Exchange/ConfirmationBox.js
+#: src/components/Exchange/ConfirmationBox.js
+#: src/components/Exchange/ConfirmationBox.js
+#: src/components/Exchange/ConfirmationBox.js
+#: src/components/Exchange/ConfirmationBox.js
+#: src/components/Exchange/ExchangeTVChart.js
+#: src/components/Exchange/ExchangeTVChart.js
+#: src/components/Exchange/OrdersList.js
+#: src/components/Exchange/PositionEditor.js
+#: src/components/Exchange/PositionSeller.js
+#: src/components/Exchange/PositionsList.js
+#: src/components/Exchange/PositionsList.js
+#: src/components/Exchange/PositionsList.js
+#: src/components/Exchange/SwapBox.js
+#: src/components/Exchange/SwapBox.js
+#: src/components/Exchange/SwapBox.js
+#: src/components/Exchange/SwapBox.js
+#: src/components/Exchange/SwapBox.js
+#: src/components/Exchange/TradeHistory.js
+#: src/components/Exchange/TradeHistory.js
+#: src/components/Exchange/TradeHistory.js
+#: src/components/Synthetics/ChartTokenSelector/ChartTokenSelector.tsx
+#: src/components/Synthetics/Claims/ClaimHistoryRow/ClaimFundingFeesHistoryRow.tsx
+#: src/components/Synthetics/Claims/ClaimHistoryRow/ClaimFundingFeesHistoryRow.tsx
+#: src/components/Synthetics/Claims/ClaimHistoryRow/ClaimFundingFeesHistoryRow.tsx
+#: src/components/Synthetics/Claims/ClaimHistoryRow/ClaimFundingFeesHistoryRow.tsx
+#: src/components/Synthetics/Claims/ClaimHistoryRow/ClaimFundingFeesHistoryRow.tsx
+#: src/components/Synthetics/Claims/ClaimsHistory.tsx
+#: src/components/Synthetics/ConfirmationBox/ConfirmationBox.tsx
+#: src/components/Synthetics/ConfirmationBox/ConfirmationBox.tsx
+#: src/components/Synthetics/ConfirmationBox/ConfirmationBox.tsx
+#: src/components/Synthetics/ConfirmationBox/ConfirmationBox.tsx
+#: src/components/Synthetics/MarketCard/MarketCard.tsx
+#: src/components/Synthetics/MarketNetFee/MarketNetFee.tsx
+#: src/components/Synthetics/OrderItem/OrderItem.tsx
+#: src/components/Synthetics/PositionEditor/PositionEditor.tsx
+#: src/components/Synthetics/PositionItem/PositionItem.tsx
+#: src/components/Synthetics/PositionItem/PositionItem.tsx
+#: src/components/Synthetics/PositionSeller/PositionSeller.tsx
+#: src/components/Synthetics/SettleAccruedFundingFeeModal/SettleAccruedFundingFeeRow.tsx
+#: src/components/Synthetics/StatusNotification/FeesSettlementStatusNotification.tsx
+#: src/components/Synthetics/StatusNotification/OrderStatusNotification.tsx
+#: src/components/Synthetics/TVChart/TVChart.tsx
+#: src/components/Synthetics/TVChart/TVChart.tsx
+#: src/components/Synthetics/TableMarketFilter/MarketFilterLongShort.tsx
+#: src/components/Synthetics/TradeBox/TradeBox.tsx
+#: src/components/Synthetics/TradeHistory/TradeHistoryRow/utils/position.ts
+#: src/context/SyntheticsEvents/SyntheticsEventsProvider.tsx
+#: src/context/SyntheticsEvents/SyntheticsEventsProvider.tsx
+#: src/domain/synthetics/orders/utils.tsx
+#: src/pages/Actions/Actions.js
+#: src/pages/Actions/Actions.js
+#: src/pages/Exchange/Exchange.tsx
+#: src/pages/Exchange/Exchange.tsx
+#: src/pages/Exchange/Exchange.tsx
+#: src/pages/Exchange/Exchange.tsx
+#: src/pages/LeaderboardPage/components/LeaderboardPositionsTable.tsx
+#: src/pages/LeaderboardPage/components/LeaderboardPositionsTable.tsx
+#: src/pages/OrdersOverview/OrdersOverview.js
+msgid "Long"
+msgstr "Largo"
+
+#: src/components/Synthetics/MarketStats/MarketStats.tsx
+msgid "Long Collateral"
+msgstr ""
+
+#: src/components/Synthetics/PoolSelector2/PoolSelector2.tsx
+#: src/components/Synthetics/PoolSelector2/PoolSelector2.tsx
+msgid "Long Liq."
+msgstr ""
+
+#: src/components/Exchange/ChartTokenSelector.tsx
+msgid "Long Liquidity"
+msgstr ""
+
+#: src/components/Synthetics/MarketCard/MarketCard.tsx
+msgid "Long Open Interest"
+msgstr ""
+
+#: src/components/Synthetics/MarketNetFee/MarketNetFee.tsx
+#: src/pages/Dashboard/DashboardV2.tsx
+msgid "Long Positions"
+msgstr "Posiciones largas"
+
+#: src/components/Exchange/SwapBox.js
+msgid "Long {0}"
+msgstr "Largo {0}"
+
+#: src/components/Exchange/ConfirmationBox.js
+msgid "Longing..."
+msgstr "Entrando a largo..."
+
+#: src/components/Synthetics/MarketsList/NetFeeTooltip.tsx
+msgid "Longs Net Rate / 1h"
+msgstr "Largos Tasa Neta / 1h"
+
+#: src/components/Referrals/AddAffiliateCode.js
+msgid "Looks like you don't have a referral code to share. <0/> Create one now and start earning rebates!"
+msgstr "Parece que no tienes un código de referido para compartir. <0/> ¡Crea uno ahora y empieza a ganar reembolsos!"
+
+#: src/pages/Actions/Actions.js
+msgid "Loss"
+msgstr "Pérdida"
+
+#: src/components/Synthetics/AccruedPositionPriceImpactRebateModal/AccruedPositionPriceImpactRebateModal.tsx
+#: src/components/Synthetics/ClaimModal/ClaimModal.tsx
+#: src/components/Synthetics/ClaimablePositionPriceImpactRebateModal/ClaimablePositionPriceImpactRebateModal.tsx
+#: src/components/Synthetics/GmList/GmList.tsx
+msgid "MARKET"
+msgstr "MERCADO"
+
+#: src/components/Synthetics/MarketsList/MarketsList.tsx
+msgid "MARKETS"
+msgstr "MERCADOS"
+
+#: src/components/BuyInputSection/BuyInputSection.tsx
+#: src/components/InputSection/InputSection.js
+#: src/pages/ClaimEsGmx/ClaimEsGmx.js
+msgid "MAX"
+msgstr "MÁX"
+
+#: src/components/Synthetics/SubaccountModal/SubaccountModal.tsx
+msgid "Main Account Balance"
+msgstr ""
+
+#: src/components/Synthetics/SubaccountModal/SubaccountModal.tsx
+msgid "Main Account {0} Balance is used to top up Subaccount Balance on each Action up to the set Max auto top-up amount. Use the \"Сonvert {1} to {2}\" field if the Main Account {3} Balance is low."
+msgstr ""
+
+#: src/components/Exchange/OrderEditor.js
+#: src/components/Exchange/PositionSeller.js
+#: src/components/Exchange/SwapBox.js
+#: src/components/Synthetics/OrderEditor/OrderEditor.tsx
+#: src/components/Synthetics/PositionSeller/PositionSeller.tsx
+#: src/components/Synthetics/TradeBox/TradeBox.tsx
+#: src/components/Synthetics/TradeBox/TradeBox.tsx
+msgid "Mark"
+msgstr ""
+
+#: src/components/Exchange/ConfirmationBox.js
+#: src/components/Exchange/ConfirmationBox.js
+#: src/components/Exchange/OrderEditor.js
+#: src/components/Exchange/OrdersList.js
+#: src/components/Exchange/OrdersList.js
+#: src/components/Exchange/OrdersList.js
+#: src/components/Exchange/PositionEditor.js
+#: src/components/Exchange/PositionSeller.js
+#: src/components/Exchange/PositionsList.js
+#: src/components/Exchange/PositionsList.js
+#: src/components/Synthetics/ConfirmationBox/ConfirmationBox.tsx
+#: src/components/Synthetics/ConfirmationBox/ConfirmationBox.tsx
+#: src/components/Synthetics/ConfirmationBox/ConfirmationBox.tsx
+#: src/components/Synthetics/OrderItem/OrderItem.tsx
+#: src/components/Synthetics/OrderList/OrderList.tsx
+#: src/components/Synthetics/PositionEditor/PositionEditor.tsx
+#: src/components/Synthetics/PositionItem/PositionItem.tsx
+#: src/components/Synthetics/PositionList/PositionList.tsx
+#: src/components/Synthetics/PositionSeller/PositionSeller.tsx
+#: src/components/Synthetics/TradeHistory/useDownloadAsCsv.tsx
+#: src/pages/LeaderboardPage/components/LeaderboardPositionsTable.tsx
+#: src/pages/OrdersOverview/OrdersOverview.js
+msgid "Mark Price"
+msgstr "Precio de Referencia"
+
+#: src/components/Synthetics/TradeHistory/TradeHistoryRow/utils/position.ts
+msgid "Mark price for the liquidation."
+msgstr "Precio de referencia para la liquidación."
+
+#: src/components/Synthetics/TradeHistory/TradeHistoryRow/utils/position.ts
+#: src/components/Synthetics/TradeHistory/TradeHistoryRow/utils/position.ts
+#: src/components/Synthetics/TradeHistory/TradeHistoryRow/utils/position.ts
+#: src/components/Synthetics/TradeHistory/TradeHistoryRow/utils/position.ts
+#: src/components/Synthetics/TradeHistory/TradeHistoryRow/utils/position.ts
+#: src/components/Synthetics/TradeHistory/TradeHistoryRow/utils/position.ts
+#: src/components/Synthetics/TradeHistory/TradeHistoryRow/utils/position.ts
+#: src/components/Synthetics/TradeHistory/TradeHistoryRow/utils/position.ts
+#: src/components/Synthetics/TradeHistory/TradeHistoryRow/utils/position.ts
+msgid "Mark price for the order."
+msgstr "Precio de referencia para la orden."
+
+#: src/components/Exchange/PositionSeller.js
+#: src/components/Exchange/SwapBox.js
+#: src/components/Referrals/ClaimAffiliatesModal/ClaimAffiliatesModal.tsx
+#: src/components/Synthetics/ChartTokenSelector/ChartTokenSelector.tsx
+#: src/components/Synthetics/Claims/ClaimsHistory.tsx
+#: src/components/Synthetics/MarketCard/MarketCard.tsx
+#: src/components/Synthetics/MarketStats/MarketStats.tsx
+#: src/components/Synthetics/OrderItem/OrderItem.tsx
+#: src/components/Synthetics/PositionItem/PositionItem.tsx
+#: src/components/Synthetics/PositionItem/PositionItem.tsx
+#: src/components/Synthetics/PositionSeller/PositionSeller.tsx
+#: src/components/Synthetics/TableMarketFilter/MarketFilterBase.tsx
+#: src/components/Synthetics/TradeBox/TradeBox.tsx
+#: src/components/Synthetics/TradeBox/TradeBox.tsx
+#: src/components/Synthetics/TradeBox/TradeBox.tsx
+#: src/components/Synthetics/TradeHistory/TradeHistoryRow/TradeHistoryRow.tsx
+#: src/components/Synthetics/TradeHistory/useDownloadAsCsv.tsx
+msgid "Market"
+msgstr "Mercado"
+
+#: src/pages/Dashboard/DashboardV2.tsx
+#: src/pages/Dashboard/DashboardV2.tsx
+#: src/pages/Dashboard/DashboardV2.tsx
+msgid "Market Cap"
+msgstr "Capitalización de Mercado"
+
+#: src/components/Synthetics/TradeHistory/keys.ts
+#: src/domain/synthetics/orders/utils.tsx
+msgid "Market Decrease"
+msgstr "Disminución del mercado"
+
+#: src/components/Synthetics/TradeHistory/keys.ts
+#: src/domain/synthetics/orders/utils.tsx
+msgid "Market Increase"
+msgstr "Aumento del mercado"
+
+#: src/components/Synthetics/TradeHistory/filters/ActionFilter.tsx
+msgid "Market Orders"
+msgstr "Órdenes de Mercado"
+
+#: src/domain/synthetics/orders/utils.tsx
+msgid "Market Swap"
+msgstr ""
+
+#: src/components/Exchange/PositionEditor.js
+#: src/components/Exchange/PositionSeller.js
+#: src/components/Synthetics/PositionEditor/PositionEditor.tsx
+#: src/components/Synthetics/PositionSeller/PositionSeller.tsx
+#: src/pages/Stake/StakeV2.tsx
+#: src/pages/Stake/StakeV2.tsx
+#: src/pages/Stake/StakeV2.tsx
+msgid "Max"
+msgstr ""
+
+#: src/context/SubaccountContext/SubaccountContext.tsx
+msgid "Max Action Count Reached. <0>Click here</0> to update."
+msgstr ""
+
+#: src/components/Synthetics/TradeFeesRow/TradeFeesRow.tsx
+msgid "Max Bonus Rebate"
+msgstr ""
+
+#: src/pages/Stake/StakeV2.tsx
+msgid "Max Capacity"
+msgstr ""
+
+#: src/components/Glp/GlpSwap.js
+msgid "Max Capacity for {0} Reached"
+msgstr "Capacidad Máxima para {0} Alcanzada"
+
+#: src/components/Synthetics/NetworkFeeRow/NetworkFeeRow.tsx
+msgid "Max Execution Fee"
+msgstr "Máx. Comisión de Ejecución"
+
+#: src/components/SettingsModal/SettingsModal.tsx
+msgid "Max Execution Fee Buffer"
+msgstr ""
+
+#: src/components/SettingsModal/SettingsModal.tsx
+msgid "Max Execution Fee buffer below {0}% may result in failed orders."
+msgstr ""
+
+#: src/components/Synthetics/NetworkFeeRow/NetworkFeeRow.tsx
+msgid "Max Execution Fee includes fees for additional orders. It will be sent back in full to your account if they don't trigger and are cancelled. <0>Read more</0>."
+msgstr ""
+
+#: src/components/Exchange/ChartTokenSelector.tsx
+msgid "Max In"
+msgstr ""
+
+#: src/components/Exchange/PositionSeller.js
+msgid "Max Leverage without PnL: 100x"
+msgstr ""
+
+#: src/components/Exchange/ChartTokenSelector.tsx
+msgid "Max Out"
+msgstr ""
+
+#: src/components/Glp/GlpSwap.js
+msgid "Max Pool Capacity"
+msgstr "Capacidad de Reserva Máx."
+
+#: src/components/Synthetics/SubaccountModal/SubaccountModal.tsx
+msgid "Max allowed actions"
+msgstr ""
+
+#: src/components/Migration/Migration.js
+#: src/pages/Stake/StakeV1.js
+#: src/pages/Stake/StakeV1.js
+#: src/pages/Stake/StakeV2.tsx
+#: src/pages/Stake/StakeV2.tsx
+#: src/pages/Stake/StakeV2.tsx
+msgid "Max amount exceeded"
+msgstr "Superado el importe máximo"
+
+#: src/components/Synthetics/SubaccountModal/SubaccountModal.tsx
+msgid "Max auto top-up amount"
+msgstr ""
+
+#: src/components/Exchange/PositionSeller.js
+#: src/domain/synthetics/trade/utils/validation.ts
+msgid "Max close amount exceeded"
+msgstr ""
+
+#: src/components/SettingsModal/SettingsModal.tsx
+msgid "Max execution fee buffer precision is 0.01%"
+msgstr ""
+
+#: src/components/Exchange/TradeHistory.js
+msgid "Max leverage of 100x was exceeded, the remaining collateral after deducting losses and fees have been sent back to your account:"
+msgstr "El apalancamiento máximo de 100x ha sido superado, la garantía restante después de restar las pérdidas y comisiones ha sido enviada de vuelta a tu cuenta:"
+
+#: src/components/Exchange/PositionEditor.js
+msgid "Max leverage without PnL: {0}x"
+msgstr ""
+
+#: src/components/Exchange/PositionEditor.js
+#: src/components/Exchange/PositionSeller.js
+#: src/components/Exchange/SwapBox.js
+#: src/components/Synthetics/OrderEditor/OrderEditor.tsx
+#: src/domain/synthetics/sidecarOrders/utils.ts
+#: src/domain/synthetics/trade/utils/validation.ts
+#: src/domain/synthetics/trade/utils/validation.ts
+#: src/domain/synthetics/trade/utils/validation.ts
+msgid "Max leverage: {0}x"
+msgstr ""
+
+#: src/components/Glp/GlpSwap.js
+msgid "Max pool capacity reached for {0}. Please mint GLP using another token"
+msgstr "Capacidad máxima de reserva alcanzada para {0}. Por favor, acuñe GLP usando otro token."
+
+#: src/components/Glp/GlpSwap.js
+msgid "Max pool capacity reached for {0}<0/><1/>Please mint GLP using another token"
+msgstr "Capacidad máxima de reserva alcanzada para {0}<0/><1/>Por favor, acuñe GLP usando otro token"
+
+#: src/components/SettingsModal/SettingsModal.tsx
+msgid "Max slippage precision is -0.01%"
+msgstr ""
+
+#: src/components/Synthetics/MarketStats/MarketStats.tsx
+#: src/components/Synthetics/MarketStats/MarketStats.tsx
+#: src/components/Synthetics/MarketStats/MarketStats.tsx
+#: src/components/Synthetics/MarketStats/MarketStats.tsx
+msgid "Max {0}"
+msgstr ""
+
+#: src/pages/Dashboard/DashboardV2.tsx
+#: src/pages/Dashboard/DashboardV2.tsx
+msgid "Max {0} Capacity"
+msgstr "Capacidad {0} máxima"
+
+#: src/domain/synthetics/trade/utils/validation.ts
+#: src/domain/synthetics/trade/utils/validation.ts
+msgid "Max {0} amount exceeded"
+msgstr ""
+
+#: src/components/Exchange/PositionSeller.js
+#: src/components/Exchange/SwapBox.js
+msgid "Max {0} in"
+msgstr "Máx. {0} dentro"
+
+#: src/components/Exchange/SwapBox.js
+msgid "Max {0} long capacity"
+msgstr "Capacidad Máx. {0} largos"
+
+#: src/components/Exchange/SwapBox.js
+#: src/domain/synthetics/trade/utils/validation.ts
+msgid "Max {0} long exceeded"
+msgstr "Superados largos Máx. de {0}"
+
+#: src/components/Exchange/PositionSeller.js
+#: src/components/Exchange/SwapBox.js
+#: src/components/Synthetics/SwapCard/SwapCard.tsx
+msgid "Max {0} out"
+msgstr "Máx. {0} fuera"
+
+#: src/components/Exchange/SwapBox.js
+msgid "Max {0} short capacity"
+msgstr "Capacidad Máx. {0} cortos"
+
+#: src/components/Exchange/SwapBox.js
+#: src/domain/synthetics/trade/utils/validation.ts
+msgid "Max {0} short exceeded"
+msgstr "Superados cortos Máx. de {0}"
+
+#: src/components/Synthetics/OrderEditor/OrderEditor.tsx
+msgid "Max. Leverage Exceeded"
+msgstr ""
+
+#: src/domain/synthetics/trade/utils/validation.ts
+#: src/domain/synthetics/trade/utils/validation.ts
+msgid "Max. Leverage exceeded"
+msgstr ""
+
+#: src/components/Stake/GMXAprTooltip.tsx
+msgid "Max. {nativeTokenSymbol} APR"
+msgstr ""
+
+#: src/components/Migration/Migration.js
+#: src/pages/Stake/StakeV1.js
+#: src/pages/Stake/StakeV1.js
+msgid "Max: {0}"
+msgstr "Máx: {0}"
+
+#: src/components/Synthetics/SubaccountModal/utils.ts
+msgid "Maximum allowed actions is required"
+msgstr ""
+
+#: src/components/Synthetics/SubaccountModal/utils.ts
+msgid "Maximum auto top-up amount is required"
+msgstr ""
+
+#: src/components/Synthetics/NetworkFeeRow/NetworkFeeRow.tsx
+msgid "Maximum execution fee paid to the network. This fee is a blockchain cost not specific to GMX, and it does not impact your collateral."
+msgstr "Comisión máxima de ejecución pagada a la red. Esta comisión es un costo de la cadena de bloques no específico de GMX, y no afecta tu garantía."
+
+#: src/components/Footer/constants.ts
+#: src/components/Footer/constants.ts
+msgid "Media Kit"
+msgstr "Kit de Medios"
+
+#: src/components/Migration/Migration.js
+#: src/components/Migration/Migration.js
+#: src/pages/Stake/StakeV1.js
+#: src/pages/Stake/StakeV1.js
+#: src/pages/Stake/StakeV1.js
+msgid "Migrate"
+msgstr "Migrar"
+
+#: src/components/Migration/Migration.js
+msgid "Migrated"
+msgstr "Migrado"
+
+#: src/components/Migration/Migration.js
+msgid "Migrating..."
+msgstr "Migrando"
+
+#: src/components/Migration/Migration.js
+msgid "Migration Price"
+msgstr "Precio de Migración"
+
+#: src/components/Migration/Migration.js
+msgid "Migration failed"
+msgstr "Migración fallida"
+
 #: src/components/Migration/Migration.js
 msgid "Migration submitted! <0>View status.</0>"
 msgstr "¡Migración enviada! <0>Ver estado.</0>"
@@ -5634,6 +6206,26 @@
 msgid "Deposit"
 msgstr "Depositar"
 
+#: src/components/Referrals/JoinReferralCode.js
+msgid "Please input a referral code to benefit from fee discounts."
+msgstr "Por favor, introduzca un código de referido para beneficiarse de los descuentos en las comisiones."
+
+#: src/pages/BeginAccountTransfer/BeginAccountTransfer.tsx
+msgid "Please only use this for full account transfers.<0/>This will transfer all your GMX, esGMX, GLP, Multiplier Points and voting power to your new account.<1/>Transfers are only supported if the receiving account has not staked GMX or GLP tokens before.<2/>Transfers are one-way, you will not be able to transfer staked tokens back to the sending account."
+msgstr ""
+
+#: src/pages/ClaimEsGmx/ClaimEsGmx.js
+msgid "Please switch your network to Arbitrum."
+msgstr "Por favor, cambie su red a Arbitrum."
+
+#: src/components/Exchange/PositionSeller.js
+msgid "Please uncheck \"Keep Leverage\", or close a larger position amount."
+msgstr ""
+
+#: src/components/Exchange/NetValueTooltip.tsx
+#: src/components/Exchange/PositionSeller.js
+#: src/components/Exchange/PositionsList.js
+#: src/components/Exchange/TradeHistory.js
 #: src/components/Synthetics/ConfirmationBox/ConfirmationBox.tsx
 #: src/components/Synthetics/ConfirmationBox/ConfirmationBox.tsx
 #: src/components/Synthetics/OrderEditor/OrderEditor.tsx
@@ -5647,8 +6239,72 @@
 msgid "Sell request sent"
 msgstr ""
 
-#: src/components/Exchange/PositionEditor.js
-#: src/components/Exchange/PositionSeller.js
+#: src/components/Synthetics/Claims/ClaimableCardUI.tsx
+#: src/components/Synthetics/TradeFeesRow/TradeFeesRow.tsx
+msgid "Price Impact Rebates"
+msgstr ""
+
+#: src/components/Synthetics/TradeFeesRow/TradeFeesRow.tsx
+msgid "Price Impact Rebates for closing trades are claimable under the Claims tab. <0>Read more</0>."
+msgstr ""
+
+#: src/components/Synthetics/ConfirmationBox/ConfirmationBox.tsx
+#: src/domain/synthetics/trade/utils/validation.ts
+#: src/domain/synthetics/trade/utils/validation.ts
+#: src/domain/synthetics/trade/utils/validation.ts
+#: src/domain/synthetics/trade/utils/validation.ts
+msgid "Price Impact not yet acknowledged"
+msgstr ""
+
+#: src/domain/synthetics/sidecarOrders/utils.ts
+#: src/domain/synthetics/sidecarOrders/utils.ts
+msgid "Price above Limit Price."
+msgstr ""
+
+#: src/components/Exchange/OrderEditor.js
+#: src/components/Exchange/PositionSeller.js
+#: src/components/Synthetics/OrderEditor/OrderEditor.tsx
+#: src/domain/synthetics/trade/utils/validation.ts
+msgid "Price above Liq. Price"
+msgstr "Precio superior al de liquidación"
+
+#: src/domain/synthetics/sidecarOrders/utils.ts
+msgid "Price above Liq. Price."
+msgstr ""
+
+#: src/components/Exchange/OrderEditor.js
+#: src/components/Exchange/SwapBox.js
+#: src/components/Exchange/SwapBox.js
+#: src/components/Synthetics/OrderEditor/OrderEditor.tsx
+#: src/components/Synthetics/OrderEditor/OrderEditor.tsx
+#: src/components/Synthetics/OrderEditor/OrderEditor.tsx
+#: src/components/Synthetics/OrderEditor/OrderEditor.tsx
+#: src/domain/synthetics/trade/utils/validation.ts
+#: src/domain/synthetics/trade/utils/validation.ts
+#: src/domain/synthetics/trade/utils/validation.ts
+msgid "Price above Mark Price"
+msgstr "Precio superior al Precio de Referencia"
+
+#: src/domain/synthetics/sidecarOrders/utils.ts
+#: src/domain/synthetics/sidecarOrders/utils.ts
+#: src/domain/synthetics/sidecarOrders/utils.ts
+msgid "Price above Mark Price."
+msgstr ""
+
+#: src/domain/synthetics/sidecarOrders/utils.ts
+msgid "Price above highest Limit Price."
+msgstr ""
+
+#: src/domain/synthetics/sidecarOrders/utils.ts
+msgid "Price above lowest Limit Price."
+msgstr ""
+
+#: src/domain/synthetics/sidecarOrders/utils.ts
+#: src/domain/synthetics/sidecarOrders/utils.ts
+msgid "Price below Limit Price."
+msgstr ""
+
+#: src/components/Exchange/OrderEditor.js
 #: src/components/Exchange/PositionSeller.js
 #: src/components/Exchange/SwapBox.js
 #: src/components/Exchange/SwapBox.js
@@ -5663,12 +6319,157 @@
 msgid "There may not be sufficient liquidity to execute your Order when the Price conditions are met."
 msgstr ""
 
-#: src/components/Glp/GlpSwap.js
-msgid "Fees may vary depending on which asset you use to buy GLP. <0/>Enter the amount of GLP you want to purchase in the order form, then check here to compare fees."
-msgstr "Las comisiones pueden variar dependiendo del activo que uses para comprar GLP. <0/>Introduce la cantidad de GLP que quieres comprar en el formulario y compara aquí las diferentes comisiones."
-
-#: src/components/Synthetics/ClaimModal/ClaimModal.tsx
-msgid "Claim <0>{0}</0>"
+#: src/domain/synthetics/sidecarOrders/utils.ts
+msgid "Price below lowest Limit Price."
+msgstr ""
+
+#: src/pages/LeaderboardPage/components/LeaderboardPositionsTable.tsx
+msgid "Price change to Liq."
+msgstr ""
+
+#: src/pages/OrdersOverview/OrdersOverview.js
+msgid "Price conditions are met"
+msgstr "Las condiciones de precio se cumplen"
+
+#: src/components/Exchange/OrderEditor.js
+msgid "Price is above Mark Price"
+msgstr "El precio se encuentra por encima del precio de referencia"
+
+#: src/components/Exchange/OrderEditor.js
+msgid "Price is below Mark Price"
+msgstr "El precio se encuentra por debajo del precio de referencia"
+
+#: src/pages/Dashboard/DashboardV2.tsx
+#: src/pages/Stake/StakeV2.tsx
+msgid "Price on Arbitrum"
+msgstr "Precio en Arbitrum"
+
+#: src/pages/Dashboard/DashboardV2.tsx
+#: src/pages/Stake/StakeV2.tsx
+msgid "Price on Avalanche"
+msgstr "Precio en Avalanche"
+
+#: src/pages/Actions/Actions.js
+msgid "Profit"
+msgstr "Ganancia"
+
+#: src/pages/Ecosystem/Ecosystem.js
+msgid "Projects developed by the GMX community. <0/>Please exercise caution when interacting with any app, apps are fully maintained by community developers."
+msgstr ""
+
+#: src/pages/Ecosystem/Ecosystem.js
+msgid "Projects integrated with GMX."
+msgstr "Proyectos integrados con GMX."
+
+#: src/pages/Dashboard/AssetDropdown.tsx
+msgid "Proof of Reserves"
+msgstr "Prueba de reservas"
+
+#: src/components/Header/HomeHeaderLinks.tsx
+msgid "Protocol"
+msgstr ""
+
+#: src/pages/Buy/Buy.tsx
+msgid "Protocol Tokens"
+msgstr ""
+
+#: src/pages/Ecosystem/Ecosystem.js
+#: src/pages/Ecosystem/Ecosystem.js
+msgid "Protocol analytics"
+msgstr "Análisis de datos del protocolo"
+
+#: src/pages/Ecosystem/Ecosystem.js
+msgid "Protocol risk explorer and stats"
+msgstr ""
+
+#: src/pages/BuyGlp/BuyGlp.js
+msgid "Purchase <0>GLP tokens</0> to earn {nativeTokenSymbol} fees from swaps and leverage trading."
+msgstr ""
+
+#: src/pages/MarketPoolsPage/MarketPoolsPage.tsx
+msgid "Purchase <0>GM Tokens</0> to earn fees from swaps and leverage trading."
+msgstr ""
+
+#: src/pages/Stake/StakeV2.tsx
+msgid "Purchase Insurance"
+msgstr ""
+
+#: src/components/Synthetics/AccruedPositionPriceImpactRebateModal/AccruedPositionPriceImpactRebateModal.tsx
+#: src/components/Synthetics/ClaimablePositionPriceImpactRebateModal/ClaimablePositionPriceImpactRebateModal.tsx
+msgid "REBATE"
+msgstr ""
+
+#: src/pages/LeaderboardPage/components/LeaderboardAccountsTable.tsx
+#: src/pages/LeaderboardPage/components/LeaderboardPositionsTable.tsx
+msgid "Rank"
+msgstr ""
+
+#: src/components/Exchange/SwapBox.js
+#: src/components/Synthetics/MarketStats/MarketStats.tsx
+#: src/components/Synthetics/MarketStats/MarketStats.tsx
+#: src/components/Synthetics/NetworkFeeRow/NetworkFeeRow.tsx
+#: src/components/TokenCard/TokenCard.tsx
+#: src/components/TokenCard/TokenCard.tsx
+#: src/components/TokenCard/TokenCard.tsx
+#: src/pages/Dashboard/DashboardV2.tsx
+msgid "Read more"
+msgstr "Leer más"
+
+#: src/pages/LeaderboardPage/components/LeaderboardContainer.tsx
+msgid "Read the rules"
+msgstr ""
+
+#: src/pages/LeaderboardPage/components/LeaderboardAccountsTable.tsx
+#: src/pages/LeaderboardPage/components/LeaderboardPositionsTable.tsx
+msgid "Realized Fees"
+msgstr ""
+
+#: src/pages/LeaderboardPage/components/LeaderboardAccountsTable.tsx
+#: src/pages/LeaderboardPage/components/LeaderboardPositionsTable.tsx
+msgid "Realized PnL"
+msgstr ""
+
+#: src/components/Exchange/PositionSeller.js
+msgid "Realized PnL insufficient for Fees"
+msgstr ""
+
+#: src/pages/LeaderboardPage/components/LeaderboardAccountsTable.tsx
+#: src/pages/LeaderboardPage/components/LeaderboardPositionsTable.tsx
+msgid "Realized Price Impact"
+msgstr ""
+
+#: src/components/Synthetics/TradeHistory/TradeHistoryRow/utils/shared.ts
+msgid "Reason: {0}"
+msgstr "Razón: {0}"
+
+#: src/components/Referrals/AffiliatesStats.tsx
+#: src/components/Referrals/TradersStats.tsx
+msgid "Rebates"
+msgstr ""
+
+#: src/components/Referrals/AffiliatesStats.tsx
+#: src/components/Referrals/TradersStats.tsx
+msgid "Rebates Distribution History"
+msgstr "Historial de distribución de reembolsos"
+
+#: src/components/Referrals/AffiliatesStats.tsx
+msgid "Rebates are airdropped weekly."
+msgstr "Los reembolsos son entregados semanalmente."
+
+#: src/components/Referrals/TradersStats.tsx
+msgid "Rebates earned by this account as a trader."
+msgstr "Reembolsos ganados por esta cuenta como trader."
+
+#: src/components/Referrals/AffiliatesStats.tsx
+msgid "Rebates earned by this account as an affiliate."
+msgstr "Reembolsos ganados por esta cuenta como afiliado."
+
+#: src/components/Referrals/AffiliatesStats.tsx
+msgid "Rebates on V1"
+msgstr ""
+
+#: src/components/Referrals/AffiliatesStats.tsx
+msgid "Rebates on V2"
 msgstr ""
 
 #: src/components/Exchange/ConfirmationBox.js
@@ -6311,10 +7112,6 @@
 msgid "Unstake submitted! <0>View status.</0>"
 msgstr "¡Destakeo enviado! <0>Ver estado.</0>"
 
-<<<<<<< HEAD
-#: src/pages/Stake/StakeV2.tsx
-msgid "Unstaking will burn <0>{0} Multiplier Points</0>{1}<1>You will earn {2}% less {nativeTokenSymbol} rewards with this action.</1>"
-=======
 #: src/components/Exchange/PositionEditor.js
 #: src/components/Exchange/PositionSeller.js
 #: src/components/Exchange/SwapBox.js
@@ -6323,7 +7120,6 @@
 
 #: src/components/Exchange/PositionSeller.js
 msgid "Close without profit"
->>>>>>> c7d8fc11
 msgstr ""
 
 #: src/components/StatsTooltip/ChainsStatsTooltipRow.tsx
@@ -6535,8 +7331,371 @@
 msgid "Success claimings"
 msgstr ""
 
-#: src/lib/legacy.ts
-msgid "Decentralized Perpetual Exchange | GMX"
+#: src/pages/Dashboard/DashboardV2.tsx
+#: src/pages/Dashboard/DashboardV2.tsx
+#: src/pages/Dashboard/DashboardV2.tsx
+msgid "Supply"
+msgstr "Suministros"
+
+#: src/components/Exchange/OrdersList.js
+#: src/components/Exchange/SwapBox.js
+#: src/components/Exchange/SwapBox.js
+#: src/components/Exchange/SwapBox.js
+#: src/components/Synthetics/ConfirmationBox/ConfirmationBox.tsx
+#: src/components/Synthetics/StatusNotification/OrderStatusNotification.tsx
+#: src/components/Synthetics/SwapCard/SwapCard.tsx
+#: src/components/Synthetics/TradeBox/TradeBox.tsx
+#: src/pages/OrdersOverview/OrdersOverview.js
+msgid "Swap"
+msgstr "Intercambiar"
+
+#: src/components/Exchange/FeesTooltip.tsx
+msgid "Swap Fee"
+msgstr ""
+
+#: src/components/Exchange/SwapBox.js
+msgid "Swap Order created!"
+msgstr "¡Orden de Intercambio creada!"
+
+#: src/components/Exchange/SwapBox.js
+msgid "Swap Order creation failed."
+msgstr "Falló la creación de la Orden de Intercambio."
+
+#: src/components/Exchange/SwapBox.js
+msgid "Swap Order submitted!"
+msgstr "¡Orden de Intercambio enviada!"
+
+#: src/components/Synthetics/TradeFeesRow/TradeFeesRow.tsx
+msgid "Swap Price Impact"
+msgstr ""
+
+#: src/components/Synthetics/TradeFeesRow/TradeFeesRow.tsx
+msgid "Swap Profit Fee"
+msgstr ""
+
+#: src/components/Synthetics/TradeFeesRow/TradeFeesRow.tsx
+msgid "Swap UI Fee"
+msgstr ""
+
+#: src/pages/OrdersOverview/OrdersOverview.js
+msgid "Swap active: {0}, executed: {1}, cancelled: {2}"
+msgstr "Intercambio activo: {0}, ejecutado: {1}, cancelado: {2}"
+
+#: src/components/Exchange/SwapBox.js
+msgid "Swap amount exceeds Available Liquidity."
+msgstr ""
+
+#: src/components/Exchange/PositionSeller.js
+msgid "Swap amount from {0} to {1} exceeds {2} acceptable amount. Can only receive {3}."
+msgstr ""
+
+#: src/components/Exchange/PositionSeller.js
+msgid "Swap amount from {0} to {1} exceeds {2} available liquidity. Choose a different \"Receive\" token."
+msgstr ""
+
+#: src/components/Exchange/SwapBox.js
+#: src/components/Exchange/SwapBox.js
+#: src/components/Exchange/SwapBox.js
+#: src/domain/synthetics/orders/createWrapOrUnwrapTxn.ts
+#: src/domain/synthetics/orders/createWrapOrUnwrapTxn.ts
+msgid "Swap failed."
+msgstr "Falló el Intercambio."
+
+#: src/components/Glp/SwapErrorModal.tsx
+msgid "Swap on 1inch"
+msgstr "Intercambiar en 1inch"
+
+#: src/components/Exchange/SwapBox.js
+msgid "Swap submitted!"
+msgstr "¡Intercambio Enviado!"
+
+#: src/components/Exchange/SwapBox.js
+#: src/domain/synthetics/orders/createWrapOrUnwrapTxn.ts
+#: src/domain/synthetics/orders/createWrapOrUnwrapTxn.ts
+msgid "Swap submitted."
+msgstr "Intercambio enviado."
+
+#: src/components/Synthetics/TradeBox/TradeBox.tsx
+msgid "Swap {0}"
+msgstr ""
+
+#: src/components/Exchange/TradeHistory.js
+msgid "Swap {0} USDG for{1} {2}"
+msgstr ""
+
+#: src/components/Glp/GlpSwap.js
+msgid "Swap {0} on 1inch"
+msgstr "Intercambiar {0} en 1inch"
+
+#: src/components/Exchange/SwapBox.js
+msgid "Swap {0} submitted!"
+msgstr "¡Intercambio {0} enviado!"
+
+#: src/components/Synthetics/TradeFeesRow/TradeFeesRow.tsx
+msgid "Swap {0} to {1}"
+msgstr ""
+
+#: src/components/Glp/SwapErrorModal.tsx
+msgid "Swap {0} to {1} on 1inch"
+msgstr "Intercambiar {0} a {1} en 1inch"
+
+#: src/components/Exchange/TradeHistory.js
+msgid "Swap {0} {1} for {2} {3}"
+msgstr ""
+
+#: src/components/Exchange/TradeHistory.js
+msgid "Swap {0} {1} for{2} USDG"
+msgstr ""
+
+#: src/domain/synthetics/orders/utils.tsx
+msgid "Swap {fromTokenText} for {toTokenText}"
+msgstr ""
+
+#: src/domain/synthetics/orders/createWrapOrUnwrapTxn.ts
+#: src/domain/synthetics/orders/createWrapOrUnwrapTxn.ts
+msgid "Swapped {0} for {1}"
+msgstr ""
+
+#: src/components/Exchange/SwapBox.js
+#: src/components/Exchange/SwapBox.js
+#: src/components/Exchange/SwapBox.js
+msgid "Swapped {0} {1} for {2} {3}!"
+msgstr "Intercambiar {0} {1} por {2} {3}!"
+
+#: src/components/Exchange/ConfirmationBox.js
+msgid "Swapping..."
+msgstr "Intercambiando..."
+
+#: src/components/Synthetics/TradeHistory/filters/ActionFilter.tsx
+msgid "Swaps"
+msgstr "Intercambios"
+
+#: src/components/Exchange/SwapBox.js
+msgid "Swaps disabled, pending {0} upgrade"
+msgstr "Intercambios desactivados, actualización {0} pendiente"
+
+#: src/components/Exchange/SwapBox.js
+msgid "Switch to {0} collateral."
+msgstr ""
+
+#: src/domain/synthetics/positions/utils.ts
+msgid "T"
+msgstr ""
+
+#: src/components/Glp/GlpSwap.js
+#: src/pages/Dashboard/DashboardV2.tsx
+msgid "TOKEN"
+msgstr "TOKEN"
+
+#: src/components/Synthetics/GmList/GmList.tsx
+msgid "TOTAL SUPPLY"
+msgstr ""
+
+#: src/domain/synthetics/positions/utils.ts
+msgid "TP"
+msgstr ""
+
+#: src/components/Synthetics/PositionItem/PositionItem.tsx
+#: src/components/Synthetics/PositionSeller/PositionSeller.tsx
+#: src/components/Synthetics/TradeBox/TradeBox.tsx
+msgid "TP/SL"
+msgstr ""
+
+#: src/components/Synthetics/ConfirmationBox/ConfirmationBox.tsx
+msgid "TP/SL orders exceed the position"
+msgstr ""
+
+#: src/components/Synthetics/UserIncentiveDistributionList/UserIncentiveDistributionList.tsx
+msgid "TRADING Airdrop"
+msgstr ""
+
+#. Total Value Locked
+#: src/components/Synthetics/MarketsList/MarketsList.tsx
+#: src/components/Synthetics/MarketsList/MarketsList.tsx
+msgid "TVL"
+msgstr "TVL"
+
+#: src/components/Synthetics/ConfirmationBox/ConfirmationBox.tsx
+#: src/domain/synthetics/positions/utils.ts
+msgid "Take-Profit"
+msgstr ""
+
+#: src/components/Synthetics/ConfirmationBox/ConfirmationBox.tsx
+msgid "Take-Profit PnL"
+msgstr ""
+
+#: src/components/Exchange/SwapBox.js
+msgid "Take-profit and stop-loss orders can be set after opening a position. <0/><1/>There will be a \"Close\" button on each position row, clicking this will display the option to set trigger orders. <2/><3/>For screenshots and more information, please see the <4>docs</4>."
+msgstr "Las órdenes de take-profit y stop-loss se pueden poner después de abrir una posición. <0/><1/>Habrá un botón de \"Cerrar\" en cada fila de posiciones, hacer clic mostrará la opción para establecer las órdenes de activación. <2/><3/>Para capturas de pantalla y más información, por favor mira los <4>docs</4>."
+
+#: src/lib/wallets/connecters/binanceW3W/binanceWallet.ts
+msgid "Tap [Create Wallet] to start using your Web3 Wallet."
+msgstr "Toca [Crear cartera] para empezar a usar tu cartera Web3."
+
+#: src/pages/Dashboard/DashboardV2.tsx
+#: src/pages/Dashboard/DashboardV2.tsx
+msgid "Target Min Amount"
+msgstr "Cantidad Mínima Objetivo"
+
+#: src/pages/Dashboard/DashboardV2.tsx
+msgid "Target Weight"
+msgstr "Peso Objetivo"
+
+#: src/pages/Ecosystem/Ecosystem.js
+msgid "Telegram Group"
+msgstr "Grupo de Telegram"
+
+#: src/pages/Ecosystem/Ecosystem.js
+msgid "Telegram Group (Chinese)"
+msgstr "Grupo de Telegram (Chino)"
+
+#: src/pages/Ecosystem/Ecosystem.js
+msgid "Telegram Group (Portuguese)"
+msgstr "Grupo de Telegram (Portugués)"
+
+#: src/pages/Ecosystem/Ecosystem.js
+msgid "Telegram Groups"
+msgstr "Grupos de Telegram"
+
+#: src/pages/Ecosystem/Ecosystem.js
+msgid "Telegram bot for GMX Swaps monitoring"
+msgstr ""
+
+#: src/pages/Ecosystem/Ecosystem.js
+msgid "Telegram bot for GMX position updates"
+msgstr "Bot de Telegram para actualización de posiciones GMX"
+
+#: src/pages/Ecosystem/Ecosystem.js
+msgid "Telegram bot for Open Interest on GMX"
+msgstr "Bot de Telegram para Interés Abierto en GMX "
+
+#: src/components/Footer/constants.ts
+#: src/pages/TermsAndConditions/TermsAndConditions.js
+msgid "Terms and Conditions"
+msgstr "Términos y Condiciones"
+
+#: src/pages/Stake/StakeV1.js
+msgid "The <0>GMX migration</0> is in progress, please migrate your GMT, xGMT, GMT-USDG and xGMT-USDG tokens.<1/>USDG tokens will continue to function as before and do not need to be migrated."
+msgstr "La <0>migración de GMX</0> está en marcha, por favor migra tus GMT, xGMT, GMT-USDG y xGMT-USDG tokens.<1/>Los USDG tokens continuarán funcionando como antes y no necesitan ser migrados."
+
+#: src/components/Synthetics/MarketCard/MarketCard.tsx
+msgid "The Available Liquidity will be the lesser of the difference between the maximum value and the current value for the Reserve and Open Interest."
+msgstr ""
+
+#: src/components/AprInfo/AprInfo.tsx
+msgid "The Bonus APR will be airdropped as ARB tokens. <0>Read more</0>."
+msgstr ""
+
+#: src/components/Glp/GlpSwap.js
+msgid "The Bonus Rebate is an estimate and will be airdropped as ARB tokens when migrating this liquidity to GM pools within the same epoch. <0>Read more</0>."
+msgstr ""
+
+#: src/components/Synthetics/TradeFeesRow/TradeFeesRow.tsx
+msgid "The Bonus Rebate will be airdropped as ARB tokens on a pro-rata basis. <0>Read more</0>."
+msgstr ""
+
+#: src/components/Synthetics/AcceptablePriceImpactInputRow/AcceptablePriceImpactInputRow.tsx
+msgid "The Current Price Impact is {0}. Consider adding a buffer of 0.30% to it so the order is more likely to be processed."
+msgstr ""
+
+#: src/components/Synthetics/TradeHistory/TradeHistoryRow/utils/shared.ts
+msgid "The Execution Price didn't meet the Acceptable Price condition."
+msgstr "El precio de ejecución no cumplió la condición de precio aceptable."
+
+#: src/components/Synthetics/TradeHistory/TradeHistoryRow/utils/shared.ts
+msgid "The Execution Price didn't meet the Acceptable Price condition. The Order will get filled when the condition is met."
+msgstr "El precio de ejecución no cumplió la condición de precio aceptable. La orden se llenará cuando se cumpla la condición."
+
+#: src/pages/Stake/StakeV1.js
+msgid "The Gambit protocol is in beta, please read the <0>staking details</0>before participating."
+msgstr "El protocolo Gambit se encuentra en beta, por favor lea los <0>detalles de staking</0>antes de participar."
+
+#: src/components/SettingsModal/SettingsModal.tsx
+msgid "The Max Execution Fee is set to a higher value to handle potential increases in gas price during order execution. Any excess execution fee will be refunded to your account when the order is executed. Only applicable to GMX V2."
+msgstr ""
+
+#: src/pages/LeaderboardPage/components/LeaderboardAccountsTable.tsx
+msgid "The PnL ($) compared to the capital used.<0/><1/>The capital used is calculated as the highest value of [<2>sum of collateral of open positions - realized PnL + period start pending PnL</2>]."
+msgstr ""
+
+#: src/pages/ClaimEsGmx/ClaimEsGmx.js
+msgid "The address of the esGMX (IOU) token is {esGmxIouAddress}."
+msgstr "La dirección del token esGMX (IOU) es {esGmxIouAddress}."
+
+#: src/components/Stake/GMXAprTooltip.tsx
+msgid "The average {nativeTokenSymbol} APR is calculated with the average account boost percentage ({0}%), while the maximum {nativeTokenSymbol} APR is calculated with the maximum boost (200%) by staking <0>Multiplier Points</0>."
+msgstr ""
+
+#: src/components/Exchange/SwapBox.js
+msgid "The borrow fee is calculated as (assets borrowed) / (total assets in pool) * 0.01% per hour."
+msgstr "La tasa de préstamo es calculada como (activos prestados) / (total de activos en la reserva) * 0.01% por hora."
+
+#: src/components/Synthetics/AcceptablePriceImpactInputRow/AcceptablePriceImpactInputRow.tsx
+msgid "The current Price Impact is {0}. Consider using -0.30% Acceptable Price Impact so the order is more likely to be processed."
+msgstr ""
+
+#: src/pages/ClaimEsGmx/ClaimEsGmx.js
+msgid "The esGMX (IOU) token is transferrable. You can add the token to your wallet and send it to another address to claim if you'd like."
+msgstr "El token esGMX (IOU) es transferible. Puedes agregar el token a tu cartera y enviarlo a otra dirección para reclamarlo si lo deseas."
+
+#: src/pages/ClaimEsGmx/ClaimEsGmx.js
+msgid "The esGMX tokens can be staked or vested at any time."
+msgstr "Los tokens esGMX pueden ser stakeados o adquiridos en cualquier momento."
+
+#: src/components/GmTokensBalanceInfo/GmTokensBalanceInfo.tsx
+msgid "The fees' USD value is calculated at the time they are accrued and does not include incentives."
+msgstr ""
+
+#: src/lib/contracts/transactionErrors.tsx
+msgid "The mark price has changed, consider increasing your Allowed Slippage by clicking on the \"...\" icon next to your address."
+msgstr "El precio de referencia ha cambiado, considera incrementar el deslizamiento permitido haciendo clic en el icono \"...\" al lado de tu dirección."
+
+#: src/components/Synthetics/NetworkFeeRow/NetworkFeeRow.tsx
+msgid "The max execution fee is overestimated, including by the buffer set under settings. Upon execution, any excess execution fee is sent back to your account."
+msgstr "La tasa de ejecución máxima está sobreestimada, incluyendo el buffer establecido en ajustes. Al ejecutar, cualquier tasa de ejecución excedente se envía de vuelta a tu cuenta."
+
+#: src/components/Synthetics/SubaccountModal/SubaccountStatus.tsx
+msgid "The maximum number of authorized Actions has been reached. Re-authorize a higher value using the \"<0>Max allowed actions</0>\" field."
+msgstr ""
+
+#: src/domain/legacy.ts
+msgid "The network Fees are very high currently, which may be due to a temporary increase in transactions on the {0} network."
+msgstr "Las tasas de red son muy altas actualmente, lo que puede deberse a un aumento temporal en las transacciones en la red {0}."
+
+#: src/domain/synthetics/fees/utils/executionFee.ts
+msgid "The network fees are high currently, which may be due to a temporary increase in transactions on the {chainName} network."
+msgstr "Las tasas de red son altas actualmente, lo que puede deberse a un aumento temporal en las transacciones en la red {chainName}."
+
+#: src/domain/synthetics/fees/utils/executionFee.ts
+msgid "The network fees are very high currently, which may be due to a temporary increase in transactions on the {chainName} network."
+msgstr "Las tasas de red son muy altas actualmente, lo que puede deberse a un aumento temporal en las transacciones en la red {chainName}."
+
+#: src/domain/synthetics/orders/utils.tsx
+msgid "The order may not execute as the max. allowed leverage is exceeded. Consider decreasing the order's leverage by editing and decreasing its size. <0>Read more</0>."
+msgstr ""
+
+#: src/domain/synthetics/orders/utils.tsx
+msgid "The order may not execute at the desired {priceText} as its acceptable price impact is set to {formattedOrderAcceptablePriceImpact}, which is lower than the current market price impact of {formattedCurrentAcceptablePriceImpact}. It can be edited using the \"Edit\" button."
+msgstr ""
+
+#: src/domain/synthetics/orders/utils.tsx
+msgid "The order will not be executed as its trigger price is beyond the position's liquidation price."
+msgstr ""
+
+#: src/components/Synthetics/ConfirmationBox/ConfirmationBox.tsx
+msgid "The order will only execute if the Min. Receive is met and there is sufficient liquidity."
+msgstr ""
+
+#: src/components/Exchange/ConfirmationBox.js
+msgid "The order will only execute if the price conditions are met and there is sufficient liquidity"
+msgstr "La orden sólo se ejecutará si las condiciones de precio se alcanzan y hay suficiente liquidez"
+
+#: src/components/Synthetics/ConfirmationBox/ConfirmationBox.tsx
+msgid "The order will only execute if the price conditions are met and there is sufficient liquidity."
+msgstr ""
+
+#: src/components/Referrals/TradersStats.tsx
+msgid "The owner of this Referral Code has set a custom discount of {currentTierDiscount}% instead of the standard {0}% for Tier {1}."
 msgstr ""
 
 #: src/components/Exchange/PositionEditor.js
@@ -6692,9 +7851,79 @@
 msgid "Compound completed!"
 msgstr ""
 
-#: src/components/Synthetics/GmSwap/GmConfirmationBox/GmConfirmationBox.tsx
-#: src/components/Synthetics/GmSwap/GmConfirmationBox/GmConfirmationBox.tsx
-msgid "Confirm {operationText}"
+#: src/components/Synthetics/StatusNotification/GmStatusNotification.tsx
+msgid "Unknown buy GM order"
+msgstr ""
+
+#: src/components/Synthetics/StatusNotification/OrderStatusNotification.tsx
+msgid "Unknown order"
+msgstr ""
+
+#: src/components/Synthetics/StatusNotification/GmStatusNotification.tsx
+msgid "Unknown sell GM order"
+msgstr ""
+
+#: src/pages/LeaderboardPage/components/LeaderboardAccountsTable.tsx
+#: src/pages/LeaderboardPage/components/LeaderboardPositionsTable.tsx
+msgid "Unrealized Fees"
+msgstr ""
+
+#: src/pages/LeaderboardPage/components/LeaderboardAccountsTable.tsx
+#: src/pages/LeaderboardPage/components/LeaderboardPositionsTable.tsx
+msgid "Unrealized PnL"
+msgstr ""
+
+#: src/pages/Stake/StakeV1.js
+#: src/pages/Stake/StakeV1.js
+#: src/pages/Stake/StakeV1.js
+#: src/pages/Stake/StakeV1.js
+#: src/pages/Stake/StakeV1.js
+#: src/pages/Stake/StakeV2.tsx
+#: src/pages/Stake/StakeV2.tsx
+#: src/pages/Stake/StakeV2.tsx
+#: src/pages/Stake/StakeV2.tsx
+msgid "Unstake"
+msgstr "Destakear"
+
+#: src/pages/Stake/StakeV2.tsx
+msgid "Unstake GMX"
+msgstr ""
+
+#: src/pages/Stake/StakeV2.tsx
+msgid "Unstake completed!"
+msgstr ""
+
+#: src/pages/Stake/StakeV2.tsx
+msgid "Unstake esGMX"
+msgstr ""
+
+#: src/pages/Stake/StakeV1.js
+msgid "Unstake failed"
+msgstr "Destakeo fallido"
+
+#: src/pages/Stake/StakeV2.tsx
+msgid "Unstake failed."
+msgstr ""
+
+#: src/pages/Stake/StakeV2.tsx
+msgid "Unstake submitted!"
+msgstr ""
+
+#: src/pages/Stake/StakeV1.js
+msgid "Unstake submitted! <0>View status.</0>"
+msgstr "¡Destakeo enviado! <0>Ver estado.</0>"
+
+#: src/pages/Stake/StakeV2.tsx
+msgid "Unstaking will burn <0>{0} Multiplier Points</0>{1}<1>You will earn {2}% less {nativeTokenSymbol} rewards with this action.</1>"
+msgstr ""
+
+#: src/pages/Stake/StakeV1.js
+#: src/pages/Stake/StakeV2.tsx
+msgid "Unstaking..."
+msgstr "Destakeando..."
+
+#: src/pages/Stake/StakeV2.tsx
+msgid "Unsupported network"
 msgstr ""
 
 #: src/components/Exchange/TradeHistory.js
@@ -6800,8 +8029,329 @@
 msgid "The PnL ($) compared to the capital used.<0/><1/>The capital used is calculated as the highest value of [<2>sum of collateral of open positions - realized PnL + period start pending PnL</2>]."
 msgstr ""
 
-#: src/components/Synthetics/Claims/SettleAccruedCard.tsx
-msgid "Accrued"
+#: src/pages/Stake/StakeV2.tsx
+#: src/pages/Stake/StakeV2.tsx
+msgid "Your APR"
+msgstr ""
+
+#: src/pages/ClaimEsGmx/ClaimEsGmx.js
+msgid "Your esGMX (IOU) balance will decrease by your claim amount after claiming, this is expected behaviour."
+msgstr "El saldo de su esGMX (IOU) disminuirá en la cantidad de su reclamación después de reclamar, este es el comportamiento esperado."
+
+#: src/components/Exchange/ConfirmationBox.js
+#: src/components/Synthetics/ConfirmationBox/ConfirmationBox.tsx
+msgid "Your position's collateral after deducting fees:"
+msgstr "La garantía de tu posición después de descontar las comisiones:"
+
+#: src/pages/CompleteAccountTransfer/CompleteAccountTransfer.js
+msgid "Your transfer has been completed."
+msgstr "Su transferencia ha sido completada."
+
+#: src/pages/BeginAccountTransfer/BeginAccountTransfer.tsx
+msgid "Your transfer has been initiated."
+msgstr "Su transferencia ha sido iniciada."
+
+#: src/components/Migration/Migration.js
+msgid "Your wallet: {0}"
+msgstr "Tu monedero: {0}"
+
+#: src/pages/PositionsOverview/PositionsOverview.js
+msgid "account"
+msgstr "cuenta"
+
+#: src/pages/PositionsOverview/PositionsOverview.js
+msgid "collateral"
+msgstr "garantía"
+
+#: src/pages/Ecosystem/Ecosystem.js
+msgid "esGMX OTC Market"
+msgstr ""
+
+#: src/pages/PositionsOverview/PositionsOverview.js
+msgid "fee"
+msgstr "comisión"
+
+#: src/components/Exchange/ConfirmationBox.js
+msgid "hide"
+msgstr "ocultar"
+
+#: src/pages/Dashboard/DashboardV2.tsx
+msgid "in liquidity"
+msgstr "en liquidez"
+
+#: src/domain/synthetics/orders/utils.tsx
+msgid "limit price"
+msgstr ""
+
+#: src/domain/synthetics/orders/utils.tsx
+msgid "long"
+msgstr ""
+
+#: src/pages/Dashboard/DashboardV2.tsx
+msgid "not staked"
+msgstr "no stakeado"
+
+#: src/components/Synthetics/MarketNetFee/MarketNetFee.tsx
+#: src/components/Synthetics/MarketNetFee/MarketNetFee.tsx
+msgid "pay"
+msgstr ""
+
+#: src/components/Synthetics/MarketNetFee/MarketNetFee.tsx
+#: src/components/Synthetics/MarketNetFee/MarketNetFee.tsx
+msgid "receive"
+msgstr ""
+
+#: src/domain/synthetics/orders/utils.tsx
+msgid "short"
+msgstr ""
+
+#: src/pages/PositionsOverview/PositionsOverview.js
+msgid "size"
+msgstr "tamaño"
+
+#: src/pages/Dashboard/DashboardV2.tsx
+msgid "staked"
+msgstr "stakeado"
+
+#: src/pages/PositionsOverview/PositionsOverview.js
+msgid "time to liq"
+msgstr "tiempo para liq."
+
+#: src/domain/synthetics/orders/utils.tsx
+msgid "trigger price"
+msgstr ""
+
+#: src/components/Exchange/ConfirmationBox.js
+msgid "view"
+msgstr "vista"
+
+#: src/pages/Exchange/Exchange.tsx
+#: src/pages/SyntheticsPage/SyntheticsPage.tsx
+msgid "{0, plural, one {Cancel order} other {Cancel # orders}}"
+msgstr ""
+
+#: src/components/Synthetics/GmSwap/GmConfirmationBox/GmConfirmationBox.tsx
+msgid "{0, plural, one {Pending {symbolsText} approval} other {Pending {symbolsText} approvals}}"
+msgstr ""
+
+#: src/pages/SyntheticsPage/SyntheticsPage.tsx
+msgid "{0} <0><1>{indexName}</1><2>[{poolName}]</2></0> <3>market selected</3>."
+msgstr ""
+
+#: src/domain/tokens/approveTokens.tsx
+msgid "{0} Approved!"
+msgstr "¡{0} Aprobado!"
+
+#: src/components/Glp/SwapErrorModal.tsx
+msgid "{0} Capacity Reached"
+msgstr "{0} Capacidad Alcanzada"
+
+#: src/components/Glp/GlpSwap.js
+msgid "{0} GLP (${1})"
+msgstr "{0} GLP (${1})"
+
+#: src/components/Glp/GlpSwap.js
+msgid "{0} GLP bought with {1} {2}!"
+msgstr "{0} GLP comprado con {1} {2}!"
+
+#: src/components/Glp/GlpSwap.js
+msgid "{0} GLP have been reserved for vesting."
+msgstr "{0} GLP se han reservado para adquisiciones."
+
+#: src/components/Glp/GlpSwap.js
+msgid "{0} GLP sold for {1} {2}!"
+msgstr "¡{0} GLP vendido por {1} {2}!"
+
+#: src/pages/Stake/StakeV2.tsx
+#: src/pages/Stake/StakeV2.tsx
+msgid "{0} GMX tokens can be claimed, use the options under the Total Rewards section to claim them."
+msgstr ""
+
+#: src/components/Exchange/NoLiquidityErrorModal.tsx
+msgid "{0} Pool Capacity Reached"
+msgstr "{0} Capacidad de la Reserva Alcanzada"
+
+#: src/components/Exchange/ConfirmationBox.js
+#: src/components/Exchange/ConfirmationBox.js
+#: src/components/Exchange/SwapBox.js
+#: src/components/Exchange/SwapBox.js
+#: src/components/Synthetics/ConfirmationBox/ConfirmationBox.tsx
+#: src/components/Synthetics/ConfirmationBox/ConfirmationBox.tsx
+#: src/components/Synthetics/SwapCard/SwapCard.tsx
+#: src/components/Synthetics/SwapCard/SwapCard.tsx
+msgid "{0} Price"
+msgstr "{0} Precio"
+
+#: src/components/Exchange/NoLiquidityErrorModal.tsx
+msgid "{0} Required"
+msgstr "{0} Requerido"
+
+#: src/components/Synthetics/MarketStats/MarketStats.tsx
+msgid "{0} and {1} can be used to buy GM for this market up to the specified buying caps."
+msgstr ""
+
+#: src/components/Synthetics/GmList/GmList.tsx
+msgid "{0} and {1} can be used to buy GM tokens for this market up to the specified buying caps."
+msgstr ""
+
+#: src/components/Synthetics/MarketStats/MarketStats.tsx
+msgid "{0} can be used to buy GM for this market up to the specified buying caps."
+msgstr ""
+
+#: src/domain/synthetics/trade/utils/validation.ts
+msgid "{0} can not be sent to smart contract addresses. Select another token."
+msgstr ""
+
+#: src/pages/Dashboard/DashboardV2.tsx
+msgid "{0} is above its target weight.<0/><1/>Get lower fees to <2>swap</2> tokens for {1}."
+msgstr "{0} está por encima de su peso objetivo.<0/><1/>Consigue menores comisiones para <2>intercambiar</2> tokens por {1}."
+
+#: src/pages/Dashboard/DashboardV2.tsx
+msgid "{0} is below its target weight.<0/><1/>Get lower fees to <2>buy GLP</2> with {1}, and to <3>swap</3> {2} for other tokens."
+msgstr "{0} está por debajo de su peso objetivo.<0/><1/>Consigue menores comisiones <2>comprar GLP</2> con {1}, y para <3>intercambiar</3> {2} por otros tokens."
+
+#: src/components/Exchange/SwapBox.js
+msgid "{0} is required for collateral."
+msgstr "{0} es requerido como garantía."
+
+#: src/components/Glp/GlpSwap.js
+msgid "{0} pool exceeded, try different token"
+msgstr "{0} reserva superada, intente otro token"
+
+#: src/components/Exchange/OrderEditor.js
+#: src/components/Exchange/OrderEditor.js
+msgid "{0} price"
+msgstr "{0} precio"
+
+#: src/components/Glp/GlpSwap.js
+msgid "{0} selected in order form"
+msgstr "{0} seleccionado en el formulario de órden"
+
+#: src/pages/Stake/StakeV2.tsx
+#: src/pages/Stake/StakeV2.tsx
+#: src/pages/Stake/StakeV2.tsx
+msgid "{0} tokens have been converted to GMX from the {1} esGMX deposited for vesting."
+msgstr ""
+
+#: src/components/Synthetics/ConfirmationBox/ConfirmationBox.tsx
+#: src/components/Synthetics/OrderItem/OrderItem.tsx
+msgid "{0} will be swapped to {1} on order execution."
+msgstr ""
+
+#: src/components/Exchange/SwapBox.js
+msgid "{0} {1} not supported"
+msgstr ""
+
+#: src/components/Exchange/TradeHistory.js
+msgid "{0}: Swap {amountInDisplay}{1} for{minOutDisplay} {2}, Price:{3} USD"
+msgstr ""
+
+#: src/components/Exchange/TradeHistory.js
+msgid "{0}: {1}, Price: {priceDisplay}"
+msgstr ""
+
+#: src/components/Exchange/TradeHistory.js
+msgid "{0}  {1} {longOrShortText}, -{2} USD, {3} Price: ${4} USD"
+msgstr ""
+
+#: src/components/Exchange/TradeHistory.js
+msgid "{actionDisplay} Order"
+msgstr "{actionDisplay} Orden"
+
+#: src/components/Exchange/TradeHistory.js
+msgid ""
+"{actionDisplay} {0} {longOrShortText},\n"
+"-{1} USD,\n"
+"{2} Price: {3} USD"
+msgstr ""
+
+#: src/pages/Dashboard/DashboardV2.tsx
+msgid "{chainName} Total Stats start from {totalStatsStartDate}.<0/> For detailed stats:"
+msgstr "{chainName} Las estadísticas totales comienzan a partir de {totalStatsStartDate}.<0/> Para obtener estadísticas detalladas:"
+
+#: src/domain/synthetics/orders/cancelOrdersTxn.ts
+msgid "{count, plural, one {Order} other {# Orders}}"
+msgstr ""
+
+#: src/components/GmTokensBalanceInfo/GmTokensBalanceInfo.tsx
+msgid "{daysConsidered}d accrued Fees"
+msgstr ""
+
+#: src/components/Exchange/ConfirmationBox.js
+msgid "{existingTriggerOrderLength, plural, one {You have an active trigger order that could impact this position.} other {You have # active trigger orders that could impact this position.}}"
+msgstr "{existingTriggerOrderLength, plural, one {Tienes activa una orden de activación que podría impactar esta posición.} other {Tienes # órdenes de activación activas que podrían impactar esta posición.}}"
+
+#: src/components/Exchange/ConfirmationBox.js
+#: src/components/Synthetics/ConfirmationBox/ConfirmationBox.tsx
+msgid "{existingTriggerOrderLength, plural, one {You have an active trigger order that might execute immediately after you open this position. Please cancel the order or accept the confirmation to continue.} other {You have # active trigger orders that might execute immediately after you open this position. Please cancel the orders or accept the confirmation to continue.}}"
+msgstr "{existingTriggerOrderLength, plural, one {Tienes activa una orden de activación que podría ejecutarse inmediatamente después de que abras esta posición. Por favor, cancela la orden o acepta la confirmación para continuar.} other {Tienes # órdenes de activación activas que podrían ejecutarse inmediatamente después de que abras la posición. Por favor, cancela las órdenes o acepta la confirmación para continuar.}}"
+
+#: src/components/Synthetics/PoolSelector2/PoolSelector2.tsx
+msgid "{formattedNetRate} / 1h"
+msgstr "{formattedNetRate} / 1h"
+
+#: src/components/Synthetics/TradeHistory/TradeHistoryRow/utils/swap.ts
+#: src/components/Synthetics/TradeHistory/TradeHistoryRow/utils/swap.ts
+#: src/components/Synthetics/TradeHistory/TradeHistoryRow/utils/swap.ts
+#: src/components/Synthetics/TradeHistory/TradeHistoryRow/utils/swap.ts
+msgid "{fromText} to {toExecutionText}"
+msgstr "{fromText} a {toExecutionText}"
+
+#: src/components/Synthetics/TradeHistory/TradeHistoryRow/utils/swap.ts
+#: src/components/Synthetics/TradeHistory/TradeHistoryRow/utils/swap.ts
+msgid "{fromText} to {toMinText}"
+msgstr "{fromText} a {toMinText}"
+
+#: src/domain/synthetics/orders/utils.tsx
+msgid "{increaseOrDecreaseText} {tokenText} by {sizeText}"
+msgstr ""
+
+#: src/components/Exchange/PositionsList.js
+msgid "{longOrShortText} {0} market selected"
+msgstr ""
+
+#: src/components/Synthetics/MarketNetFee/MarketNetFee.tsx
+msgid "{longOrShort} positions do not pay a funding fee and pay a borrow fee of {borrowRate} per hour."
+msgstr ""
+
+#: src/components/Synthetics/MarketNetFee/MarketNetFee.tsx
+msgid "{longOrShort} positions do not pay a funding fee or a borrow fee."
+msgstr ""
+
+#: src/components/Synthetics/MarketNetFee/MarketNetFee.tsx
+msgid "{longOrShort} positions {fundingAction} a funding fee of {fundingRate} per hour and do not pay a borrow fee."
+msgstr ""
+
+#: src/components/Synthetics/MarketNetFee/MarketNetFee.tsx
+msgid "{longOrShort} positions {fundingAction} a funding fee of {fundingRate} per hour and {borrowAction} a borrow fee of {borrowRate} per hour."
+msgstr ""
+
+#: src/components/Synthetics/MarketCard/MarketCard.tsx
+msgid "{longShortText} {0} Open Interest"
+msgstr ""
+
+#: src/components/Synthetics/MarketCard/MarketCard.tsx
+msgid "{longShortText} {0} Reserve"
+msgstr ""
+
+#: src/components/Glp/GlpSwap.js
+msgid "{nativeTokenSymbol} ({wrappedTokenSymbol}) APR"
+msgstr "{nativeTokenSymbol} ({wrappedTokenSymbol}) APR"
+
+#: src/components/Stake/GMXAprTooltip.tsx
+msgid "{nativeTokenSymbol} Base APR"
+msgstr ""
+
+#: src/components/Stake/GMXAprTooltip.tsx
+msgid "{nativeTokenSymbol} Boosted APR"
+msgstr ""
+
+#: src/components/Stake/GMXAprTooltip.tsx
+msgid "{nativeTokenSymbol} Total APR"
+msgstr ""
+
+#: src/components/Exchange/PositionSeller.js
+msgid "{nativeTokenSymbol} can not be sent to smart contract addresses. Select another token."
 msgstr ""
 
 #: src/components/Synthetics/SubaccountModal/utils.ts
@@ -7145,17 +8695,12 @@
 msgid "Enable deposit sent."
 msgstr ""
 
-<<<<<<< HEAD
-#: src/pages/SyntheticsPage/SyntheticsPage.tsx
-msgid "{0} <0><1>{indexName}</1><2>[{poolName}]</2></0> <3>market selected</3>."
-=======
 #: src/pages/Dashboard/DashboardV2.tsx
 msgid "Assets Under Management: GMX staked (All chains) + GLP pool ({chainName}) +  GM Pools ({chainName})."
 msgstr ""
 
 #: src/components/Synthetics/StatusNotification/OrderStatusNotification.tsx
 msgid "Withdrawing {0} from {positionText}"
->>>>>>> c7d8fc11
 msgstr ""
 
 #: src/pages/Ecosystem/Ecosystem.js
@@ -7233,11 +8778,6 @@
 msgid "Volume on V1"
 msgstr ""
 
-<<<<<<< HEAD
-#: src/components/Glp/GlpSwap.js
-msgid "{0} pool exceeded, try different token"
-msgstr "{0} reserva superada, intente otro token"
-=======
 #: src/components/Synthetics/TradeHistory/keys.ts
 msgid "Request Market Decrease"
 msgstr "Solicitar disminución del mercado"
@@ -7246,7 +8786,6 @@
 #: src/domain/synthetics/trade/utils/validation.ts
 msgid "Max. Leverage exceeded"
 msgstr ""
->>>>>>> c7d8fc11
 
 #: src/components/Exchange/OrderEditor.js
 msgid "Price is above Mark Price"
@@ -7273,13 +8812,8 @@
 msgid "Slippage is too high"
 msgstr ""
 
-<<<<<<< HEAD
-#: src/components/Exchange/TradeHistory.js
-msgid "{0}: Swap {amountInDisplay}{1} for{minOutDisplay} {2}, Price:{3} USD"
-=======
 #: src/components/Synthetics/ConfirmationBox/SidecarEntries.tsx
 msgid "Add Row"
->>>>>>> c7d8fc11
 msgstr ""
 
 #: src/components/Synthetics/MarketsList/NetFeeHeaderTooltipContent.tsx

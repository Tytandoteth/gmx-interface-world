--- conflicted
+++ resolved
@@ -304,14 +304,6 @@
 msgid "Arbitrum APR:"
 msgstr "Arbitrum APR:"
 
-<<<<<<< HEAD
-=======
-#: src/pages/Dashboard/DashboardV2.js
-#: src/pages/Dashboard/DashboardV2.js
-msgid "Arbitrum Icon"
-msgstr "Icono de Arbitrum"
-
->>>>>>> 50e3e122
 #: src/components/Exchange/NoLiquidityErrorModal.tsx
 msgid "As there is not enough liquidity in GLP to swap {0} to {swapTokenSymbol}, you can use the option below to do so:"
 msgstr "Como no hay liquidez suficiente en GLP para intercambiar {0} a {swapTokenSymbol}, puedes usar la opción a continuación para hacerlo:"
@@ -356,16 +348,8 @@
 #: src/components/TokenCard/TokenCard.js
 #: src/components/TokenCard/TokenCard.js
 msgid "Avalanche APR:"
-msgstr "Avalanche APR"
-
-<<<<<<< HEAD
-=======
-#: src/pages/Dashboard/DashboardV2.js
-#: src/pages/Dashboard/DashboardV2.js
-msgid "Avalanche Icon"
-msgstr "Icono de Avalanche"
-
->>>>>>> 50e3e122
+msgstr "Avalanche APR<<<<<<< HEAD======="
+
 #: src/components/Exchange/SwapBox.js
 msgid "Balance"
 msgstr "Balance"

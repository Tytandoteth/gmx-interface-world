msgid ""
msgstr ""
"POT-Creation-Date: 2022-05-06 12:02-0700\n"
"MIME-Version: 1.0\n"
"Content-Type: text/plain; charset=utf-8\n"
"Content-Transfer-Encoding: 8bit\n"
"X-Generator: @lingui/cli\n"
"Language: es\n"
"Project-Id-Version: \n"
"Report-Msgid-Bugs-To: \n"
"PO-Revision-Date: \n"
"Last-Translator: \n"
"Language-Team: \n"
"Plural-Forms: \n"

#: src/components/Synthetics/TradeFeesRow/TradeFeesRow.tsx
msgid "(up to {0}% of {feesTypeName})"
msgstr ""

#: src/pages/Dashboard/DashboardV2.js
msgid "01 Sep 2021"
msgstr "01 Sep 2021"

#: src/pages/Dashboard/DashboardV2.js
msgid "06 Jan 2022"
msgstr "06 Ene 2022"

#: src/pages/Dashboard/DashboardV2.js
msgid "24h Volume"
msgstr "24h Volumen"

#: src/components/Synthetics/ClaimHistoryRow/ClaimHistoryRow.tsx
msgid "<0><1>{eventTitle}</1> from <2>{0} {indexName} <3>[{poolName}]</3> Position</2></0>"
msgstr ""

#: src/components/Synthetics/GmList/GmList.tsx
msgid "<0>APR is based on the Fees collected for the past {daysConsidered} days. It is an estimate as actual Fees are auto-compounded into the pool in real-time.</0><1>Check Pools performance against other LP Positions in <2>GMX Dune Dashboard</2>.</1>"
msgstr ""

#: src/components/Synthetics/StatusNotification/GmStatusNotification.tsx
msgid "<0>Buying GM: <1>{indexName}</1><2>[{poolName}]</2></0> <3>with {tokensText}</3>"
msgstr ""

#: src/components/Synthetics/ClaimModal/ClaimModal.tsx
msgid "<0>Claimable Funding Fee.</0>"
msgstr ""

#: src/pages/Dashboard/DashboardV2.js
msgid "<0>GM Pools total value ({chainName}).</0>"
msgstr ""

#: src/components/Synthetics/GmSwap/GmSwapBox/GmSwapBox.tsx
#: src/components/Synthetics/GmSwap/GmSwapBox/GmSwapBox.tsx
msgid "<0>GM: <1>{indexName}</1><2>[{poolName}]</2></0> <3>selected in order form</3>"
msgstr ""

#: src/components/Exchange/OrdersToa.js
msgid "<0>Insufficient liquidity to execute the order</0><1>The mark price which is an aggregate of exchange prices did not reach the specified price</1><2>The specified price was reached but not long enough for it to be executed</2><3>No keeper picked up the order for execution</3>"
msgstr "<0>Liquidez insuficiente para ejecutar la orden</0><1>El precio de referencia, que es un agregado de precios de mercado, no alcanzó el precio especificado</1><2>Se alcanzó el precio especificado pero no lo suficiente como para ejecutarlo</2><3>Ningún guardián recogió la orden para ejecutarla</3>"

#: src/components/Exchange/FeesTooltip.tsx
msgid "<0>More Info</0> about fees."
msgstr "<0>Más Info</0> acerca de las comisiones."

#: src/pages/PageNotFound/PageNotFound.js
msgid "<0>Return to </0><1>Homepage</1> <2>or </2> <3>Trade</3>"
msgstr "<0>Volver a </0><1>Página inicial</1> <2>o </2> <3>Operar</3>"

#: src/components/Synthetics/StatusNotification/GmStatusNotification.tsx
msgid "<0>Selling GM: <1>{indexName}</1><2>[{poolName}]</2></0>"
msgstr ""

#: src/components/Synthetics/AcceptablePriceImpactInputRow/AcceptablePriceImpactInputRow.tsx
msgid "<0>Set Recommended Impact: {0}</0>."
msgstr ""

#: src/pages/SyntheticsFallbackPage/SyntheticsFallbackPage.tsx
msgid "<0>Switch to:</0>"
msgstr ""

#: src/components/Synthetics/OrderItem/OrderItem.tsx
msgid "<0>The order will be executed when the oracle price is {0} {1}.</0><1>Note that there may be rare cases where the order cannot be executed, for example, if the chain is down and no oracle reports are produced or if the price impact exceeds your acceptable price.</1>"
msgstr ""

#: src/components/Glp/SwapErrorModal.tsx
msgid "<0>The pool's capacity has been reached for {0}. Please use another token to buy GLP.</0><1>Check the \"Save on Fees\" section for tokens with the lowest fees.</1>"
msgstr "<0>La capacidad de la reserva ha sido alcanzada para {0}. Por favor use otro token para comprar GLP.</0><1>Comprueba la sección \"Ahorrar en Comisiones\" para tokens con las menores comisiones.</1>"

#: src/components/Exchange/OrdersList.js
msgid "<0>The price that orders can be executed at may differ slightly from the chart price, as market orders update oracle prices, while limit/trigger orders do not.</0><1>This can also cause limit/triggers to not be executed if the price is not reached for long enough. <2>Read more</2>.</1>"
msgstr ""

#: src/pages/Stake/StakeV2.js
msgid "<0>This will withdraw and unreserve all tokens as well as pause vesting.<1/><2/>esGMX tokens that have been converted to GMX will remain as GMX tokens.<3/><4/>To claim GMX tokens without withdrawing, use the \"Claim\" button under the Total Rewards section.<5/><6/></0>"
msgstr "<0>Esto retirará y desreservará todos los tokens y pausará la adquisición.<1/><2/>Los tokens de esGMX que han sido convertidos a GMX permanecerán como tokens de GMX.<3/><4/>Para reclamar tokens de GMX sin retirarlos, utilice el botón \"Reclamar\" bajo la sección de Recompensas Totales.<5/><6/></0>"

#: src/pages/Dashboard/DashboardV2.js
msgid "<0>Total value of tokens in GLP pool ({chainName}).</0><1>This value may be higher on other websites due to the collateral of positions being included in the calculation.</1>"
msgstr ""

#: src/components/Synthetics/TradeBox/CollateralSelectorRow.tsx
msgid "<0>You have an existing position with {0} as collateral. This Order will not be valid for that Position.</0><1>Switch to {1} collateral.</1>"
msgstr ""

#: src/components/Synthetics/TradeBox/CollateralSelectorRow.tsx
msgid "<0>You have an existing position with {0} as collateral. This action will not apply for that position.</0><1>Switch to {1} collateral.</1>"
msgstr ""

#: src/lib/contracts/transactionErrors.tsx
msgid "<0>Your wallet is not connected to {0}.</0><1/><2>Switch to {1}</2>"
msgstr ""

#: src/components/Exchange/SwapBox.js
msgid "<0>{0} is required for collateral.</0><1>Short amount for {1} with {2} exceeds potential profits liquidity. Reduce the \"Short Position\" size, or change the \"Collateral In\" token.</1>"
msgstr ""

#: src/components/Exchange/SwapBox.js
msgid "<0>{0} is required for collateral.</0><1>Swap amount from {1} to {2} exceeds {3} Available Liquidity. Reduce the \"Pay\" size, or use {4} as the \"Pay\" token to use it for collateral.</1><2>You can buy {5} on 1inch.</2>"
msgstr ""

#: src/components/Exchange/SwapBox.js
#: src/components/Exchange/SwapBox.js
msgid "<0>{0} is required for collateral.</0><1>Swap amount from {1} to {2} exceeds {3} acceptable amount. Reduce the \"Pay\" size, or use {4} as the \"Pay\" token to use it for collateral.</1><2>You can buy {5} on 1inch.</2>"
msgstr ""

#: src/components/Exchange/SwapBox.js
msgid "<0>{0} is required for collateral.</0><1>Swap amount from {1} to {2} exceeds {3} available liquidity. Reduce the \"Pay\" size, or change the \"Collateral In\" token.</1>"
msgstr ""

#: src/components/Synthetics/StatusNotification/FeesSettlementStatusNotification.tsx
msgid "<0>{0}</0> <1><2>{indexName}</2><3>[{poolName}]</3></1>"
msgstr ""

#: src/components/Synthetics/TVChart/TVChart.tsx
msgid "<0>{0}</0> <1><2>{indexName}</2><3>[{poolName}]</3></1> <4>market selected</4>"
msgstr ""

#: src/domain/synthetics/orders/useSLTPEntries.ts
msgid "A Size percentage is required."
msgstr ""

#: src/components/Exchange/SwapBox.js
msgid "A snapshot of the USD value of your {0} collateral is taken when the position is opened."
msgstr "Se registra el valor en USD de tu {0} garantía en el momento que la posición se abre."

#: src/components/Glp/GlpSwap.js
#: src/components/Synthetics/GmList/GmList.tsx
#: src/components/Synthetics/GmList/GmList.tsx
#: src/components/Synthetics/MarketStats/MarketStats.tsx
#: src/pages/Stake/StakeV1.js
#: src/pages/Stake/StakeV1.js
#: src/pages/Stake/StakeV1.js
#: src/pages/Stake/StakeV1.js
#: src/pages/Stake/StakeV2.js
#: src/pages/Stake/StakeV2.js
#: src/pages/Stake/StakeV2.js
msgid "APR"
msgstr "APR"

#: src/components/Stake/GMXAprTooltip.tsx
msgid "APRs are updated weekly on Wednesday and will depend on the fees collected for the week."
msgstr "Los APRs se actualizan semanalmente en Miércoles, y dependerán de las comisiones cobradas en la semana."

#: src/pages/Stake/StakeV2.js
msgid "APRs are updated weekly on Wednesday and will depend on the fees collected for the week. <0/><1/>Historical GLP APRs can be checked in this <2>community dashboard</2>."
msgstr ""

#: src/pages/Dashboard/DashboardV2.js
msgid "AUM"
msgstr "AUM"

#: src/components/Glp/GlpSwap.js
#: src/components/Glp/GlpSwap.js
msgid "AVAILABLE"
msgstr "DISPONIBLE"

#: src/pages/Ecosystem/Ecosystem.js
#: src/pages/Ecosystem/Ecosystem.js
#: src/pages/Ecosystem/Ecosystem.js
#: src/pages/Ecosystem/Ecosystem.js
#: src/pages/Ecosystem/Ecosystem.js
msgid "About"
msgstr "Sobre"

#: src/components/Exchange/ConfirmationBox.js
#: src/components/Synthetics/ConfirmationBox/ConfirmationBox.tsx
msgid "Accept confirmation of trigger orders"
msgstr "Acepta la confirmación de las órdenes de activación"

#: src/components/Exchange/ConfirmationBox.js
msgid "Accept minimum and {action}"
msgstr "Acepta el mínimo y {action}"

#: src/components/Exchange/OrdersToa.js
msgid "Accept terms to enable orders"
msgstr "Acepta las condiciones para habilitar las órdenes"

#: src/components/Exchange/OrdersToa.js
msgid "Accept that orders are not guaranteed to execute and trigger orders may not settle at the trigger price"
msgstr "Acepta que las órdenes no tienen garantía de ejecución y que las órdenes de activación pueden no ejecutarse al precio de activación"

#: src/components/Synthetics/ConfirmationBox/ConfirmationBox.tsx
#: src/components/Synthetics/ConfirmationBox/ConfirmationBox.tsx
#: src/components/Synthetics/OrderEditor/OrderEditor.tsx
#: src/components/Synthetics/OrderItem/OrderItem.tsx
#: src/components/Synthetics/PositionSeller/PositionSeller.tsx
#: src/components/Synthetics/TradeHistoryRow/utils.ts
#: src/components/Synthetics/TradeHistoryRow/utils.ts
msgid "Acceptable Price"
msgstr ""

#: src/components/Synthetics/AcceptablePriceImpactInputRow/AcceptablePriceImpactInputRow.tsx
msgid "Acceptable Price Impact"
msgstr ""

#: src/components/Synthetics/TradeHistoryRow/utils.ts
msgid "Acceptable Price: {0}"
msgstr ""

#: src/pages/OrdersOverview/OrdersOverview.js
msgid "Account"
msgstr "Cuenta"

#: src/components/Synthetics/Claims/SettleAccruedCard.tsx
msgid "Accrued"
msgstr ""

#: src/components/Synthetics/PositionItem/PositionItem.tsx
#: src/components/Synthetics/PositionItem/PositionItem.tsx
msgid "Accrued Borrow Fee"
msgstr ""

#: src/components/Synthetics/SettleAccruedFundingFeeModal/SettleAccruedFundingFeeModal.tsx
msgid "Accrued Funding Fee."
msgstr ""

#: src/components/Synthetics/PositionItem/PositionItem.tsx
#: src/components/Synthetics/PositionItem/PositionItem.tsx
msgid "Accrued Negative Funding Fee"
msgstr ""

#: src/components/Synthetics/PositionItem/PositionItem.tsx
msgid "Accrued Positive Funding Fee"
msgstr ""

#: src/components/Synthetics/Claims/SettleAccruedCard.tsx
msgid "Accrued Positive Funding Fees for Positions not yet claimable. They will become available to claim by using the \"Settle\" button, or after the Position is increased, decreased or closed."
msgstr ""

#: src/components/Synthetics/AccruedPositionPriceImpactRebateModal/AccruedPositionPriceImpactRebateModal.tsx
msgid "Accrued Price Impact Rebates"
msgstr ""

#: src/components/Synthetics/Claims/SettleAccruedCard.tsx
msgid "Accrued Price Impact Rebates. They will become Claimable after some time.<0/><1/><2>Read more</2>."
msgstr ""

#: src/components/Glp/GlpSwap.js
msgid "Acknowledge epoch is ending in {minutes} minutes"
msgstr ""

#: src/components/Synthetics/GmSwap/GmSwapBox/GmSwapBox.tsx
#: src/components/Synthetics/GmSwap/GmSwapBox/GmSwapBox.tsx
#: src/components/Synthetics/HighPriceImpactWarning/HighPriceImpactWarning.tsx
msgid "Acknowledge high Price Impact"
msgstr ""

#: src/components/Synthetics/HighPriceImpactWarning/HighPriceImpactWarning.tsx
msgid "Acknowledge high Swap Price Impact"
msgstr ""

#: src/domain/synthetics/trade/useHighExecutionFeeConsent.tsx
msgid "Acknowledge very high network Fees"
msgstr ""

#: src/pages/Actions/Actions.js
#: src/pages/SyntheticsActions/SyntheticsActions.tsx
msgid "Actions"
msgstr ""

#: src/components/Synthetics/SubaccountModal/utils.ts
msgid "Activate Subaccount"
msgstr ""

#: src/components/Synthetics/StatusNotification/SubaccountNotification.tsx
msgid "Activating Subaccount"
msgstr ""

#: src/components/Exchange/PositionsList.js
#: src/components/Synthetics/PositionItem/PositionItem.tsx
msgid "Active Orders"
msgstr "Órdenes Activas"

#: src/components/Referrals/TradersStats.tsx
msgid "Active Referral Code"
msgstr "Código de Referido Activo"

#: src/components/Synthetics/TradeHistoryRow/utils.ts
msgid "Actual Price Impact"
msgstr ""

#: src/pages/Dashboard/AssetDropdown.tsx
msgid "Add to Metamask"
msgstr "Añadir a Metamask"

#: src/pages/Dashboard/AssetDropdown.tsx
msgid "Add {0} to Metamask"
msgstr ""

#: src/components/Synthetics/GmAssetDropdown/GmAssetDropdown.tsx
msgid "Add {marketName} to Wallet"
msgstr ""

#: src/components/Referrals/JoinReferralCode.js
msgid "Adding referral code failed."
msgstr "Fallo al añadir el código de referido."

#: src/components/Referrals/JoinReferralCode.js
msgid "Adding..."
msgstr "Añadiendo..."

#: src/components/Synthetics/OrderEditor/OrderEditor.tsx
#~ msgid "Additional Execution Fee"
#~ msgstr ""

#: src/pages/Stake/StakeV2.js
msgid "Additional reserve required"
msgstr "Reserva adicional requerida"

#: src/components/Exchange/OrdersToa.js
msgid "Additionally, trigger orders are market orders and are not guaranteed to settle at the trigger price."
msgstr "Además, las órdenes de activación son órdenes de mercado y no se garantiza que se ejecuten al precio de activación."

#: src/components/AddressDropdown/AddressDropdown.tsx
#: src/components/Synthetics/SubaccountModal/SubaccountModal.tsx
msgid "Address copied to your clipboard"
msgstr ""

#: src/domain/synthetics/referrals/claimAffiliateRewardsTxn.ts
msgid "Affiliate Rewards Claimed"
msgstr ""

#: src/pages/Referrals/Referrals.tsx
msgid "Affiliates"
msgstr ""

#: src/pages/ClaimEsGmx/ClaimEsGmx.js
msgid "After claiming you will be able to vest a maximum of {0} esGMX at a ratio of {1} {stakingToken} to 1 esGMX."
msgstr "Tras reclamar podrás adquirir un máximo de {0} esGMX en una relación de {1} {stakingToken} por 1 esGMX"

#: src/pages/ClaimEsGmx/ClaimEsGmx.js
msgid "After claiming, the esGMX tokens will be airdropped to your account on the selected network within 7 days."
msgstr "Tras reclamar, los tokens esGMX serán enviados a su cuenta en la red seleccionada dentro de 7 días."

#: src/components/ModalViews/RedirectModal.js
msgid "Agree"
msgstr "Aceptar"

#: src/components/ApproveTokenButton/ApproveTokenButton.tsx
msgid "Allow {0} to be spent"
msgstr ""

#: src/components/Synthetics/SubaccountModal/utils.ts
msgid "Allow {wrappedTokenSymbol} to be spent"
msgstr ""

#: src/components/Exchange/ConfirmationBox.js
#: src/components/Exchange/PositionSeller.js
#: src/components/SettingsModal/SettingsModal.tsx
#: src/components/Synthetics/ConfirmationBox/rows/AllowedSlippageRow.tsx
#: src/components/Synthetics/PositionSeller/rows/AllowedSlippageRow.tsx
msgid "Allowed Slippage"
msgstr "Deslizamiento permitido"

#: src/components/SettingsModal/SettingsModal.tsx
msgid "Allowed Slippage below {0}% may result in failed orders."
msgstr ""

#: src/components/ModalViews/RedirectModal.js
msgid "Alternative links can be found in the <0>docs</0>.<1/><2/>By clicking Agree you accept the <3>T&Cs</3> and <4>Referral T&Cs</4>.<5/><6/>"
msgstr "Links alternativos pueden encontrarse en <0>docs</0>.<1/><2/>Haciendo clic aceptas el <3>T&Cs</3> y <4>Referidos T&Cs</4>.<5/><6/>"

#: src/components/Exchange/NoLiquidityErrorModal.tsx
msgid "Alternatively, you can select a different \"Collateral In\" token."
msgstr "Alternativamente, puedes seleccionar \"Garantía En\" un token distinto."

#: src/components/Referrals/AffiliatesStats.tsx
#: src/components/Referrals/TradersStats.tsx
#: src/components/Synthetics/UserIncentiveDistributionList/UserIncentiveDistributionList.tsx
msgid "Amount"
msgstr "Cantidad"

#: src/components/Referrals/AffiliatesStats.tsx
msgid "Amount of traders you referred."
msgstr "Cantidad de traders que ha referido."

#: src/components/Exchange/PositionEditor.js
#: src/domain/synthetics/trade/utils/validation.ts
msgid "Amount should be greater than zero"
msgstr ""

#: src/pages/ClaimEsGmx/ClaimEsGmx.js
msgid "Amount to claim"
msgstr "Cantidad a reclamar"

#: src/pages/Home/Home.js
msgid "An aggregate of high-quality price feeds determine when liquidations occur. This keeps positions safe from temporary wicks."
msgstr "Un conjunto de fuentes de precios de alta calidad determinan cuando se producen las liquidaciones. Esto mantiene las posiciones a salvo de altibajos temporales."

#: src/components/Header/HomeHeaderLinks.tsx
msgid "App"
msgstr "Aplicación"

#: src/domain/synthetics/trade/utils/validation.ts
msgid "App disabled, pending {0} upgrade"
msgstr ""

#: src/domain/tokens/approveTokens.tsx
msgid "Approval failed"
msgstr "Aprobación fallida"

#: src/domain/tokens/approveTokens.tsx
msgid "Approval submitted! <0>View status.</0>"
msgstr "¡Aprobación enviada! <0>Ver estado.</0>"

#: src/domain/tokens/approveTokens.tsx
msgid "Approval was cancelled"
msgstr "Aprobación cancelada"

#: src/pages/BeginAccountTransfer/BeginAccountTransfer.js
#: src/pages/Stake/StakeV2.js
msgid "Approve GMX"
msgstr "Aprobar GMX"

#: src/components/Exchange/PositionEditor.js
#: src/components/Exchange/SwapBox.js
#: src/components/Glp/GlpSwap.js
#: src/components/Migration/Migration.js
msgid "Approve {0}"
msgstr "Aprobar {0}"

#: src/pages/Stake/StakeV1.js
#: src/pages/Stake/StakeV2.js
msgid "Approve {stakingTokenSymbol}"
msgstr "Aprobar {stakingTokenSymbol}"

#: src/pages/Stake/StakeV2.js
msgid "Approving GMX..."
msgstr "Aprobando GMX..."

#: src/components/Exchange/PositionEditor.js
#: src/components/Exchange/SwapBox.js
#: src/components/Glp/GlpSwap.js
msgid "Approving {0}..."
msgstr "Aprobando {0}..."

#: src/pages/Stake/StakeV1.js
#: src/pages/Stake/StakeV2.js
msgid "Approving {stakingTokenSymbol}..."
msgstr "Aprobando {stakingTokenSymbol}..."

#: src/components/Migration/Migration.js
#: src/pages/BeginAccountTransfer/BeginAccountTransfer.js
msgid "Approving..."
msgstr "Aprobando..."

#: src/components/TokenCard/TokenCard.tsx
#: src/components/TokenCard/TokenCard.tsx
msgid "Arbitrum APR:"
msgstr "Arbitrum APR:"

#: src/components/Synthetics/OrderEditor/OrderEditor.tsx
msgid "As network fees have increased, an additional execution fee is needed."
msgstr ""

#: src/components/Exchange/NoLiquidityErrorModal.tsx
msgid "As there is not enough liquidity in GLP to swap {0} to {swapTokenSymbol}, you can use the option below to do so:"
msgstr "Como no hay liquidez suficiente en GLP para intercambiar {0} a {swapTokenSymbol}, puedes usar la opción a continuación para hacerlo:"

#: src/pages/Dashboard/DashboardV2.js
msgid "Assets Under Management: GMX staked (All chains) + GLP pool ({chainName}) +  GM Pools ({chainName})."
msgstr ""

#: src/components/Glp/GlpSwap.js
#: src/components/Glp/GlpSwap.js
#: src/components/Glp/GlpSwap.js
msgid "Available"
msgstr "Disponible"

#: src/components/Exchange/ConfirmationBox.js
#: src/components/Exchange/SwapBox.js
#: src/components/Exchange/SwapBox.js
#: src/components/Exchange/SwapBox.js
#: src/components/Synthetics/ConfirmationBox/ConfirmationBox.tsx
#: src/components/Synthetics/MarketCard/MarketCard.tsx
#: src/components/Synthetics/SwapCard/SwapCard.tsx
msgid "Available Liquidity"
msgstr "Liquidez Disponible"

#: src/components/Glp/GlpSwap.js
#: src/components/Glp/GlpSwap.js
msgid "Available amount to deposit into GLP."
msgstr "Cantidad disponible para depositar en GLP."

#: src/components/Synthetics/GmList/GmList.tsx
#: src/components/Synthetics/GmList/GmList.tsx
msgid "Available amount to deposit into the specific GM pool."
msgstr ""

#: src/components/Glp/GlpSwap.js
#: src/components/Glp/GlpSwap.js
msgid "Available amount to withdraw from GLP. Funds not utilized by current open positions."
msgstr "Cantidad disponible para retirar de GLP. Fondos no utilizados por posiciones activas abiertas"

#: src/pages/Home/Home.js
msgid "Available on your preferred network"
msgstr "Disponible en su red preferida"

#: src/components/TokenCard/TokenCard.tsx
#: src/components/TokenCard/TokenCard.tsx
msgid "Avalanche APR:"
msgstr "Avalanche APR:"

#: src/components/Synthetics/GmList/GmList.tsx
msgid "BUYABLE"
msgstr ""

#: src/components/Exchange/SwapBox.js
#: src/components/Exchange/SwapBox.js
#: src/components/Glp/GlpSwap.js
#: src/components/Glp/GlpSwap.js
#: src/components/Glp/GlpSwap.js
#: src/components/Synthetics/GmSwap/GmSwapBox/GmSwapBox.tsx
#: src/components/Synthetics/GmSwap/GmSwapBox/GmSwapBox.tsx
#: src/components/Synthetics/GmSwap/GmSwapBox/GmSwapBox.tsx
#: src/components/Synthetics/TradeBox/TradeBox.tsx
#: src/components/Synthetics/TradeBox/TradeBox.tsx
msgid "Balance"
msgstr "Balance"

#: src/components/AprInfo/AprInfo.tsx
msgid "Base APR"
msgstr ""

#: src/components/Stake/GMXAprTooltip.tsx
msgid "Base {nativeTokenSymbol} APR"
msgstr ""

#: src/pages/BeginAccountTransfer/BeginAccountTransfer.js
msgid "Begin Transfer"
msgstr "Comenzar Transferencia"

#: src/components/AprInfo/AprInfo.tsx
msgid "Bonus APR"
msgstr ""

#: src/components/Migration/Migration.js
#: src/components/Migration/Migration.js
msgid "Bonus Tokens"
msgstr "Tokens adicionales"

#: src/pages/Stake/StakeV2.js
msgid "Boost Percentage"
msgstr "Porcentaje de Aumento"

#: src/pages/Stake/StakeV2.js
msgid "Boost your rewards with Multiplier Points. <0>More info</0>."
msgstr "Aumenta tus recompensas con los Puntos Multiplicadores. <0>Más información</0>."

#: src/components/Exchange/FeesTooltip.tsx
#: src/components/Exchange/NetValueTooltip.tsx
#: src/components/Exchange/PositionEditor.js
#: src/components/Exchange/PositionsList.js
#: src/components/Exchange/PositionsList.js
#: src/components/Exchange/SwapBox.js
#: src/components/Exchange/TradeHistory.js
#: src/components/Synthetics/TradeFeesRow/TradeFeesRow.tsx
#: src/components/Synthetics/TradeHistoryRow/utils.ts
msgid "Borrow Fee"
msgstr "Tasa de Préstamo"

#: src/components/Exchange/PositionsList.js
#: src/components/Exchange/PositionsList.js
msgid "Borrow Fee / Day"
msgstr "Tasa de Préstamo / Día"

#: src/components/Synthetics/TradeFeesRow/TradeFeesRow.tsx
msgid "Borrow Fee Rate"
msgstr ""

#: src/components/Synthetics/MarketCard/MarketCard.tsx
#: src/components/Synthetics/MarketsList/MarketsList.tsx
msgid "Borrowing fees help ensure available liquidity. <0>Read more</0>."
msgstr ""

#: src/components/Synthetics/BridgingInfo/BridgingInfo.tsx
msgid "Bridge {tokenSymbol} to {chainName} using any of the options below:"
msgstr ""

#: src/components/Header/AppHeaderLinks.tsx
#: src/components/Synthetics/GmList/GmList.tsx
#: src/components/Synthetics/GmList/GmList.tsx
#: src/components/Synthetics/GmSwap/GmConfirmationBox/GmConfirmationBox.tsx
#: src/components/Synthetics/GmSwap/GmConfirmationBox/GmConfirmationBox.tsx
msgid "Buy"
msgstr "Comprar"

#: src/pages/BuyGlp/BuyGlp.js
msgid "Buy / Sell GLP"
msgstr "Comprar / Vender GLP"

#: src/pages/BuyGMX/BuyGMX.tsx
msgid "Buy AVAX directly to Avalanche or transfer it there."
msgstr ""

#: src/pages/BuyGMX/BuyGMX.tsx
msgid "Buy ETH directly on Arbitrum or transfer it there."
msgstr ""

#: src/components/Synthetics/GmSwap/GmFees/GmFees.tsx
msgid "Buy Fee"
msgstr ""

#: src/components/Glp/GlpSwap.js
#: src/components/Glp/GlpSwap.js
#: src/components/Glp/GlpSwap.js
#: src/pages/Stake/StakeV2.js
msgid "Buy GLP"
msgstr "Comprar GLP"

#: src/pages/Buy/Buy.tsx
msgid "Buy GLP or GMX"
msgstr ""

#: src/components/Synthetics/GmSwap/GmSwapBox/GmSwapBox.tsx
#: src/components/Synthetics/GmSwap/GmSwapBox/GmSwapBox.tsx
msgid "Buy GM"
msgstr ""

#: src/components/Glp/GlpSwap.js
msgid "Buy GM tokens before the epoch resets in {0} to be eligible for the Bonus Rebate. Alternatively, wait for the epoch to reset to redeem GLP and buy GM within the same epoch."
msgstr ""

#: src/pages/Stake/StakeV2.js
msgid "Buy GMX"
msgstr "Comprar GMX"

#: src/pages/BuyGMX/BuyGMX.tsx
msgid "Buy GMX from Traderjoe:"
msgstr ""

#: src/pages/BuyGMX/BuyGMX.tsx
msgid "Buy GMX from Uniswap (make sure to select Arbitrum):"
msgstr ""

#: src/pages/BuyGMX/BuyGMX.tsx
msgid "Buy GMX from centralized exchanges:"
msgstr ""

#: src/pages/BuyGMX/BuyGMX.tsx
msgid "Buy GMX from centralized services"
msgstr ""

#: src/pages/BuyGMX/BuyGMX.tsx
msgid "Buy GMX from decentralized exchanges"
msgstr ""

#: src/pages/BuyGMX/BuyGMX.tsx
msgid "Buy GMX on {chainName}"
msgstr ""

#: src/pages/BuyGMX/BuyGMX.tsx
msgid "Buy GMX using Decentralized Exchange Aggregators:"
msgstr ""

#: src/pages/BuyGMX/BuyGMX.tsx
msgid "Buy GMX using FIAT gateways:"
msgstr ""

#: src/pages/BuyGMX/BuyGMX.tsx
msgid "Buy GMX using any token from any network:"
msgstr ""

#: src/components/Glp/GlpSwap.js
msgid "Buy failed."
msgstr "Compra fallida."

#: src/pages/BuyGMX/BuyGMX.tsx
msgid "Buy or Transfer AVAX to Avalanche"
msgstr ""

#: src/pages/BuyGMX/BuyGMX.tsx
msgid "Buy or Transfer ETH to Arbitrum"
msgstr ""

#: src/components/Synthetics/StatusNotification/GmStatusNotification.tsx
msgid "Buy order cancelled"
msgstr ""

#: src/components/Synthetics/StatusNotification/GmStatusNotification.tsx
msgid "Buy order executed"
msgstr ""

#: src/components/Synthetics/StatusNotification/GmStatusNotification.tsx
msgid "Buy request sent"
msgstr ""

#: src/components/Glp/GlpSwap.js
msgid "Buy submitted."
msgstr "Compra enviada."

#: src/components/Glp/GlpSwap.js
#: src/components/Glp/GlpSwap.js
msgid "Buy with {0}"
msgstr "Compra con {0}"

#: src/pages/BuyGMX/BuyGMX.tsx
msgid "Buy {nativeTokenSymbol}"
msgstr ""

#: src/components/Exchange/NoLiquidityErrorModal.tsx
msgid "Buy {swapTokenSymbol} on 1inch"
msgstr "Comprar {swapTokenSymbol} en 1inch"

#: src/components/Synthetics/GmList/GmList.tsx
#: src/components/Synthetics/MarketStats/MarketStats.tsx
msgid "Buyable"
msgstr ""

#: src/components/Synthetics/GmSwap/GmConfirmationBox/GmConfirmationBox.tsx
msgid "Buying GM..."
msgstr ""

#: src/components/Glp/GlpSwap.js
msgid "Buying..."
msgstr "Comprando..."

#: src/pages/OrdersOverview/OrdersOverview.js
msgid "Can't execute because of an error"
msgstr "No se puede ejecutar debido a un error"

#: src/components/Exchange/ConfirmationBox.js
#: src/components/Exchange/ConfirmationBox.js
#: src/components/Exchange/OrdersList.js
#: src/components/Exchange/OrdersList.js
#: src/components/Exchange/OrdersList.js
#: src/components/Exchange/TradeHistory.js
#: src/components/Synthetics/OrderItem/OrderItem.tsx
#: src/components/Synthetics/OrderItem/OrderItem.tsx
#: src/components/Synthetics/TradeHistoryRow/utils.ts
#: src/components/Synthetics/TradeHistoryRow/utils.ts
msgid "Cancel"
msgstr "Cancelar"

#: src/components/Exchange/ConfirmationBox.js
msgid "Cancel failed"
msgstr "Cancelación fallida"

#: src/domain/legacy.ts
#: src/pages/Exchange/Exchange.js
msgid "Cancel failed."
msgstr "Cancelación fallida."

#: src/components/Exchange/ConfirmationBox.js
msgid "Cancel submitted"
msgstr "Cancelación enviada"

#: src/domain/legacy.ts
#: src/pages/Exchange/Exchange.js
msgid "Cancel submitted."
msgstr "Cancelación enviada."

#: src/domain/synthetics/orders/cancelOrdersTxn.ts
msgid "Cancelling {ordersText}"
msgstr ""

#: src/components/SettingsModal/SettingsModal.tsx
#: src/pages/Exchange/Exchange.js
#: src/pages/SyntheticsPage/SyntheticsPage.tsx
msgid "Chart positions"
msgstr "Posiciones en gráfca"

#: src/components/Glp/GlpSwap.js
#: src/components/Glp/GlpSwap.js
msgid "Check the \"Save on Fees\" section below to get the lowest fee percentages."
msgstr "Comprueba la sección \"Ahorrar en comisiones\" para obtener los porcentajes de comisiones más bajos."

#: src/components/Referrals/AddAffiliateCode.js
#: src/components/Referrals/JoinReferralCode.js
msgid "Checking code..."
msgstr "Comprobando código..."

#: src/pages/BuyGMX/BuyGMX.tsx
msgid "Choose to buy from decentralized or centralized exchanges."
msgstr ""

#: src/components/Referrals/ClaimAffiliatesModal/ClaimAffiliatesModal.tsx
#: src/components/Synthetics/ClaimModal/ClaimModal.tsx
#: src/components/Synthetics/ClaimablePositionPriceImpactRebateModal/ClaimablePositionPriceImpactRebateModal.tsx
#: src/components/Synthetics/Claims/ClaimableCard.tsx
#: src/pages/ClaimEsGmx/ClaimEsGmx.js
#: src/pages/Stake/StakeV1.js
#: src/pages/Stake/StakeV1.js
#: src/pages/Stake/StakeV1.js
#: src/pages/Stake/StakeV1.js
#: src/pages/Stake/StakeV1.js
#: src/pages/Stake/StakeV2.js
#: src/pages/Stake/StakeV2.js
msgid "Claim"
msgstr "Reclamar"

#: src/components/Synthetics/ClaimModal/ClaimModal.tsx
msgid "Claim <0>{0}</0>"
msgstr ""

#: src/components/Synthetics/ClaimHistoryRow/ClaimHistoryRow.tsx
msgid "Claim Funding Fees"
msgstr ""

#: src/pages/Stake/StakeV2.js
#: src/pages/Stake/StakeV2.js
msgid "Claim GMX Rewards"
msgstr "Reclamar Recompensas GMX"

#: src/components/Synthetics/ClaimHistoryRow/ClaimHistoryRow.tsx
msgid "Claim Price Impact Rebates"
msgstr ""

#: src/pages/Stake/StakeV2.js
msgid "Claim Rewards"
msgstr "Reclamar Recompensas"

#: src/components/Referrals/AffiliatesStats.tsx
msgid "Claim V2 Rebates from your referred Traders."
msgstr ""

#: src/pages/ClaimEsGmx/ClaimEsGmx.js
#: src/pages/Stake/StakeV2.js
msgid "Claim completed!"
msgstr "¡Reclamación completada!"

#: src/pages/ClaimEsGmx/ClaimEsGmx.js
msgid "Claim esGMX"
msgstr "Reclamar esGMX"

#: src/pages/Stake/StakeV2.js
#: src/pages/Stake/StakeV2.js
msgid "Claim esGMX Rewards"
msgstr "Reclamar Recompensas esGMX"

#: src/pages/Stake/StakeV1.js
msgid "Claim failed"
msgstr "Reclamación fallida"

#: src/pages/ClaimEsGmx/ClaimEsGmx.js
#: src/pages/Stake/StakeV2.js
msgid "Claim failed."
msgstr "Reclamación fallida."

#: src/pages/ClaimEsGmx/ClaimEsGmx.js
msgid "Claim submitted!"
msgstr "¡Reclamación enviada!"

#: src/pages/Stake/StakeV1.js
msgid "Claim submitted! <0>View status.</0>"
msgstr "¡Reclamación enviada! <0>Ver estado.</0>"

#: src/pages/Stake/StakeV2.js
msgid "Claim submitted."
msgstr "Reclamación enviada."

#: src/components/Synthetics/ClaimablePositionPriceImpactRebateModal/ClaimablePositionPriceImpactRebateModal.tsx
msgid "Claim {totalUsd}"
msgstr ""

#: src/pages/Stake/StakeV2.js
#: src/pages/Stake/StakeV2.js
msgid "Claim {wrappedTokenSymbol} Rewards"
msgstr "Reclamar Recompensas {wrappedTokenSymbol}"

#: src/components/Synthetics/Claims/ClaimableCard.tsx
#: src/pages/Stake/StakeV2.js
#: src/pages/Stake/StakeV2.js
msgid "Claimable"
msgstr "Reclamable"

#: src/components/Synthetics/Claims/ClaimableCard.tsx
msgid "Claimable Price Impact Rebates.<0/><1/><2>Read more</2>."
msgstr ""

#: src/components/Referrals/AffiliatesStats.tsx
msgid "Claimable Rebates"
msgstr ""

#: src/domain/synthetics/claimHistory/claimPriceImpactRebate.ts
msgid "Claiming Price Impact Rebate..."
msgstr ""

#: src/domain/synthetics/markets/claimFundingFeesTxn.ts
#: src/domain/synthetics/referrals/claimAffiliateRewardsTxn.ts
msgid "Claiming failed"
msgstr ""

#: src/components/Referrals/ClaimAffiliatesModal/ClaimAffiliatesModal.tsx
#: src/components/Synthetics/ClaimModal/ClaimModal.tsx
#: src/components/Synthetics/ClaimablePositionPriceImpactRebateModal/ClaimablePositionPriceImpactRebateModal.tsx
#: src/pages/ClaimEsGmx/ClaimEsGmx.js
#: src/pages/Stake/StakeV2.js
msgid "Claiming..."
msgstr "Reclamando..."

#: src/pages/SyntheticsPage/SyntheticsPage.tsx
msgid "Claims"
msgstr ""

#: src/pages/SyntheticsPage/SyntheticsPage.tsx
msgid "Claims ({totalClaimables})"
msgstr ""

#: src/components/Exchange/PositionsList.js
msgid "Click on the Position to select its market, then use the trade box to increase your Position Size if needed."
msgstr ""

#: src/components/Synthetics/PositionItem/PositionItem.tsx
msgid "Click on the Position to select its market, then use the trade box to increase your Position Size, or to set Take-Profit / Stop-Loss Orders."
msgstr ""

#: src/components/Exchange/PositionSeller.js
#: src/components/Exchange/PositionSeller.js
#: src/components/Exchange/PositionsList.js
#: src/components/Exchange/PositionsList.js
#: src/components/Synthetics/OrderEditor/OrderEditor.tsx
#: src/components/Synthetics/PositionItem/PositionItem.tsx
#: src/components/Synthetics/PositionItem/PositionItem.tsx
#: src/components/Synthetics/PositionSeller/PositionSeller.tsx
#: src/components/Synthetics/PositionSeller/PositionSeller.tsx
#: src/components/Synthetics/TradeBox/TradeBox.tsx
msgid "Close"
msgstr "Cerrar"

#: src/components/Exchange/FeesTooltip.tsx
#: src/components/Exchange/NetValueTooltip.tsx
#: src/components/Synthetics/PositionItem/PositionItem.tsx
#: src/components/Synthetics/TradeFeesRow/TradeFeesRow.tsx
msgid "Close Fee"
msgstr ""

#: src/components/Exchange/PositionSeller.js
msgid "Close failed."
msgstr ""

#: src/components/Exchange/PositionSeller.js
msgid "Close submitted!"
msgstr ""

#: src/pages/OrdersOverview/OrdersOverview.js
msgid "Close to execution price"
msgstr "Cerrar al precio de ejecución"

#: src/components/Exchange/PositionSeller.js
msgid "Close without profit"
msgstr ""

#: src/components/Synthetics/PositionSeller/PositionSeller.tsx
msgid "Close {0} {1}"
msgstr ""

#: src/components/Exchange/PositionSeller.js
msgid "Close {longOrShortText} {0}"
msgstr ""

#: src/components/Exchange/PositionSeller.js
msgid "Closing..."
msgstr ""

#: src/components/Referrals/AddAffiliateCode.js
msgid "Code already taken"
msgstr "Código ya cogido"

#: src/components/Exchange/ConfirmationBox.js
#: src/components/Exchange/OrdersList.js
#: src/components/Exchange/OrdersList.js
#: src/components/Exchange/OrdersList.js
#: src/components/Exchange/OrdersList.js
#: src/components/Exchange/PositionsList.js
#: src/components/Exchange/PositionsList.js
#: src/components/Synthetics/ConfirmationBox/ConfirmationBox.tsx
#: src/components/Synthetics/ConfirmationBox/ConfirmationBox.tsx
#: src/components/Synthetics/OrderItem/OrderItem.tsx
#: src/components/Synthetics/PositionItem/PositionItem.tsx
#: src/components/Synthetics/PositionList/PositionList.tsx
msgid "Collateral"
msgstr "Garantía"

#: src/components/Exchange/ConfirmationBox.js
#: src/components/Exchange/PositionEditor.js
#: src/components/Exchange/PositionSeller.js
#: src/components/Synthetics/ConfirmationBox/ConfirmationBox.tsx
#: src/components/Synthetics/ConfirmationBox/ConfirmationBox.tsx
#: src/components/Synthetics/ConfirmationBox/ConfirmationBox.tsx
#: src/components/Synthetics/PositionEditor/PositionEditor.tsx
#: src/components/Synthetics/PositionSeller/PositionSeller.tsx
#: src/components/Synthetics/TradeBox/TradeBox.tsx
msgid "Collateral ({0})"
msgstr "Garantía ({0})"

#: src/components/Exchange/SwapBox.js
#: src/components/Exchange/SwapBox.js
#: src/components/Exchange/SwapBox.js
#: src/components/Exchange/SwapBox.js
#: src/components/Synthetics/TradeBox/CollateralSelectorRow.tsx
#: src/components/Synthetics/TradeBox/CollateralSelectorRow.tsx
#: src/components/Synthetics/TradeBox/CollateralSelectorRow.tsx
msgid "Collateral In"
msgstr "Garantía En"

#: src/components/Exchange/ConfirmationBox.js
#: src/components/Synthetics/ConfirmationBox/ConfirmationBox.tsx
msgid "Collateral Spread"
msgstr ""

#: src/components/Exchange/PositionSeller.js
msgid "Collateral is not enough to cover pending Fees. Please uncheck \"Keep Leverage\" to pay the Fees with the realized PnL."
msgstr ""

#: src/components/Synthetics/ConfirmationBox/ConfirmationBox.tsx
msgid "Collateral value may differ due to different Price Impact at the time of execution."
msgstr ""

#: src/pages/Ecosystem/Ecosystem.js
msgid "Community Projects"
msgstr "Proyectos Comunitarios"

#: src/pages/Ecosystem/Ecosystem.js
msgid "Community-led Telegram groups."
msgstr "Grupos de Telegram dirigidos por la comunidad."

#: src/pages/CompleteAccountTransfer/CompleteAccountTransfer.js
#: src/pages/CompleteAccountTransfer/CompleteAccountTransfer.js
msgid "Complete Account Transfer"
msgstr "Transferencia de Cuenta Completa"

#: src/pages/CompleteAccountTransfer/CompleteAccountTransfer.js
msgid "Complete Transfer"
msgstr "Transferencia Completa"

#: src/pages/Stake/StakeV2.js
#: src/pages/Stake/StakeV2.js
msgid "Compound"
msgstr "Componer"

#: src/pages/Stake/StakeV2.js
msgid "Compound Rewards"
msgstr "Componer Recompensas"

#: src/pages/Stake/StakeV2.js
msgid "Compound completed!"
msgstr "¡Componer completado!"

#: src/pages/Stake/StakeV2.js
msgid "Compound failed."
msgstr "Componer fallido."

#: src/pages/Stake/StakeV2.js
msgid "Compound submitted!"
msgstr "¡Componer enviado!"

#: src/pages/Stake/StakeV2.js
msgid "Compounding..."
msgstr "Componiendo..."

#: src/components/Referrals/ClaimAffiliatesModal/ClaimAffiliatesModal.tsx
#: src/components/Synthetics/ClaimModal/ClaimModal.tsx
#: src/components/Synthetics/ClaimablePositionPriceImpactRebateModal/ClaimablePositionPriceImpactRebateModal.tsx
msgid "Confirm Claim"
msgstr ""

#: src/components/Exchange/ConfirmationBox.js
#: src/components/Synthetics/ConfirmationBox/ConfirmationBox.tsx
#: src/components/Synthetics/ConfirmationBox/ConfirmationBox.tsx
msgid "Confirm Limit Order"
msgstr ""

#: src/components/Exchange/ConfirmationBox.js
#: src/components/Synthetics/ConfirmationBox/ConfirmationBox.tsx
msgid "Confirm Long"
msgstr "Confirma orden a Largo"

#: src/components/Synthetics/SettleAccruedFundingFeeModal/SettleAccruedFundingFeeModal.tsx
msgid "Confirm Settle"
msgstr ""

#: src/components/Exchange/ConfirmationBox.js
#: src/components/Synthetics/ConfirmationBox/ConfirmationBox.tsx
msgid "Confirm Short"
msgstr "Confirma orden a Corto"

#: src/components/Exchange/ConfirmationBox.js
#: src/components/Synthetics/ConfirmationBox/ConfirmationBox.tsx
msgid "Confirm Swap"
msgstr "Confirma Intercambio"

#: src/components/Synthetics/ConfirmationBox/ConfirmationBox.tsx
#: src/components/Synthetics/ConfirmationBox/ConfirmationBox.tsx
msgid "Confirm {0} Order"
msgstr ""

#: src/components/Synthetics/GmSwap/GmConfirmationBox/GmConfirmationBox.tsx
#: src/components/Synthetics/GmSwap/GmConfirmationBox/GmConfirmationBox.tsx
msgid "Confirm {operationText}"
msgstr ""

#: src/components/Header/AppHeaderUser.tsx
msgid "Connect"
msgstr "Conectar"

#: src/components/Exchange/SwapBox.js
#: src/components/Glp/GlpSwap.js
#: src/components/Header/AppHeaderUser.tsx
#: src/components/Migration/Migration.js
#: src/components/Referrals/AddAffiliateCode.js
#: src/components/Referrals/JoinReferralCode.js
#: src/components/Synthetics/GmSwap/GmSwapBox/GmSwapBox.tsx
#: src/components/Synthetics/UserIncentiveDistributionList/UserIncentiveDistributionList.tsx
#: src/domain/synthetics/trade/utils/validation.ts
#: src/pages/Stake/StakeV1.js
#: src/pages/Stake/StakeV1.js
#: src/pages/Stake/StakeV1.js
#: src/pages/Stake/StakeV1.js
#: src/pages/Stake/StakeV1.js
#: src/pages/Stake/StakeV2.js
#: src/pages/Stake/StakeV2.js
#: src/pages/Stake/StakeV2.js
#: src/pages/Stake/StakeV2.js
msgid "Connect Wallet"
msgstr "Conectar Monedero"

#: src/components/Synthetics/GmSwap/GmSwapBox/GmSwapBox.tsx
msgid "Consider selecting and using the \"Pair\" option to reduce the Price Impact."
msgstr ""

#: src/components/Synthetics/SettleAccruedFundingFeeModal/SettleAccruedFundingFeeModal.tsx
msgid "Consider selecting only Positions where the accrued Funding Fees exceed the gas spent to Settle, which is around {0} per each selected Position."
msgstr ""

#: src/pages/BeginAccountTransfer/BeginAccountTransfer.js
#: src/pages/CompleteAccountTransfer/CompleteAccountTransfer.js
msgid "Continue"
msgstr "Continuar"

#: src/pages/Stake/StakeV2.js
msgid "Convert esGMX tokens to GMX tokens.<0/>Please read the <1>vesting details</1> before using the vaults."
msgstr "Convertir los tokens esGMX en tokens GMX.<0/>Por favor, lea los <1>detalles de adquisición</1> antes de utilizar las cajas."

#: src/components/Synthetics/SubaccountModal/SubaccountModal.tsx
msgid "Convert this amount of {0} to {1} in your Main Account to allow for auto top-ups, as only {2} can be automatically transferred to your Subaccount. The {3} balance of your main account is shown above."
msgstr ""

#: src/pages/Stake/StakeV2.js
#: src/pages/Stake/StakeV2.js
msgid "Convert {wrappedTokenSymbol} to {nativeTokenSymbol}"
msgstr "Convertir {wrappedTokenSymbol} a {nativeTokenSymbol}"

#: src/components/Exchange/PositionShare.tsx
msgid "Copy"
msgstr "Copiar"

#: src/components/AddressDropdown/AddressDropdown.tsx
msgid "Copy Address"
msgstr "Copiar Dirección"

#: src/components/Exchange/TradeHistory.js
msgid "Could not decrease {0} {longOrShortText}, +{1} USD, Acceptable Price: {2}"
msgstr ""

#: src/pages/Exchange/Exchange.js
msgid "Could not decrease {tokenSymbol} {longOrShortText} within the allowed slippage, you can adjust the allowed slippage in the settings on the top right of the page."
msgstr "No se pudo reducir {tokenSymbol} {longOrShortText} con el deslizamiento permitido, puedes ajustar el deslizamiento permitido a través de ajustes en la esquina superior derecha de la página."

#: src/components/Exchange/TradeHistory.js
msgid "Could not execute deposit into {0} {longOrShortText}"
msgstr "No se pudo ejecutar el depósito en {0} {longOrShortText}"

#: src/components/Exchange/TradeHistory.js
msgid "Could not execute withdrawal from {0} {longOrShortText}"
msgstr "No se pudo ejecutar la retirada desde {0} {longOrShortText}"

#: src/components/Exchange/TradeHistory.js
msgid "Could not increase {0} {longOrShortText}, +{1} USD, Acceptable Price: {2}  USD"
msgstr ""

#: src/pages/Exchange/Exchange.js
msgid "Could not increase {tokenSymbol} {longOrShortText} within the allowed slippage, you can adjust the allowed slippage in the settings on the top right of the page."
msgstr "No se pudo incrementar {tokenSymbol} {longOrShortText} con el deslizamiento permitido, puedes ajustar el deslizamiento permitido a través de ajustes en la esquina superior derecha de la página."

#: src/domain/synthetics/trade/utils/validation.ts
msgid "Couldn't find a swap path with enough liquidity"
msgstr ""

#: src/domain/synthetics/trade/utils/validation.ts
msgid "Couldn't find a swap route with enough liquidity"
msgstr ""

#: src/components/Exchange/TradeHistory.js
#: src/components/Referrals/AddAffiliateCode.js
#: src/components/Referrals/AffiliatesStats.tsx
#: src/components/Synthetics/TradeHistoryRow/utils.ts
#: src/pages/Stake/StakeV1.js
#: src/pages/Stake/StakeV1.js
#: src/pages/Stake/StakeV1.js
msgid "Create"
msgstr "Crear"

#: src/components/Synthetics/TradeBox/TradeBox.tsx
msgid "Create Limit order"
msgstr ""

#: src/components/Exchange/ConfirmationBox.js
#: src/components/Exchange/PositionSeller.js
msgid "Create Order"
msgstr "Crear Orden"

#: src/components/Referrals/AffiliatesStats.tsx
msgid "Create Referral Code"
msgstr "Crear Código de Referido"

#: src/components/Exchange/SwapBox.js
#: src/components/Synthetics/PositionSeller/PositionSeller.tsx
#: src/components/Synthetics/TradeBox/TradeBox.tsx
msgid "Create {0} Order"
msgstr "Crear {0} Orden"

#: src/pages/OrdersOverview/OrdersOverview.js
msgid "Created At"
msgstr ""

#: src/components/Exchange/SwapBox.js
msgid "Created limit order for {0} {1}: {2} USD!"
msgstr "Orden límite creada para {0} {1}: {2} USD!"

#: src/components/Exchange/ConfirmationBox.js
#: src/components/Exchange/PositionSeller.js
#: src/components/Synthetics/ConfirmationBox/ConfirmationBox.tsx
#: src/components/Synthetics/PositionEditor/PositionEditor.tsx
#: src/components/Synthetics/PositionSeller/PositionSeller.tsx
msgid "Creating Order..."
msgstr "Creando Order..."

#: src/components/Referrals/AddAffiliateCode.js
msgid "Creating..."
msgstr "Creando..."

#: src/pages/Ecosystem/Ecosystem.js
#: src/pages/Ecosystem/Ecosystem.js
msgid "Creator"
msgstr "Creador"

#: src/components/Synthetics/PositionItem/PositionItem.tsx
msgid "Current Borrow Fee / Day"
msgstr ""

#: src/components/Synthetics/PositionItem/PositionItem.tsx
msgid "Current Funding Fee / Day"
msgstr ""

#: src/components/Glp/GlpSwap.js
msgid "Current Pool Amount"
msgstr "Cantidad Actual en la Reserva"

#: src/pages/Stake/StakeV2.js
msgid "Current Reserved"
msgstr "Actualmente Reservado"

#: src/pages/Dashboard/DashboardV2.js
msgid "Current Weight"
msgstr "Actual peso"

#: src/components/Exchange/SwapBox.js
msgid "Current {0} long"
msgstr "Actual {0} a largo "

#: src/components/Exchange/SwapBox.js
msgid "Current {0} shorts"
msgstr "Actual {0} a corto "

#: src/domain/synthetics/orders/utils.ts
msgid "Currently, There is a high Swap Price Impact for the Order Swap path."
msgstr ""

#: src/pages/Ecosystem/Ecosystem.js
#: src/pages/Ecosystem/Ecosystem.js
#: src/pages/Ecosystem/Ecosystem.js
#: src/pages/Ecosystem/Ecosystem.js
#: src/pages/Ecosystem/Ecosystem.js
#: src/pages/Ecosystem/Ecosystem.js
#: src/pages/Ecosystem/Ecosystem.js
#: src/pages/Ecosystem/Ecosystem.js
msgid "DEX Aggregator"
msgstr "Agregador de DEX"

#: src/components/Header/AppHeaderLinks.tsx
#: src/pages/Dashboard/DashboardV2.js
msgid "Dashboard"
msgstr "Panel"

#: src/pages/Ecosystem/Ecosystem.js
msgid "Dashboard for GMX referral stats"
msgstr "Panel de estadísticas programa de referidos GMX"

#: src/pages/Ecosystem/Ecosystem.js
msgid "Dashboards"
msgstr "Paneles"

#: src/components/Referrals/AffiliatesStats.tsx
#: src/components/Referrals/TradersStats.tsx
#: src/components/Synthetics/UserIncentiveDistributionList/UserIncentiveDistributionList.tsx
msgid "Date"
msgstr "Fecha"

#: src/pages/Ecosystem/Ecosystem.js
msgid "DeFi Portfolio Tracker"
msgstr "Rastreador de la artera DeFi"

#: src/components/Synthetics/SubaccountModal/SubaccountModal.tsx
msgid "Deactivate"
msgstr ""

#: src/components/Synthetics/StatusNotification/SubaccountNotification.tsx
msgid "Deactivating subaccount"
msgstr ""

#: src/components/Synthetics/SubaccountModal/SubaccountModal.tsx
msgid "Deactivating..."
msgstr ""

#: src/components/Synthetics/StatusNotification/SubaccountNotification.tsx
#: src/components/Synthetics/StatusNotification/SubaccountNotification.tsx
#: src/components/Synthetics/StatusNotification/SubaccountNotification.tsx
msgid "Deactivation"
msgstr ""

#: src/components/Exchange/ExchangeTVChart.js
#: src/components/Synthetics/TVChart/TVChart.tsx
msgid "Dec."
msgstr "Dic."

#: src/pages/Ecosystem/Ecosystem.js
msgid "Decentralized Finance Dashboard"
msgstr "Panel de Finanzas Descentralizadas"

#: src/pages/Ecosystem/Ecosystem.js
msgid "Decentralized Money Market"
msgstr ""

#: src/pages/Ecosystem/Ecosystem.js
msgid "Decentralized Options Protocol"
msgstr "Protocolo de Opciones Descentralizadas"

#: src/pages/Ecosystem/Ecosystem.js
msgid "Decentralized Options Strategies"
msgstr "Estrategias de Opciones Descentralizadas"

#: src/lib/legacy.ts
msgid "Decentralized Perpetual Exchange | GMX"
msgstr ""

#: src/pages/Ecosystem/Ecosystem.js
msgid "Decentralized Trading Protocol"
msgstr "Protocolo de Trading Descentralizado"

#: src/pages/Home/Home.js
msgid "Decentralized<0/>Perpetual Exchange"
msgstr "Exchange<0/>Perpetuo Decentralizado"

#: src/components/Exchange/ConfirmationBox.js
#: src/components/Exchange/ConfirmationBox.js
#: src/components/Exchange/OrdersList.js
#: src/components/Exchange/TradeHistory.js
#: src/components/Exchange/TradeHistory.js
#: src/components/Synthetics/ConfirmationBox/ConfirmationBox.tsx
#: src/components/Synthetics/OrderItem/OrderItem.tsx
#: src/components/Synthetics/TradeHistoryRow/utils.ts
#: src/domain/synthetics/orders/utils.ts
#: src/pages/OrdersOverview/OrdersOverview.js
msgid "Decrease"
msgstr "Reducir"

#: src/pages/OrdersOverview/OrdersOverview.js
msgid "Decrease active: {0}, executed: {1}, cancelled: {2}"
msgstr "Reducción activa: {0}, ejecutada: {1}, cancelada: {2}"

#: src/components/Synthetics/ConfirmationBox/ConfirmationBox.tsx
msgid "Decrease size"
msgstr ""

#: src/components/Synthetics/TradeBox/TradeBox.tsx
msgid "Decrease the Leverage by using the slider. If the Leverage slider is disabled, you can increase the Pay amount or reduce the Order size."
msgstr ""

#: src/components/Synthetics/ConfirmationBox/SLTPEntries.tsx
msgid "Decrease {0} Long by {1} at ${2}."
msgstr ""

#: src/components/Exchange/TradeHistory.js
#: src/context/SyntheticsEvents/SyntheticsEventsProvider.tsx
msgid "Decreased"
msgstr "Reducido"

#: src/pages/Exchange/Exchange.js
msgid "Decreased {tokenSymbol} {longOrShortText}, -{0} USD."
msgstr "Reducido {tokenSymbol} {longOrShortText}, -{0} USD."

#: src/components/Synthetics/StatusNotification/OrderStatusNotification.tsx
msgid "Decreasing"
msgstr ""

#: src/components/Exchange/PositionEditor.js
#: src/components/Exchange/PositionEditor.js
#: src/components/Exchange/PositionEditor.js
#: src/components/Synthetics/PositionEditor/PositionEditor.tsx
#: src/pages/Stake/StakeV2.js
#: src/pages/Stake/StakeV2.js
#: src/pages/Stake/StakeV2.js
#: src/pages/Stake/StakeV2.js
msgid "Deposit"
msgstr "Depositar"

#: src/components/Exchange/FeesTooltip.tsx
msgid "Deposit Fee"
msgstr ""

#: src/components/Exchange/PositionEditor.js
msgid "Deposit amount is insufficient to bring leverage below the max allowed leverage of 100x"
msgstr ""

#: src/components/Exchange/PositionEditor.js
msgid "Deposit disabled, pending {0} upgrade"
msgstr ""

#: src/domain/synthetics/markets/createDepositTxn.ts
msgid "Deposit error."
msgstr ""

#: src/pages/Stake/StakeV2.js
msgid "Deposit failed!"
msgstr "¡Depósito fallido!"

#: src/components/Exchange/PositionEditor.js
msgid "Deposit failed."
msgstr ""

#: src/components/Exchange/PositionEditor.js
msgid "Deposit not enough to cover fees"
msgstr ""

#: src/pages/Stake/StakeV2.js
msgid "Deposit submitted!"
msgstr "¡Depósito enviado!"

#: src/components/Exchange/PositionEditor.js
msgid "Deposit submitted."
msgstr ""

#: src/components/Exchange/TradeHistory.js
msgid "Deposit {0} USD into {1} {longOrShortText}"
msgstr "Deposita {0} USD en {1} {longOrShortText}"

#: src/pages/Stake/StakeV2.js
msgid "Deposited"
msgstr "Depositado"

#: src/pages/Exchange/Exchange.js
msgid "Deposited {0} USD into {tokenSymbol} {longOrShortText}"
msgstr "Depositado {0} USD en {tokenSymbol} {longOrShortText}"

#: src/context/SyntheticsEvents/SyntheticsEventsProvider.tsx
msgid "Deposited {0} into {positionText}"
msgstr ""

#: src/pages/Stake/StakeV2.js
msgid "Deposited!"
msgstr "¡Depositado!"

#: src/components/Synthetics/StatusNotification/OrderStatusNotification.tsx
msgid "Depositing {0} to {positionText}"
msgstr ""

#: src/components/Exchange/PositionEditor.js
#: src/pages/Stake/StakeV2.js
msgid "Depositing..."
msgstr "Depositando..."

#: src/pages/OrdersOverview/OrdersOverview.js
msgid "Diff"
msgstr "Dif"

#: src/components/SettingsModal/SettingsModal.tsx
msgid "Disable order validations"
msgstr "Deshabilitar validación de órdenes"

#: src/components/AddressDropdown/AddressDropdown.tsx
msgid "Disconnect"
msgstr "Desconectar"

#: src/components/SettingsModal/SettingsModal.tsx
msgid "Display PnL after fees"
msgstr "Mostrar GyP después de comisiones"

#: src/pages/Dashboard/DashboardV2.js
msgid "Distribution"
msgstr "Distribución"

#: src/components/Header/AppHeaderLinks.tsx
#: src/components/Header/HomeHeaderLinks.tsx
msgid "Docs"
msgstr "Documentos"

#: src/components/ModalViews/RedirectModal.js
msgid "Don't show this message again for 30 days."
msgstr "No muestres este mensaje de nuevo en los próximos 30 días."

#: src/components/Exchange/PositionShare.tsx
msgid "Download"
msgstr "Descargar"

#: src/components/Header/AppHeaderLinks.tsx
#: src/pages/Stake/StakeV2.js
#: src/pages/Stake/StakeV2.js
msgid "Earn"
msgstr "Ganar"

#: src/pages/Stake/StakeV2.js
msgid "Earn ARB tokens by purchasing GM tokens, trading, or migrating liquidity from GLP to GM. Only for GMX V2."
msgstr ""

#: src/components/Stake/GMXAprTooltip.tsx
msgid "Earn an extra {0}% {nativeTokenSymbol} Boosted APR by increasing your staked <0>Multiplier Points</0>."
msgstr ""

#: src/components/Header/AppHeaderLinks.tsx
msgid "Ecosystem"
msgstr "Ecosistema"

#: src/pages/Ecosystem/Ecosystem.js
msgid "Ecosystem Projects"
msgstr ""

#: src/components/Exchange/OrdersList.js
#: src/components/Exchange/OrdersList.js
#: src/components/Exchange/OrdersList.js
#: src/components/Synthetics/OrderItem/OrderItem.tsx
#: src/components/Synthetics/OrderItem/OrderItem.tsx
msgid "Edit"
msgstr "Editar"

#: src/components/Exchange/PositionDropdown.tsx
#: src/components/Exchange/PositionsList.js
#: src/components/Synthetics/PositionItem/PositionItem.tsx
msgid "Edit Collateral"
msgstr "Editar Garantía"

#: src/components/Referrals/TradersStats.tsx
msgid "Edit Referral Code"
msgstr "Editar Código de Referido"

#: src/components/Exchange/OrderEditor.js
#: src/components/Exchange/OrderEditor.js
msgid "Edit order"
msgstr "Editar orden"

#: src/components/Synthetics/OrderEditor/OrderEditor.tsx
msgid "Edit {0}"
msgstr ""

#: src/components/Synthetics/PositionEditor/PositionEditor.tsx
msgid "Edit {0} {1}"
msgstr ""

#: src/components/Exchange/PositionEditor.js
msgid "Edit {longOrShortText} {0}"
msgstr ""

#: src/components/Exchange/PositionEditor.js
#: src/components/Exchange/PositionSeller.js
#: src/components/Exchange/SwapBox.js
msgid "Enable Leverage"
msgstr "Habilitar Apalancamiento"

#: src/components/SubaccountNavigationButton/SubaccountNavigationButton.tsx
msgid "Enable One-Click Trading"
msgstr ""

#: src/components/Exchange/OrdersToa.js
#: src/components/Exchange/OrdersToa.js
#: src/components/Exchange/PositionSeller.js
#: src/components/Exchange/SwapBox.js
msgid "Enable Orders"
msgstr "Activar Órdenes"

#: src/components/Exchange/PositionEditor.js
msgid "Enable deposit failed."
msgstr ""

#: src/components/Exchange/PositionEditor.js
msgid "Enable deposit sent."
msgstr ""

#: src/components/Exchange/PositionSeller.js
#: src/components/Exchange/SwapBox.js
msgid "Enable leverage failed."
msgstr "Activación de apalancamiento falló."

#: src/components/Exchange/PositionSeller.js
#: src/components/Exchange/SwapBox.js
msgid "Enable leverage sent."
msgstr "Activación de apalancamiento enviado."

#: src/pages/Exchange/Exchange.js
msgid "Enable orders failed."
msgstr "Activación de órdenes falló."

#: src/pages/Exchange/Exchange.js
msgid "Enable orders sent."
msgstr "Activación de órdenes enviado."

#: src/components/Exchange/PositionEditor.js
msgid "Enable withdraw failed."
msgstr ""

#: src/components/Exchange/PositionEditor.js
msgid "Enable withdraw sent."
msgstr ""

#: src/components/Exchange/PositionEditor.js
msgid "Enabling Leverage"
msgstr ""

#: src/components/Exchange/PositionEditor.js
#: src/components/Exchange/PositionSeller.js
#: src/components/Exchange/PositionSeller.js
#: src/components/Exchange/SwapBox.js
#: src/components/Exchange/SwapBox.js
msgid "Enabling Leverage..."
msgstr "Activando Apalancamiento..."

#: src/components/Exchange/OrdersToa.js
#: src/components/Exchange/PositionSeller.js
#: src/components/Exchange/PositionSeller.js
#: src/components/Exchange/SwapBox.js
#: src/components/Exchange/SwapBox.js
msgid "Enabling Orders..."
msgstr "Activando Órdenes..."

#: src/pages/NftWallet/NftWallet.js
msgid "Enter NFT Address"
msgstr "Introduce tu dirección de NFT"

#: src/pages/NftWallet/NftWallet.js
msgid "Enter NFT ID"
msgstr "Introduce tu ID de NFT"

#: src/components/Exchange/OrderEditor.js
#: src/components/Exchange/PositionSeller.js
msgid "Enter Price"
msgstr "Introduce Precio"

#: src/pages/BeginAccountTransfer/BeginAccountTransfer.js
#: src/pages/NftWallet/NftWallet.js
msgid "Enter Receiver Address"
msgstr "Introduzca la Dirección del Receptor"

#: src/components/Referrals/JoinReferralCode.js
#: src/components/Referrals/JoinReferralCode.js
msgid "Enter Referral Code"
msgstr "Introduza el Código de Referido"

#: src/domain/synthetics/trade/utils/validation.ts
msgid "Enter a  price"
msgstr ""

#: src/components/Referrals/AddAffiliateCode.js
#: src/components/Referrals/AddAffiliateCode.js
msgid "Enter a code"
msgstr "Introduzca un código"

#: src/components/Synthetics/OrderEditor/OrderEditor.tsx
msgid "Enter a new ratio"
msgstr ""

#: src/components/Synthetics/OrderEditor/OrderEditor.tsx
msgid "Enter a new size or price"
msgstr ""

#: src/components/Exchange/SwapBox.js
#: src/components/Exchange/SwapBox.js
#: src/components/Synthetics/OrderEditor/OrderEditor.tsx
#: src/domain/synthetics/trade/utils/validation.ts
msgid "Enter a price"
msgstr "Introduce un precio"

#: src/components/Synthetics/OrderEditor/OrderEditor.tsx
msgid "Enter a ratio"
msgstr ""

#: src/domain/synthetics/trade/utils/validation.ts
msgid "Enter a trigger price"
msgstr ""

#: src/components/Exchange/PositionEditor.js
#: src/components/Exchange/PositionSeller.js
#: src/components/Exchange/PositionSeller.js
#: src/components/Exchange/SwapBox.js
#: src/components/Exchange/SwapBox.js
#: src/components/Exchange/SwapBox.js
#: src/components/Exchange/SwapBox.js
#: src/components/Glp/GlpSwap.js
#: src/components/Glp/GlpSwap.js
#: src/components/Migration/Migration.js
#: src/components/Synthetics/OrderEditor/OrderEditor.tsx
#: src/domain/synthetics/trade/utils/validation.ts
#: src/domain/synthetics/trade/utils/validation.ts
#: src/domain/synthetics/trade/utils/validation.ts
#: src/domain/synthetics/trade/utils/validation.ts
#: src/domain/synthetics/trade/utils/validation.ts
#: src/domain/synthetics/trade/utils/validation.ts
#: src/pages/ClaimEsGmx/ClaimEsGmx.js
#: src/pages/Stake/StakeV1.js
#: src/pages/Stake/StakeV1.js
#: src/pages/Stake/StakeV2.js
#: src/pages/Stake/StakeV2.js
#: src/pages/Stake/StakeV2.js
msgid "Enter an amount"
msgstr "Introduzca una cantidad"

#: src/pages/Home/Home.js
msgid "Enter and exit positions with minimal spread and low price impact. Get the optimal price without incurring additional costs."
msgstr ""

#: src/components/Exchange/OrderEditor.js
#: src/components/Exchange/OrderEditor.js
msgid "Enter new Price"
msgstr "Introduce el nuevo Precio"

#: src/components/Synthetics/OrderEditor/OrderEditor.tsx
msgid "Enter new amount or price"
msgstr ""

#: src/components/Exchange/ConfirmationBox.js
#: src/components/Exchange/PositionEditor.js
#: src/components/Exchange/PositionSeller.js
#: src/components/Exchange/PositionsList.js
#: src/components/Exchange/PositionsList.js
#: src/components/Exchange/SwapBox.js
#: src/components/Exchange/SwapBox.js
#: src/components/Synthetics/ConfirmationBox/ConfirmationBox.tsx
#: src/components/Synthetics/ConfirmationBox/ConfirmationBox.tsx
#: src/components/Synthetics/MarketCard/MarketCard.tsx
#: src/components/Synthetics/PositionEditor/PositionEditor.tsx
#: src/components/Synthetics/PositionItem/PositionItem.tsx
#: src/components/Synthetics/PositionList/PositionList.tsx
#: src/components/Synthetics/PositionSeller/PositionSeller.tsx
#: src/components/Synthetics/TradeBox/TradeBox.tsx
msgid "Entry Price"
msgstr "Precio de Entrada"

#: src/components/Glp/GlpSwap.js
msgid "Epoch ending is not acknowledged"
msgstr ""

#: src/components/Synthetics/ConfirmationBox/ConfirmationBox.tsx
#: src/components/Synthetics/ConfirmationBox/ConfirmationBox.tsx
#: src/components/Synthetics/ConfirmationBox/ConfirmationBox.tsx
msgid "Error submitting order"
msgstr ""

#: src/pages/Stake/StakeV2.js
#: src/pages/Stake/StakeV2.js
msgid "Escrowed GMX"
msgstr "Escrowed GMX"

#: src/components/Glp/GlpSwap.js
#: src/components/Stake/GMXAprTooltip.tsx
msgid "Escrowed GMX APR"
msgstr "Escrowed GMX APR"

#: src/components/Synthetics/TradeHistoryRow/utils.ts
#: src/pages/OrdersOverview/OrdersOverview.js
msgid "Execute"
msgstr "Ejecutar"

#: src/components/Exchange/TradeHistory.js
msgid "Execute Order: Swap {fromAmountDisplay} {0} for {toAmountDisplay} {1}"
msgstr "Ejecutar Orden: Intercambiar {fromAmountDisplay} {0} por {toAmountDisplay} {1}"

#: src/components/Exchange/TradeHistory.js
msgid "Execute Order: {orderTypeText} {0} {longShortDisplay} {sizeDeltaDisplay} USD, Price: {executionPriceDisplay} USD"
msgstr ""

#: src/domain/synthetics/orders/simulateExecuteOrderTxn.tsx
#: src/domain/synthetics/orders/simulateExecuteOrderTxn.tsx
msgid "Execute order simulation failed."
msgstr ""

#: src/components/Synthetics/TradeHistoryRow/utils.ts
msgid "Execute {orderTypeName} Order: {positionText} {sizeDeltaText},"
msgstr ""

#: src/components/Exchange/FeesTooltip.tsx
#: src/components/Synthetics/OrderEditor/OrderEditor.tsx
msgid "Execution Fee"
msgstr ""

#: src/components/Synthetics/ConfirmationBox/ConfirmationBox.tsx
#: src/components/Synthetics/TradeBox/TradeBox.tsx
#: src/components/Synthetics/TradeHistoryRow/utils.ts
#: src/components/Synthetics/TradeHistoryRow/utils.ts
msgid "Execution Price"
msgstr ""

#: src/components/Synthetics/TradeHistoryRow/utils.ts
msgid "Execution Price: {0}"
msgstr ""

#: src/components/Exchange/SwapBox.js
#: src/components/Synthetics/MarketCard/MarketCard.tsx
msgid "Exit Price"
msgstr "Precio de Salida"

#: src/components/GmTokensBalanceInfo/GmTokensBalanceInfo.tsx
msgid "Expected 365d Fees are projected based on past {daysConsidered}d base APR."
msgstr ""

#: src/components/Synthetics/SubaccountModal/SubaccountModal.tsx
msgid "Expected Actions are based on the current Network Fee."
msgstr ""

#: src/components/Synthetics/SubaccountModal/SubaccountModal.tsx
msgid "Expected Available Actions"
msgstr ""

#: src/pages/Ecosystem/Ecosystem.js
msgid "Explore, analyze, and copy on-chain traders"
msgstr ""

#: src/components/Glp/GlpSwap.js
msgid "FEES"
msgstr "COMISIONES"

#: src/components/Synthetics/ClaimModal/ClaimModal.tsx
#: src/components/Synthetics/SettleAccruedFundingFeeModal/SettleAccruedFundingFeeModal.tsx
msgid "FUNDING FEE"
msgstr ""

#: src/components/Synthetics/ClaimHistoryRow/ClaimHistoryRow.tsx
msgid "Failed Settlement of Funding Fees"
msgstr ""

#: src/domain/synthetics/claimHistory/claimPriceImpactRebate.ts
msgid "Failed to Claim Price Impact Rebate"
msgstr ""

#: src/domain/synthetics/orders/cancelOrdersTxn.ts
msgid "Failed to cancel {ordersText}"
msgstr ""

#: src/domain/synthetics/orders/updateOrderTxn.ts
msgid "Failed to update order"
msgstr ""

#: src/components/GmTokensBalanceInfo/GmTokensBalanceInfo.tsx
#: src/components/GmTokensBalanceInfo/GmTokensBalanceInfo.tsx
msgid "Fee values do not include incentives."
msgstr ""

#: src/components/Exchange/ConfirmationBox.js
#: src/components/Exchange/ConfirmationBox.js
#: src/components/Exchange/ConfirmationBox.js
#: src/components/Exchange/PositionEditor.js
#: src/components/Exchange/PositionSeller.js
#: src/components/Exchange/SwapBox.js
#: src/components/Exchange/SwapBox.js
#: src/components/Glp/GlpSwap.js
#: src/components/Glp/GlpSwap.js
#: src/components/Glp/GlpSwap.js
#: src/components/Synthetics/ConfirmationBox/ConfirmationBox.tsx
#: src/components/Synthetics/OrderEditor/OrderEditor.tsx
#: src/components/Synthetics/TradeFeesRow/TradeFeesRow.tsx
msgid "Fees"
msgstr "Comisiones"

#: src/components/Glp/GlpSwap.js
#: src/components/Synthetics/TradeFeesRow/TradeFeesRow.tsx
msgid "Fees (Rebated)"
msgstr ""

#: src/components/Synthetics/TradeFeesRow/TradeFeesRow.tsx
msgid "Fees (Rebated) and Price Impact"
msgstr ""

#: src/components/GmTokensBalanceInfo/GmTokensBalanceInfo.tsx
msgid "Fees USD value is calculated at the time they are accrued."
msgstr ""

#: src/components/Synthetics/GmSwap/GmFees/GmFees.tsx
#: src/components/Synthetics/TradeFeesRow/TradeFeesRow.tsx
msgid "Fees and Price Impact"
msgstr ""

#: src/components/Exchange/ConfirmationBox.js
msgid "Fees are high to swap from {0} to {1}."
msgstr "Las comisiones son altas para intercambiar de {0} a {1}."

#: src/components/Exchange/ConfirmationBox.js
msgid "Fees are high to swap from {0} to {1}. <0/>{2} is needed for collateral."
msgstr "Las comisiones son altas para intercambiar de {0} a {1}. <0/>{2} se requiere de garantía."

#: src/components/Exchange/PositionSeller.js
msgid "Fees are higher than Collateral"
msgstr ""

#: src/domain/synthetics/trade/utils/validation.ts
#: src/domain/synthetics/trade/utils/validation.ts
#: src/domain/synthetics/trade/utils/validation.ts
msgid "Fees exceed Pay amount"
msgstr ""

#: src/domain/synthetics/trade/utils/validation.ts
msgid "Fees exceed amount"
msgstr ""

#: src/pages/Ecosystem/Ecosystem.js
msgid "Fees generated by GMX"
msgstr "Comisiones generadas por GMX"

#: src/components/Glp/GlpSwap.js
msgid "Fees may vary depending on which asset you sell GLP for. <0/>Enter the amount of GLP you want to redeem in the order form, then check here to compare fees."
msgstr "Las comisiones pueden variar dependiendo del activo por el que vendas GLP. <0/>Introduce la cantidad de GLP que quieres vender en el formulario y compara aquí las diferentes comisiones."

#: src/components/Glp/GlpSwap.js
msgid "Fees may vary depending on which asset you use to buy GLP. <0/>Enter the amount of GLP you want to purchase in the order form, then check here to compare fees."
msgstr "Las comisiones pueden variar dependiendo del activo que uses para comprar GLP. <0/>Introduce la cantidad de GLP que quieres comprar en el formulario y compara aquí las diferentes comisiones."

#: src/pages/Dashboard/DashboardV2.js
msgid "Fees since"
msgstr "Comisiones desde"

#: src/components/Glp/GlpSwap.js
#: src/components/Glp/GlpSwap.js
#: src/components/Glp/GlpSwap.js
#: src/components/Glp/GlpSwap.js
msgid "Fees will be shown once you have entered an amount in the order form."
msgstr "Las comisiones se mostrarán una vez que haya introducido una cantidad en el formulario de pedido."

#: src/components/Exchange/SwapBox.js
msgid "Fetching token info..."
msgstr "Obteniendo información de los tokens..."

#: src/pages/Ecosystem/Ecosystem.js
msgid "Financial reports and protocol analytics"
msgstr "Reportes financieros y análisis de datos del protocolo"

#: src/components/Synthetics/SubaccountModal/SubaccountModal.tsx
msgid "For additional safety, subaccounts are only allowed to perform a specified number of actions before re-authorization from your main account is required."
msgstr ""

#: src/components/Referrals/TradersStats.tsx
msgid "For trades on V1, this discount will be airdropped to your account every Wednesday. On V2, discounts are applied automatically and will reduce your fees when you make a trade."
msgstr ""

#: src/components/Exchange/ConfirmationBox.js
msgid "Forfeit profit"
msgstr "Renunciar a la ganancia"

#: src/components/Exchange/ConfirmationBox.js
msgid "Forfeit profit and Short"
msgstr "Renunciar a la ganancia y entrar a corto"

#: src/components/Exchange/ConfirmationBox.js
msgid "Forfeit profit and {action}"
msgstr "Renunciar a la ganancia y {action}"

#: src/components/Exchange/ConfirmationBox.js
msgid "Forfeit profit not checked"
msgstr "Renuncia de ganancias no marcada"

#: src/components/Synthetics/TradeHistoryRow/utils.ts
#: src/components/Synthetics/TradeHistoryRow/utils.ts
msgid "Freeze"
msgstr ""

#: src/components/Synthetics/StatusNotification/GmStatusNotification.tsx
msgid "Fulfilling Buy request"
msgstr ""

#: src/components/Synthetics/StatusNotification/GmStatusNotification.tsx
msgid "Fulfilling Sell request"
msgstr ""

#: src/components/Synthetics/StatusNotification/OrderStatusNotification.tsx
msgid "Fulfilling order request"
msgstr ""

#: src/domain/synthetics/markets/claimFundingFeesTxn.ts
msgid "Funding Claimed"
msgstr ""

#: src/components/Synthetics/TradeFeesRow/TradeFeesRow.tsx
#: src/components/Synthetics/TradeHistoryRow/utils.ts
msgid "Funding Fee"
msgstr ""

#: src/components/Synthetics/TradeFeesRow/TradeFeesRow.tsx
msgid "Funding Fee Rate"
msgstr ""

#: src/components/Synthetics/Claims/ClaimableCardUI.tsx
msgid "Funding fees"
msgstr ""

#: src/components/Synthetics/MarketCard/MarketCard.tsx
#: src/components/Synthetics/MarketsList/MarketsList.tsx
msgid "Funding fees help to balance longs and shorts and are exchanged between both sides. <0>Read more</0>."
msgstr ""

#: src/pages/Ecosystem/Ecosystem.js
msgid "GBC NFTs APR tracker and rewards"
msgstr "Rastreador de GBC NFTs APR y recompensas"

#: src/pages/Dashboard/DashboardV2.js
#: src/pages/Dashboard/DashboardV2.js
msgid "GLP Index Composition"
msgstr "Composición Índice GLP"

#: src/pages/Dashboard/DashboardV2.js
msgid "GLP Pool"
msgstr "Reserva de GLP"

#: src/pages/Stake/StakeV2.js
#: src/pages/Stake/StakeV2.js
msgid "GLP Vault"
msgstr "Baúl de GLP"

#: src/pages/Ecosystem/Ecosystem.js
msgid "GLP and GMX autocompounding vaults"
msgstr ""

#: src/pages/Ecosystem/Ecosystem.js
msgid "GLP autocompounding vaults"
msgstr ""

#: src/components/Glp/GlpSwap.js
msgid "GLP buy disabled, pending {0} upgrade"
msgstr "Compra de GLP desactivada, actualización {0} pendiente"

#: src/components/TokenCard/TokenCard.tsx
msgid "GLP is the liquidity provider token for GMX V1 markets. Accrues 70% of the V1 markets generated fees."
msgstr ""

#: src/components/Glp/GlpSwap.js
msgid "GLP sell disabled, pending {0} upgrade"
msgstr "Venta de GLP desactivada, actualización {0} pendiente"

#: src/pages/BuyGlp/BuyGlp.js
msgid "GLP to GM migration has reduced Fees due to STIP incentives. <0>Read more</0>."
msgstr ""

#: src/components/Synthetics/GmList/GmList.tsx
#: src/components/Synthetics/GmList/GmList.tsx
#: src/components/Synthetics/MarketsList/MarketsList.tsx
#: src/components/Synthetics/MarketsList/MarketsList.tsx
#: src/pages/Dashboard/DashboardV2.js
msgid "GM Pools"
msgstr ""

#: src/components/Synthetics/MarketStats/MarketStats.tsx
msgid "GM Token pricing includes positions' Pending PnL, Impact Pool Amount and Borrow Fees."
msgstr ""

#: src/components/Synthetics/MarketStats/MarketStats.tsx
msgid "GM can be sold for {0} and {1} for this market up to the specified selling caps. The remaining tokens in the pool are reserved for currently open Positions."
msgstr ""

#: src/components/TokenCard/TokenCard.tsx
msgid "GM is the liquidity provider token for GMX V2 markets. Accrues 63% of the V2 markets generated fees."
msgstr ""

#: src/pages/Ecosystem/Ecosystem.js
msgid "GMX Announcements and Updates"
msgstr "Anuncios y Actualizaciones de GMX"

#: src/pages/Ecosystem/Ecosystem.js
msgid "GMX Blueberry NFTs"
msgstr "GMX Blueberry NFTs"

#: src/pages/Ecosystem/Ecosystem.js
msgid "GMX Governance Page"
msgstr "Página de Gobernanza GMX"

#: src/pages/Ecosystem/Ecosystem.js
msgid "GMX Pages"
msgstr "Páginas GMX"

#: src/pages/Ecosystem/Ecosystem.js
msgid "GMX Perpetuals Data"
msgstr "Datos de Perpetuos GMX"

#: src/pages/Ecosystem/Ecosystem.js
msgid "GMX Proposals Voting page"
msgstr "Página de votación de propuestas GMX"

#: src/pages/Ecosystem/Ecosystem.js
msgid "GMX Stats Page"
msgstr "Página de estadísticas de GMX"

#: src/pages/Actions/Actions.js
msgid "GMX V1 actions for all accounts."
msgstr ""

#: src/pages/Actions/Actions.js
msgid "GMX V1 information for account: {checkSummedAccount}"
msgstr ""

#: src/pages/SyntheticsActions/SyntheticsActions.tsx
msgid "GMX V2 actions for all accounts."
msgstr ""

#: src/pages/SyntheticsActions/SyntheticsActions.tsx
msgid "GMX V2 information for account: {checkSummedAccount}"
msgstr ""

#: src/pages/Stake/StakeV2.js
#: src/pages/Stake/StakeV2.js
msgid "GMX Vault"
msgstr "Baúl de GMX"

#: src/pages/Ecosystem/Ecosystem.js
msgid "GMX Weekly Updates"
msgstr "Actualizaciones semanales de GMX"

#: src/pages/BuyGMX/BuyGMX.tsx
msgid "GMX bonds can be bought on Bond Protocol with a discount and a small vesting period:"
msgstr ""

#: src/pages/Ecosystem/Ecosystem.js
msgid "GMX community discussion"
msgstr "Debate comunitario de GMX"

#: src/pages/Ecosystem/Ecosystem.js
msgid "GMX dashboards and analytics."
msgstr "Paneles y análisis de GMX."

#: src/pages/Ecosystem/Ecosystem.js
msgid "GMX ecosystem pages."
msgstr "Páginas del ecosistema GMX."

#: src/pages/Ecosystem/Ecosystem.js
msgid "GMX explorer for stats and traders"
msgstr "Explorador de GMX para estadísticas y traders"

#: src/pages/Ecosystem/Ecosystem.js
msgid "GMX fundamentals"
msgstr "Fundamentales de GMX"

#: src/pages/Home/Home.js
msgid "GMX is currently live on Arbitrum and Avalanche."
msgstr "GMX esta actualmente en vivo en Arbitrum y Avalanche."

#: src/pages/Jobs/Jobs.js
msgid "GMX is not actively looking for new hires at the moment. However, if you think you can contribute to the project, please email <0>jobs@gmx.io</0>."
msgstr "GMX no se encuentra contratando en este momento. Sin embargo, si crees que puedes contribuir al proyecto, manda un email por favor <0>jobs@gmx.io</0>."

#: src/components/TokenCard/TokenCard.tsx
msgid "GMX is the utility and governance token. Accrues 30% and 27% of V1 and V2 markets generated fees, respectively."
msgstr ""

#: src/pages/Ecosystem/Ecosystem.js
msgid "GMX staking calculator"
msgstr "Calculadora de GMX stakeado"

#: src/pages/Ecosystem/Ecosystem.js
msgid "GMX staking calculator and guide"
msgstr ""

#: src/pages/Ecosystem/Ecosystem.js
msgid "GMX staking rewards updates and insights"
msgstr "Actualizaciones e info adicional sobre las recompensas de stakear GMX"

#: src/pages/Stake/StakeV2.js
#: src/pages/Stake/StakeV2.js
msgid "GMX transfers not yet enabled"
msgstr "Las transferencias de GMX aún no están habilitadas"

#: src/components/Common/SEO.js
msgid "GMX | Decentralized Perpetual Exchange"
msgstr ""

#: src/components/Synthetics/SubaccountModal/utils.ts
msgid "Generate & Activate Subaccount"
msgstr ""

#: src/components/Referrals/AddAffiliateCode.js
msgid "Generate Referral Code"
msgstr "Generar Código de Referido"

#: src/components/Synthetics/SubaccountModal/SubaccountStatus.tsx
msgid "Generate and activate a Subaccount for <0>One-Click Trading</0> to reduce signing popups."
msgstr ""

#: src/components/Synthetics/StatusNotification/SubaccountNotification.tsx
msgid "Generating and activating Subaccount"
msgstr ""

#: src/components/Exchange/PositionShareCard.tsx
msgid "Generating shareable image..."
msgstr "Generando imagen para compartir..."

#: src/pages/Referrals/Referrals.tsx
msgid "Get fee discounts and earn rebates through the GMX referral program.<0/>For more information, please read the <1>referral program details</1>."
msgstr ""

#: src/components/Header/HomeHeaderLinks.tsx
msgid "Governance"
msgstr "Gobernanza"

#: src/components/Synthetics/ConfirmationBox/ConfirmationBox.tsx
#: src/components/Synthetics/GmSwap/GmConfirmationBox/GmConfirmationBox.tsx
#: src/components/Synthetics/PositionEditor/PositionEditor.tsx
#: src/components/Synthetics/PositionSeller/PositionSeller.tsx
msgid "High Execution Fee not yet acknowledged"
msgstr ""

#: src/components/Exchange/SwapBox.js
msgid "High Slippage, Swap Anyway"
msgstr "Alto Deslizamiento, Intercambiar de todos modos"

#: src/components/Exchange/SwapBox.js
msgid "High USDG Slippage, Long Anyway"
msgstr "Alto Deslizamiento de USDG, ir Largo de todas formas"

#: src/domain/synthetics/trade/utils/validation.ts
#: src/domain/synthetics/trade/utils/validation.ts
#: src/domain/synthetics/trade/utils/validation.ts
#: src/domain/synthetics/trade/utils/validation.ts
#~ msgid "High network Fee not yet acknowledged"
#~ msgstr ""

#: src/components/Exchange/ConfirmationBox.js
#: src/components/Synthetics/ConfirmationBox/ConfirmationBox.tsx
msgid "I am aware of the trigger orders"
msgstr "Soy consciente de las órdenes de activación"

#: src/components/Synthetics/MarketCard/MarketCard.tsx
msgid "If you have an existing position, the position will be closed at a reference price of {0}, not accounting for price impact.<0/><1/>This exit price will change with the price of the asset.<2/><3/><4>More Info</4>"
msgstr ""

#: src/components/Exchange/SwapBox.js
msgid "If you have an existing position, the position will be closed at {0} USD.<0/><1/>This exit price will change with the price of the asset.<2/><3/><4>More Info</4>"
msgstr "Si tienes una posicion existente, la posicion se cerrará a {0} USD.<0/><1/>Este precio de salida cambiará con el precio del activo.<2/><3/><4>Más Info</4>"

#: src/components/Exchange/PositionShare.tsx
msgid "Image generation error, please refresh and try again."
msgstr "Error de generación de imagen, por favor actualice e intente de nuevo"

#: src/components/Exchange/ExchangeTVChart.js
#: src/components/Synthetics/TVChart/TVChart.tsx
msgid "Inc."
msgstr "Inc."

#: src/pages/Stake/StakeV2.js
msgid "Incentives"
msgstr ""

#: src/components/Synthetics/UserIncentiveDistributionList/UserIncentiveDistributionList.tsx
msgid "Incentives Distribution History"
msgstr ""

#: src/components/Synthetics/UserIncentiveDistributionList/UserIncentiveDistributionList.tsx
#: src/components/Synthetics/UserIncentiveDistributionList/UserIncentiveDistributionList.tsx
msgid "Incentives are airdropped weekly."
msgstr ""

#: src/components/SettingsModal/SettingsModal.tsx
msgid "Include PnL in leverage display"
msgstr "Incluir GyP en la visualización de apalancamiento"

#: src/pages/CompleteAccountTransfer/CompleteAccountTransfer.js
msgid "Incorrect Account"
msgstr "Cantidad Incorrecta"

#: src/components/Exchange/SwapBox.js
#: src/pages/Stake/StakeV1.js
msgid "Incorrect Network"
msgstr "Red Incorrecta"

#: src/components/Exchange/SwapBox.js
msgid "Incorrect network"
msgstr "Red incorrecta"

#: src/components/Exchange/ConfirmationBox.js
#: src/components/Exchange/ConfirmationBox.js
#: src/components/Exchange/OrdersList.js
#: src/components/Exchange/TradeHistory.js
#: src/components/Exchange/TradeHistory.js
#: src/components/Synthetics/OrderItem/OrderItem.tsx
#: src/components/Synthetics/TradeHistoryRow/utils.ts
#: src/domain/synthetics/orders/utils.ts
#: src/pages/OrdersOverview/OrdersOverview.js
msgid "Increase"
msgstr "Incrementar"

#: src/components/Exchange/PositionDropdown.tsx
msgid "Increase Size (Limit)"
msgstr ""

#: src/components/Exchange/PositionDropdown.tsx
msgid "Increase Size (Market)"
msgstr ""

#: src/pages/OrdersOverview/OrdersOverview.js
msgid "Increase active: {0}, executed: {1}, cancelled: {2}"
msgstr "Incrementar activo: {0}, ejecutado: {1}, cancelado: {2}"

#: src/components/Exchange/TradeHistory.js
msgid "Increase {0} {longOrShortText}, +{1} USD, {2} Price: {3} USD"
msgstr "Incrementar {0} {longOrShortText}, +{1} USD, {2} Precio: {3} USD"

#: src/context/SyntheticsEvents/SyntheticsEventsProvider.tsx
msgid "Increased {positionText}, +{0}"
msgstr ""

#: src/pages/Exchange/Exchange.js
msgid "Increased {tokenSymbol} {longOrShortText}, +{0} USD."
msgstr "Incrementado {tokenSymbol} {longOrShortText}, +{0} USD."

#: src/components/Synthetics/StatusNotification/OrderStatusNotification.tsx
msgid "Increasing"
msgstr ""

#: src/pages/OrdersOverview/OrdersOverview.js
msgid "Index"
msgstr "Índice"

#: src/components/Exchange/NetValueTooltip.tsx
#: src/components/Exchange/PositionsList.js
#: src/components/Exchange/PositionsList.js
#: src/components/Synthetics/PositionItem/PositionItem.tsx
#: src/components/Synthetics/PositionItem/PositionItem.tsx
msgid "Initial Collateral"
msgstr "Garantía Inicial"

#: src/components/Exchange/PositionSeller.js
msgid "Initial Collateral (Collateral excluding Borrow Fee)."
msgstr ""

#: src/components/Synthetics/PositionEditor/PositionEditor.tsx
#: src/components/Synthetics/PositionSeller/PositionSeller.tsx
msgid "Initial Collateral (Collateral excluding Borrow and Funding Fee)."
msgstr ""

#: src/components/Exchange/TradeHistory.js
#: src/components/Synthetics/TradeHistoryRow/utils.ts
msgid "Initial collateral"
msgstr "Garantía inicial"

#: src/components/Synthetics/SubaccountModal/SubaccountModal.tsx
msgid "Initial top-up"
msgstr ""

#: src/components/Exchange/PositionSeller.js
msgid "Insufficient Available Liquidity to swap to {0}:"
msgstr ""

#: src/components/Glp/GlpSwap.js
msgid "Insufficient GLP balance"
msgstr "Balance GLP insuficiente"

#: src/components/Exchange/PositionSeller.js
#: src/components/Exchange/PositionSeller.js
#: src/components/Exchange/SwapBox.js
#: src/components/Exchange/SwapBox.js
#: src/components/Exchange/SwapBox.js
#: src/components/Exchange/SwapBox.js
#: src/components/Exchange/SwapBox.js
#: src/components/Exchange/SwapBox.js
#: src/components/Exchange/SwapBox.js
#: src/components/Exchange/SwapBox.js
#: src/components/Exchange/SwapBox.js
#: src/components/Exchange/SwapBox.js
msgid "Insufficient Liquidity"
msgstr ""

#: src/components/Exchange/SwapBox.js
#: src/components/Glp/GlpSwap.js
#: src/domain/synthetics/trade/utils/validation.ts
msgid "Insufficient liquidity"
msgstr "Insuficiente liquidez"

#: src/components/Synthetics/TradeBox/MarketPoolSelectorRow.tsx
msgid "Insufficient liquidity in any {0}/USD market pools for your order."
msgstr ""

#: src/components/Synthetics/TradeBox/MarketPoolSelectorRow.tsx
msgid "Insufficient liquidity in {0} market pool. <0/><1>Switch to {1} market pool.</1>"
msgstr ""

#: src/domain/synthetics/trade/utils/validation.ts
msgid "Insufficient liquidity to swap collateral"
msgstr ""

#: src/domain/synthetics/trade/utils/validation.ts
msgid "Insufficient receive token liquidity"
msgstr ""

#: src/pages/Stake/StakeV2.js
msgid "Insufficient staked tokens"
msgstr "Insuficientes tokens stakeados"

#: src/components/Exchange/SwapBox.js
#: src/components/Exchange/SwapBox.js
#: src/components/Glp/GlpSwap.js
#: src/domain/synthetics/trade/utils/validation.ts
#: src/domain/synthetics/trade/utils/validation.ts
#: src/domain/synthetics/trade/utils/validation.ts
#: src/domain/synthetics/trade/utils/validation.ts
#: src/domain/synthetics/trade/utils/validation.ts
#: src/domain/synthetics/trade/utils/validation.ts
msgid "Insufficient {0} balance"
msgstr "Balance {0} insuficiente"

#: src/domain/synthetics/trade/utils/validation.ts
#: src/domain/synthetics/trade/utils/validation.ts
msgid "Insufficient {0} liquidity"
msgstr ""

#: src/components/Synthetics/SubaccountModal/utils.ts
msgid "Insufficient {nativeTokenSymbol} balance"
msgstr ""

#: src/components/Exchange/PositionSeller.js
#: src/components/Exchange/PositionSeller.js
msgid "Invalid Liquidation Price"
msgstr ""

#: src/pages/NftWallet/NftWallet.js
msgid "Invalid NFT Address"
msgstr "Dirección NFT inválida"

#: src/pages/BeginAccountTransfer/BeginAccountTransfer.js
msgid "Invalid Receiver"
msgstr "Receptor Inválido"

#: src/pages/BeginAccountTransfer/BeginAccountTransfer.js
#: src/pages/NftWallet/NftWallet.js
msgid "Invalid Receiver Address"
msgstr "Dirección del Receptor Inválida"

#: src/pages/CompleteAccountTransfer/CompleteAccountTransfer.js
msgid "Invalid Transfer Addresses: Please check the url."
msgstr ""

<<<<<<< HEAD
#: src/App/App.js
=======
#: src/components/SettingsModal/SettingsModal.tsx
>>>>>>> e9c66760
msgid "Invalid execution fee buffer value"
msgstr ""

#: src/components/Exchange/PositionEditor.js
#: src/components/Exchange/PositionEditor.js
#: src/components/Exchange/PositionEditor.js
#: src/domain/synthetics/trade/utils/validation.ts
#: src/domain/synthetics/trade/utils/validation.ts
msgid "Invalid liq. price"
msgstr "Precio de liquidación inválido"

#: src/components/Exchange/ConfirmationBox.js
#: src/components/Exchange/OrderEditor.js
#: src/components/Exchange/PositionSeller.js
msgid "Invalid price, see warning"
msgstr "Precio no válido, ver advertencia"

#: src/components/SettingsModal/SettingsModal.tsx
msgid "Invalid slippage value"
msgstr "Valor de deslizamiento no válido"

#: src/pages/OrdersOverview/OrdersOverview.js
msgid "Invalid token fromToken: \"{0}\" toToken: \"{toTokenAddress}\""
msgstr "Token inválido de token: \"{0}\" a token: \"{toTokenAddress}\""

#: src/pages/OrdersOverview/OrdersOverview.js
msgid "Invalid token indexToken: \"{0}\" collateralToken: \"{1}\""
msgstr "Token inválido índice del token: \"{0}\" Garantía del token: \"{1}\""

#: src/pages/Jobs/Jobs.js
msgid "Job Openings"
msgstr ""

#: src/pages/Jobs/Jobs.js
msgid "Job openings at GMX."
msgstr "Publicaciones de empleo en GMX."

#: src/pages/Jobs/Jobs.js
msgid "Jobs"
msgstr "Trabajos"

#: src/components/Exchange/PositionSeller.js
msgid "Keep Leverage is not possible"
msgstr ""

#: src/components/Synthetics/ConfirmationBox/ConfirmationBox.tsx
#: src/components/Synthetics/TradeBox/TradeBox.tsx
msgid "Keep leverage at {0}"
msgstr ""

#: src/components/Exchange/PositionSeller.js
msgid "Keep leverage at {0}x"
msgstr ""

#: src/components/Synthetics/PositionSeller/PositionSeller.tsx
msgid "Keep leverage at {keepLeverageAtValue}"
msgstr ""

#: src/components/Synthetics/ChartTokenSelector/ChartTokenSelector.tsx
msgid "LONG LIQ."
msgstr ""

#: src/components/NetworkDropdown/NetworkDropdown.tsx
msgid "Language"
msgstr "Idioma"

#: src/components/Header/AppHeaderUser.tsx
#: src/components/Header/AppHeaderUser.tsx
#: src/components/ModalViews/RedirectModal.js
#: src/pages/Home/Home.js
msgid "Launch App"
msgstr "Abrir App"

#: src/components/Exchange/UsefulLinks.tsx
msgid "Leaderboard"
msgstr "Tabla de clasificación"

#: src/pages/Ecosystem/Ecosystem.js
msgid "Leaderboard for GMX traders"
msgstr "Tabla de clasificación para los traders de GMX"

#: src/components/Exchange/PositionEditor.js
msgid "Leave at least {0} ETH for gas"
msgstr ""

#: src/components/Exchange/SwapBox.js
#: src/components/Exchange/SwapBox.js
msgid "Leave at least {0} {1} for gas"
msgstr "Deja al menos {0} {1} para el gas"

#: src/components/Exchange/PositionEditor.js
msgid "Leftover Collateral not enough to cover fees"
msgstr ""

#: src/components/Exchange/PositionSeller.js
msgid "Leftover collateral below 5 USD"
msgstr ""

#: src/domain/synthetics/trade/utils/validation.ts
msgid "Leftover collateral below {0} USD"
msgstr ""

#: src/components/Exchange/PositionSeller.js
msgid "Leftover position below 10 USD"
msgstr ""

#: src/components/Exchange/ConfirmationBox.js
#: src/components/Exchange/PositionEditor.js
#: src/components/Exchange/PositionSeller.js
#: src/components/Exchange/SwapBox.js
#: src/components/Exchange/SwapBox.js
#: src/components/Synthetics/ConfirmationBox/ConfirmationBox.tsx
#: src/components/Synthetics/OrderEditor/OrderEditor.tsx
#: src/components/Synthetics/PositionEditor/PositionEditor.tsx
#: src/components/Synthetics/PositionSeller/PositionSeller.tsx
#: src/components/Synthetics/TradeBox/TradeBox.tsx
#: src/components/Synthetics/TradeBox/TradeBox.tsx
#: src/components/Synthetics/TradeBox/TradeBox.tsx
msgid "Leverage"
msgstr "Apalancamiento"

#: src/pages/Ecosystem/Ecosystem.js
msgid "Leverage Trading Terminal"
msgstr ""

#: src/components/Exchange/SwapBox.js
msgid "Leverage disabled, pending {0} upgrade"
msgstr "Apalancamiento desactivado, actualización {0} pendiente"

#: src/components/Synthetics/TradeBox/TradeBox.tsx
msgid "Leverage slider"
msgstr ""

#: src/components/Exchange/OrdersList.js
#: src/components/Exchange/OrdersList.js
#: src/components/Exchange/SwapBox.js
#: src/components/Synthetics/OrderEditor/OrderEditor.tsx
#: src/components/Synthetics/OrderItem/OrderItem.tsx
#: src/components/Synthetics/OrderItem/OrderItem.tsx
#: src/components/Synthetics/PositionItem/PositionItem.tsx
#: src/components/Synthetics/TradeBox/TradeBox.tsx
#: src/components/Synthetics/TradeHistoryRow/utils.ts
msgid "Limit"
msgstr "Límite"

#: src/domain/synthetics/orders/utils.ts
msgid "Limit Decrease"
msgstr ""

#: src/domain/synthetics/orders/utils.ts
msgid "Limit Increase"
msgstr ""

#: src/components/Synthetics/ConfirmationBox/ConfirmationBox.tsx
msgid "Limit Order Price to guarantee Min. Receive amount is updated in real time in the Orders tab after the order has been created."
msgstr ""

#: src/components/Synthetics/ConfirmationBox/ConfirmationBox.tsx
msgid "Limit Order Price will vary based on Fees and Price Impact to guarantee the Min. Receive amount."
msgstr ""

#: src/components/Exchange/ConfirmationBox.js
#: src/components/Exchange/ConfirmationBox.js
#: src/components/Synthetics/ConfirmationBox/ConfirmationBox.tsx
#: src/components/Synthetics/ConfirmationBox/ConfirmationBox.tsx
msgid "Limit Price"
msgstr "Precio límite"

#: src/components/Synthetics/StatusNotification/OrderStatusNotification.tsx
#: src/domain/synthetics/orders/utils.ts
msgid "Limit Swap"
msgstr ""

#: src/components/Exchange/SwapBox.js
msgid "Limit order creation failed."
msgstr "Falló la creación de la orden límite."

#: src/components/Synthetics/StatusNotification/OrderStatusNotification.tsx
msgid "Limit order for"
msgstr ""

#: src/components/Exchange/SwapBox.js
msgid "Limit order submitted!"
msgstr "¡Orden limite enviada!"

#: src/pages/Ecosystem/Ecosystem.js
#: src/pages/Ecosystem/Ecosystem.js
#: src/pages/Ecosystem/Ecosystem.js
#: src/pages/Ecosystem/Ecosystem.js
#: src/pages/Ecosystem/Ecosystem.js
msgid "Link"
msgstr "Enlace"

#: src/components/Exchange/PositionShare.tsx
msgid "Link copied to clipboard."
msgstr "Enlace copiado al portapapeles."

#: src/components/Exchange/ConfirmationBox.js
#: src/components/Exchange/OrderEditor.js
#: src/components/Exchange/PositionEditor.js
#: src/components/Exchange/PositionSeller.js
#: src/components/Exchange/PositionsList.js
#: src/components/Exchange/PositionsList.js
#: src/components/Exchange/SwapBox.js
#: src/components/Synthetics/ConfirmationBox/ConfirmationBox.tsx
#: src/components/Synthetics/ConfirmationBox/ConfirmationBox.tsx
#: src/components/Synthetics/OrderEditor/OrderEditor.tsx
#: src/components/Synthetics/PositionEditor/PositionEditor.tsx
#: src/components/Synthetics/PositionItem/PositionItem.tsx
#: src/components/Synthetics/PositionList/PositionList.tsx
#: src/components/Synthetics/PositionSeller/PositionSeller.tsx
#: src/components/Synthetics/TradeBox/TradeBox.tsx
#: src/components/Synthetics/TradeBox/TradeBox.tsx
msgid "Liq. Price"
msgstr "Precio de Liq."

#: src/components/Exchange/ExchangeTVChart.js
msgid "Liq. {0} {longOrShortText}"
msgstr ""

#: src/components/Synthetics/TVChart/TVChart.tsx
msgid "Liq. {longOrShortText} {tokenSymbol}"
msgstr ""

#: src/components/Exchange/TradeHistory.js
#: src/context/SyntheticsEvents/SyntheticsEventsProvider.tsx
msgid "Liquidated"
msgstr "Liquidado"

#: src/components/Exchange/TradeHistory.js
msgid ""
"Liquidated {0} {longOrShortText},\n"
"-{1} USD,\n"
"{2} Price: {3} USD"
msgstr ""

#: src/components/Exchange/TradeHistory.js
msgid "Liquidation Fee"
msgstr ""

#: src/components/Exchange/PositionEditor.js
msgid "Liquidation price would cross mark price."
msgstr ""

#: src/pages/Stake/StakeV2.js
msgid "Liquidity and trading incentives program is live on Arbitrum. <0>Read more</0>."
msgstr ""

#: src/components/Exchange/SwapBox.js
#: src/components/Exchange/SwapBox.js
msgid "Liquidity data not loaded"
msgstr "Datos de liquidez no cargados"

#: src/components/Exchange/PositionsList.js
#: src/components/Exchange/PositionsList.js
#: src/components/Synthetics/Claims/Claims.tsx
#: src/components/Synthetics/GmSwap/GmConfirmationBox/GmConfirmationBox.tsx
#: src/components/Synthetics/OrderEditor/OrderEditor.tsx
#: src/components/Synthetics/OrderEditor/OrderEditor.tsx
#: src/components/Synthetics/OrderList/OrderList.tsx
#: src/components/Synthetics/OrderList/OrderList.tsx
#: src/components/Synthetics/PositionList/PositionList.tsx
#: src/components/Synthetics/PositionList/PositionList.tsx
#: src/components/Synthetics/TradeHistory/TradeHistory.tsx
#: src/domain/synthetics/trade/utils/validation.ts
#: src/domain/synthetics/trade/utils/validation.ts
msgid "Loading..."
msgstr "Cargando..."

#: src/components/Exchange/ConfirmationBox.js
#: src/components/Exchange/ConfirmationBox.js
#: src/components/Exchange/ConfirmationBox.js
#: src/components/Exchange/ConfirmationBox.js
#: src/components/Exchange/ConfirmationBox.js
#: src/components/Exchange/ExchangeTVChart.js
#: src/components/Exchange/ExchangeTVChart.js
#: src/components/Exchange/OrdersList.js
#: src/components/Exchange/PositionEditor.js
#: src/components/Exchange/PositionSeller.js
#: src/components/Exchange/PositionsList.js
#: src/components/Exchange/PositionsList.js
#: src/components/Exchange/PositionsList.js
#: src/components/Exchange/SwapBox.js
#: src/components/Exchange/SwapBox.js
#: src/components/Exchange/SwapBox.js
#: src/components/Exchange/SwapBox.js
#: src/components/Exchange/SwapBox.js
#: src/components/Exchange/TradeHistory.js
#: src/components/Exchange/TradeHistory.js
#: src/components/Exchange/TradeHistory.js
#: src/components/Synthetics/ClaimHistoryRow/ClaimHistoryRow.tsx
#: src/components/Synthetics/ClaimHistoryRow/ClaimHistoryRow.tsx
#: src/components/Synthetics/ClaimHistoryRow/ClaimHistoryRow.tsx
#: src/components/Synthetics/ConfirmationBox/ConfirmationBox.tsx
#: src/components/Synthetics/ConfirmationBox/ConfirmationBox.tsx
#: src/components/Synthetics/ConfirmationBox/ConfirmationBox.tsx
#: src/components/Synthetics/ConfirmationBox/ConfirmationBox.tsx
#: src/components/Synthetics/MarketCard/MarketCard.tsx
#: src/components/Synthetics/MarketNetFee/MarketNetFee.tsx
#: src/components/Synthetics/OrderItem/OrderItem.tsx
#: src/components/Synthetics/PositionEditor/PositionEditor.tsx
#: src/components/Synthetics/PositionItem/PositionItem.tsx
#: src/components/Synthetics/PositionItem/PositionItem.tsx
#: src/components/Synthetics/PositionSeller/PositionSeller.tsx
#: src/components/Synthetics/SettleAccruedFundingFeeModal/SettleAccruedFundingFeeRow.tsx
#: src/components/Synthetics/StatusNotification/FeesSettlementStatusNotification.tsx
#: src/components/Synthetics/StatusNotification/OrderStatusNotification.tsx
#: src/components/Synthetics/TVChart/TVChart.tsx
#: src/components/Synthetics/TVChart/TVChart.tsx
#: src/components/Synthetics/TVChart/TVChart.tsx
#: src/components/Synthetics/TradeBox/TradeBox.tsx
#: src/components/Synthetics/TradeHistoryRow/utils.ts
#: src/context/SyntheticsEvents/SyntheticsEventsProvider.tsx
#: src/context/SyntheticsEvents/SyntheticsEventsProvider.tsx
#: src/domain/synthetics/orders/utils.ts
#: src/pages/Actions/Actions.js
#: src/pages/Actions/Actions.js
#: src/pages/Exchange/Exchange.js
#: src/pages/Exchange/Exchange.js
#: src/pages/Exchange/Exchange.js
#: src/pages/Exchange/Exchange.js
#: src/pages/OrdersOverview/OrdersOverview.js
msgid "Long"
msgstr "Largo"

#: src/components/Synthetics/MarketStats/MarketStats.tsx
msgid "Long Collateral"
msgstr ""

#: src/components/Exchange/ChartTokenSelector.tsx
msgid "Long Liquidity"
msgstr ""

#: src/components/Synthetics/MarketCard/MarketCard.tsx
msgid "Long Open Interest"
msgstr ""

#: src/components/Synthetics/MarketNetFee/MarketNetFee.tsx
#: src/pages/Dashboard/DashboardV2.js
msgid "Long Positions"
msgstr "Posiciones largas"

#: src/components/Exchange/SwapBox.js
msgid "Long {0}"
msgstr "Largo {0}"

#: src/components/Exchange/ConfirmationBox.js
msgid "Longing..."
msgstr "Entrando a largo..."

#: src/components/Referrals/AddAffiliateCode.js
msgid "Looks like you don't have a referral code to share. <0/> Create one now and start earning rebates!"
msgstr "Parece que no tienes un código de referido para compartir. <0/> ¡Crea uno ahora y empieza a ganar reembolsos!"

#: src/pages/Actions/Actions.js
msgid "Loss"
msgstr "Pérdida"

#: src/components/Synthetics/AccruedPositionPriceImpactRebateModal/AccruedPositionPriceImpactRebateModal.tsx
#: src/components/Synthetics/ClaimModal/ClaimModal.tsx
#: src/components/Synthetics/ClaimablePositionPriceImpactRebateModal/ClaimablePositionPriceImpactRebateModal.tsx
#: src/components/Synthetics/GmList/GmList.tsx
msgid "MARKET"
msgstr ""

#: src/components/BuyInputSection/BuyInputSection.tsx
#: src/components/InputSection/InputSection.js
#: src/pages/ClaimEsGmx/ClaimEsGmx.js
msgid "MAX"
msgstr "MÁX"

#: src/components/Synthetics/SubaccountModal/SubaccountModal.tsx
msgid "Main Account Balance"
msgstr ""

#: src/components/Synthetics/SubaccountModal/SubaccountModal.tsx
msgid "Main Account {0} Balance is used to top up Subaccount Balance on each Action up to the set Max auto top-up amount. Use the \"Сonvert {1} to {2}\" field if the Main Account {3} Balance is low."
msgstr ""

#: src/components/Exchange/OrderEditor.js
#: src/components/Exchange/PositionSeller.js
#: src/components/Exchange/SwapBox.js
#: src/components/Synthetics/OrderEditor/OrderEditor.tsx
#: src/components/Synthetics/PositionSeller/PositionSeller.tsx
#: src/components/Synthetics/TradeBox/TradeBox.tsx
#: src/components/Synthetics/TradeBox/TradeBox.tsx
msgid "Mark"
msgstr ""

#: src/components/Exchange/ConfirmationBox.js
#: src/components/Exchange/ConfirmationBox.js
#: src/components/Exchange/OrderEditor.js
#: src/components/Exchange/OrdersList.js
#: src/components/Exchange/OrdersList.js
#: src/components/Exchange/OrdersList.js
#: src/components/Exchange/PositionEditor.js
#: src/components/Exchange/PositionSeller.js
#: src/components/Exchange/PositionsList.js
#: src/components/Exchange/PositionsList.js
#: src/components/Synthetics/ConfirmationBox/ConfirmationBox.tsx
#: src/components/Synthetics/ConfirmationBox/ConfirmationBox.tsx
#: src/components/Synthetics/ConfirmationBox/ConfirmationBox.tsx
#: src/components/Synthetics/OrderItem/OrderItem.tsx
#: src/components/Synthetics/OrderList/OrderList.tsx
#: src/components/Synthetics/PositionEditor/PositionEditor.tsx
#: src/components/Synthetics/PositionItem/PositionItem.tsx
#: src/components/Synthetics/PositionList/PositionList.tsx
#: src/components/Synthetics/PositionSeller/PositionSeller.tsx
#: src/components/Synthetics/TradeHistoryRow/utils.ts
#: src/components/Synthetics/TradeHistoryRow/utils.ts
#: src/pages/OrdersOverview/OrdersOverview.js
msgid "Mark Price"
msgstr "Precio de Referencia"

#: src/components/Exchange/PositionSeller.js
#: src/components/Exchange/SwapBox.js
#: src/components/Referrals/ClaimAffiliatesModal/ClaimAffiliatesModal.tsx
#: src/components/Synthetics/MarketCard/MarketCard.tsx
#: src/components/Synthetics/MarketStats/MarketStats.tsx
#: src/components/Synthetics/OrderItem/OrderItem.tsx
#: src/components/Synthetics/PositionItem/PositionItem.tsx
#: src/components/Synthetics/PositionItem/PositionItem.tsx
#: src/components/Synthetics/PositionSeller/PositionSeller.tsx
#: src/components/Synthetics/TradeBox/TradeBox.tsx
#: src/components/Synthetics/TradeBox/TradeBox.tsx
#: src/components/Synthetics/TradeBox/TradeBox.tsx
#: src/components/Synthetics/TradeHistoryRow/TradeHistoryRow.tsx
#: src/components/Synthetics/TradeHistoryRow/utils.ts
#: src/components/Synthetics/TradeHistoryRow/utils.ts
msgid "Market"
msgstr "Mercado"

#: src/pages/Dashboard/DashboardV2.js
#: src/pages/Dashboard/DashboardV2.js
msgid "Market Cap"
msgstr "Capitalización de Mercado"

#: src/domain/synthetics/orders/utils.ts
msgid "Market Decrease"
msgstr ""

#: src/domain/synthetics/orders/utils.ts
msgid "Market Increase"
msgstr ""

#: src/domain/synthetics/orders/utils.ts
msgid "Market Swap"
msgstr ""

#: src/components/Exchange/PositionEditor.js
#: src/components/Exchange/PositionSeller.js
#: src/components/Synthetics/PositionEditor/PositionEditor.tsx
#: src/components/Synthetics/PositionSeller/PositionSeller.tsx
#: src/pages/Stake/StakeV2.js
#: src/pages/Stake/StakeV2.js
#: src/pages/Stake/StakeV2.js
msgid "Max"
msgstr ""

#: src/context/SubaccountContext/SubaccountContext.tsx
msgid "Max Action Count Reached. <0>Click here</0> to update."
msgstr ""

#: src/components/Synthetics/TradeFeesRow/TradeFeesRow.tsx
msgid "Max Bonus Rebate"
msgstr ""

#: src/pages/Stake/StakeV2.js
msgid "Max Capacity"
msgstr "Capacidad Máxima"

#: src/components/Glp/GlpSwap.js
msgid "Max Capacity for {0} Reached"
msgstr "Capacidad Máxima para {0} Alcanzada"

#: src/components/Synthetics/GmSwap/GmFees/GmFees.tsx
#: src/components/Synthetics/TradeFeesRow/TradeFeesRow.tsx
msgid "Max Execution Fee"
msgstr ""

#: src/components/SettingsModal/SettingsModal.tsx
msgid "Max Execution Fee Buffer"
msgstr ""

#: src/components/SettingsModal/SettingsModal.tsx
msgid "Max Execution Fee buffer below {0}% may result in failed orders."
msgstr ""

#: src/components/Exchange/ChartTokenSelector.tsx
msgid "Max In"
msgstr ""

#: src/components/Exchange/PositionSeller.js
msgid "Max Leverage without PnL: 100x"
msgstr ""

#: src/components/Exchange/ChartTokenSelector.tsx
msgid "Max Out"
msgstr ""

#: src/components/Glp/GlpSwap.js
msgid "Max Pool Capacity"
msgstr "Capacidad de Reserva Máx."

<<<<<<< HEAD
=======
#: src/components/Synthetics/SubaccountModal/SubaccountModal.tsx
msgid "Max allowed actions"
msgstr ""

>>>>>>> e9c66760
#: src/components/Migration/Migration.js
#: src/pages/Stake/StakeV1.js
#: src/pages/Stake/StakeV1.js
#: src/pages/Stake/StakeV2.js
#: src/pages/Stake/StakeV2.js
#: src/pages/Stake/StakeV2.js
msgid "Max amount exceeded"
msgstr "Superado el importe máximo"

#: src/components/Synthetics/SubaccountModal/SubaccountModal.tsx
msgid "Max auto top-up amount"
msgstr ""

#: src/components/Exchange/PositionSeller.js
#: src/domain/synthetics/trade/utils/validation.ts
msgid "Max close amount exceeded"
msgstr ""

#: src/components/SettingsModal/SettingsModal.tsx
msgid "Max execution fee buffer precision is 0.01%"
msgstr ""

#: src/components/Exchange/TradeHistory.js
msgid "Max leverage of 100x was exceeded, the remaining collateral after deducting losses and fees have been sent back to your account:"
msgstr "El apalancamiento máximo de 100x ha sido superado, la garantía restante después de restar las pérdidas y comisiones ha sido enviada de vuelta a tu cuenta:"

#: src/components/Exchange/PositionEditor.js
msgid "Max leverage without PnL: {0}x"
msgstr ""

#: src/components/Exchange/PositionEditor.js
#: src/components/Exchange/PositionSeller.js
#: src/components/Exchange/SwapBox.js
#: src/components/Synthetics/OrderEditor/OrderEditor.tsx
#: src/domain/synthetics/trade/utils/validation.ts
#: src/domain/synthetics/trade/utils/validation.ts
#: src/domain/synthetics/trade/utils/validation.ts
msgid "Max leverage: {0}x"
msgstr ""

#: src/components/Glp/GlpSwap.js
msgid "Max pool capacity reached for {0}. Please mint GLP using another token"
msgstr "Capacidad máxima de reserva alcanzada para {0}. Por favor, acuñe GLP usando otro token."

#: src/components/Glp/GlpSwap.js
msgid "Max pool capacity reached for {0}<0/><1/>Please mint GLP using another token"
msgstr "Capacidad máxima de reserva alcanzada para {0}<0/><1/>Por favor, acuñe GLP usando otro token"

#: src/components/SettingsModal/SettingsModal.tsx
msgid "Max slippage precision is -0.01%"
msgstr ""

#: src/App/App.js
#~ msgid "Max slippage precision is 0.01%"
#~ msgstr "La precisión máxima del deslizamiento es de 0.01%"

#: src/components/Synthetics/MarketStats/MarketStats.tsx
#: src/components/Synthetics/MarketStats/MarketStats.tsx
#: src/components/Synthetics/MarketStats/MarketStats.tsx
#: src/components/Synthetics/MarketStats/MarketStats.tsx
msgid "Max {0}"
msgstr ""

#: src/pages/Dashboard/DashboardV2.js
#: src/pages/Dashboard/DashboardV2.js
msgid "Max {0} Capacity"
msgstr "Capacidad {0} máxima"

#: src/domain/synthetics/trade/utils/validation.ts
#: src/domain/synthetics/trade/utils/validation.ts
msgid "Max {0} amount exceeded"
msgstr ""

#: src/components/Exchange/PositionSeller.js
#: src/components/Exchange/SwapBox.js
msgid "Max {0} in"
msgstr "Máx. {0} dentro"

#: src/components/Exchange/SwapBox.js
msgid "Max {0} long capacity"
msgstr "Capacidad Máx. {0} largos"

#: src/components/Exchange/SwapBox.js
#: src/domain/synthetics/trade/utils/validation.ts
msgid "Max {0} long exceeded"
msgstr "Superados largos Máx. de {0}"

#: src/components/Exchange/PositionSeller.js
#: src/components/Exchange/SwapBox.js
#: src/components/Synthetics/SwapCard/SwapCard.tsx
msgid "Max {0} out"
msgstr "Máx. {0} fuera"

#: src/components/Exchange/SwapBox.js
msgid "Max {0} short capacity"
msgstr "Capacidad Máx. {0} cortos"

#: src/components/Exchange/SwapBox.js
#: src/domain/synthetics/trade/utils/validation.ts
msgid "Max {0} short exceeded"
msgstr "Superados cortos Máx. de {0}"

#: src/components/TokenCard/TokenCard.tsx
msgid "Max. Arbitrum APR:"
msgstr ""

#: src/components/TokenCard/TokenCard.tsx
msgid "Max. Avalanche APR: {0}"
msgstr ""

#: src/domain/synthetics/trade/utils/validation.ts
msgid "Max. Leverage exceeded"
msgstr ""

#: src/components/Stake/GMXAprTooltip.tsx
msgid "Max. {nativeTokenSymbol} APR"
msgstr ""

#: src/components/Stake/GMXAprTooltip.tsx
msgid "Max. {nativeTokenSymbol} APR is calculated with the max. 200% Boost Percentage by staking <0>Multiplier Points</0>."
msgstr ""

#: src/components/Migration/Migration.js
#: src/pages/Stake/StakeV1.js
#: src/pages/Stake/StakeV1.js
msgid "Max: {0}"
msgstr "Máx: {0}"

#: src/components/Synthetics/SubaccountModal/utils.ts
msgid "Maximum allowed actions is required"
msgstr ""

#: src/components/Synthetics/SubaccountModal/utils.ts
msgid "Maximum auto top-up amount is required"
msgstr ""

#: src/components/Footer/constants.ts
#: src/components/Footer/constants.ts
msgid "Media Kit"
msgstr "Kit de Medios"

#: src/components/Migration/Migration.js
#: src/components/Migration/Migration.js
#: src/pages/Stake/StakeV1.js
#: src/pages/Stake/StakeV1.js
#: src/pages/Stake/StakeV1.js
msgid "Migrate"
msgstr "Migrar"

#: src/components/Migration/Migration.js
msgid "Migrated"
msgstr "Migrado"

#: src/components/Migration/Migration.js
msgid "Migrating..."
msgstr "Migrando"

#: src/components/Migration/Migration.js
msgid "Migration Price"
msgstr "Precio de Migración"

#: src/components/Migration/Migration.js
msgid "Migration failed"
msgstr "Migración fallida"

#: src/components/Migration/Migration.js
msgid "Migration submitted! <0>View status.</0>"
msgstr "¡Migración enviada! <0>Ver estado.</0>"

#: src/domain/synthetics/trade/utils/validation.ts
msgid "Min collateral: {0}"
msgstr ""

#: src/domain/synthetics/trade/utils/validation.ts
msgid "Min collateral: {0} USD"
msgstr ""

#: src/components/Exchange/PositionEditor.js
#: src/components/Exchange/PositionSeller.js
#: src/components/Exchange/SwapBox.js
msgid "Min leverage: 1.1x"
msgstr "Apalancamiento Mín.: 1.1x"

#: src/components/Exchange/SwapBox.js
msgid "Min order: 10 USD"
msgstr "Orden Mín. 10 USD"

#: src/domain/synthetics/trade/utils/validation.ts
msgid "Min order: {0}"
msgstr ""

#: src/components/Exchange/TradeHistory.js
#: src/components/Synthetics/TradeHistoryRow/utils.ts
msgid "Min required collateral"
msgstr "Garantía mínima requerida"

#: src/components/Exchange/PositionEditor.js
msgid "Min residual collateral: 10 USD"
msgstr ""

#: src/components/Exchange/ConfirmationBox.js
#: src/components/Synthetics/ConfirmationBox/ConfirmationBox.tsx
#: src/components/Synthetics/OrderEditor/OrderEditor.tsx
msgid "Min. Receive"
msgstr "Min. a Recibir"

#: src/components/Exchange/OrderEditor.js
msgid "Minimum received"
msgstr "Mínimo recibido"

#: src/components/Exchange/SwapBox.js
#: src/components/Synthetics/MarketStats/MarketStats.tsx
#: src/pages/Dashboard/DashboardV2.js
msgid "More Info"
msgstr "Más Info"

#: src/components/NetworkDropdown/NetworkDropdown.tsx
msgid "More Options"
msgstr "Más Opciones"

#: src/pages/Stake/StakeV2.js
msgid "Multiplier Points"
msgstr "Puntos Multiplicadores"

#: src/pages/Stake/StakeV2.js
msgid "Multiplier Points APR"
msgstr "APR de Puntos Multiplicadores"

#: src/components/Synthetics/AcceptablePriceImpactInputRow/AcceptablePriceImpactInputRow.tsx
#: src/components/Synthetics/PositionSeller/PositionSeller.tsx
#: src/components/Synthetics/PositionSeller/PositionSeller.tsx
#: src/components/Synthetics/TradeBox/TradeBox.tsx
msgid "NA"
msgstr ""

#: src/components/Synthetics/MarketsList/MarketsList.tsx
msgid "NET FEE / 1 H"
msgstr ""

#: src/pages/NftWallet/NftWallet.js
msgid "NFT Address"
msgstr "Dirección NFT"

#: src/pages/NftWallet/NftWallet.js
msgid "NFT ID"
msgstr "NFT ID"

#: src/pages/NftWallet/NftWallet.js
msgid "NFT Wallet"
msgstr "Monedero NFT"

#: src/components/Synthetics/PositionItem/PositionItem.tsx
msgid "Negative Funding Fees are settled against the collateral automatically and will influence the liquidation price. Positive Funding Fees can be claimed under Claimable Funding after realizing any action on the position."
msgstr ""

#: src/components/Exchange/PositionSeller.js
msgid "Neither Collateral nor realized PnL is enough to cover pending Fees. Please close a larger position amount."
msgstr ""

#: src/components/Synthetics/MarketCard/MarketCard.tsx
#: src/components/Synthetics/MarketNetFee/MarketNetFee.tsx
msgid "Net Fee"
msgstr ""

#: src/components/Synthetics/MarketsList/MarketsList.tsx
msgid "Net Fee / 1h"
msgstr ""

#: src/components/Synthetics/MarketCard/MarketCard.tsx
#: src/components/Synthetics/MarketNetFee/MarketNetFee.tsx
msgid "Net Rebate"
msgstr ""

#: src/components/Exchange/PositionsList.js
#: src/components/Exchange/PositionsList.js
#: src/components/Synthetics/PositionItem/PositionItem.tsx
#: src/components/Synthetics/PositionList/PositionList.tsx
msgid "Net Value"
msgstr "Valor Neto"

#: src/components/Exchange/NetValueTooltip.tsx
msgid "Net Value: Initial Collateral + PnL - Borrow Fee - Close Fee"
msgstr ""

#: src/components/Synthetics/PositionItem/PositionItem.tsx
msgid "Net Value: Initial Collateral + PnL - Borrow Fee - Negative Funding Fee - Close Fee"
msgstr ""

#: src/components/Synthetics/PositionItem/PositionItem.tsx
msgid "Net Value: Initial Collateral + PnL - Borrow Fee - Negative Funding Fee - Close Fee - UI Fee"
msgstr ""

#: src/components/NetworkDropdown/NetworkDropdown.tsx
#: src/components/NetworkDropdown/NetworkDropdown.tsx
msgid "Networks"
msgstr "Redes"

#: src/components/NetworkDropdown/NetworkDropdown.tsx
msgid "Networks and Settings"
msgstr "Redes y Ajustes"

#: src/components/Synthetics/ConfirmationBox/ConfirmationBox.tsx
msgid "New Collateral"
msgstr ""

#: src/components/Synthetics/Claims/Claims.tsx
#: src/pages/PriceImpactRebatesStats/PriceImpactRebatesStats.tsx
msgid "Next"
msgstr "Siguiente"

#: src/pages/Actions/Actions.js
msgid "No PnLs found"
msgstr "No se han encontrado GyPs"

#: src/components/Synthetics/Claims/Claims.tsx
msgid "No claims yet"
msgstr ""

#: src/pages/ClaimEsGmx/ClaimEsGmx.js
msgid "No esGMX to claim"
msgstr "No hay esGMX para reclamar"

#: src/components/Synthetics/UserIncentiveDistributionList/UserIncentiveDistributionList.tsx
msgid "No incentives distribution history yet."
msgstr ""

#: src/components/Exchange/OrdersList.js
#: src/components/Exchange/OrdersList.js
#: src/components/Synthetics/OrderList/OrderList.tsx
#: src/components/Synthetics/OrderList/OrderList.tsx
msgid "No open orders"
msgstr "No hay ordenes abiertas."

#: src/lib/legacy.ts
msgid "No open position, order cannot be executed unless a position is opened"
msgstr "No hay posiciones abiertas, la orden no se puede ejecutar sino se abre una posición"

#: src/components/Exchange/PositionsList.js
#: src/components/Exchange/PositionsList.js
#: src/components/Synthetics/PositionList/PositionList.tsx
#: src/components/Synthetics/PositionList/PositionList.tsx
msgid "No open positions"
msgstr "No hay posiciones abiertas"

#: src/pages/Jobs/Jobs.js
msgid "No open positions at GMX currently"
msgstr "No hay posiciones abiertas en GMX en este momento"

#: src/pages/OrdersOverview/OrdersOverview.js
msgid "No position"
msgstr "No hay posición"

#: src/components/Referrals/AffiliatesStats.tsx
#: src/components/Referrals/TradersStats.tsx
msgid "No rebates distribution history yet."
msgstr "Aún no hay historial de distribución de reembolsos."

#: src/pages/Stake/StakeV1.js
msgid "No rewards to claim yet"
msgstr "No hay recompensas para reclamar todavía"

#: src/components/Exchange/TradeHistory.js
#: src/components/Synthetics/TradeHistory/TradeHistory.tsx
msgid "No trades yet"
msgstr "No hay operaciones todavía"

#: src/components/Synthetics/TradeHistoryRow/utils.ts
msgid "Not enough Available Liquidity to fill the Order. The Order will get filled when the condition is met and there is enough Available Liquidity."
msgstr ""

#: src/components/Synthetics/TradeHistoryRow/utils.ts
msgid "Not enough Available Swap Liquidity to fill the Order. The Order will get filled when the condition is met and there is enough Available Swap Liquidity."
msgstr ""

#: src/components/Synthetics/SubaccountModal/SubaccountStatus.tsx
msgid "Not enough {0} on your Main Account. Use the \"Convert {1} to {2}\" field to increase the Main Account {3} balance."
msgstr ""

#: src/components/Exchange/OrdersToa.js
msgid "Note that orders are not guaranteed to be executed.<0/><1/>This can occur in a few situations including but not exclusive to:"
msgstr "Tenga en cuenta que no se garantiza la ejecución de las órdenes.<0/><1/>Esto puede ocurrir en algunas situaciones que incluyen, pero no exclusivamente:"

#: src/components/Synthetics/ConfirmationBox/ConfirmationBox.tsx
msgid "Old Collateral"
msgstr ""

#: src/components/AddressDropdown/AddressDropdown.tsx
#: src/components/Synthetics/SubaccountModal/SubaccountModal.tsx
msgid "One-Click Trading"
msgstr ""

#: src/components/SubaccountNavigationButton/SubaccountNavigationButton.tsx
msgid "One-Click Trading is not available using network's native token {0}. Consider using {1} as Pay token instead."
msgstr ""

#: src/components/Referrals/referralsHelper.js
msgid "Only letters, numbers and underscores are allowed."
msgstr "Solo letras, números y guiones bajos están permitidos"

#: src/components/Exchange/FeesTooltip.tsx
#: src/components/Exchange/NetValueTooltip.tsx
#: src/components/Synthetics/TradeFeesRow/TradeFeesRow.tsx
msgid "Open Fee"
msgstr ""

#: src/pages/Dashboard/DashboardV2.js
#: src/pages/Home/Home.js
msgid "Open Interest"
msgstr "Interés Abierto"

#: src/components/Synthetics/MarketCard/MarketCard.tsx
msgid "Open Interest Balance"
msgstr ""

#: src/components/Exchange/SwapBox.js
msgid "Open a position"
msgstr "Abre una posición"

#: src/pages/Home/Home.js
msgid "Open positions through a simple swap interface. Conveniently swap from any supported asset into the position of your choice."
msgstr "Abre posiciones a través de una simple interfaz de intercambio. Intercambie desde cualquier activo soportado a la posición de su elección."

#: src/pages/PositionsOverview/PositionsOverview.js
msgid "Open positions: {0}<0/>Under risk: {1}"
msgstr "Posiciones Abiertas: {0}<0/>Bajo riesgo: {1}"

#: src/pages/Ecosystem/Ecosystem.js
msgid "Open trades ranking and stats"
msgstr ""

#: src/pages/Dashboard/AssetDropdown.tsx
msgid "Open {0} in Coingecko"
msgstr ""

#: src/pages/Dashboard/AssetDropdown.tsx
msgid "Open {0} in Explorer"
msgstr ""

#: src/components/Exchange/ExchangeTVChart.js
msgid "Open {0} {longOrShortText}"
msgstr ""

#: src/components/Synthetics/TVChart/TVChart.tsx
msgid "Open {longOrShortText} {tokenSymbol}"
msgstr ""

#: src/components/Synthetics/GmAssetDropdown/GmAssetDropdown.tsx
msgid "Open {marketName} in Explorer"
msgstr ""

#: src/components/Exchange/PositionsList.js
#: src/components/Synthetics/PositionItem/PositionItem.tsx
#: src/components/Synthetics/PositionItem/PositionItem.tsx
msgid "Opening..."
msgstr "Abriendo..."

#: src/components/Exchange/OrdersList.js
#: src/components/Synthetics/OrderList/OrderList.tsx
#: src/pages/OrdersOverview/OrdersOverview.js
msgid "Order"
msgstr "Orden"

#: src/components/Synthetics/OrderItem/OrderItem.tsx
msgid "Order Type"
msgstr ""

#: src/components/Exchange/ConfirmationBox.js
#: src/components/Synthetics/StatusNotification/OrderStatusNotification.tsx
msgid "Order cancelled"
msgstr "Orden cancelada"

#: src/domain/legacy.ts
msgid "Order cancelled."
msgstr "Orden cancelada."

#: src/lib/legacy.ts
msgid "Order cannot be executed as it would reduce the position's leverage below 1"
msgstr "La orden no se puede ejecutar pues reduciría el apalancamiento de la posición por debajo de 1"

#: src/lib/legacy.ts
msgid "Order cannot be executed as the remaining position would be smaller than $5.00"
msgstr "La orden no se puede ejecutar pues la posición restante sería menor de $5.00"

#: src/components/Exchange/PositionSeller.js
msgid "Order created!"
msgstr ""

#: src/components/Exchange/PositionSeller.js
msgid "Order creation failed."
msgstr ""

#: src/domain/synthetics/orders/createDecreaseOrderTxn.ts
#: src/domain/synthetics/orders/createIncreaseOrderTxn.ts
#: src/domain/synthetics/orders/createSwapOrderTxn.ts
msgid "Order error."
msgstr ""

#: src/components/Synthetics/StatusNotification/OrderStatusNotification.tsx
msgid "Order executed"
msgstr ""

#: src/components/Synthetics/StatusNotification/OrderStatusNotification.tsx
msgid "Order request sent"
msgstr ""

#: src/pages/OrdersOverview/OrdersOverview.js
msgid "Order size exceeds position"
msgstr "El tamaño de la orden supera la posición"

#: src/pages/OrdersOverview/OrdersOverview.js
msgid "Order size is 0"
msgstr "El tamaño de la orden es 0"

#: src/components/Exchange/PositionsList.js
#: src/lib/legacy.ts
msgid "Order size is bigger than position, will only be executable if position increases"
msgstr "El tamaño de la orden es mayor que la posición, sólo se ejecutará si la posición se incrementa"

#: src/components/Exchange/PositionSeller.js
msgid "Order submitted!"
msgstr ""

#: src/components/Synthetics/TradeHistoryRow/utils.ts
msgid "Order trigger price"
msgstr ""

#: src/components/Exchange/OrderEditor.js
msgid "Order update failed."
msgstr "La actualización de la orden ha fallado"

#: src/components/Exchange/OrderEditor.js
msgid "Order update submitted!"
msgstr "La actualización de la orden se ha enviado"

#: src/components/Exchange/OrderEditor.js
msgid "Order updated!"
msgstr "¡Orden actualizada!"

#: src/components/Exchange/PositionsList.js
#: src/components/Synthetics/PositionItem/PositionItem.tsx
#: src/pages/Actions/Actions.js
#: src/pages/Exchange/Exchange.js
#: src/pages/SyntheticsActions/SyntheticsActions.tsx
#: src/pages/SyntheticsPage/SyntheticsPage.tsx
#: src/pages/SyntheticsPage/SyntheticsPage.tsx
msgid "Orders"
msgstr "Órdenes"

#: src/components/Exchange/PositionsList.js
#: src/pages/Exchange/Exchange.js
msgid "Orders ({0})"
msgstr "Órdenes ({0})"

#: src/pages/Exchange/Exchange.js
msgid "Orders cancelled."
msgstr "Órdenes canceladas."

#: src/components/Synthetics/PositionItem/PositionItem.tsx
msgid "Orders <0>({0})</0>"
msgstr ""

#: src/pages/Ecosystem/Ecosystem.js
msgid "Overall protocol analytics"
msgstr ""

#: src/pages/Dashboard/DashboardV2.js
msgid "Overview"
msgstr "Resumen"

#: src/pages/Dashboard/DashboardV2.js
msgid "POOL"
msgstr "RESERVA"

#: src/components/Synthetics/MarketsList/MarketsList.tsx
msgid "POOLS"
msgstr ""

#: src/components/Synthetics/SettleAccruedFundingFeeModal/SettleAccruedFundingFeeModal.tsx
msgid "POSITION"
msgstr ""

#: src/components/Glp/GlpSwap.js
#: src/components/Synthetics/GmList/GmList.tsx
#: src/components/Synthetics/MarketsList/MarketsList.tsx
#: src/pages/Dashboard/DashboardV2.js
msgid "PRICE"
msgstr "PRECIO"

#: src/pages/PageNotFound/PageNotFound.js
#: src/pages/PageNotFound/PageNotFound.js
msgid "Page not found"
msgstr "Página no encontrada"

#: src/components/Exchange/PositionSeller.js
#: src/components/Exchange/SwapBox.js
#: src/domain/synthetics/trade/utils/validation.ts
msgid "Page outdated, please refresh"
msgstr "Página obsoleta, por favor actualice"

#: src/components/Synthetics/GmSwap/GmSwapBox/GmSwapBox.tsx
msgid "Pair"
msgstr ""

#: src/components/Exchange/TradeHistory.js
msgid "Partial Liquidation"
msgstr "Liquidación Parcial"

#: src/components/Exchange/TradeHistory.js
msgid "Partially Liquidated"
msgstr "Parcialmente Liquidado"

#: src/pages/Ecosystem/Ecosystem.js
msgid "Partnerships and Integrations"
msgstr "Asociaciones e Integraciones"

#: src/components/Exchange/ConfirmationBox.js
#: src/components/Exchange/ConfirmationBox.js
#: src/components/Exchange/SwapBox.js
#: src/components/Exchange/SwapBox.js
#: src/components/Glp/GlpSwap.js
#: src/components/Glp/GlpSwap.js
#: src/components/Synthetics/ConfirmationBox/ConfirmationBox.tsx
#: src/components/Synthetics/ConfirmationBox/ConfirmationBox.tsx
#: src/components/Synthetics/GmSwap/GmConfirmationBox/GmConfirmationBox.tsx
#: src/components/Synthetics/GmSwap/GmConfirmationBox/GmConfirmationBox.tsx
#: src/components/Synthetics/GmSwap/GmSwapBox/GmSwapBox.tsx
#: src/components/Synthetics/GmSwap/GmSwapBox/GmSwapBox.tsx
#: src/components/Synthetics/GmSwap/GmSwapBox/GmSwapBox.tsx
#: src/components/Synthetics/GmSwap/GmSwapBox/GmSwapBox.tsx
#: src/components/Synthetics/TradeBox/TradeBox.tsx
#: src/components/Synthetics/TradeBox/TradeBox.tsx
msgid "Pay"
msgstr "Pagar"

#: src/components/Exchange/ConfirmationBox.js
#: src/components/Synthetics/ConfirmationBox/ConfirmationBox.tsx
msgid "Pay Amount"
msgstr "Importe a pagar"

#: src/components/Synthetics/StatusNotification/SubaccountNotification.tsx
msgid "Pending Wallet message sign"
msgstr ""

#: src/components/Synthetics/StatusNotification/SubaccountNotification.tsx
#: src/components/Synthetics/StatusNotification/SubaccountNotification.tsx
msgid "Pending Wallet transaction sign"
msgstr ""

#: src/components/Synthetics/ConfirmationBox/ConfirmationBox.tsx
#: src/components/Synthetics/PositionEditor/PositionEditor.tsx
msgid "Pending {0} approval"
msgstr ""

#: src/pages/Dashboard/DashboardV2.js
msgid "Platform, GLP and GM tokens."
msgstr ""

#: src/components/Referrals/JoinReferralCode.js
msgid "Please input a referral code to benefit from fee discounts."
msgstr "Por favor, introduzca un código de referido para beneficiarse de los descuentos en las comisiones."

#: src/pages/BeginAccountTransfer/BeginAccountTransfer.js
msgid "Please only use this for full account transfers.<0/>This will transfer all your GMX, esGMX, GLP and Multiplier Points to your new account.<1/>Transfers are only supported if the receiving account has not staked GMX or GLP tokens before.<2/>Transfers are one-way, you will not be able to transfer staked tokens back to the sending account."
msgstr "Por favor usa sólo esto para transferencia completas de cuenta.<0/>Esto transferirá todo tu GMX, esGMX, GLP y Puntos Multiplicadores a tu nueva cuenta.<1/>Las transferencias sólo se permiten si la cuenta receptora no ha stakeado GMX o GLP tokens anteriormente.<2/>Las transferencias son de sentido único, no podrás transferir de vuelta tus tokens transferidos de vuelta a la cuenta de partida."

#: src/pages/ClaimEsGmx/ClaimEsGmx.js
msgid "Please switch your network to Arbitrum."
msgstr "Por favor, cambie su red a Arbitrum."

#: src/components/Exchange/PositionSeller.js
msgid "Please uncheck \"Keep Leverage\", or close a larger position amount."
msgstr ""

#: src/components/Exchange/NetValueTooltip.tsx
#: src/components/Exchange/PositionSeller.js
#: src/components/Exchange/PositionsList.js
#: src/components/Exchange/TradeHistory.js
#: src/components/Synthetics/ConfirmationBox/ConfirmationBox.tsx
#: src/components/Synthetics/PositionItem/PositionItem.tsx
#: src/components/Synthetics/PositionItem/PositionItem.tsx
#: src/components/Synthetics/PositionSeller/PositionSeller.tsx
#: src/components/Synthetics/PositionSeller/PositionSeller.tsx
#: src/components/Synthetics/TradeBox/TradeBox.tsx
#: src/pages/Actions/Actions.js
msgid "PnL"
msgstr "GyP"

#: src/components/Exchange/NetValueTooltip.tsx
#: src/components/Synthetics/PositionItem/PositionItem.tsx
#: src/components/Synthetics/TradeHistoryRow/utils.ts
msgid "PnL After Fees"
msgstr "GyP Después de Comisiones"

#: src/components/Synthetics/GmSwap/GmSwapBox/GmSwapBox.tsx
#: src/components/Synthetics/GmSwap/GmSwapBox/GmSwapBox.tsx
#: src/components/Synthetics/GmSwap/GmSwapBox/GmSwapBox.tsx
#: src/components/Synthetics/TradeBox/MarketPoolSelectorRow.tsx
#: src/components/Synthetics/TradeBox/MarketPoolSelectorRow.tsx
#: src/components/Synthetics/TradeBox/MarketPoolSelectorRow.tsx
#: src/pages/Dashboard/DashboardV2.js
msgid "Pool"
msgstr "Reserva"

#: src/components/Synthetics/MarketStats/MarketStats.tsx
#: src/components/Synthetics/MarketStats/MarketStats.tsx
#: src/pages/Dashboard/DashboardV2.js
#: src/pages/Dashboard/DashboardV2.js
msgid "Pool Amount"
msgstr "Cantidad de Reserva"

#: src/components/Synthetics/MarketsList/MarketsList.tsx
msgid "Pools"
msgstr ""

#: src/components/Exchange/PositionsList.js
#: src/components/Synthetics/ClaimHistoryRow/ClaimHistoryRow.tsx
#: src/components/Synthetics/PositionList/PositionList.tsx
msgid "Position"
msgstr "Posición"

#: src/components/Synthetics/TradeHistoryRow/utils.ts
msgid "Position Fee"
msgstr ""

#: src/components/Synthetics/TradeFeesRow/TradeFeesRow.tsx
msgid "Position Price Impact"
msgstr ""

#: src/components/Exchange/PositionSeller.js
msgid "Position close disabled, pending {0} upgrade"
msgstr ""

#: src/pages/Actions/Actions.js
#: src/pages/Exchange/Exchange.js
#: src/pages/SyntheticsActions/SyntheticsActions.tsx
msgid "Positions"
msgstr "Posiciones"

#: src/pages/Exchange/Exchange.js
msgid "Positions ({0})"
msgstr "Posiciones ({0})"

#: src/pages/SyntheticsPage/SyntheticsPage.tsx
msgid "Positions{0}"
msgstr ""

#: src/components/Synthetics/Claims/ClaimableCard.tsx
msgid "Positive Funding Fees for a Position become claimable after the Position is increased, decreased or closed; or settled its fees with the option under \"Accrued\"."
msgstr ""

#: src/components/Synthetics/Claims/Claims.tsx
#: src/pages/PriceImpactRebatesStats/PriceImpactRebatesStats.tsx
msgid "Prev"
msgstr "Prev"

#: src/components/Exchange/OrderEditor.js
#: src/components/Exchange/OrderEditor.js
#: src/components/Exchange/OrderEditor.js
#: src/components/Exchange/OrderEditor.js
#: src/components/Exchange/OrdersList.js
#: src/components/Exchange/OrdersList.js
#: src/components/Exchange/OrdersList.js
#: src/components/Exchange/PositionSeller.js
#: src/components/Exchange/SwapBox.js
#: src/components/Exchange/SwapBox.js
#: src/components/Exchange/SwapBox.js
#: src/components/Glp/GlpSwap.js
#: src/components/Glp/GlpSwap.js
#: src/components/Synthetics/GmList/GmList.tsx
#: src/components/Synthetics/MarketStats/MarketStats.tsx
#: src/components/Synthetics/MarketsList/MarketsList.tsx
#: src/components/Synthetics/OrderEditor/OrderEditor.tsx
#: src/components/Synthetics/OrderEditor/OrderEditor.tsx
#: src/components/Synthetics/PositionSeller/PositionSeller.tsx
#: src/components/Synthetics/SwapCard/SwapCard.tsx
#: src/components/Synthetics/TradeBox/TradeBox.tsx
#: src/components/Synthetics/TradeBox/TradeBox.tsx
#: src/pages/Dashboard/DashboardV2.js
#: src/pages/Dashboard/DashboardV2.js
#: src/pages/Dashboard/DashboardV2.js
#: src/pages/OrdersOverview/OrdersOverview.js
#: src/pages/Stake/StakeV2.js
#: src/pages/Stake/StakeV2.js
#: src/pages/Stake/StakeV2.js
msgid "Price"
msgstr "Precio"

#: src/components/Synthetics/GmSwap/GmFees/GmFees.tsx
#: src/components/Synthetics/TradeHistoryRow/utils.ts
#: src/components/Synthetics/TradeHistoryRow/utils.ts
msgid "Price Impact"
msgstr ""

#: src/domain/synthetics/claimHistory/claimPriceImpactRebate.ts
msgid "Price Impact Rebate Claimed"
msgstr ""

#: src/components/Synthetics/Claims/ClaimableCardUI.tsx
#: src/components/Synthetics/TradeFeesRow/TradeFeesRow.tsx
msgid "Price Impact Rebates"
msgstr ""

#: src/components/Synthetics/TradeFeesRow/TradeFeesRow.tsx
msgid "Price Impact Rebates for closing trades are claimable under the Claims tab. <0>Read more</0>."
msgstr ""

#: src/components/Synthetics/ConfirmationBox/ConfirmationBox.tsx
#: src/domain/synthetics/trade/utils/validation.ts
#: src/domain/synthetics/trade/utils/validation.ts
#: src/domain/synthetics/trade/utils/validation.ts
#: src/domain/synthetics/trade/utils/validation.ts
msgid "Price Impact not yet acknowledged"
msgstr ""

#: src/domain/synthetics/orders/useSLTPEntries.ts
msgid "Price above Limit Price."
msgstr ""

#: src/components/Exchange/OrderEditor.js
#: src/components/Exchange/PositionSeller.js
#: src/components/Synthetics/OrderEditor/OrderEditor.tsx
#: src/domain/synthetics/trade/utils/validation.ts
msgid "Price above Liq. Price"
msgstr "Precio superior al de liquidación"

#: src/domain/synthetics/orders/useSLTPEntries.ts
msgid "Price above Liq. Price."
msgstr ""

#: src/components/Exchange/OrderEditor.js
#: src/components/Exchange/SwapBox.js
#: src/components/Exchange/SwapBox.js
#: src/components/Synthetics/OrderEditor/OrderEditor.tsx
#: src/components/Synthetics/OrderEditor/OrderEditor.tsx
#: src/components/Synthetics/OrderEditor/OrderEditor.tsx
#: src/components/Synthetics/OrderEditor/OrderEditor.tsx
#: src/domain/synthetics/trade/utils/validation.ts
#: src/domain/synthetics/trade/utils/validation.ts
#: src/domain/synthetics/trade/utils/validation.ts
msgid "Price above Mark Price"
msgstr "Precio superior al Precio de Referencia"

#: src/domain/synthetics/orders/useSLTPEntries.ts
msgid "Price above Mark Price."
msgstr ""

#: src/domain/synthetics/orders/useSLTPEntries.ts
msgid "Price below Limit Price."
msgstr ""

#: src/components/Exchange/OrderEditor.js
#: src/components/Exchange/PositionSeller.js
#: src/components/Synthetics/OrderEditor/OrderEditor.tsx
#: src/domain/synthetics/trade/utils/validation.ts
msgid "Price below Liq. Price"
msgstr "Precio inferior al de liquidación"

#: src/domain/synthetics/orders/useSLTPEntries.ts
msgid "Price below Liq. Price."
msgstr ""

#: src/components/Exchange/OrderEditor.js
#: src/components/Exchange/SwapBox.js
#: src/components/Exchange/SwapBox.js
#: src/components/Synthetics/OrderEditor/OrderEditor.tsx
#: src/components/Synthetics/OrderEditor/OrderEditor.tsx
#: src/components/Synthetics/OrderEditor/OrderEditor.tsx
#: src/components/Synthetics/OrderEditor/OrderEditor.tsx
#: src/domain/synthetics/trade/utils/validation.ts
#: src/domain/synthetics/trade/utils/validation.ts
#: src/domain/synthetics/trade/utils/validation.ts
msgid "Price below Mark Price"
msgstr "Precio inferior al Precio de Marca"

#: src/domain/synthetics/orders/useSLTPEntries.ts
msgid "Price below Mark Price."
msgstr ""

#: src/pages/OrdersOverview/OrdersOverview.js
msgid "Price conditions are met"
msgstr "Las condiciones de precio se cumplen"

#: src/components/Exchange/OrderEditor.js
msgid "Price is above Mark Price"
msgstr "El precio se encuentra por encima del precio de referencia"

#: src/components/Exchange/OrderEditor.js
msgid "Price is below Mark Price"
msgstr "El precio se encuentra por debajo del precio de referencia"

#: src/pages/Dashboard/DashboardV2.js
#: src/pages/Stake/StakeV2.js
msgid "Price on Arbitrum"
msgstr "Precio en Arbitrum"

#: src/pages/Dashboard/DashboardV2.js
#: src/pages/Stake/StakeV2.js
msgid "Price on Avalanche"
msgstr "Precio en Avalanche"

#: src/pages/Actions/Actions.js
msgid "Profit"
msgstr "Ganancia"

#: src/pages/Ecosystem/Ecosystem.js
msgid "Projects developed by the GMX community. <0/>Please exercise caution when interacting with any app, apps are fully maintained by community developers."
msgstr ""

#: src/pages/Ecosystem/Ecosystem.js
msgid "Projects integrated with GMX."
msgstr "Proyectos integrados con GMX."

#: src/pages/Dashboard/AssetDropdown.tsx
msgid "Proof of Reserves"
msgstr "Prueba de reservas"

#: src/components/Header/HomeHeaderLinks.tsx
msgid "Protocol"
msgstr ""

#: src/pages/Buy/Buy.tsx
msgid "Protocol Tokens"
msgstr ""

#: src/pages/Ecosystem/Ecosystem.js
#: src/pages/Ecosystem/Ecosystem.js
msgid "Protocol analytics"
msgstr "Análisis de datos del protocolo"

#: src/pages/Ecosystem/Ecosystem.js
msgid "Protocol risk explorer and stats"
msgstr ""

#: src/pages/BuyGlp/BuyGlp.js
msgid "Purchase <0>GLP tokens</0> to earn {nativeTokenSymbol} fees from swaps and leverage trading."
msgstr ""

#: src/pages/MarketPoolsPage/MarketPoolsPage.tsx
msgid "Purchase <0>GM Tokens</0> to earn fees from swaps and leverage trading."
msgstr ""

#: src/pages/Stake/StakeV2.js
msgid "Purchase Insurance"
msgstr "Comprar Seguro"

#: src/components/Synthetics/AccruedPositionPriceImpactRebateModal/AccruedPositionPriceImpactRebateModal.tsx
#: src/components/Synthetics/ClaimablePositionPriceImpactRebateModal/ClaimablePositionPriceImpactRebateModal.tsx
msgid "REBATE"
msgstr ""

#: src/components/TokenCard/TokenCard.tsx
#: src/components/TokenCard/TokenCard.tsx
#: src/components/TokenCard/TokenCard.tsx
msgid "Read more"
msgstr "Leer más"

#: src/components/Exchange/PositionSeller.js
msgid "Realized PnL insufficient for Fees"
msgstr ""

#: src/components/Synthetics/TradeHistoryRow/utils.ts
msgid "Reason: {0}"
msgstr ""

#: src/components/Referrals/AffiliatesStats.tsx
#: src/components/Referrals/TradersStats.tsx
msgid "Rebates"
msgstr ""

#: src/components/Referrals/AffiliatesStats.tsx
#: src/components/Referrals/TradersStats.tsx
msgid "Rebates Distribution History"
msgstr "Historial de distribución de reembolsos"

#: src/components/Referrals/AffiliatesStats.tsx
msgid "Rebates are airdropped weekly."
msgstr "Los reembolsos son entregados semanalmente."

#: src/components/Referrals/TradersStats.tsx
msgid "Rebates earned by this account as a trader."
msgstr "Reembolsos ganados por esta cuenta como trader."

#: src/components/Referrals/AffiliatesStats.tsx
msgid "Rebates earned by this account as an affiliate."
msgstr "Reembolsos ganados por esta cuenta como afiliado."

#: src/components/Referrals/AffiliatesStats.tsx
msgid "Rebates on V1"
msgstr ""

#: src/components/Referrals/AffiliatesStats.tsx
msgid "Rebates on V2"
msgstr ""

#: src/components/Exchange/ConfirmationBox.js
#: src/components/Exchange/PositionSeller.js
#: src/components/Exchange/PositionSeller.js
#: src/components/Exchange/SwapBox.js
#: src/components/Exchange/SwapBox.js
#: src/components/Glp/GlpSwap.js
#: src/components/Glp/GlpSwap.js
#: src/components/Synthetics/ConfirmationBox/ConfirmationBox.tsx
#: src/components/Synthetics/ConfirmationBox/ConfirmationBox.tsx
#: src/components/Synthetics/GmSwap/GmConfirmationBox/GmConfirmationBox.tsx
#: src/components/Synthetics/GmSwap/GmConfirmationBox/GmConfirmationBox.tsx
#: src/components/Synthetics/GmSwap/GmSwapBox/GmSwapBox.tsx
#: src/components/Synthetics/GmSwap/GmSwapBox/GmSwapBox.tsx
#: src/components/Synthetics/GmSwap/GmSwapBox/GmSwapBox.tsx
#: src/components/Synthetics/PositionEditor/PositionEditor.tsx
#: src/components/Synthetics/PositionSeller/PositionSeller.tsx
#: src/components/Synthetics/PositionSeller/PositionSeller.tsx
#: src/components/Synthetics/PositionSeller/PositionSeller.tsx
#: src/components/Synthetics/TradeBox/TradeBox.tsx
#: src/components/Synthetics/TradeBox/TradeBox.tsx
#: src/components/Synthetics/TradeBox/TradeBox.tsx
msgid "Receive"
msgstr "Recibir"

#: src/pages/BeginAccountTransfer/BeginAccountTransfer.js
#: src/pages/NftWallet/NftWallet.js
msgid "Receiver Address"
msgstr "Dirección del receptor"

#: src/pages/BeginAccountTransfer/BeginAccountTransfer.js
msgid "Receiver has not staked GLP tokens before"
msgstr "El receptor no ha stakeado tokens GLP antes"

#: src/pages/BeginAccountTransfer/BeginAccountTransfer.js
msgid "Receiver has not staked GMX tokens before"
msgstr "El receptor no ha stakeado tokens GMX antes"

#: src/components/Glp/GlpSwap.js
msgid "Redemption time not yet reached"
msgstr "Tiempo de redención aún no alcanzado"

#: src/pages/Home/Home.js
msgid "Reduce Liquidation Risks"
msgstr "Reducir Riesgos de Liquidación"

#: src/components/SubaccountNavigationButton/SubaccountNavigationButton.tsx
msgid "Reduce wallet signing popups with One-Click Trading. This option is also available through the Wallet menu in the top right. <0>More Info</0>."
msgstr ""

#: src/components/Referrals/AffiliatesStats.tsx
msgid "Referral Code"
msgstr "Código de Referido"

#: src/components/Referrals/JoinReferralCode.js
msgid "Referral Code does not exist"
msgstr "El Código de Referido no existe"

#: src/components/Referrals/AffiliatesStats.tsx
msgid "Referral Codes"
msgstr "Códigos de referido"

#: src/components/Synthetics/TradeFeesRow/TradeFeesRow.tsx
msgid "Referral Discount"
msgstr ""

#: src/components/Footer/constants.ts
#: src/pages/ReferralTerms/ReferralTerms.js
msgid "Referral Terms"
msgstr "Términos de Referido"

#: src/components/Referrals/JoinReferralCode.js
msgid "Referral code added!"
msgstr "¡Código de referido añadido!"

#: src/components/Referrals/AddAffiliateCode.js
msgid "Referral code created!"
msgstr "Código de referido creado"

#: src/pages/Referrals/Referrals.tsx
msgid "Referral code creation failed."
msgstr ""

#: src/pages/Referrals/Referrals.tsx
msgid "Referral code submitted!"
msgstr ""

#: src/components/Referrals/JoinReferralCode.js
msgid "Referral code updated failed."
msgstr "Falló la actualización del código de referido."

#: src/components/Referrals/JoinReferralCode.js
msgid "Referral code updated!"
msgstr "¡Código de referido actualizado!"

#: src/components/Header/AppHeaderLinks.tsx
#: src/pages/Referrals/Referrals.tsx
#: src/pages/Referrals/Referrals.tsx
msgid "Referrals"
msgstr "Referidos"

#: src/components/Synthetics/TradeHistoryRow/utils.ts
#: src/components/Synthetics/TradeHistoryRow/utils.ts
msgid "Request"
msgstr ""

#: src/components/Synthetics/ClaimHistoryRow/ClaimHistoryRow.tsx
msgid "Request Settlement of Funding Fees"
msgstr ""

#: src/components/Exchange/TradeHistory.js
msgid "Request decrease {0} {longOrShortText}, -{1} USD, Acceptable Price: {2} {3} USD"
msgstr "Solicitar reducción {0} {longOrShortText}, -{1} USD, Precio Aceptable: {2} {3} USD"

#: src/components/Exchange/TradeHistory.js
msgid "Request deposit into {0} {longOrShortText}"
msgstr "Solicitar depósito en {0} {longOrShortText}"

#: src/components/Exchange/TradeHistory.js
msgid "Request increase {0} {longOrShortText}, +{1} USD, Acceptable Price: {2} {3} USD"
msgstr "Solicitar incremento {0} {longOrShortText}, +{1} USD, Precio Aceptable: {2} {3} USD"

#: src/components/Exchange/TradeHistory.js
msgid "Request withdrawal from {0} {longOrShortText}"
msgstr "Solicitar retiro de {0} {longOrShortText}"

#: src/components/Exchange/PositionSeller.js
msgid "Requested decrease of {0} {longOrShortText} by {sizeDeltaUsd} USD."
msgstr ""

#: src/components/Exchange/PositionEditor.js
msgid "Requested deposit of {0} {1} into {2} {longOrShortText}."
msgstr ""

#: src/components/Exchange/SwapBox.js
msgid "Requested increase of {tokenSymbol} {longOrShortText} by {0} USD."
msgstr "Solicitar incremento de {tokenSymbol} {longOrShortText} en {0} USD."

#: src/components/Exchange/PositionEditor.js
msgid "Requested withdrawal of {0} USD from {1} {longOrShortText}."
msgstr ""

#: src/pages/Stake/StakeV2.js
msgid "Reserve Amount"
msgstr "Cantidad de Reserva"

#: src/components/Synthetics/MarketCard/MarketCard.tsx
msgid "Reserve considers the PnL of Open Positions, while Open Interest does not."
msgstr ""

#: src/components/Glp/GlpSwap.js
msgid "Reserved"
msgstr "Reservado"

#: src/pages/Stake/StakeV2.js
#: src/pages/Stake/StakeV2.js
msgid "Reserved for Vesting"
msgstr "Reservado para Adquisición"

#: src/pages/Ecosystem/Ecosystem.js
msgid "Returns calculator for GMX and GLP"
msgstr "Calculadora de retorno para GMX y GLP"

#: src/components/Referrals/ClaimAffiliatesModal/ClaimAffiliatesModal.tsx
#: src/pages/Stake/StakeV1.js
#: src/pages/Stake/StakeV1.js
#: src/pages/Stake/StakeV1.js
#: src/pages/Stake/StakeV1.js
#: src/pages/Stake/StakeV1.js
#: src/pages/Stake/StakeV2.js
#: src/pages/Stake/StakeV2.js
msgid "Rewards"
msgstr "Recompensas"

#: src/components/Synthetics/ChartTokenSelector/ChartTokenSelector.tsx
msgid "SHORT LIQ."
msgstr ""

#: src/domain/synthetics/positions/utils.ts
msgid "SL"
msgstr ""

#: src/components/Referrals/JoinReferralCode.js
msgid "Same as current active code"
msgstr "Igual que el código activo actual"

#: src/components/SettingsModal/SettingsModal.tsx
msgid "Save"
msgstr "Guardar"

#: src/pages/Home/Home.js
msgid "Save on Costs"
msgstr "Ahorrar en Costes"

#: src/components/Glp/GlpSwap.js
msgid "Save on Fees"
msgstr "Ahorrar en Comisiones"

#: src/components/MarketSelector/MarketSelector.tsx
msgid "Search Market"
msgstr ""

#: src/components/MarketSelector/PoolSelector.tsx
msgid "Search Pool"
msgstr ""

#: src/components/SearchInput/SearchInput.tsx
msgid "Search Token"
msgstr "Buscar Token"

#: src/components/NetworkDropdown/LanguagePopupHome.tsx
#: src/components/NetworkDropdown/NetworkDropdown.tsx
msgid "Select Language"
msgstr "Seleccionar Idioma"

#: src/components/Exchange/PositionDropdown.tsx
msgid "Select Market"
msgstr "Seleccionar Idioma"

#: src/components/Synthetics/SettleAccruedFundingFeeModal/SettleAccruedFundingFeeModal.tsx
msgid "Select Positions"
msgstr ""

#: src/pages/MarketPoolsPage/MarketPoolsPage.tsx
msgid "Select a Market"
msgstr ""

#: src/domain/synthetics/trade/utils/validation.ts
msgid "Select a Pay token"
msgstr ""

#: src/domain/synthetics/trade/utils/validation.ts
msgid "Select a collateral"
msgstr ""

#: src/domain/synthetics/trade/utils/validation.ts
#: src/domain/synthetics/trade/utils/validation.ts
msgid "Select a market"
msgstr ""

#: src/domain/synthetics/trade/utils/validation.ts
msgid "Select a token"
msgstr ""

#: src/pages/ClaimEsGmx/ClaimEsGmx.js
msgid "Select an option"
msgstr "Seleccionar una opción"

#: src/components/Exchange/SwapBox.js
#: src/components/Exchange/SwapBox.js
#: src/components/Exchange/SwapBox.js
#: src/components/Exchange/SwapBox.js
#: src/domain/synthetics/trade/utils/validation.ts
msgid "Select different tokens"
msgstr "Selecciona tokens diferentes"

#: src/pages/ClaimEsGmx/ClaimEsGmx.js
msgid "Select your vesting option below then click \"Claim\"."
msgstr "Seleccione su opción de adquisición a continuación y haga clic en \"Reclamar\"."

#: src/pages/BeginAccountTransfer/BeginAccountTransfer.js
msgid "Self-transfer not supported"
msgstr "No se admite la autotransferencia"

#: src/components/Synthetics/GmList/GmList.tsx
#: src/components/Synthetics/GmList/GmList.tsx
#: src/components/Synthetics/GmSwap/GmConfirmationBox/GmConfirmationBox.tsx
msgid "Sell"
msgstr ""

#: src/components/Synthetics/GmSwap/GmFees/GmFees.tsx
msgid "Sell Fee"
msgstr ""

#: src/components/Glp/GlpSwap.js
#: src/components/Glp/GlpSwap.js
#: src/components/Glp/GlpSwap.js
#: src/components/Glp/GlpSwap.js
#: src/pages/Stake/StakeV2.js
msgid "Sell GLP"
msgstr "Vender GLP"

#: src/components/Synthetics/GmSwap/GmSwapBox/GmSwapBox.tsx
#: src/components/Synthetics/GmSwap/GmSwapBox/GmSwapBox.tsx
msgid "Sell GM"
msgstr ""

#: src/components/Glp/GlpSwap.js
msgid "Sell failed."
msgstr "Venta fallida."

#: src/components/Glp/GlpSwap.js
#: src/components/Glp/GlpSwap.js
msgid "Sell for {0}"
msgstr "Vender por {0}"

#: src/components/Synthetics/StatusNotification/GmStatusNotification.tsx
msgid "Sell order cancelled"
msgstr ""

#: src/components/Synthetics/StatusNotification/GmStatusNotification.tsx
msgid "Sell order executed"
msgstr ""

#: src/components/Synthetics/StatusNotification/GmStatusNotification.tsx
msgid "Sell request sent"
msgstr ""

#: src/components/Glp/GlpSwap.js
msgid "Sell submitted!"
msgstr "¡Venta enviada!"

#: src/components/Synthetics/MarketStats/MarketStats.tsx
msgid "Sellable"
msgstr ""

#: src/components/Synthetics/GmSwap/GmConfirmationBox/GmConfirmationBox.tsx
msgid "Selling GM..."
msgstr ""

#: src/components/Glp/GlpSwap.js
msgid "Selling..."
msgstr "Vendiendo..."

#: src/pages/BeginAccountTransfer/BeginAccountTransfer.js
msgid "Sender has withdrawn all tokens from GLP Vesting Vault"
msgstr "El remitente ha retirado todos los tokens del Baúl de Adquisición GLP"

#: src/pages/BeginAccountTransfer/BeginAccountTransfer.js
msgid "Sender has withdrawn all tokens from GMX Vesting Vault"
msgstr "El remitente ha retirado todos los tokens del Cajas de Adquisición GMX"

#: src/components/Synthetics/StatusNotification/GmStatusNotification.tsx
msgid "Sending Buy request"
msgstr ""

#: src/components/Synthetics/StatusNotification/GmStatusNotification.tsx
msgid "Sending Sell request"
msgstr ""

#: src/components/Synthetics/StatusNotification/OrderStatusNotification.tsx
msgid "Sending order request"
msgstr ""

#: src/components/Synthetics/StatusNotification/FeesSettlementStatusNotification.tsx
msgid "Sending settle request"
msgstr ""

#: src/components/Exchange/PositionDropdown.tsx
msgid "Set TP/SL"
msgstr ""

#: src/components/Header/AppHeaderLinks.tsx
#: src/components/NetworkDropdown/NetworkDropdown.tsx
#: src/components/NetworkDropdown/NetworkDropdown.tsx
#: src/components/SettingsModal/SettingsModal.tsx
msgid "Settings"
msgstr "Ajustes"

#: src/components/Synthetics/Claims/SettleAccruedCard.tsx
#: src/components/Synthetics/SettleAccruedFundingFeeModal/SettleAccruedFundingFeeModal.tsx
msgid "Settle"
msgstr ""

#: src/components/Synthetics/StatusNotification/FeesSettlementStatusNotification.tsx
msgid "Settle request for {0, plural, one {# position} other {# positions}} sent"
msgstr ""

#: src/components/Synthetics/ClaimHistoryRow/ClaimHistoryRow.tsx
msgid "Settled Funding Fees"
msgstr ""

#: src/components/Synthetics/StatusNotification/FeesSettlementStatusNotification.tsx
msgid "Settling Positions' Fees"
msgstr ""

#: src/components/Synthetics/SettleAccruedFundingFeeModal/SettleAccruedFundingFeeModal.tsx
msgid "Settling..."
msgstr ""

#: src/components/Exchange/PositionsList.js
msgid "Share"
msgstr "Compartir"

#: src/components/Exchange/PositionDropdown.tsx
#: src/components/Exchange/PositionShare.tsx
msgid "Share Position"
msgstr "Compartir Posición"

#: src/components/Exchange/ConfirmationBox.js
#: src/components/Exchange/ConfirmationBox.js
#: src/components/Exchange/ConfirmationBox.js
#: src/components/Exchange/ConfirmationBox.js
#: src/components/Exchange/ConfirmationBox.js
#: src/components/Exchange/ExchangeTVChart.js
#: src/components/Exchange/ExchangeTVChart.js
#: src/components/Exchange/OrdersList.js
#: src/components/Exchange/PositionEditor.js
#: src/components/Exchange/PositionSeller.js
#: src/components/Exchange/PositionsList.js
#: src/components/Exchange/PositionsList.js
#: src/components/Exchange/PositionsList.js
#: src/components/Exchange/SwapBox.js
#: src/components/Exchange/SwapBox.js
#: src/components/Exchange/SwapBox.js
#: src/components/Exchange/SwapBox.js
#: src/components/Exchange/SwapBox.js
#: src/components/Exchange/TradeHistory.js
#: src/components/Exchange/TradeHistory.js
#: src/components/Exchange/TradeHistory.js
#: src/components/Synthetics/ClaimHistoryRow/ClaimHistoryRow.tsx
#: src/components/Synthetics/ClaimHistoryRow/ClaimHistoryRow.tsx
#: src/components/Synthetics/ClaimHistoryRow/ClaimHistoryRow.tsx
#: src/components/Synthetics/ConfirmationBox/ConfirmationBox.tsx
#: src/components/Synthetics/ConfirmationBox/ConfirmationBox.tsx
#: src/components/Synthetics/ConfirmationBox/ConfirmationBox.tsx
#: src/components/Synthetics/ConfirmationBox/ConfirmationBox.tsx
#: src/components/Synthetics/MarketCard/MarketCard.tsx
#: src/components/Synthetics/MarketNetFee/MarketNetFee.tsx
#: src/components/Synthetics/OrderItem/OrderItem.tsx
#: src/components/Synthetics/PositionEditor/PositionEditor.tsx
#: src/components/Synthetics/PositionItem/PositionItem.tsx
#: src/components/Synthetics/PositionItem/PositionItem.tsx
#: src/components/Synthetics/PositionSeller/PositionSeller.tsx
#: src/components/Synthetics/SettleAccruedFundingFeeModal/SettleAccruedFundingFeeRow.tsx
#: src/components/Synthetics/StatusNotification/FeesSettlementStatusNotification.tsx
#: src/components/Synthetics/StatusNotification/OrderStatusNotification.tsx
#: src/components/Synthetics/TVChart/TVChart.tsx
#: src/components/Synthetics/TVChart/TVChart.tsx
#: src/components/Synthetics/TVChart/TVChart.tsx
#: src/components/Synthetics/TradeBox/TradeBox.tsx
#: src/components/Synthetics/TradeHistoryRow/utils.ts
#: src/context/SyntheticsEvents/SyntheticsEventsProvider.tsx
#: src/context/SyntheticsEvents/SyntheticsEventsProvider.tsx
#: src/domain/synthetics/orders/utils.ts
#: src/pages/Actions/Actions.js
#: src/pages/Actions/Actions.js
#: src/pages/Exchange/Exchange.js
#: src/pages/Exchange/Exchange.js
#: src/pages/Exchange/Exchange.js
#: src/pages/Exchange/Exchange.js
#: src/pages/OrdersOverview/OrdersOverview.js
msgid "Short"
msgstr "Corto"

#: src/components/Synthetics/MarketStats/MarketStats.tsx
msgid "Short Collateral"
msgstr ""

#: src/components/Exchange/ChartTokenSelector.tsx
msgid "Short Liquidity"
msgstr ""

#: src/components/Synthetics/MarketCard/MarketCard.tsx
msgid "Short Open Interest"
msgstr ""

#: src/components/Synthetics/MarketNetFee/MarketNetFee.tsx
#: src/pages/Dashboard/DashboardV2.js
msgid "Short Positions"
msgstr "Posiciones en Corto"

#: src/components/Exchange/SwapBox.js
msgid "Short {0}"
msgstr "Corto {0}"

#: src/components/Exchange/ConfirmationBox.js
msgid "Shorting..."
msgstr "Entrando a corto..."

#: src/components/SettingsModal/SettingsModal.tsx
msgid "Show debug values"
msgstr ""

#: src/components/Synthetics/Claims/SettleAccruedCard.tsx
msgid "Show details"
msgstr ""

#: src/pages/Home/Home.js
msgid "Simple Swaps"
msgstr "Intercambios Simples"

#: src/pages/Ecosystem/Ecosystem.js
msgid "Simulate your hedge strategy"
msgstr ""

#: src/components/Synthetics/PositionItem/PositionItem.tsx
msgid "Since your position's Collateral is {0} with a value larger than the Position Size, the Collateral value will cover any negative PnL."
msgstr ""

#: src/components/Synthetics/PositionItem/PositionItem.tsx
msgid "Since your position's Collateral is {0} with a value larger than the Position Size, the Collateral value will increase to cover any negative PnL."
msgstr ""

#: src/components/Synthetics/GmSwap/GmSwapBox/GmSwapBox.tsx
msgid "Single"
msgstr ""

#: src/components/Exchange/PositionEditor.js
#: src/components/Exchange/PositionSeller.js
#: src/components/Exchange/PositionsList.js
#: src/components/Exchange/PositionsList.js
#: src/components/Synthetics/ConfirmationBox/ConfirmationBox.tsx
#: src/components/Synthetics/ConfirmationBox/ConfirmationBox.tsx
#: src/components/Synthetics/OrderEditor/OrderEditor.tsx
#: src/components/Synthetics/PositionEditor/PositionEditor.tsx
#: src/components/Synthetics/PositionItem/PositionItem.tsx
#: src/components/Synthetics/PositionList/PositionList.tsx
#: src/components/Synthetics/PositionSeller/PositionSeller.tsx
#: src/components/Synthetics/TradeBox/TradeBox.tsx
msgid "Size"
msgstr "Tamaño"

#: src/components/Exchange/ConfirmationBox.js
#: src/components/Exchange/PositionSeller.js
#: src/components/Synthetics/ConfirmationBox/rows/AllowedSlippageRow.tsx
#: src/components/Synthetics/PositionSeller/rows/AllowedSlippageRow.tsx
msgid "Slippage is too high"
msgstr ""

#: src/components/SettingsModal/SettingsModal.tsx
msgid "Slippage should be less than -5%"
msgstr ""

#: src/App/App.js
#~ msgid "Slippage should be less than 5%"
#~ msgstr "El deslizamiento debe ser inferior al 5%"

#: src/components/Exchange/UsefulLinks.tsx
msgid "Speed up page loading"
msgstr "Acelerar la carga de la página"

#: src/components/Exchange/ConfirmationBox.js
#: src/components/Exchange/PositionSeller.js
#: src/components/Synthetics/ConfirmationBox/ConfirmationBox.tsx
msgid "Spread"
msgstr "Deslizamiento"

#: src/pages/Ecosystem/Ecosystem.js
msgid "Spreadsheet for position calculations"
msgstr ""

#: src/pages/Dashboard/DashboardV2.js
msgid "Stablecoin Percentage"
msgstr "Porcentaje de Stablecoin"

#: src/pages/Stake/StakeV1.js
#: src/pages/Stake/StakeV1.js
#: src/pages/Stake/StakeV1.js
#: src/pages/Stake/StakeV2.js
#: src/pages/Stake/StakeV2.js
#: src/pages/Stake/StakeV2.js
#: src/pages/Stake/StakeV2.js
msgid "Stake"
msgstr "Stake"

#: src/pages/Stake/StakeV2.js
msgid "Stake <0>GMX</0> and buy <1>GM</1> or <2>GLP</2> to earn rewards."
msgstr ""

#: src/pages/Stake/StakeV2.js
msgid "Stake GMX"
msgstr "Stakea GMX"

#: src/pages/Stake/StakeV2.js
msgid "Stake GMX Rewards"
msgstr "Stakea Recompensas GMX"

#: src/pages/Stake/StakeV2.js
msgid "Stake Multiplier Points"
msgstr "Stakea Puntos Multiplicadores"

#: src/pages/Stake/StakeV2.js
msgid "Stake esGMX"
msgstr "Stakea esGMX"

#: src/pages/Stake/StakeV2.js
msgid "Stake esGMX Rewards"
msgstr "Stakea Recompensas esGMX"

#: src/pages/Stake/StakeV1.js
msgid "Stake failed"
msgstr "Stakeo fallido"

#: src/pages/Stake/StakeV2.js
msgid "Stake failed."
msgstr "Stake fallido."

#: src/pages/Stake/StakeV2.js
msgid "Stake submitted!"
msgstr "¡Stake enviado!"

#: src/pages/Stake/StakeV1.js
msgid "Stake submitted! <0>View status.</0>"
msgstr "Stakeo enviado! <0>Ver estado.</0>"

#: src/components/Glp/GlpSwap.js
#: src/pages/Stake/StakeV1.js
#: src/pages/Stake/StakeV1.js
#: src/pages/Stake/StakeV1.js
#: src/pages/Stake/StakeV1.js
#: src/pages/Stake/StakeV1.js
#: src/pages/Stake/StakeV2.js
#: src/pages/Stake/StakeV2.js
#: src/pages/Stake/StakeV2.js
msgid "Staked"
msgstr "Stakeado"

#: src/pages/Stake/StakeV2.js
msgid "Staked Multiplier Points"
msgstr "Puntos Multiplicadores Stakeados"

#: src/pages/Stake/StakeV2.js
#: src/pages/Stake/StakeV2.js
msgid "Staked Tokens"
msgstr "Tokens Stakeados"

#: src/pages/Stake/StakeV1.js
#: src/pages/Stake/StakeV2.js
msgid "Staking..."
msgstr "Stakeando..."

#: src/pages/Dashboard/DashboardV2.js
msgid "Stats"
msgstr "Estadísticas"

#: src/domain/synthetics/orders/utils.ts
msgid "Stop Loss Decrease"
msgstr ""

#: src/components/Synthetics/ConfirmationBox/ConfirmationBox.tsx
#: src/domain/synthetics/positions/utils.ts
msgid "Stop-Loss"
msgstr ""

#: src/components/Synthetics/ConfirmationBox/ConfirmationBox.tsx
msgid "Stop-Loss PnL"
msgstr ""

#: src/pages/Ecosystem/Ecosystem.js
msgid "Structured Products"
msgstr "Productos Estructurados"

#: src/components/Synthetics/SubaccountModal/SubaccountModal.tsx
msgid "Subaccount Balance"
msgstr ""

#: src/components/Synthetics/StatusNotification/SubaccountNotification.tsx
msgid "Subaccount activated"
msgstr ""

#: src/components/Synthetics/StatusNotification/SubaccountNotification.tsx
msgid "Subaccount activation failed."
msgstr ""

#: src/components/Synthetics/StatusNotification/SubaccountNotification.tsx
msgid "Subaccount created"
msgstr ""

#: src/components/Synthetics/StatusNotification/SubaccountNotification.tsx
msgid "Subaccount deactivated."
msgstr ""

#: src/components/Synthetics/StatusNotification/SubaccountNotification.tsx
msgid "Subaccount deactivation failed."
msgstr ""

#: src/components/Synthetics/StatusNotification/SubaccountNotification.tsx
msgid "Subaccount generation failed."
msgstr ""

#: src/components/Synthetics/StatusNotification/SubaccountNotification.tsx
msgid "Subaccount is updated"
msgstr ""

#: src/components/Synthetics/SubaccountModal/SubaccountModal.tsx
msgid "Subaccount {0} Balance is used to pay for the Network Fees. Use the \"Top-up\" field if you need to transfer {1} to your Subaccount."
msgstr ""

#: src/components/Synthetics/SubaccountModal/SubaccountModal.tsx
msgid "Subaccount:"
msgstr ""

#: src/components/Referrals/JoinReferralCode.js
msgid "Submit"
msgstr "Enviar"

#: src/domain/synthetics/markets/claimFundingFeesTxn.ts
#: src/domain/synthetics/referrals/claimAffiliateRewardsTxn.ts
msgid "Success claimings"
msgstr ""

#: src/pages/Dashboard/DashboardV2.js
#: src/pages/Dashboard/DashboardV2.js
msgid "Supply"
msgstr "Suministros"

#: src/components/Exchange/OrdersList.js
#: src/components/Exchange/SwapBox.js
#: src/components/Exchange/SwapBox.js
#: src/components/Exchange/SwapBox.js
#: src/components/Synthetics/ConfirmationBox/ConfirmationBox.tsx
#: src/components/Synthetics/StatusNotification/OrderStatusNotification.tsx
#: src/components/Synthetics/SwapCard/SwapCard.tsx
#: src/components/Synthetics/TradeBox/TradeBox.tsx
#: src/pages/OrdersOverview/OrdersOverview.js
msgid "Swap"
msgstr "Intercambiar"

#: src/components/Exchange/FeesTooltip.tsx
msgid "Swap Fee"
msgstr ""

#: src/components/Exchange/SwapBox.js
msgid "Swap Order created!"
msgstr "¡Orden de Intercambio creada!"

#: src/components/Exchange/SwapBox.js
msgid "Swap Order creation failed."
msgstr "Falló la creación de la Orden de Intercambio."

#: src/components/Exchange/SwapBox.js
msgid "Swap Order submitted!"
msgstr "¡Orden de Intercambio enviada!"

#: src/components/Synthetics/TradeFeesRow/TradeFeesRow.tsx
msgid "Swap Price Impact"
msgstr ""

#: src/components/Synthetics/TradeFeesRow/TradeFeesRow.tsx
msgid "Swap Profit Fee"
msgstr ""

#: src/components/Synthetics/TradeFeesRow/TradeFeesRow.tsx
msgid "Swap UI Fee"
msgstr ""

#: src/pages/OrdersOverview/OrdersOverview.js
msgid "Swap active: {0}, executed: {1}, cancelled: {2}"
msgstr "Intercambio activo: {0}, ejecutado: {1}, cancelado: {2}"

#: src/components/Exchange/SwapBox.js
msgid "Swap amount exceeds Available Liquidity."
msgstr ""

#: src/components/Exchange/PositionSeller.js
msgid "Swap amount from {0} to {1} exceeds {2} acceptable amount. Can only receive {3}."
msgstr ""

#: src/components/Exchange/PositionSeller.js
msgid "Swap amount from {0} to {1} exceeds {2} available liquidity. Choose a different \"Receive\" token."
msgstr ""

#: src/components/Exchange/SwapBox.js
#: src/components/Exchange/SwapBox.js
#: src/components/Exchange/SwapBox.js
#: src/domain/synthetics/orders/createWrapOrUnwrapTxn.ts
#: src/domain/synthetics/orders/createWrapOrUnwrapTxn.ts
msgid "Swap failed."
msgstr "Falló el Intercambio."

#: src/components/Glp/SwapErrorModal.tsx
msgid "Swap on 1inch"
msgstr "Intercambiar en 1inch"

#: src/components/Exchange/SwapBox.js
msgid "Swap submitted!"
msgstr "¡Intercambio Enviado!"

#: src/components/Exchange/SwapBox.js
#: src/domain/synthetics/orders/createWrapOrUnwrapTxn.ts
#: src/domain/synthetics/orders/createWrapOrUnwrapTxn.ts
msgid "Swap submitted."
msgstr "Intercambio enviado."

#: src/components/Synthetics/TradeBox/TradeBox.tsx
msgid "Swap {0}"
msgstr ""

#: src/components/Exchange/TradeHistory.js
msgid "Swap {0} USDG for{1} {2}"
msgstr ""

#: src/components/Glp/GlpSwap.js
msgid "Swap {0} on 1inch"
msgstr "Intercambiar {0} en 1inch"

#: src/components/Exchange/SwapBox.js
msgid "Swap {0} submitted!"
msgstr "¡Intercambio {0} enviado!"

#: src/components/Synthetics/TradeFeesRow/TradeFeesRow.tsx
msgid "Swap {0} to {1}"
msgstr ""

#: src/components/Glp/SwapErrorModal.tsx
msgid "Swap {0} to {1} on 1inch"
msgstr "Intercambiar {0} a {1} en 1inch"

#: src/components/Exchange/TradeHistory.js
msgid "Swap {0} {1} for {2} {3}"
msgstr ""

#: src/components/Exchange/TradeHistory.js
msgid "Swap {0} {1} for{2} USDG"
msgstr ""

#: src/domain/synthetics/orders/utils.ts
msgid "Swap {fromTokenText} for {toTokenText}"
msgstr ""

#: src/domain/synthetics/orders/createWrapOrUnwrapTxn.ts
#: src/domain/synthetics/orders/createWrapOrUnwrapTxn.ts
msgid "Swapped {0} for {1}"
msgstr ""

#: src/components/Exchange/SwapBox.js
#: src/components/Exchange/SwapBox.js
#: src/components/Exchange/SwapBox.js
msgid "Swapped {0} {1} for {2} {3}!"
msgstr "Intercambiar {0} {1} por {2} {3}!"

#: src/components/Exchange/ConfirmationBox.js
msgid "Swapping..."
msgstr "Intercambiando..."

#: src/components/Exchange/SwapBox.js
msgid "Swaps disabled, pending {0} upgrade"
msgstr "Intercambios desactivados, actualización {0} pendiente"

#: src/components/Exchange/SwapBox.js
msgid "Switch to {0} collateral."
msgstr ""

#: src/domain/synthetics/positions/utils.ts
msgid "T"
msgstr ""

#: src/components/Glp/GlpSwap.js
#: src/components/Synthetics/MarketsList/MarketsList.tsx
#: src/pages/Dashboard/DashboardV2.js
msgid "TOKEN"
msgstr "TOKEN"

#: src/components/Synthetics/GmList/GmList.tsx
msgid "TOTAL SUPPLY"
msgstr ""

#: src/domain/synthetics/positions/utils.ts
msgid "TP"
msgstr ""

#: src/components/Synthetics/PositionItem/PositionItem.tsx
#: src/components/Synthetics/PositionSeller/PositionSeller.tsx
#: src/components/Synthetics/TradeBox/TradeBox.tsx
msgid "TP/SL"
msgstr ""

#: src/components/Synthetics/ConfirmationBox/ConfirmationBox.tsx
#: src/domain/synthetics/positions/utils.ts
msgid "Take-Profit"
msgstr ""

#: src/components/Synthetics/ConfirmationBox/ConfirmationBox.tsx
msgid "Take-Profit PnL"
msgstr ""

#: src/components/Exchange/SwapBox.js
msgid "Take-profit and stop-loss orders can be set after opening a position. <0/><1/>There will be a \"Close\" button on each position row, clicking this will display the option to set trigger orders. <2/><3/>For screenshots and more information, please see the <4>docs</4>."
msgstr "Las órdenes de take-profit y stop-loss se pueden poner después de abrir una posición. <0/><1/>Habrá un botón de \"Cerrar\" en cada fila de posiciones, hacer clic mostrará la opción para establecer las órdenes de activación. <2/><3/>Para capturas de pantalla y más información, por favor mira los <4>docs</4>."

#: src/pages/Dashboard/DashboardV2.js
#: src/pages/Dashboard/DashboardV2.js
msgid "Target Min Amount"
msgstr "Cantidad Mínima Objetivo"

#: src/pages/Dashboard/DashboardV2.js
msgid "Target Weight"
msgstr "Peso Objetivo"

#: src/pages/Ecosystem/Ecosystem.js
msgid "Telegram Group"
msgstr "Grupo de Telegram"

#: src/pages/Ecosystem/Ecosystem.js
msgid "Telegram Group (Chinese)"
msgstr "Grupo de Telegram (Chino)"

#: src/pages/Ecosystem/Ecosystem.js
msgid "Telegram Group (Portuguese)"
msgstr "Grupo de Telegram (Portugués)"

#: src/pages/Ecosystem/Ecosystem.js
msgid "Telegram Groups"
msgstr "Grupos de Telegram"

#: src/pages/Ecosystem/Ecosystem.js
msgid "Telegram bot for GMX Swaps monitoring"
msgstr ""

#: src/pages/Ecosystem/Ecosystem.js
msgid "Telegram bot for GMX position updates"
msgstr "Bot de Telegram para actualización de posiciones GMX"

#: src/pages/Ecosystem/Ecosystem.js
msgid "Telegram bot for Open Interest on GMX"
msgstr "Bot de Telegram para Interés Abierto en GMX "

#: src/components/Footer/constants.ts
#: src/pages/TermsAndConditions/TermsAndConditions.js
msgid "Terms and Conditions"
msgstr "Términos y Condiciones"

#: src/pages/Stake/StakeV1.js
msgid "The <0>GMX migration</0> is in progress, please migrate your GMT, xGMT, GMT-USDG and xGMT-USDG tokens.<1/>USDG tokens will continue to function as before and do not need to be migrated."
msgstr "La <0>migración de GMX</0> está en marcha, por favor migra tus GMT, xGMT, GMT-USDG y xGMT-USDG tokens.<1/>Los USDG tokens continuarán funcionando como antes y no necesitan ser migrados."

#: src/components/Synthetics/MarketCard/MarketCard.tsx
msgid "The Available Liquidity will be the lesser of the difference between the maximum value and the current value for the Reserve and Open Interest."
msgstr ""

#: src/components/AprInfo/AprInfo.tsx
msgid "The Bonus APR will be airdropped as ARB tokens. <0>Read more</0>."
msgstr ""

#: src/components/Glp/GlpSwap.js
msgid "The Bonus Rebate is an estimate and will be airdropped as ARB tokens when migrating this liquidity to GM pools within the same epoch. <0>Read more</0>."
msgstr ""

#: src/components/Synthetics/TradeFeesRow/TradeFeesRow.tsx
msgid "The Bonus Rebate will be airdropped as ARB tokens on a pro-rata basis. <0>Read more</0>."
msgstr ""

#: src/components/Synthetics/AcceptablePriceImpactInputRow/AcceptablePriceImpactInputRow.tsx
msgid "The Current Price Impact is {0}. Consider adding a buffer of 0.30% to it so the order is more likely to be processed."
msgstr ""

#: src/components/Synthetics/TradeHistoryRow/utils.ts
msgid "The Execution Price didn't meet the Acceptable Price condition. The Order will get filled when the condition is met."
msgstr ""

#: src/pages/Stake/StakeV1.js
msgid "The Gambit protocol is in beta, please read the <0>staking details</0>before participating."
msgstr "El protocolo Gambit se encuentra en beta, por favor lea los <0>detalles de staking</0>antes de participar."

#: src/components/Synthetics/GmSwap/GmFees/GmFees.tsx
#: src/components/Synthetics/TradeFeesRow/TradeFeesRow.tsx
msgid "The Max Execution Fee is overestimated by {maxExecutionFeeText}%. Upon execution, the excess Execution Fee is sent back to your account."
msgstr ""

#: src/components/SettingsModal/SettingsModal.tsx
msgid "The Max Execution Fee is set to a higher value to handle potential increases in gas price during order execution. Any excess execution fee will be refunded to your account when the order is executed. Only applicable to GMX V2."
msgstr ""

#: src/pages/ClaimEsGmx/ClaimEsGmx.js
msgid "The address of the esGMX (IOU) token is {esGmxIouAddress}."
msgstr "La dirección del token esGMX (IOU) es {esGmxIouAddress}."

#: src/components/Exchange/SwapBox.js
msgid "The borrow fee is calculated as (assets borrowed) / (total assets in pool) * 0.01% per hour."
msgstr "La tasa de préstamo es calculada como (activos prestados) / (total de activos en la reserva) * 0.01% por hora."

#: src/components/Synthetics/AcceptablePriceImpactInputRow/AcceptablePriceImpactInputRow.tsx
msgid "The current Price Impact is {0}. Consider using -0.30% Acceptable Price Impact so the order is more likely to be processed."
msgstr ""

#: src/pages/ClaimEsGmx/ClaimEsGmx.js
msgid "The esGMX (IOU) token is transferrable. You can add the token to your wallet and send it to another address to claim if you'd like."
msgstr "El token esGMX (IOU) es transferible. Puedes agregar el token a tu cartera y enviarlo a otra dirección para reclamarlo si lo deseas."

#: src/pages/ClaimEsGmx/ClaimEsGmx.js
msgid "The esGMX tokens can be staked or vested at any time."
msgstr "Los tokens esGMX pueden ser stakeados o adquiridos en cualquier momento."

#: src/lib/contracts/transactionErrors.tsx
msgid "The mark price has changed, consider increasing your Allowed Slippage by clicking on the \"...\" icon next to your address."
msgstr "El precio de referencia ha cambiado, considera incrementar el deslizamiento permitido haciendo clic en el icono \"...\" al lado de tu dirección."

#: src/components/Synthetics/SubaccountModal/SubaccountStatus.tsx
msgid "The maximum number of authorized Actions has been reached. Re-authorize a higher value using the \"Max allowed actions\" field."
msgstr ""

#: src/domain/synthetics/fees/utils/executionFee.ts
msgid "The network Fees are high currently, which may be due to a temporary increase in transactions on the {0} network."
msgstr ""

#: src/domain/legacy.ts
#: src/domain/synthetics/fees/utils/executionFee.ts
msgid "The network Fees are very high currently, which may be due to a temporary increase in transactions on the {0} network."
msgstr ""

#: src/domain/synthetics/orders/utils.ts
msgid "The order may not execute at the desired {priceText} as its acceptable price impact is set to {formattedOrderAcceptablePriceImpact}, which is lower than the current market price impact of {formattedCurrentAcceptablePriceImpact}. It can be edited using the \"Edit\" button."
msgstr ""

#: src/domain/synthetics/orders/utils.ts
msgid "The order will not be executed as its trigger price is beyond the position's liquidation price."
msgstr ""

#: src/components/Synthetics/ConfirmationBox/ConfirmationBox.tsx
msgid "The order will only execute if the Min. Receive is met and there is sufficient liquidity."
msgstr ""

#: src/components/Exchange/ConfirmationBox.js
msgid "The order will only execute if the price conditions are met and there is sufficient liquidity"
msgstr "La orden sólo se ejecutará si las condiciones de precio se alcanzan y hay suficiente liquidez"

#: src/components/Synthetics/ConfirmationBox/ConfirmationBox.tsx
msgid "The order will only execute if the price conditions are met and there is sufficient liquidity."
msgstr ""

#: src/components/Referrals/TradersStats.tsx
msgid "The owner of this Referral Code has set a custom discount of {currentTierDiscount}% instead of the standard {0}% for Tier {1}."
msgstr ""

#: src/components/Exchange/PositionEditor.js
msgid "The pending borrow fee will be charged on this transaction."
msgstr ""

#: src/components/Synthetics/MarketCard/MarketCard.tsx
msgid "The position will be opened at a reference price of {0}, not accounting for price impact, with a max slippage of -{1}%.<0/><1/>The slippage amount can be configured under Settings, found by clicking on your address at the top right of the page after connecting your wallet.<2/><3/><4>More Info</4>"
msgstr ""

#: src/components/Synthetics/MarketCard/MarketCard.tsx
#~ msgid "The position will be opened at a reference price of {0}, not accounting for price impact, with a max slippage of {1}%.<0/><1/>The slippage amount can be configured under Settings, found by clicking on your address at the top right of the page after connecting your wallet.<2/><3/><4>More Info</4>"
#~ msgstr ""

#: src/components/Exchange/SwapBox.js
msgid "The position will be opened at {0} USD with a max slippage of {1}%.<0/><1/>The slippage amount can be configured under Settings, found by clicking on your address at the top right of the page after connecting your wallet.<2/><3/><4>More Info</4>"
msgstr "La posición se abrirá a {0} USD con un deslizamiento máximo de {1}%.<0/><1/>La cantidad de deslizamiento se puede configurar desde Ajustes, que se encuentra haciendo clic en tu dirección en la esquina superior derecha de la página después de conectar tu monedero.<2/><3/><4>Más Info</4>"

#: src/components/SubaccountNavigationButton/SubaccountNavigationButton.tsx
msgid "The previously authorized maximum number of Actions has been reached for One-Click Trading. Click here to re-authorize."
msgstr ""

#: src/components/Exchange/OrdersList.js
msgid "The price that the order can be executed at may differ slightly from the chart price as market orders can change the price while limit / trigger orders cannot."
msgstr "El precio al que se puede ejecutar la orden puede diferir ligeramente del precio del gráfico, ya que las órdenes de mercado pueden cambiar el precio mientras que las órdenes de límite/activación no."

#: src/components/Referrals/referralsHelper.js
msgid "The referral code can't be more than {MAX_REFERRAL_CODE_LENGTH} characters."
msgstr "El código de referido no puede tener más de {MAX_REFERRAL_CODE_LENGTH} letras."

#: src/components/Synthetics/ConfirmationBox/ConfirmationBox.tsx
msgid "The spread is > 1%, please ensure the trade details are acceptable before comfirming"
msgstr ""

#: src/components/Exchange/ConfirmationBox.js
msgid "The spread is > 1%, please ensure the trade details are acceptable before confirming"
msgstr ""

#: src/components/ModalViews/RedirectModal.js
msgid "The website is a community deployed and maintained instance of the open source <0>GMX front end</0>, hosted and served on the distributed, peer-to-peer <1>IPFS network</1>."
msgstr "La página web es una instancia desplegada y mantenida del código abierto <0>Interfaz de GMX</0>, alojado y recibiendo servicio de la distribuida, de usuario a usuario <1>red IPFS</1>."

#: src/context/SubaccountContext/SubaccountContext.tsx
msgid "There are insufficient funds in your Main account for One-Click Trading auto top-ups. <0>Click here</0> to convert."
msgstr ""

#: src/context/SubaccountContext/SubaccountContext.tsx
msgid "There are insufficient funds in your Subaccount for One-Click Trading. <0>Click here</0> to top-up."
msgstr ""

#: src/components/SubaccountNavigationButton/SubaccountNavigationButton.tsx
msgid "There are insufficient funds in your Subaccount for One-Click Trading. Click here to top-up."
msgstr ""

#: src/components/Synthetics/SubaccountModal/SubaccountStatus.tsx
msgid "There are insufficient funds in your Subaccount for One-Click Trading. Use the \"Top-up\" field to increase the Subaccount Balance."
msgstr ""

#: src/components/Exchange/SwapBox.js
msgid "There are more longs than shorts, borrow fees for shorting is currently zero"
msgstr "Hay más largos que cortos, la tasa de préstamo para entrar a corto es cero en estos momentos"

#: src/components/Exchange/SwapBox.js
msgid "There are more shorts than longs, borrow fees for longing is currently zero"
msgstr "Hay más cortos que largos, la tasa de préstamo para entrar a largo es cero en estos momentos"

#: src/components/Glp/SwapErrorModal.tsx
msgid "There is not enough liquidity in a single token for your size. Please check the Save on Fees section and consider splitting your order into several different ones"
msgstr "No hay suficiente liquidez en un único token para tu volumen. Por favor, revisa la sección de Ahorra en Comisiones y considera dividir tu orden en varios órdenes distintas"

#: src/lib/contracts/transactionErrors.tsx
msgid "There is not enough {0} in your account on {1} to send this transaction.<0/><1/><2>Buy or Transfer {2} to {3}</2>"
msgstr ""

#: src/domain/tokens/approveTokens.tsx
msgid "There is not enough {0} in your account on {networkName} to send this transaction.<0/><1/><2>Buy or Transfer {1} to {networkName}</2>"
msgstr ""

#: src/domain/synthetics/orders/utils.ts
msgid "There may not be sufficient liquidity to execute swap to Receive Token when the Price conditions are met."
msgstr ""

#: src/domain/synthetics/orders/utils.ts
msgid "There may not be sufficient liquidity to execute the Pay Token to Collateral Token swap when the Price conditions are met."
msgstr ""

#: src/domain/synthetics/orders/utils.ts
msgid "There may not be sufficient liquidity to execute the Swap when the Min. Receive conditions are met."
msgstr ""

#: src/domain/synthetics/orders/utils.ts
msgid "There may not be sufficient liquidity to execute your Order when the Price conditions are met."
msgstr ""

#: src/components/Synthetics/ConfirmationBox/ConfirmationBox.tsx
msgid "There may not be sufficient liquidity to execute your order when the Min. Receive are met."
msgstr ""

#: src/components/Exchange/ConfirmationBox.js
msgid "There may not be sufficient liquidity to execute your order when the price conditions are met"
msgstr "Puede que no haya suficiente liquidez disponible para ejecutar tu orden cuando las condiciones de precio se alcanzen"

#: src/components/Synthetics/ConfirmationBox/ConfirmationBox.tsx
msgid "There may not be sufficient liquidity to execute your order when the price conditions are met."
msgstr ""

#: src/components/Synthetics/SubaccountModal/SubaccountModal.tsx
msgid "This amount of {0} will be sent from your Main Account to your Subaccount to pay for transaction fees."
msgstr ""

#: src/components/Referrals/AffiliatesStats.tsx
msgid "This code has been taken by someone else on {0}, you will not receive rebates from traders using this code on {1}."
msgstr "Este código ya ha sido cogido por alguien más en {0}, no recibirás reembolsos de traders por usar este código en {1}."

#: src/components/Referrals/AffiliatesStats.tsx
msgid "This code is not yet registered on {0}, you will not receive rebates there.<0/><1/>Switch your network to create this code on {1}."
msgstr "Este código no está registrado en {0}, por lo que no recibirás reembolsos ahí.<0/><1/>Cambia de red para crear este código en {1}."

#: src/components/Synthetics/SubaccountModal/SubaccountModal.tsx
msgid "This is the maximum top-up amount that will be sent from your Main account to your Subaccount after each transaction. The actual amount sent will depend on the final transaction fee."
msgstr ""

#: src/domain/synthetics/orders/utils.ts
msgid "This order using {collateralSymbol} as collateral will not be valid for the existing {longText} position using {symbol} as collateral."
msgstr ""

#: src/components/Exchange/TradeHistory.js
msgid "This position was liquidated as the max leverage of 100x was exceeded."
msgstr "Esta posición fue liquidada debido a que el apalancamiento máximo de 100x fue superado"

#: src/components/Synthetics/TradeHistoryRow/utils.ts
msgid "This position was liquidated as the max leverage of {maxLeverageText} was exceeded."
msgstr ""

#: src/pages/Home/Home.js
msgid "Three tokens create our ecosystem"
msgstr ""

#: src/components/Referrals/AffiliatesStats.tsx
msgid "Tier {0} ({currentRebatePercentage}% rebate)"
msgstr ""

#: src/components/Referrals/TradersStats.tsx
msgid "Tier {0} ({currentTierDiscount}% discount)"
msgstr ""

#: src/components/Migration/Migration.js
msgid "To Receive"
msgstr "Para Recibir"

#: src/pages/CompleteAccountTransfer/CompleteAccountTransfer.js
msgid "To complete the transfer, you must switch your connected account to {receiver}."
msgstr "Para completar la transferencia, debes cambiar tu cuenta conectada a {receiver}."

#: src/pages/BuyGMX/BuyGMX.tsx
msgid "To purchase GMX on the {0} blockchain, please <0>change your network</0>."
msgstr ""

#: src/components/Glp/GlpSwap.js
#: src/components/Glp/GlpSwap.js
msgid "To reduce fees, select a different asset to pay with."
msgstr "Para reducir las comisiones, seleccione un activo diferente con el que pagar."

#: src/pages/Dashboard/DashboardV2.js
msgid "Tokens"
msgstr "Tokens"

#: src/components/Synthetics/SubaccountModal/SubaccountModal.tsx
msgid "Top-up"
msgstr ""

#: src/components/Referrals/AffiliatesStats.tsx
#: src/components/Referrals/AffiliatesStats.tsx
#: src/components/Referrals/AffiliatesStats.tsx
#: src/components/Referrals/TradersStats.tsx
#: src/components/Referrals/TradersStats.tsx
#: src/pages/Stake/StakeV2.js
msgid "Total"
msgstr "Total"

#: src/components/Migration/Migration.js
msgid "Total Assets Migrated"
msgstr "Activos Totales Migrados"

#: src/pages/Stake/StakeV1.js
msgid "Total Assets Staked"
msgstr "Activos Totales Stakeados"

#: src/pages/Dashboard/DashboardV2.js
msgid "Total Fees"
msgstr "Comisiones Totales"

#: src/components/Referrals/AffiliatesStats.tsx
msgid "Total Rebates"
msgstr "Total de Reembolsos"

#: src/pages/Stake/StakeV2.js
msgid "Total Rewards"
msgstr "Recompensas Totales"

#: src/pages/Dashboard/DashboardV2.js
#: src/pages/Dashboard/DashboardV2.js
#: src/pages/Stake/StakeV1.js
#: src/pages/Stake/StakeV1.js
#: src/pages/Stake/StakeV1.js
#: src/pages/Stake/StakeV1.js
#: src/pages/Stake/StakeV1.js
#: src/pages/Stake/StakeV2.js
#: src/pages/Stake/StakeV2.js
#: src/pages/Stake/StakeV2.js
msgid "Total Staked"
msgstr "Total Stakeado"

#: src/pages/Dashboard/DashboardV2.js
msgid "Total Stats"
msgstr "Estadísticas Totales"

#: src/components/Glp/GlpSwap.js
#: src/components/Synthetics/GmList/GmList.tsx
#: src/components/Synthetics/MarketStats/MarketStats.tsx
#: src/pages/Stake/StakeV1.js
#: src/pages/Stake/StakeV1.js
#: src/pages/Stake/StakeV2.js
#: src/pages/Stake/StakeV2.js
#: src/pages/Stake/StakeV2.js
msgid "Total Supply"
msgstr "Suministro Total"

#: src/pages/Home/Home.js
msgid "Total Trading Volume"
msgstr "Volumen Total de Operaciones"

#: src/pages/Dashboard/DashboardV2.js
#: src/pages/Home/Home.js
msgid "Total Users"
msgstr "Usuarios Totales"

#: src/components/Referrals/AffiliatesStats.tsx
#: src/pages/Dashboard/DashboardV2.js
msgid "Total Volume"
msgstr "Volumen Total"

#: src/components/GmTokensBalanceInfo/GmTokensBalanceInfo.tsx
msgid "Total accrued Fees"
msgstr ""

#: src/pages/OrdersOverview/OrdersOverview.js
msgid "Total active: {openTotal}, executed: {executedTotal}, cancelled: {cancelledTotal}"
msgstr "Total activo: {openTotal}, ejecutado: {executedTotal}, cancelado: {cancelledTotal}"

#: src/components/StatsTooltip/ChainsStatsTooltipRow.tsx
msgid "Total:"
msgstr "Total:"

#: src/components/Header/AppHeaderUser.tsx
#: src/components/Header/AppHeaderUser.tsx
msgid "Trade"
msgstr "Comercio"

#: src/pages/Home/Home.js
msgid "Trade BTC, ETH, AVAX and other top cryptocurrencies with up to 50x leverage directly from your wallet"
msgstr ""

#: src/components/Exchange/ExchangeBanner.js
msgid "Trade on GMX and win <0>$250.000</0> in prizes! Live until November 30th, <1>click here</1> to learn more."
msgstr "Opere en GMX y gane <0>$250.000</0> en premios! Activo hasta el 30 de Noviembre, <1>haz click aquí</1> para aprender más."

#: src/components/Common/SEO.js
msgid "Trade spot or perpetual BTC, ETH, AVAX and other top cryptocurrencies with up to 50x leverage directly from your wallet on Arbitrum and Avalanche."
msgstr ""

#: src/pages/Referrals/Referrals.tsx
msgid "Traders"
msgstr ""

#: src/components/Referrals/AffiliatesStats.tsx
#: src/components/Referrals/AffiliatesStats.tsx
msgid "Traders Referred"
msgstr "Traders Referidos"

#: src/components/Referrals/AffiliatesStats.tsx
msgid "Traders Referred on Arbitrum"
msgstr ""

#: src/components/Referrals/AffiliatesStats.tsx
msgid "Traders Referred on Avalanche"
msgstr ""

#: src/components/Referrals/AffiliatesStats.tsx
msgid "Traders Referred on Avalanche Fuji"
msgstr ""

#: src/pages/Exchange/Exchange.js
#: src/pages/SyntheticsPage/SyntheticsPage.tsx
msgid "Trades"
msgstr "Operaciones"

#: src/components/Referrals/AffiliatesStats.tsx
#: src/components/Referrals/TradersStats.tsx
msgid "Trading Volume"
msgstr ""

#: src/components/Exchange/UsefulLinks.tsx
msgid "Trading guide"
msgstr "Guía de Trading"

#: src/pages/NftWallet/NftWallet.js
msgid "Tranferring..."
msgstr ""

#: src/components/Exchange/ConfirmationBox.js
#: src/components/Exchange/PositionSeller.js
#: src/components/Synthetics/ConfirmationBox/ConfirmationBox.tsx
msgid "Transacting with a depegged stable coin is subject to spreads reflecting the worse of current market price or $1.00, with transactions involving multiple stablecoins may have multiple spreads."
msgstr ""

#: src/components/Referrals/AffiliatesStats.tsx
#: src/components/Referrals/TradersStats.tsx
#: src/components/Synthetics/UserIncentiveDistributionList/UserIncentiveDistributionList.tsx
msgid "Transaction"
msgstr "Transacción"

#: src/lib/contracts/callContract.tsx
msgid "Transaction completed!"
msgstr "¡Transacción completada!"

#: src/lib/contracts/transactionErrors.tsx
msgid "Transaction failed"
msgstr "Transacción fallida"

#: src/lib/contracts/transactionErrors.tsx
msgid "Transaction failed due to RPC error.<0/><1/>Please try changing the RPC url in your wallet settings. <2>More info</2>"
msgstr "La transacción falló debido a un error de RPC.<0/><1/>Por favor, prueba a cambiar la RPC url en los ajustes de tu monedero. <2>Más info</2>"

#: src/lib/contracts/callContract.tsx
msgid "Transaction sent."
msgstr "Transacción enviada."

#: src/lib/contracts/transactionErrors.tsx
msgid "Transaction was cancelled."
msgstr "La transacción fue cancelada."

#: src/pages/BeginAccountTransfer/BeginAccountTransfer.js
#: src/pages/Stake/StakeV2.js
msgid "Transfer Account"
msgstr "Transferir Cuenta"

#: src/pages/NftWallet/NftWallet.js
msgid "Transfer NFT"
msgstr "Transferir NFT"

#: src/pages/BeginAccountTransfer/BeginAccountTransfer.js
msgid "Transfer Submitted"
msgstr "Transferencia Enviada"

#: src/pages/BeginAccountTransfer/BeginAccountTransfer.js
msgid "Transfer already initiated"
msgstr "Transferencia ya iniciada"

#: src/pages/BeginAccountTransfer/BeginAccountTransfer.js
#: src/pages/CompleteAccountTransfer/CompleteAccountTransfer.js
#: src/pages/NftWallet/NftWallet.js
msgid "Transfer failed."
msgstr "La transferencia ha fallado."

#: src/pages/BeginAccountTransfer/BeginAccountTransfer.js
#: src/pages/CompleteAccountTransfer/CompleteAccountTransfer.js
#: src/pages/NftWallet/NftWallet.js
msgid "Transfer submitted!"
msgstr "¡Transferencia enviada!"

#: src/pages/BuyGMX/BuyGMX.tsx
msgid "Transfer {nativeTokenSymbol}"
msgstr ""

#: src/pages/BeginAccountTransfer/BeginAccountTransfer.js
msgid "Transferring"
msgstr "Transfiriendo"

#: src/pages/Dashboard/DashboardV2.js
msgid "Treasury"
msgstr ""

#: src/components/Exchange/OrdersList.js
#: src/components/Exchange/PositionSeller.js
#: src/components/Exchange/SwapBox.js
#: src/domain/synthetics/positions/utils.ts
msgid "Trigger"
msgstr "Activador"

#: src/components/Exchange/PositionSeller.js
#: src/components/Synthetics/ConfirmationBox/ConfirmationBox.tsx
#: src/components/Synthetics/OrderItem/OrderItem.tsx
#: src/components/Synthetics/OrderList/OrderList.tsx
#: src/components/Synthetics/PositionSeller/PositionSeller.tsx
#: src/components/Synthetics/TradeBox/TradeBox.tsx
msgid "Trigger Price"
msgstr ""

#: src/components/Synthetics/TradeHistoryRow/utils.ts
msgid "Trigger Price: {pricePrefix} {0}"
msgstr ""

#: src/components/Exchange/PositionSeller.js
msgid "Trigger order disabled, pending {0} upgrade"
msgstr ""

#: src/components/Synthetics/TradeHistoryRow/utils.ts
msgid "Triggered at: {0}"
msgstr ""

#: src/components/Exchange/TradeHistory.js
msgid "Try increasing the \"Allowed Slippage\", under the Settings menu on the top right"
msgstr "Prueba a incrementar el \"Deslizamiento Permitido\", debajo del menú de Ajustes en la esquina superior derecha"

#: src/components/Exchange/TradeHistory.js
msgid "Try increasing the \"Allowed Slippage\", under the Settings menu on the top right."
msgstr "Prueba a incrementar el \"Deslizamiento Permitido\", debajo del menú de Ajustes en la esquina superior derecha"

#: src/components/Exchange/PositionShare.tsx
msgid "Tweet"
msgstr "Tweet"

#: src/App/App.js
msgid "Txn failed. <0>View</0>"
msgstr "Transacción fallida. <0>Ver</0>"

#: src/components/Exchange/OrdersList.js
#: src/components/Referrals/AffiliatesStats.tsx
#: src/components/Referrals/TradersStats.tsx
#: src/components/Synthetics/OrderList/OrderList.tsx
#: src/components/Synthetics/UserIncentiveDistributionList/UserIncentiveDistributionList.tsx
#: src/pages/OrdersOverview/OrdersOverview.js
msgid "Type"
msgstr "Tipo"

#: src/components/Synthetics/GmSwap/GmFees/GmFees.tsx
#: src/components/Synthetics/PositionItem/PositionItem.tsx
#: src/components/Synthetics/TradeFeesRow/TradeFeesRow.tsx
#: src/components/Synthetics/TradeFeesRow/TradeFeesRow.tsx
msgid "UI Fee"
msgstr ""

#: src/components/Referrals/AffiliatesStats.tsx
#: src/components/Referrals/TradersStats.tsx
msgid "USD Value may not be accurate since the data does not contain prices for {0}"
msgstr ""

#: src/components/Synthetics/MarketsList/MarketsList.tsx
#: src/pages/Dashboard/DashboardV2.js
msgid "UTILIZATION"
msgstr "UTILIZACIÓN"

#: src/components/Synthetics/SubaccountModal/SubaccountModal.tsx
msgid "Unknown"
msgstr ""

#: src/components/Synthetics/StatusNotification/GmStatusNotification.tsx
msgid "Unknown buy GM order"
msgstr ""

#: src/components/Synthetics/StatusNotification/OrderStatusNotification.tsx
msgid "Unknown order"
msgstr ""

#: src/components/Synthetics/StatusNotification/GmStatusNotification.tsx
msgid "Unknown sell GM order"
msgstr ""

#: src/pages/Stake/StakeV1.js
#: src/pages/Stake/StakeV1.js
#: src/pages/Stake/StakeV1.js
#: src/pages/Stake/StakeV1.js
#: src/pages/Stake/StakeV1.js
#: src/pages/Stake/StakeV2.js
#: src/pages/Stake/StakeV2.js
#: src/pages/Stake/StakeV2.js
#: src/pages/Stake/StakeV2.js
msgid "Unstake"
msgstr "Destakear"

#: src/pages/Stake/StakeV2.js
msgid "Unstake GMX"
msgstr "Destakear GMX"

#: src/pages/Stake/StakeV2.js
msgid "Unstake completed!"
msgstr "¡Destakeo completado!"

#: src/pages/Stake/StakeV2.js
msgid "Unstake esGMX"
msgstr "Destakear esGMX"

#: src/pages/Stake/StakeV1.js
msgid "Unstake failed"
msgstr "Destakeo fallido"

#: src/pages/Stake/StakeV2.js
msgid "Unstake failed."
msgstr "Falló el Destakeo."

#: src/pages/Stake/StakeV2.js
msgid "Unstake submitted!"
msgstr "¡Destakeo enviado!"

#: src/pages/Stake/StakeV1.js
msgid "Unstake submitted! <0>View status.</0>"
msgstr "¡Destakeo enviado! <0>Ver estado.</0>"

#: src/pages/Stake/StakeV2.js
msgid "Unstaking will burn <0>{0} Multiplier Points</0>. <1>You will earn {1}% less {nativeTokenSymbol} rewards with this action.</1>"
msgstr ""

#: src/pages/Stake/StakeV1.js
#: src/pages/Stake/StakeV2.js
msgid "Unstaking..."
msgstr "Destakeando..."

#: src/components/Exchange/TradeHistory.js
#: src/components/Referrals/JoinReferralCode.js
#: src/components/Synthetics/SubaccountModal/utils.ts
#: src/components/Synthetics/SubaccountModal/utils.ts
#: src/components/Synthetics/SubaccountModal/utils.ts
#: src/components/Synthetics/TradeHistoryRow/utils.ts
#: src/components/Synthetics/TradeHistoryRow/utils.ts
msgid "Update"
msgstr "Actualizar"

#: src/components/Exchange/OrderEditor.js
msgid "Update Order"
msgstr "Actualizar orden"

#: src/domain/synthetics/orders/updateOrderTxn.ts
msgid "Update order executed"
msgstr ""

#: src/components/Exchange/OrderEditor.js
#: src/components/Synthetics/OrderEditor/OrderEditor.tsx
msgid "Updating Order..."
msgstr "Actualizando orden..."

#: src/components/Synthetics/StatusNotification/SubaccountNotification.tsx
msgid "Updating Subaccount"
msgstr ""

#: src/domain/synthetics/orders/updateOrderTxn.ts
msgid "Updating order"
msgstr ""

#: src/components/Referrals/JoinReferralCode.js
msgid "Updating..."
msgstr "Actualizando"

#: src/components/Exchange/PositionsList.js
msgid "Use the \"Close\" button to reduce your Position Size, or to set Take-Profit / Stop-Loss Orders."
msgstr ""

#: src/components/Synthetics/PositionItem/PositionItem.tsx
msgid "Use the \"Close\" button to reduce your Position Size."
msgstr ""

#: src/pages/Stake/StakeV2.js
msgid "Use the \"Compound\" button to stake your Multiplier Points."
msgstr "Usa el botón de \"Componer\" para stakear tus Puntos Multiplicadores"

#: src/components/Exchange/PositionsList.js
#: src/components/Exchange/PositionsList.js
#: src/components/Synthetics/PositionItem/PositionItem.tsx
msgid "Use the Edit Collateral icon to deposit or withdraw collateral."
msgstr "Usa el icono de Editar Garantía para depositar o retirar garantía"

#: src/components/Exchange/UsefulLinks.tsx
msgid "Useful Links"
msgstr "Enlaces Útiles"

#: src/components/Synthetics/MarketsList/MarketsList.tsx
#: src/pages/Dashboard/DashboardV2.js
msgid "Utilization"
msgstr "Utilización"

#: src/pages/Actions/Actions.js
msgid "V1 Account"
msgstr ""

#: src/pages/Actions/Actions.js
msgid "V1 Actions"
msgstr ""

#: src/components/Referrals/AffiliatesStats.tsx
msgid "V1 Airdrop"
msgstr ""

#: src/components/Referrals/AffiliatesStats.tsx
#: src/components/Referrals/AffiliatesStats.tsx
#: src/components/Referrals/TradersStats.tsx
#: src/components/Referrals/TradersStats.tsx
msgid "V1 Arbitrum"
msgstr ""

#: src/components/Referrals/AffiliatesStats.tsx
#: src/components/Referrals/AffiliatesStats.tsx
#: src/components/Referrals/TradersStats.tsx
#: src/components/Referrals/TradersStats.tsx
msgid "V1 Avalanche"
msgstr ""

#: src/components/Referrals/AffiliatesStats.tsx
#: src/components/Referrals/AffiliatesStats.tsx
#: src/components/Referrals/TradersStats.tsx
#: src/components/Referrals/TradersStats.tsx
msgid "V1 Avalanche Fuji"
msgstr ""

#: src/components/Referrals/AffiliatesStats.tsx
msgid "V1 Rebates and V1/V2 esGMX are airdropped weekly. V2 Rebates are claimed manually."
msgstr ""

#: src/components/Referrals/AffiliatesStats.tsx
msgid "V1 esGMX"
msgstr ""

#: src/components/Referrals/TradersStats.tsx
#: src/components/Referrals/TradersStats.tsx
msgid "V1 rebates are airdropped weekly. V2 rebates are automatically applied as fee discounts on each trade and do not show on this table."
msgstr ""

#: src/pages/SyntheticsActions/SyntheticsActions.tsx
msgid "V2 Account"
msgstr ""

#: src/pages/SyntheticsActions/SyntheticsActions.tsx
msgid "V2 Actions"
msgstr ""

#: src/components/Referrals/AffiliatesStats.tsx
#: src/components/Referrals/AffiliatesStats.tsx
#: src/components/Referrals/TradersStats.tsx
#: src/components/Referrals/TradersStats.tsx
msgid "V2 Arbitrum"
msgstr ""

#: src/components/Referrals/AffiliatesStats.tsx
#: src/components/Referrals/AffiliatesStats.tsx
#: src/components/Referrals/TradersStats.tsx
#: src/components/Referrals/TradersStats.tsx
msgid "V2 Avalanche"
msgstr ""

#: src/components/Referrals/AffiliatesStats.tsx
#: src/components/Referrals/AffiliatesStats.tsx
#: src/components/Referrals/TradersStats.tsx
#: src/components/Referrals/TradersStats.tsx
msgid "V2 Avalanche Fuji"
msgstr ""

#: src/components/Referrals/AffiliatesStats.tsx
msgid "V2 Claim"
msgstr ""

#: src/pages/SyntheticsFallbackPage/SyntheticsFallbackPage.tsx
msgid "V2 doesn't currently support this network"
msgstr ""

#: src/components/Synthetics/TradeBox/MarketPoolSelectorRow.tsx
msgid "V2 is newly live, and liquidity may be low initially."
msgstr ""

#: src/pages/Stake/StakeV2.js
msgid "Vault Capacity"
msgstr "Capacidad del Baúl"

#: src/pages/Stake/StakeV2.js
msgid "Vault Capacity for your Account:"
msgstr "Capacidad del Baúl para tu cuenta:"

#: src/pages/Stake/StakeV2.js
msgid "Vest"
msgstr "Adquirir"

#: src/pages/ClaimEsGmx/ClaimEsGmx.js
msgid "Vest with GLP on Arbitrum"
msgstr "Adquiera con GLP en Arbitrum"

#: src/pages/ClaimEsGmx/ClaimEsGmx.js
msgid "Vest with GLP on Avalanche"
msgstr "Adquiera con GLP en Avalanche"

#: src/pages/ClaimEsGmx/ClaimEsGmx.js
msgid "Vest with GMX on Arbitrum"
msgstr "Adquiera con GMX en Arbitrum"

#: src/pages/ClaimEsGmx/ClaimEsGmx.js
msgid "Vest with GMX on Avalanche"
msgstr "Adquiera con GMX en Avalanche"

#: src/pages/BeginAccountTransfer/BeginAccountTransfer.js
msgid "Vested GLP not withdrawn"
msgstr "GLP adquirido no retirado"

#: src/pages/BeginAccountTransfer/BeginAccountTransfer.js
msgid "Vested GMX not withdrawn"
msgstr "GMX adquirido no retirado"

#: src/pages/Stake/StakeV2.js
#: src/pages/Stake/StakeV2.js
msgid "Vesting Status"
msgstr "Estado de Adquisición"

#: src/App/App.js
#: src/lib/contracts/notifications.tsx
#: src/lib/contracts/notifications.tsx
#: src/pages/Exchange/Exchange.js
#: src/pages/Exchange/Exchange.js
msgid "View"
msgstr "Ver"

#: src/components/AddressDropdown/AddressDropdown.tsx
msgid "View in Explorer"
msgstr "Ver en el Explorador"

#: src/components/TokenCard/TokenCard.tsx
#: src/components/TokenCard/TokenCard.tsx
#: src/components/TokenCard/TokenCard.tsx
msgid "View on Arbitrum"
msgstr ""

#: src/components/TokenCard/TokenCard.tsx
#: src/components/TokenCard/TokenCard.tsx
#: src/components/TokenCard/TokenCard.tsx
msgid "View on Avalanche"
msgstr ""

#: src/components/Synthetics/StatusNotification/SubaccountNotification.tsx
msgid "View status"
msgstr ""

#: src/lib/contracts/callContract.tsx
msgid "View status."
msgstr "Ver estado."

#: src/components/Referrals/AffiliatesStats.tsx
msgid "Volume on V1"
msgstr ""

#: src/components/Referrals/AffiliatesStats.tsx
msgid "Volume on V2"
msgstr ""

#: src/components/Referrals/TradersStats.tsx
msgid "Volume traded by this account with an active referral code."
msgstr "Volumen negociado por esta cuenta con un código de referido activo."

#: src/components/Referrals/AffiliatesStats.tsx
msgid "Volume traded by your referred traders."
msgstr "Volumen negociado por sus traders referidos."

#: src/components/Header/HomeHeaderLinks.tsx
msgid "Voting"
msgstr ""

#: src/components/Glp/GlpSwap.js
#: src/components/Synthetics/GmList/GmList.tsx
msgid "WALLET"
msgstr "MONEDERO"

#: src/components/Glp/GlpSwap.js
msgid "WARNING: High Fees"
msgstr "ADVERTENCIA: Altas Comisiones"

#: src/components/Exchange/PositionsList.js
#: src/components/Exchange/PositionsList.js
msgid "WARNING: This position has a low amount of collateral after deducting borrowing fees, deposit more collateral to reduce the position's liquidation risk."
msgstr "ADVERTENCIA: Esta posición tiene una cantidad baja de garantía después de deducir las comisiones de préstamo, deposite más garantía para reducir el riesgo de liquidación de la posición."

#: src/components/Synthetics/PositionItem/PositionItem.tsx
msgid "WARNING: This position has a low amount of collateral after deducting fees, deposit more collateral to reduce the position's liquidation risk."
msgstr ""

#: src/pages/Dashboard/DashboardV2.js
msgid "WEIGHT"
msgstr "PESO"

#: src/components/Exchange/SwapBox.js
#: src/components/Glp/GlpSwap.js
#: src/components/Migration/Migration.js
msgid "Waiting for Approval"
msgstr "Esperando Aprobación"

#: src/components/Glp/GlpSwap.js
#: src/components/Glp/GlpSwap.js
#: src/components/Migration/Migration.js
#: src/components/Synthetics/GmList/GmList.tsx
#: src/components/Synthetics/MarketStats/MarketStats.tsx
#: src/pages/Stake/StakeV1.js
#: src/pages/Stake/StakeV1.js
#: src/pages/Stake/StakeV1.js
#: src/pages/Stake/StakeV1.js
#: src/pages/Stake/StakeV1.js
#: src/pages/Stake/StakeV2.js
#: src/pages/Stake/StakeV2.js
#: src/pages/Stake/StakeV2.js
#: src/pages/Stake/StakeV2.js
msgid "Wallet"
msgstr "Monedero"

#: src/components/GmTokensBalanceInfo/GmTokensBalanceInfo.tsx
msgid "Wallet 365d expected Fees"
msgstr ""

#: src/pages/BeginAccountTransfer/BeginAccountTransfer.js
#: src/pages/CompleteAccountTransfer/CompleteAccountTransfer.js
msgid "Wallet is not connected"
msgstr "El monedero no está conectado"

#: src/pages/ClaimEsGmx/ClaimEsGmx.js
#: src/pages/NftWallet/NftWallet.js
msgid "Wallet not connected"
msgstr "Monedero no conectado"

#: src/pages/Stake/StakeV1.js
msgid "Wallet not yet connected"
msgstr "Monedero no conectado todavía"

#: src/components/GmTokensBalanceInfo/GmTokensBalanceInfo.tsx
msgid "Wallet total"
msgstr ""

#: src/components/GmTokensBalanceInfo/GmTokensBalanceInfo.tsx
msgid "Wallet total accrued Fees"
msgstr ""

#: src/components/GmTokensBalanceInfo/GmTokensBalanceInfo.tsx
msgid "Wallet {daysConsidered}d accrued Fees"
msgstr ""

#: src/pages/Dashboard/DashboardV2.js
msgid "Weight"
msgstr "Peso"

#: src/components/Exchange/SwapBox.js
msgid "When closing the position, you can select which token you would like to receive the profits in."
msgstr "Al cerrar la posición, puedes seleccionar en que token deseas recibir las ganancias."

#: src/components/Exchange/PositionEditor.js
#: src/components/Exchange/PositionEditor.js
#: src/components/Exchange/PositionEditor.js
#: src/components/Synthetics/PositionEditor/PositionEditor.tsx
#: src/components/Synthetics/SubaccountModal/SubaccountModal.tsx
#: src/pages/Stake/StakeV2.js
#: src/pages/Stake/StakeV2.js
msgid "Withdraw"
msgstr "Retirar"

#: src/components/Exchange/PositionEditor.js
msgid "Withdraw disabled, pending {0} upgrade"
msgstr ""

#: src/pages/Stake/StakeV2.js
msgid "Withdraw failed."
msgstr "Retiro fallido."

#: src/pages/Stake/StakeV2.js
msgid "Withdraw from GLP Vault"
msgstr "Retirar del Baúl GLP"

#: src/pages/Stake/StakeV2.js
msgid "Withdraw from GMX Vault"
msgstr "Retirar del Baúl GMX"

#: src/pages/Stake/StakeV2.js
msgid "Withdraw submitted."
msgstr "Retiro enviado."

#: src/components/Exchange/TradeHistory.js
msgid "Withdraw {0} USD from {1}{longOrShortText}"
msgstr ""

#: src/domain/synthetics/markets/createWithdrawalTxn.ts
msgid "Withdrawal error."
msgstr ""

#: src/components/Exchange/PositionEditor.js
msgid "Withdrawal failed."
msgstr ""

#: src/components/Exchange/PositionEditor.js
msgid "Withdrawal submitted."
msgstr ""

#: src/components/Synthetics/StatusNotification/OrderStatusNotification.tsx
msgid "Withdrawing {0} from {positionText}"
msgstr ""

#: src/components/Exchange/PositionEditor.js
#: src/components/Synthetics/SubaccountModal/SubaccountModal.tsx
msgid "Withdrawing..."
msgstr ""

#: src/pages/Stake/StakeV2.js
msgid "Withdrawn!"
msgstr "¡Retirado!"

#: src/pages/Exchange/Exchange.js
msgid "Withdrew {0} USD from {tokenSymbol} {longOrShortText}."
msgstr "Se retiró {0} USD de {tokenSymbol} {longOrShortText}."

#: src/context/SyntheticsEvents/SyntheticsEventsProvider.tsx
msgid "Withdrew {0} from {positionText}"
msgstr ""

#: src/pages/Ecosystem/Ecosystem.js
msgid "Yield Optimizer on Avalanche"
msgstr "Optimizador de rendimientos en Avalanche"

#: src/pages/Ecosystem/Ecosystem.js
msgid "Yield Trading"
msgstr ""

#: src/pages/Ecosystem/Ecosystem.js
msgid "Yield Vaults"
msgstr "Cajas de rendimientos"

#: src/pages/Ecosystem/Ecosystem.js
msgid "Yield simulator for GMX"
msgstr "Simulador de rendimientos para GMX"

#: src/pages/Stake/StakeV2.js
msgid "You are earning rewards with {0} tokens.<0/>Tokens: {amountStr}."
msgstr ""

#: src/pages/Stake/StakeV2.js
msgid "You are earning {0}% more {nativeTokenSymbol} rewards using {1} Staked Multiplier Points."
msgstr "Estas ganando {0}% más {nativeTokenSymbol} recompensas usando {1} Puntos Multiplicadores Stakeados."

#: src/components/ModalViews/RedirectModal.js
msgid "You are leaving GMX.io and will be redirected to a third party, independent website."
msgstr "Estas dejando GMX.io y serás redirigido a una página independiente y gestionada por terceras partes."

#: src/pages/BuyGMX/BuyGMX.tsx
msgid "You can buy AVAX directly on <0>Avalanche</0> using these options:"
msgstr ""

#: src/pages/BuyGMX/BuyGMX.tsx
msgid "You can buy ETH directly on <0>Arbitrum</0> using these options:"
msgstr ""

#: src/components/Exchange/SwapBox.js
msgid "You can change the \"Collateral In\" token above to find lower fees"
msgstr "Puedes cambiar el \"Garantía En\" token arriba para encontrar menores comisiones"

#: src/components/Exchange/PositionSeller.js
msgid "You can change this in the settings menu on the top right of the page.<0/><1/>Note that a low allowed slippage, e.g. less than {0}, may result in failed orders if prices are volatile."
msgstr ""

#: src/pages/ClaimEsGmx/ClaimEsGmx.js
msgid "You can check your claim history <0>here</0>."
msgstr "Puede consultar su historial de reclamaciones <0>aquí</0>."

#: src/pages/ClaimEsGmx/ClaimEsGmx.js
msgid "You can currently vest a maximum of {0} esGMX tokens at a ratio of {1} {stakingToken} to 1 esGMX."
msgstr "Actualmente puede adquirir un máximo de {0} tokens esGMX a razón de {1} {stakingToken} por 1 esGMX\"."

#: src/components/Synthetics/ConfirmationBox/rows/AllowedSlippageRow.tsx
#: src/components/Synthetics/PositionSeller/rows/AllowedSlippageRow.tsx
msgid "You can edit the default Allowed Slippage in the settings menu on the top right of the page.<0/><1/>Note that a low allowed slippage, e.g. less than -{0}, may result in failed orders if prices are volatile."
msgstr ""

#: src/components/Exchange/ConfirmationBox.js
msgid "You can edit the default Allowed Slippage in the settings menu on the top right of the page.<0/><1/>Note that a low allowed slippage, e.g. less than {0}, may result in failed orders if prices are volatile."
msgstr ""

#: src/components/Synthetics/TradeBox/MarketPoolSelectorRow.tsx
msgid "You can get a {0} better execution price in the {1} market pool.<0>Switch to {2} market pool.</0>"
msgstr ""

#: src/pages/BuyGMX/BuyGMX.tsx
msgid "You can transfer AVAX from other networks to Avalanche using any of the below options:"
msgstr ""

#: src/pages/BuyGMX/BuyGMX.tsx
msgid "You can transfer ETH from other networks to Arbitrum using any of the below options:"
msgstr "Puedes transferir ETH desde otras redes a Arbitrum usando cualquiera de las siguientes opciones:"

#: src/pages/BeginAccountTransfer/BeginAccountTransfer.js
msgid "You have a <0>pending transfer</0> to {pendingReceiver}."
msgstr "Tienes una transferencia <0>pendiente</0> a {pendingReceiver}."

#: src/pages/CompleteAccountTransfer/CompleteAccountTransfer.js
msgid "You have a pending transfer from {sender}."
msgstr "Tiene una transferencia pendiente de {sender}."

#: src/components/Exchange/ConfirmationBox.js
msgid "You have an active Limit Order to Increase {longOrShortText} {sizeInToken} {0} (${1}) at price ${2}"
msgstr "Tienes una Orden Límite para Incrementar {longOrShortText} {sizeInToken} {0} (${1}) al precio ${2}"

#: src/components/Exchange/PositionSeller.js
msgid "You have an active order to decrease {longOrShortText} {sizeInToken} {0} (${1}) at {prefix} {2}"
msgstr ""

#: src/components/Synthetics/TradeBox/MarketPoolSelectorRow.tsx
msgid "You have an existing order in the {0} market pool. <0>Switch to {1} market pool.</0>"
msgstr ""

#: src/components/Synthetics/TradeBox/CollateralSelectorRow.tsx
msgid "You have an existing order with {0} as collateral. <0>Switch to {1} collateral.</0>"
msgstr ""

#: src/components/Synthetics/TradeBox/MarketPoolSelectorRow.tsx
msgid "You have an existing position in the {0} market pool. <0>Switch to {1} market pool.</0>"
msgstr ""

#: src/components/Exchange/SwapBox.js
msgid "You have an existing position with {0} as collateral."
msgstr ""

#: src/components/Synthetics/ConfirmationBox/ConfirmationBox.tsx
msgid "You have an existing position with {0} as collateral. This Order will not be valid for that Position."
msgstr ""

#: src/components/Synthetics/ConfirmationBox/ConfirmationBox.tsx
msgid "You have an existing position with {0} as collateral. This action will not apply for that position."
msgstr ""

#: src/components/Exchange/ConfirmationBox.js
msgid "You have multiple existing Increase {longOrShortText} {0} limit orders"
msgstr "Tienes múltiples órdenes límites para incrementar {longOrShortText} {0}"

#: src/pages/Stake/StakeV2.js
#: src/pages/Stake/StakeV2.js
msgid "You have not deposited any tokens for vesting."
msgstr "No has depositado ningún token para su adquisición."

#: src/components/Stake/GMXAprTooltip.tsx
#: src/pages/Stake/StakeV2.js
msgid "You have reached the maximum Boost Percentage. Stake an additional {0} GMX or esGMX to be able to stake your unstaked {1} Multiplier Points using the \"Compound\" button."
msgstr ""

#: src/pages/Stake/StakeV2.js
msgid "You have reached the maximum Boost Percentage. Stake an additional {0} GMX or esGMX to be able to stake your unstaked {1} Multiplier Points."
msgstr ""

#: src/components/Synthetics/ConfirmationBox/ConfirmationBox.tsx
msgid "You have selected {collateralTokenSymbol} as Collateral, the Liquidation Price will vary based on the price of {collateralTokenSymbol}."
msgstr ""

#: src/components/Synthetics/ConfirmationBox/ConfirmationBox.tsx
msgid "You have selected {collateralTokenSymbol} as collateral to short {indexTokenSymbol}."
msgstr ""

#: src/components/Synthetics/ConfirmationBox/ConfirmationBox.tsx
msgid "You have selected {collateralTokenSymbol} as collateral, the Liquidation Price is higher compared to using a stablecoin as collateral since the worth of the collateral will change with its price. If required, you can change the collateral type using the Collateral In option in the trade box."
msgstr ""

#: src/components/Synthetics/AcceptablePriceImpactInputRow/AcceptablePriceImpactInputRow.tsx
msgid "You have set a high Acceptable Price Impact. The current Price Impact is {0}."
msgstr ""

#: src/pages/ClaimEsGmx/ClaimEsGmx.js
msgid "You have {0} esGMX (IOU) tokens."
msgstr "Tienes {0} tokens esGMX (IOU)."

#: src/pages/Stake/StakeV2.js
msgid "You need a total of at least {0} {stakeTokenLabel} to vest {1} esGMX."
msgstr "Necesitas al menos un total de {0} {stakeTokenLabel} para adquirir {1} esGMX."

#: src/components/Exchange/NoLiquidityErrorModal.tsx
msgid "You need to select {swapTokenSymbol} as the \"Pay\" token to use it for collateral to initiate this trade."
msgstr "Tienes que seleccionar {swapTokenSymbol} como el token de \"Pagar\" para usar como garantía para iniciar esta operación."

#: src/pages/CompleteAccountTransfer/CompleteAccountTransfer.js
msgid "You will need to be on this page to accept the transfer, <0>click here</0> to copy the link to this page if needed."
msgstr "Tendrá que estar en esta página para aceptar la transferencia, <0>haga clic aquí</0> para copiar el enlace a esta página si es necesario."

#: src/components/Referrals/TradersStats.tsx
msgid "You will receive a {currentTierDiscount}% discount on opening and closing fees."
msgstr ""

#: src/components/Exchange/OrdersList.js
msgid "You will receive at least {0} {1} if this order is executed. The exact execution price may vary depending on fees at the time the order is executed."
msgstr "Tu recibirás al menos {0} {1} si esta orden se ejecuta. El precio exacto de ejecución puede variar en función de las comisiones en el momento en el que la orden es ejecutada."

#: src/components/Exchange/OrdersList.js
msgid "You will receive at least {0} {1} if this order is executed. The execution price may vary depending on swap fees at the time the order is executed."
msgstr "Tu recibirás al menos {0} {1} si esta orden se ejecuta. El precio de ejecución puede variar dependiendo de las comisiones de intercambio en el momento en el que la orden es ejecutada."

#: src/components/Synthetics/OrderItem/OrderItem.tsx
msgid "You will receive at least {toAmountText} if this order is executed. This price is being updated in real time based on Swap Fees and Price Impact."
msgstr ""

#: src/pages/Stake/StakeV2.js
#: src/pages/Stake/StakeV2.js
msgid "Your APR"
msgstr ""

#: src/pages/ClaimEsGmx/ClaimEsGmx.js
msgid "Your esGMX (IOU) balance will decrease by your claim amount after claiming, this is expected behaviour."
msgstr "El saldo de su esGMX (IOU) disminuirá en la cantidad de su reclamación después de reclamar, este es el comportamiento esperado."

#: src/components/Exchange/ConfirmationBox.js
#: src/components/Synthetics/ConfirmationBox/ConfirmationBox.tsx
msgid "Your position's collateral after deducting fees:"
msgstr "La garantía de tu posición después de descontar las comisiones:"

#: src/pages/CompleteAccountTransfer/CompleteAccountTransfer.js
msgid "Your transfer has been completed."
msgstr "Su transferencia ha sido completada."

#: src/pages/BeginAccountTransfer/BeginAccountTransfer.js
msgid "Your transfer has been initiated."
msgstr "Su transferencia ha sido iniciada."

#: src/components/Migration/Migration.js
msgid "Your wallet: {0}"
msgstr "Tu monedero: {0}"

#: src/pages/PositionsOverview/PositionsOverview.js
msgid "account"
msgstr "cuenta"

#: src/pages/PositionsOverview/PositionsOverview.js
msgid "collateral"
msgstr "garantía"

#: src/pages/Ecosystem/Ecosystem.js
msgid "esGMX OTC Market"
msgstr ""

#: src/pages/PositionsOverview/PositionsOverview.js
msgid "fee"
msgstr "comisión"

#: src/components/Synthetics/ClaimHistoryRow/ClaimHistoryRow.tsx
msgid "from"
msgstr ""

#: src/components/Exchange/ConfirmationBox.js
msgid "hide"
msgstr "ocultar"

#: src/pages/Dashboard/DashboardV2.js
msgid "in liquidity"
msgstr "en liquidez"

#: src/domain/synthetics/orders/utils.ts
msgid "limit price"
msgstr ""

#: src/domain/synthetics/orders/utils.ts
msgid "long"
msgstr ""

#: src/pages/Dashboard/DashboardV2.js
msgid "not staked"
msgstr "no stakeado"

#: src/components/Synthetics/MarketNetFee/MarketNetFee.tsx
#: src/components/Synthetics/MarketNetFee/MarketNetFee.tsx
msgid "pay"
msgstr ""

#: src/components/Synthetics/MarketNetFee/MarketNetFee.tsx
#: src/components/Synthetics/MarketNetFee/MarketNetFee.tsx
msgid "receive"
msgstr ""

#: src/domain/synthetics/orders/utils.ts
msgid "short"
msgstr ""

#: src/pages/PositionsOverview/PositionsOverview.js
msgid "size"
msgstr "tamaño"

#: src/pages/Dashboard/DashboardV2.js
msgid "staked"
msgstr "stakeado"

#: src/pages/PositionsOverview/PositionsOverview.js
msgid "time to liq"
msgstr "tiempo para liq."

#: src/domain/synthetics/orders/utils.ts
msgid "trigger price"
msgstr ""

#: src/components/Exchange/ConfirmationBox.js
msgid "view"
msgstr "vista"

#: src/components/Synthetics/ClaimHistoryRow/ClaimHistoryRow.tsx
msgid "{0, plural, one {# Position} other {# Positions}}"
msgstr ""

#: src/pages/Exchange/Exchange.js
#: src/pages/SyntheticsPage/SyntheticsPage.tsx
msgid "{0, plural, one {Cancel order} other {Cancel # orders}}"
msgstr ""

#: src/components/Synthetics/GmSwap/GmConfirmationBox/GmConfirmationBox.tsx
msgid "{0, plural, one {Pending {symbolsText} approval} other {Pending {symbolsText} approvals}}"
msgstr ""

#: src/components/Synthetics/ConfirmationBox/ConfirmationBox.tsx
msgid "{0, plural, one {You have an active Limit Order to Increase} other {You have multiple active Limit Orders to Increase}}"
msgstr ""

#: src/pages/SyntheticsPage/SyntheticsPage.tsx
msgid "{0} <0><1>{indexName}</1><2>[{poolName}]</2></0> <3>market selected</3>."
msgstr ""

#: src/domain/tokens/approveTokens.tsx
msgid "{0} Approved!"
msgstr "¡{0} Aprobado!"

#: src/components/Glp/SwapErrorModal.tsx
msgid "{0} Capacity Reached"
msgstr "{0} Capacidad Alcanzada"

#: src/components/Glp/GlpSwap.js
msgid "{0} GLP (${1})"
msgstr "{0} GLP (${1})"

#: src/components/Glp/GlpSwap.js
msgid "{0} GLP bought with {1} {2}!"
msgstr "{0} GLP comprado con {1} {2}!"

#: src/components/Glp/GlpSwap.js
msgid "{0} GLP have been reserved for vesting."
msgstr "{0} GLP se han reservado para adquisiciones."

#: src/components/Glp/GlpSwap.js
msgid "{0} GLP sold for {1} {2}!"
msgstr "¡{0} GLP vendido por {1} {2}!"

#: src/pages/Stake/StakeV2.js
#: src/pages/Stake/StakeV2.js
msgid "{0} GMX tokens can be claimed, use the options under the Total Rewards section to claim them."
msgstr "{0} tokens de GMX pueden ser reclamados, usa las opciones debajo de la sección Recompensas Totales para reclamarlas."

#: src/components/Exchange/NoLiquidityErrorModal.tsx
msgid "{0} Pool Capacity Reached"
msgstr "{0} Capacidad de la Reserva Alcanzada"

#: src/components/Exchange/ConfirmationBox.js
#: src/components/Exchange/ConfirmationBox.js
#: src/components/Exchange/SwapBox.js
#: src/components/Exchange/SwapBox.js
#: src/components/Synthetics/ConfirmationBox/ConfirmationBox.tsx
#: src/components/Synthetics/ConfirmationBox/ConfirmationBox.tsx
#: src/components/Synthetics/SwapCard/SwapCard.tsx
#: src/components/Synthetics/SwapCard/SwapCard.tsx
msgid "{0} Price"
msgstr "{0} Precio"

#: src/components/Exchange/NoLiquidityErrorModal.tsx
msgid "{0} Required"
msgstr "{0} Requerido"

#: src/components/Synthetics/MarketStats/MarketStats.tsx
msgid "{0} and {1} can be used to buy GM for this market up to the specified buying caps."
msgstr ""

#: src/components/Synthetics/GmList/GmList.tsx
msgid "{0} and {1} can be used to buy GM tokens for this market up to the specified buying caps."
msgstr ""

#: src/components/Synthetics/MarketStats/MarketStats.tsx
msgid "{0} can be used to buy GM for this market up to the specified buying caps."
msgstr ""

#: src/domain/synthetics/trade/utils/validation.ts
msgid "{0} can not be sent to smart contract addresses. Select another token."
msgstr ""

#: src/pages/Dashboard/DashboardV2.js
msgid "{0} is above its target weight.<0/><1/>Get lower fees to <2>swap</2> tokens for {1}."
msgstr "{0} está por encima de su peso objetivo.<0/><1/>Consigue menores comisiones para <2>intercambiar</2> tokens por {1}."

#: src/pages/Dashboard/DashboardV2.js
msgid "{0} is below its target weight.<0/><1/>Get lower fees to <2>buy GLP</2> with {1}, and to <3>swap</3> {2} for other tokens."
msgstr "{0} está por debajo de su peso objetivo.<0/><1/>Consigue menores comisiones <2>comprar GLP</2> con {1}, y para <3>intercambiar</3> {2} por otros tokens."

#: src/components/Exchange/SwapBox.js
msgid "{0} is required for collateral."
msgstr "{0} es requerido como garantía."

#: src/components/Synthetics/StatusNotification/OrderStatusNotification.tsx
msgid "{0} order for"
msgstr ""

#: src/components/Glp/GlpSwap.js
msgid "{0} pool exceeded, try different token"
msgstr "{0} reserva superada, intente otro token"

#: src/components/Exchange/OrderEditor.js
#: src/components/Exchange/OrderEditor.js
msgid "{0} price"
msgstr "{0} precio"

#: src/components/Glp/GlpSwap.js
msgid "{0} selected in order form"
msgstr "{0} seleccionado en el formulario de órden"

#: src/pages/Stake/StakeV2.js
#: src/pages/Stake/StakeV2.js
msgid "{0} tokens have been converted to GMX from the {1} esGMX deposited for vesting."
msgstr "{0} tokens han sido convertidos a GMX desde {1} esGMX depositados para adquisición."

#: src/components/Synthetics/ConfirmationBox/ConfirmationBox.tsx
#: src/components/Synthetics/OrderItem/OrderItem.tsx
msgid "{0} will be swapped to {1} on order execution."
msgstr ""

#: src/components/Exchange/SwapBox.js
msgid "{0} {1} not supported"
msgstr ""

#: src/components/Exchange/TradeHistory.js
msgid "{0}: Swap {amountInDisplay}{1} for{minOutDisplay} {2}, Price:{3} USD"
msgstr ""

#: src/components/Exchange/TradeHistory.js
msgid "{0}: {1}, Price: {priceDisplay}"
msgstr ""

#: src/components/Exchange/TradeHistory.js
msgid "{0}  {1} {longOrShortText}, -{2} USD, {3} Price: ${4} USD"
msgstr ""

#: src/components/Exchange/TradeHistory.js
msgid "{actionDisplay} Order"
msgstr "{actionDisplay} Orden"

#: src/components/Exchange/TradeHistory.js
msgid ""
"{actionDisplay} {0} {longOrShortText},\n"
"-{1} USD,\n"
"{2} Price: {3} USD"
msgstr ""

#: src/components/Synthetics/TradeHistoryRow/utils.ts
msgid "{actionText} Deposit {collateralText} into {positionText}"
msgstr ""

#: src/components/Synthetics/TradeHistoryRow/utils.ts
msgid "{actionText} Withdraw {collateralText} from {positionText}"
msgstr ""

#: src/components/Synthetics/TradeHistoryRow/utils.ts
msgid "{actionText} {orderTypeName} Swap: {fromText} for {toText}"
msgstr ""

#: src/components/Synthetics/TradeHistoryRow/utils.ts
msgid "{actionText} {orderTypeName} Swap: {fromText} for {toText}, Price: {ratioText}"
msgstr ""

#: src/pages/Dashboard/DashboardV2.js
msgid "{chainName} Total Stats start from {totalStatsStartDate}.<0/> For detailed stats:"
msgstr "{chainName} Las estadísticas totales comienzan a partir de {totalStatsStartDate}.<0/> Para obtener estadísticas detalladas:"

#: src/domain/synthetics/orders/cancelOrdersTxn.ts
msgid "{count, plural, one {Order} other {# Orders}}"
msgstr ""

#: src/components/GmTokensBalanceInfo/GmTokensBalanceInfo.tsx
msgid "{daysConsidered}d accrued Fees"
msgstr ""

#: src/components/Synthetics/ClaimHistoryRow/ClaimHistoryRow.tsx
msgid "{eventTitle} from"
msgstr ""

#: src/components/Exchange/ConfirmationBox.js
#: src/components/Synthetics/ConfirmationBox/ConfirmationBox.tsx
msgid "{existingTriggerOrderLength, plural, one {You have an active trigger order that could impact this position.} other {You have # active trigger orders that could impact this position.}}"
msgstr "{existingTriggerOrderLength, plural, one {Tienes activa una orden de activación que podría impactar esta posición.} other {Tienes # órdenes de activación activas que podrían impactar esta posición.}}"

#: src/components/Exchange/ConfirmationBox.js
#: src/components/Synthetics/ConfirmationBox/ConfirmationBox.tsx
msgid "{existingTriggerOrderLength, plural, one {You have an active trigger order that might execute immediately after you open this position. Please cancel the order or accept the confirmation to continue.} other {You have # active trigger orders that might execute immediately after you open this position. Please cancel the orders or accept the confirmation to continue.}}"
msgstr "{existingTriggerOrderLength, plural, one {Tienes activa una orden de activación que podría ejecutarse inmediatamente después de que abras esta posición. Por favor, cancela la orden o acepta la confirmación para continuar.} other {Tienes # órdenes de activación activas que podrían ejecutarse inmediatamente después de que abras la posición. Por favor, cancela las órdenes o acepta la confirmación para continuar.}}"

#: src/domain/synthetics/orders/utils.ts
msgid "{increaseOrDecreaseText} {tokenText} by {sizeText}"
msgstr ""

#: src/components/Exchange/PositionsList.js
msgid "{longOrShortText} {0} market selected"
msgstr ""

#: src/components/Synthetics/MarketNetFee/MarketNetFee.tsx
msgid "{longOrShort} positions do not pay a funding fee and pay a borrow fee of {borrowRate} per hour."
msgstr ""

#: src/components/Synthetics/MarketNetFee/MarketNetFee.tsx
msgid "{longOrShort} positions do not pay a funding fee or a borrow fee."
msgstr ""

#: src/components/Synthetics/MarketNetFee/MarketNetFee.tsx
msgid "{longOrShort} positions {fundingAction} a funding fee of {fundingRate} per hour and do not pay a borrow fee."
msgstr ""

#: src/components/Synthetics/MarketNetFee/MarketNetFee.tsx
msgid "{longOrShort} positions {fundingAction} a funding fee of {fundingRate} per hour and {borrowAction} a borrow fee of {borrowRate} per hour."
msgstr ""

#: src/components/Synthetics/MarketCard/MarketCard.tsx
msgid "{longShortText} {0} Open Interest"
msgstr ""

#: src/components/Synthetics/MarketCard/MarketCard.tsx
msgid "{longShortText} {0} Reserve"
msgstr ""

#: src/components/Synthetics/ClaimHistoryRow/ClaimHistoryRow.tsx
msgid "{marketsCount, plural, one {# Market} other {# Markets}}"
msgstr ""

#: src/components/Glp/GlpSwap.js
msgid "{nativeTokenSymbol} ({wrappedTokenSymbol}) APR"
msgstr "{nativeTokenSymbol} ({wrappedTokenSymbol}) APR"

#: src/components/Stake/GMXAprTooltip.tsx
msgid "{nativeTokenSymbol} Base APR"
msgstr ""

#: src/components/Stake/GMXAprTooltip.tsx
msgid "{nativeTokenSymbol} Boosted APR"
msgstr ""

#: src/components/Stake/GMXAprTooltip.tsx
msgid "{nativeTokenSymbol} Total APR"
msgstr ""

#: src/components/Exchange/PositionSeller.js
msgid "{nativeTokenSymbol} can not be sent to smart contract addresses. Select another token."
msgstr ""

#: src/components/Synthetics/SubaccountModal/utils.ts
msgid "{nativeTokenSymbol} is not available"
msgstr ""

#: src/context/SyntheticsEvents/SyntheticsEventsProvider.tsx
msgid "{orderTypeLabel} {positionText}, -{0}"
msgstr ""

#: src/components/Synthetics/TradeHistoryRow/utils.ts
msgid "{orderTypeName} Order Execution Failed"
msgstr ""

#: src/components/Synthetics/TradeHistoryRow/utils.ts
msgid "{orderTypeName} Swap Execution Failed: {fromText} for {toText}, Price: {ratioText}"
msgstr ""

#: src/components/Synthetics/StatusNotification/OrderStatusNotification.tsx
msgid "{orderTypeText} {0} for {1}"
msgstr ""

#: src/components/Synthetics/StatusNotification/OrderStatusNotification.tsx
msgid "{orderTypeText} {0} {longShortText}: {sign}{1}"
msgstr ""

#: src/domain/synthetics/orders/cancelOrdersTxn.ts
msgid "{ordersText} cancelled"
msgstr ""

#: src/components/Synthetics/StatusNotification/FeesSettlementStatusNotification.tsx
msgid "{positionName} Failed to settle"
msgstr ""

#: src/components/Synthetics/StatusNotification/FeesSettlementStatusNotification.tsx
msgid "{positionName} Fees settled"
msgstr ""

#: src/components/Synthetics/StatusNotification/FeesSettlementStatusNotification.tsx
msgid "{positionName} Fees settling"
msgstr ""

#: src/components/StatsTooltip/ChainsStatsTooltipRow.tsx
msgid "{title}"
msgstr ""

#: src/components/Synthetics/SubaccountModal/SubaccountModal.tsx
msgid "Сonvert {0} to {1}"
msgstr ""<|MERGE_RESOLUTION|>--- conflicted
+++ resolved
@@ -2458,11 +2458,7 @@
 msgid "Invalid Transfer Addresses: Please check the url."
 msgstr ""
 
-<<<<<<< HEAD
-#: src/App/App.js
-=======
 #: src/components/SettingsModal/SettingsModal.tsx
->>>>>>> e9c66760
 msgid "Invalid execution fee buffer value"
 msgstr ""
 
@@ -2967,13 +2963,10 @@
 msgid "Max Pool Capacity"
 msgstr "Capacidad de Reserva Máx."
 
-<<<<<<< HEAD
-=======
 #: src/components/Synthetics/SubaccountModal/SubaccountModal.tsx
 msgid "Max allowed actions"
 msgstr ""
 
->>>>>>> e9c66760
 #: src/components/Migration/Migration.js
 #: src/pages/Stake/StakeV1.js
 #: src/pages/Stake/StakeV1.js

msgid ""
msgstr ""
"POT-Creation-Date: 2022-08-06 13:30+0530\n"
"MIME-Version: 1.0\n"
"Content-Type: text/plain; charset=utf-8\n"
"Content-Transfer-Encoding: 8bit\n"
"X-Generator: @lingui/cli\n"
"Language: ru\n"
"Project-Id-Version: \n"
"Report-Msgid-Bugs-To: \n"
"PO-Revision-Date: \n"
"Last-Translator: \n"
"Language-Team: \n"
"Plural-Forms: \n"

#: src/pages/AccountDashboard/generalPerformanceDetailsDebug.tsx
msgid "Unrealized Base PnL"
msgstr ""

#: src/pages/ClaimEsGmx/ClaimEsGmx.jsx
#: src/pages/NftWallet/NftWallet.jsx
msgid "Wallet not connected"
msgstr "Кошелёк не подключен"

#: src/pages/Ecosystem/ecosystemConstants.tsx
msgid "Pear Protocol"
msgstr ""

#: src/components/RatingToast/RatingToast.tsx
msgid "Not likely"
msgstr ""

#: src/pages/Home/Home.tsx
msgid "Available on your preferred network"
msgstr "Доступно в предпочитаемой сети"

#: src/pages/Ecosystem/ecosystemConstants.tsx
msgid "Decentralized Trading Protocol"
msgstr "Децентрализованный Торговый Протокол"

#: src/pages/ClaimEsGmx/ClaimEsGmx.jsx
#: src/pages/Earn/ClaimModal.tsx
msgid "Claim submitted!"
msgstr "Запрос завершен!"

#: src/components/AddressDropdown/AddressDropdown.tsx
msgid "Disconnect"
msgstr "Разъединить"

#: src/components/Glp/GlpSwap.jsx
msgid "Buy GM tokens before the epoch resets in {0} to be eligible for the Bonus Rebate. Alternatively, wait for the epoch to reset to redeem GLP and buy GM within the same epoch."
msgstr ""

#: src/components/Glp/GlpSwap.jsx
#: src/components/Synthetics/ChartTokenSelector/ChartTokenSelector.tsx
#: src/components/Synthetics/GmList/GlvList.tsx
#: src/components/Synthetics/GmList/GmList.tsx
#: src/components/Synthetics/MarketsList/MarketsList.tsx
#: src/components/Synthetics/TVChart/Chart.tsx
#: src/pages/Dashboard/MarketsListV1.tsx
msgid "PRICE"
msgstr "ЦЕНА"

#: src/components/Synthetics/MarketNetFee/MarketNetFee.tsx
#: src/components/Synthetics/MarketNetFee/MarketNetFee.tsx
msgid "receive"
msgstr ""

#: src/pages/Ecosystem/ecosystemConstants.tsx
msgid "GMX Referrals Dashboard"
msgstr ""

#: src/pages/Earn/ClaimModal.tsx
msgid "Stake GMX Rewards"
msgstr ""

#: src/components/Glp/SwapErrorModal.tsx
msgid "There is not enough liquidity in a single token for your size. Please check the Save on Fees section and consider splitting your order into several different ones"
msgstr "В одном токене недостаточно ликвидности для вашего размера. Пожалуйста, проверьте раздел Экономия на Комиссиях и рассмотрите возможность разделения вашего ордера на несколько разных ордеров"

#: src/components/Synthetics/PositionEditor/usePositionEditorButtonState.tsx
msgid "Decrease the withdraw size to match the max. <0>Read more</0>.<1/><2/><3>Set max withdrawal</3>"
msgstr ""

#: src/domain/synthetics/userFeedback/utils.ts
msgid "What would have made your rating a 9 or 10?"
msgstr ""

#: src/components/Synthetics/StatusNotification/SubaccountNotification.tsx
msgid "Subaccount generation failed"
msgstr ""

#: src/components/Exchange/ConfirmationBox.jsx
msgid "{existingTriggerOrderLength, plural, one {You have an active trigger order that might execute immediately after you open this position. Please cancel the order or accept the confirmation to continue.} other {You have # active trigger orders that might execute immediately after you open this position. Please cancel the orders or accept the confirmation to continue.}}"
msgstr "{existingTriggerOrderLength, plural, one {You have an active trigger order that might execute immediately after you open this position. Please cancel the order or accept the confirmation to continue.} other {You have # active trigger orders that might execute immediately after you open this position. Please cancel the orders or accept the confirmation to continue.}}"

#: src/components/SettingsModal/SettingsModal.tsx
msgid "Show debug values"
msgstr ""

#: src/components/Synthetics/TradeHistory/keys.ts
msgid "Execute Stop Loss"
msgstr ""

#: src/pages/Exchange/Exchange.tsx
msgid "Could not decrease {tokenSymbol} {longOrShortText} within the allowed slippage, you can adjust the allowed slippage in the settings on the top right of the page."
msgstr "Не удалось уменьшить {tokenSymbol} {longOrShortText} в пределах допустимого уровня скольжения, вы можете настроить допустимое скольжение в настройках в правом верхнем углу страницы."

#: src/components/ModalViews/RedirectModal.tsx
msgid "Agree"
msgstr "Согласен"

#: src/pages/Ecosystem/ecosystemConstants.tsx
msgid "BonsaiDAO"
msgstr ""

#: src/pages/AccountDashboard/DailyAndCumulativePnL.tsx
msgid "Daily Loss"
msgstr ""

#: src/components/Synthetics/StatusNotification/SubaccountNotification.tsx
msgid "Subaccount activated"
msgstr ""

#: src/pages/Home/Home.tsx
msgid "GMX is currently live on Arbitrum and Avalanche."
msgstr "В настоящее время GMX работает на Arbitrum и Avalanche."

#: src/components/Glp/GlpSwap.jsx
msgid "Max Pool Capacity"
msgstr "Максимальная Вместимость Пула"

#: src/pages/Ecosystem/ecosystemConstants.tsx
msgid "Yield Optimizer on Avalanche"
msgstr "Оптимизатор доходности xранилища на Avalanche"

#: src/components/Exchange/PositionsList.jsx
#: src/components/Synthetics/PositionItem/PositionItem.tsx
#: src/pages/Exchange/Exchange.tsx
msgid "Orders ({0})"
msgstr "Ордера ({0})"

#: src/pages/Earn/Vesting.tsx
#: src/pages/Earn/Vesting.tsx
#: src/pages/Earn/Vesting.tsx
msgid "You have not deposited any tokens for vesting."
msgstr ""

#: src/domain/synthetics/positions/utils.ts
msgid "stop loss"
msgstr ""

#: src/components/Exchange/OrdersList.jsx
#: src/components/Referrals/AffiliatesStats.tsx
#: src/components/Referrals/TradersStats.tsx
#: src/components/Synthetics/OrderList/filters/OrderTypeFilter.tsx
#: src/components/Synthetics/UserIncentiveDistributionList/UserIncentiveDistributionList.tsx
#: src/pages/OrdersOverview/OrdersOverview.jsx
msgid "Type"
msgstr "Вид"

#: src/components/Synthetics/OrderItem/OrderItem.tsx
msgid "Close order"
msgstr ""

#: src/components/Exchange/PositionSeller.jsx
msgid "Order submitted!"
msgstr ""

#: src/domain/synthetics/orders/setAutoCancelOrdersTxn.ts
msgid "Updating {updateOrdersCount} TP/SL order(s)"
msgstr ""

#: src/pages/Ecosystem/ecosystemConstants.tsx
msgid "RabbitHole"
msgstr ""

#: src/pages/Dashboard/WeightText.tsx
msgid "{0} is above its target weight.<0/><1/>Get lower fees to <2>swap</2> tokens for {1}."
msgstr "{0} превышает целевой вес.<0/><1/>Получите меньшую комиссию, чтобы <2>обменять</2> токены на {1}."

#: src/domain/synthetics/markets/createGlvWithdrawalTxn.ts
#: src/domain/synthetics/markets/createWithdrawalTxn.ts
msgid "Withdrawal error."
msgstr ""

#: src/components/Synthetics/TradeHistory/keys.ts
msgid "Failed Limit"
msgstr ""

#: src/pages/Home/Home.tsx
msgid "Decentralized<0/>Perpetual Exchange"
msgstr "Децентрализованная<0/>Бессрочная Биржа"

#: src/pages/Earn/VesterDepositModal.tsx
msgid "Current Reserved"
msgstr ""

#: src/components/Synthetics/SubaccountModal/SubaccountModal.tsx
msgid "Main Account {0} Balance is used to top up Subaccount Balance on each Action up to the set Max auto top-up amount. Use the \"Сonvert {1} to {2}\" field if the Main Account {3} Balance is low."
msgstr ""

#: src/components/Referrals/AffiliatesStats.tsx
#: src/components/Referrals/AffiliatesStats.tsx
#: src/components/Referrals/TradersStats.tsx
#: src/components/Referrals/TradersStats.tsx
msgid "V2 Arbitrum"
msgstr ""

#: src/domain/synthetics/common/incentivesAirdropMessages.ts
#: src/pages/LeaderboardPage/components/LeaderboardNavigation.tsx
msgid "EIP-4844, 13-20 Mar"
msgstr ""

#: src/components/DepthChart/DepthChartTooltip.tsx
msgid "Total size"
msgstr ""

#: src/components/Exchange/PositionSeller.jsx
#: src/components/Exchange/SwapBox.jsx
msgid "Enable leverage sent."
msgstr "Активировать отправку рычага."

#: src/components/ToastifyDebug/ToastifyDebug.tsx
msgid "Show error"
msgstr ""

#: src/components/Synthetics/GmList/MintableAmount.tsx
#: src/components/Synthetics/MarketStats/MarketStatsWithComposition.tsx
msgid "{0} can be used to buy GM for this market up to the specified buying caps."
msgstr ""

#: src/components/Synthetics/TradeHistory/keys.ts
msgid "Execute Market Swap"
msgstr "Исполнение рыночного обмена"

#: src/pages/Earn/VesterDepositModal.tsx
msgid "Deposit submitted!"
msgstr ""

#: src/pages/AccountDashboard/GeneralPerformanceDetails.tsx
#: src/pages/Dashboard/StatsCard.tsx
msgid "Volume"
msgstr ""

#: src/components/Synthetics/TradeHistory/keys.ts
msgid "Cancel Limit Swap"
msgstr "Отмена лимитного обмен"

#: src/pages/LeaderboardPage/components/CompetitionCountdown.tsx
msgid "{seconds}s"
msgstr ""

#: src/components/Exchange/NoLiquidityErrorModal.tsx
msgid "{0} Required"
msgstr "{0} Требуется"

#: src/components/Synthetics/UserIncentiveDistributionList/UserIncentiveDistributionList.tsx
msgid "No incentives distribution history yet."
msgstr ""

#: src/components/Exchange/ConfirmationBox.jsx
#: src/components/Exchange/ConfirmationBox.jsx
#: src/components/Exchange/ConfirmationBox.jsx
#: src/components/Exchange/PositionEditor.jsx
#: src/components/Exchange/PositionSeller.jsx
#: src/components/Exchange/SwapBox.jsx
#: src/components/Exchange/SwapBox.jsx
#: src/components/Glp/GlpSwap.jsx
#: src/components/Glp/GlpSwap.jsx
#: src/components/Glp/GlpSwap.jsx
#: src/components/Synthetics/OrderEditor/OrderEditor.tsx
#: src/components/Synthetics/TradeFeesRow/TradeFeesRow.tsx
#: src/pages/Dashboard/StatsCard.tsx
msgid "Fees"
msgstr "Сборы"

#: src/lib/contracts/callContract.tsx
msgid "View status."
msgstr "Посмотреть статус"

#: src/components/Synthetics/MarketStats/MarketStatsWithComposition.tsx
#: src/components/Synthetics/MarketStats/MarketStatsWithComposition.tsx
msgid "Buyable"
msgstr ""

#: src/context/PendingTxnsContext/PendingTxnsContext.tsx
msgid "Transaction failed due to execution fee validation. <0>View</0>.<1/><2/>Please try increasing execution fee buffer to {0} in <3>Settings</3>."
msgstr ""

#: src/components/Synthetics/PositionItem/PositionItem.tsx
msgid "Net Value: Initial Collateral + PnL - Borrow Fee - Negative Funding Fee - Close Fee - UI Fee"
msgstr ""

#: src/components/Exchange/ConfirmationBox.jsx
msgid "The spread is > 1%, please ensure the trade details are acceptable before confirming"
msgstr ""

#: src/components/Glp/GlpSwap.jsx
msgid "Max pool capacity reached for {0}<0/><1/>Please mint GLP using another token"
msgstr "Достигнута максимальная вместимость пула для {0}<0/><1/>Пожалуйста, монетизируйте GLP, используя другой токен"

#: src/pages/Earn/EarnV1.jsx
msgid "The Gambit protocol is in beta, please read the <0>staking details</0>before participating."
msgstr "Протокол Gambit находится в стадии бета-тестирования, пожалуйста, прочитайте <0>детали стакинга</0>перед участием."

#: src/components/MissedCoinsModal/MissedCoinsModal.tsx
msgid "Enter a value"
msgstr ""

#: src/pages/NftWallet/NftWallet.jsx
msgid "Enter NFT Address"
msgstr "Введите Адрес NFT"

#: src/components/Glp/GlpSwap.jsx
#: src/components/Glp/GlpSwap.jsx
msgid "AVAILABLE"
msgstr "ДОСТУПНО"

#: src/components/TVChartContainer/constants.ts
msgid "Stop Market - Short Inc."
msgstr ""

#: src/components/Synthetics/TradeHistory/keys.ts
msgid "Failed Take Profit"
msgstr ""

#: src/components/Synthetics/SettleAccruedFundingFeeModal/SettleAccruedFundingFeeModal.tsx
msgid "Confirm Settle"
msgstr ""

#: src/domain/synthetics/markets/createDepositTxn.ts
#: src/domain/synthetics/markets/createGlvDepositTxn.ts
msgid "Deposit error."
msgstr ""

#: src/pages/Exchange/Exchange.tsx
msgid "Increased {tokenSymbol} {longOrShortText}, +{0} USD."
msgstr "Увеличено {tokenSymbol} {longOrShortText}, +{0} USD."

#: src/domain/synthetics/orders/setAutoCancelOrdersTxn.ts
msgid "{updateOrdersCount} TP/SL order(s) updated"
msgstr ""

#: src/domain/synthetics/trade/utils/validation.ts
msgid "Stop market price above mark price"
msgstr ""

#: src/pages/Earn/StakeModal.tsx
msgid "Pending {stakingTokenSymbol} approval"
msgstr ""

#: src/components/Synthetics/TableMarketFilter/MarketFilterLongShort.tsx
msgid "Open Positions"
msgstr ""

#: src/pages/Earn/EarnV1.jsx
#: src/pages/Earn/UnstakeModal.tsx
msgid "Unstaking..."
msgstr "Снятие стакинга..."

#: src/components/Exchange/SwapBox.jsx
msgid "You can change the \"Collateral In\" token above to find lower fees"
msgstr "Вы можете изменить \"Залоговый вход\", указанный выше, чтобы найти более низкие комиссии"

#: src/domain/synthetics/trade/utils/validation.ts
msgid "The sellable cap for the pool GM: {0} [{1}]  has been reached, as the tokens are reserved by traders. Please choose a different pool, reduce the sell size, or split your withdrawal from multiple pools."
msgstr ""

#: src/components/Exchange/SwapBox.jsx
#: src/domain/synthetics/trade/utils/validation.ts
msgid "Max {0} short exceeded"
msgstr "Максимальное {0} превышение шорта"

#: src/domain/synthetics/trade/utils/validation.ts
msgid "Insufficient GM balance"
msgstr ""

#: src/components/Synthetics/MarketStats/components/MarketDescription.tsx
msgid "This token is a vault of automatically rebalanced GM tokens that accrue fees from leverage trading and swaps from the included markets. Backed by {0} and {1}."
msgstr ""

#: src/domain/synthetics/trade/utils/validation.ts
#: src/domain/synthetics/trade/utils/validation.ts
msgid "Max pool USD exceeded"
msgstr ""

#: src/components/Synthetics/OrderEditor/OrderEditor.tsx
#: src/domain/synthetics/orders/getPositionOrderError.tsx
#: src/domain/synthetics/sidecarOrders/utils.ts
#: src/domain/synthetics/trade/utils/validation.ts
#: src/domain/synthetics/trade/utils/validation.ts
msgid "Limit price below mark price"
msgstr ""

#: src/components/Synthetics/GmSwap/GmFees/GmFees.tsx
msgid "sell"
msgstr ""

#: src/pages/AccountDashboard/HistoricalLists.tsx
#: src/pages/Exchange/Exchange.tsx
msgid "Positions"
msgstr "Позиции"

#: src/domain/synthetics/trade/utils/validation.ts
msgid "{0} can not be sent to smart contract addresses. Select another token."
msgstr ""

#: src/domain/synthetics/markets/claimFundingFeesTxn.ts
msgid "Funding Claimed"
msgstr ""

#: src/components/Synthetics/SubaccountModal/SubaccountModal.tsx
msgid "Subaccount Balance"
msgstr ""

#: src/components/Synthetics/SubaccountModal/SubaccountModal.tsx
msgid "Main Account Balance"
msgstr ""

#: src/components/Referrals/JoinReferralCode.tsx
msgid "Referral code added!"
msgstr "Реферальный код добавлен!"

#: src/components/Synthetics/MarketTokenSelector/MarketTokenSelector.tsx
msgid "SELLABLE"
msgstr ""

#: src/pages/Dashboard/StatsCard.tsx
msgid "Treasury"
msgstr ""

#: src/components/Synthetics/StatusNotification/SubaccountNotification.tsx
msgid "View status"
msgstr ""

#: src/components/Glp/SwapErrorModal.tsx
msgid "Swap {0} to {1} on 1inch"
msgstr "Обмен {0} на {1} на 1 дюйм"

#: src/components/MarketSelector/GmPoolsSelectorForGlvMarket.tsx
#: src/components/MarketSelector/PoolSelector.tsx
#: src/components/Synthetics/GmList/GmList.tsx
#: src/components/Synthetics/MarketTokenSelector/MarketTokenSelector.tsx
msgid "No pools matched."
msgstr ""

#: src/components/Exchange/PositionsList.jsx
#: src/components/Synthetics/PositionItem/PositionItem.tsx
#: src/pages/AccountDashboard/HistoricalLists.tsx
#: src/pages/AccountDashboard/HistoricalLists.tsx
#: src/pages/Exchange/Exchange.tsx
#: src/pages/SyntheticsPage/SyntheticsPage.tsx
msgid "Orders"
msgstr "Ордера"

#: src/components/Exchange/SwapBox.jsx
msgid "Swaps disabled, pending {0} upgrade"
msgstr "Обмен неактивен, ожидается {0} обновление"

#: src/context/SyntheticsEvents/SyntheticsEventsProvider.tsx
msgid "Increased {positionText}, +{0}"
msgstr ""

#: src/components/Synthetics/SubaccountModal/SubaccountModal.tsx
msgid "Convert this amount of {0} to {1} in your Main Account to allow for auto top-ups, as only {2} can be automatically transferred to your Subaccount. The {3} balance of your main account is shown above."
msgstr ""

#: src/components/Synthetics/TradeFeesRow/TradeFeesRow.tsx
#: src/components/Synthetics/TradeHistory/TradeHistoryRow/utils/position.ts
msgid "Funding Fee"
msgstr "Комиссия за финансирование"

#: src/components/Synthetics/TradeboxPoolWarnings/TradeboxPoolWarnings.tsx
msgid "Insufficient liquidity in the {0} market pool. Select a different pool for this market. Choosing a different pool would open a new position different from the existing one.<0><1>Switch to {1} market pool</1>.</0>"
msgstr ""

#: src/components/Exchange/ConfirmationBox.jsx
msgid "Confirm Limit Order"
msgstr ""

#: src/pages/Earn/AffiliateVesterWithdrawModal.tsx
msgid "Confirm Withdraw"
msgstr ""

#: src/pages/AccountDashboard/dailyAndCumulativePnLDebug.tsx
#: src/pages/AccountDashboard/GeneralPerformanceDetails.tsx
#: src/pages/LeaderboardPage/components/LeaderboardAccountsTable.tsx
#: src/pages/LeaderboardPage/components/LeaderboardPositionsTable.tsx
msgid "Realized PnL"
msgstr ""

#: src/pages/Ecosystem/ecosystemConstants.tsx
msgid "GMX V2 Data Analytics within Telegram"
msgstr ""

#: src/pages/BuyGMX/BuyGMX.tsx
msgid "You can transfer ETH from other networks to Arbitrum using any of the below options:"
msgstr "Вы можете перевести ETH в Arbitrum, используя любой из приведенных ниже вариантов."

#: src/components/Synthetics/StatusNotification/SubaccountNotification.tsx
msgid "Subaccount deactivated"
msgstr ""

#: src/pages/Earn/EarnV2.tsx
#: src/pages/MarketPoolsPage/MarketPoolsPage.tsx
msgid "Yield-optimized vaults enabling trading across multiple markets, backed by the tokens listed in brackets."
msgstr ""

#: src/components/Exchange/SwapBox.jsx
msgid "Created limit order for {0} {1}: {2} USD!"
msgstr "Создан лимитный ордер на {0} {1}: {2} USD!"

#: src/pages/OrdersOverview/OrdersOverview.jsx
msgid "Invalid token fromToken: \"{0}\" toToken: \"{toTokenAddress}\""
msgstr "Неверный токен отТокен:: \"{0}\" кТокен: \"{toTokenAddress}\""

#: src/pages/Dashboard/StatsCard.tsx
msgid "Stats"
msgstr "Статистика"

#: src/components/Synthetics/Claims/ClaimHistoryRow/ClaimCollateralHistoryRow.tsx
#: src/components/Synthetics/Claims/filters/ActionFilter.tsx
msgid "Claim Price Impact Rebates"
msgstr ""

#: src/pages/Earn/VesterDepositModal.tsx
msgid "Max Capacity"
msgstr ""

#: src/domain/synthetics/orders/utils.tsx
msgid "Market Swap"
msgstr ""

#: src/components/Synthetics/TradeHistory/TradeHistory.tsx
msgid "Trade History"
msgstr "История торгов"

#: src/components/Synthetics/PositionItem/PositionItem.tsx
msgid "Since your position's collateral is in {symbol}, with an initial value higher than the {indexName} short position size, the collateral value will increase to cover any negative PnL, so there is no liquidation price."
msgstr ""

#: src/config/bridging.tsx
msgid "Buy APE on Arbitrum with <0>Camelot</0>."
msgstr ""

#: src/pages/CompleteAccountTransfer/CompleteAccountTransfer.jsx
msgid "You will need to be on this page to accept the transfer, <0>click here</0> to copy the link to this page if needed."
msgstr "Вам нужно будет находиться на этой странице, чтобы принять перевод, <0>нажмите сюда</0>, чтобы скопировать ссылку на эту страницу, если это необходимо."

#: src/components/ModalViews/RedirectModal.tsx
msgid "Don't show this message again for 30 days."
msgstr "Не показывайте это сообщение снова в течение 30 дней."

#: src/pages/MarketPoolsPage/MarketPoolsPage.tsx
msgid "Shift GM Tokens between eligible pools without paying buy/sell fees."
msgstr ""

#: src/components/Synthetics/SubaccountModal/SubaccountModal.tsx
msgid "This amount of {0} will be sent from your Main Account to your Subaccount to pay for transaction fees."
msgstr ""

#: src/components/Exchange/ConfirmationBox.jsx
msgid "hide"
msgstr "скрыть"

#: src/pages/Dashboard/GmxCard.tsx
msgid "in liquidity"
msgstr "используется для обеспечения ликвидности"

#: src/components/SettingsModal/SettingsModal.tsx
msgid "Max Network Fee buffer below {0}% may result in failed orders."
msgstr ""

#: src/components/Exchange/SwapBox.jsx
msgid "Exit Price"
msgstr "Цена на выходе"

#: src/components/Exchange/OrderEditor.jsx
#: src/components/Exchange/PositionSeller.jsx
msgid "Enter Price"
msgstr "Введите Цену"

#: src/components/Referrals/AffiliatesStats.tsx
msgid "Rebates on V2"
msgstr ""

#: src/components/Synthetics/UserIncentiveDistributionList/UserIncentiveDistributionList.tsx
#: src/components/Synthetics/UserIncentiveDistributionList/UserIncentiveDistributionList.tsx
msgid "Incentives are airdropped weekly."
msgstr ""

#: src/components/Synthetics/AcceptablePriceImpactInputRow/AcceptablePriceImpactInputRow.tsx
#: src/components/Synthetics/AcceptablePriceImpactInputRow/AcceptablePriceImpactInputRow.tsx
msgid "Acceptable Price Impact"
msgstr ""

#: src/pages/Dashboard/AssetDropdown.tsx
msgid "Add to Metamask"
msgstr ""

#: src/pages/Earn/VesterDepositModal.tsx
msgid "Insufficient staked tokens"
msgstr ""

#: src/lib/wallets/connecters/binanceW3W/binanceWallet.ts
msgid "Tap [Create Wallet] to start using your Web3 Wallet."
msgstr "Нажмите [Создать кошелек], чтобы начать использовать ваш Web3 кошелек."

#: src/pages/Ecosystem/ecosystemConstants.tsx
msgid "Plutus"
msgstr ""

#: src/pages/Ecosystem/ecosystemConstants.tsx
msgid "Pairs Trading"
msgstr ""

#: src/pages/Actions/ActionsV1/ActionsV1.tsx
msgid "GMX {versionName} {networkName} actions for all accounts."
msgstr ""

#: src/components/Exchange/ConfirmationBox.jsx
msgid "Cancel submitted"
msgstr "Отмена завершена"

#: src/components/Exchange/PositionSeller.jsx
msgid "Please uncheck \"Keep Leverage\", or close a larger position amount."
msgstr ""

#: src/components/Exchange/PositionDropdown.tsx
#: src/components/Exchange/PositionsList.jsx
#: src/components/Synthetics/PositionItem/PositionItem.tsx
msgid "Edit Collateral"
msgstr "Редактирование залога"

#: src/components/Synthetics/OrderEditor/OrderEditor.tsx
#: src/domain/synthetics/orders/getPositionOrderError.tsx
#: src/domain/synthetics/sidecarOrders/utils.ts
#: src/domain/synthetics/trade/utils/validation.ts
#: src/domain/synthetics/trade/utils/validation.ts
msgid "Limit price above mark price"
msgstr ""

#: src/components/Exchange/PositionSeller.jsx
#: src/components/Exchange/SwapBox.jsx
msgid "Enable leverage failed."
msgstr "Не удалось активировать торговое плечо."

#: src/lib/wallets/connecters/binanceW3W/binanceWallet.ts
msgid "Create or Import a Wallet"
msgstr "Создать или импортировать Кошелек"

#: src/pages/Earn/ClaimModal.tsx
msgid "Stake esGMX Rewards"
msgstr ""

#: src/components/NetworkDropdown/NetworkDropdown.tsx
msgid "Networks and Settings"
msgstr "Сети и Настройки"

#: src/components/SettingsModal/SettingsModal.tsx
msgid "Max network fee buffer precision is 0.01%"
msgstr ""

#: src/components/Synthetics/OrderEditor/OrderEditor.tsx
msgid "Max. Leverage Exceeded"
msgstr ""

#: src/components/SearchInput/SearchInput.tsx
#: src/components/Synthetics/ChartTokenSelector/ChartTokenSelector.tsx
msgid "Search Token"
msgstr "Искать Токен"

#: src/pages/Ecosystem/ecosystemConstants.tsx
msgid "DeltaPrime"
msgstr ""

#: src/pages/BuyGMX/BuyGMX.tsx
msgid "Buy GMX using Decentralized Exchange Aggregators:"
msgstr ""

#: src/components/Synthetics/TradeHistory/TradeHistoryRow/utils/position.ts
msgid "Min. Required Collateral"
msgstr ""

#: src/pages/Earn/Vesting.tsx
#: src/pages/Earn/Vesting.tsx
#: src/pages/Earn/Vesting.tsx
msgid "{0} tokens have been converted to GMX from the {1} esGMX deposited for vesting."
msgstr ""

#: src/pages/LeaderboardPage/components/LeaderboardAccountsTable.tsx
#: src/pages/LeaderboardPage/components/LeaderboardPositionsTable.tsx
msgid "Rank"
msgstr ""

#: src/components/Synthetics/SubaccountModal/utils.ts
msgid "Allow {wrappedTokenSymbol} to be spent"
msgstr ""

#: src/pages/LeaderboardPage/components/LeaderboardAccountsTable.tsx
msgid "Average position size."
msgstr ""

#: src/components/Synthetics/TradeHistory/TradeHistoryRow/TradeHistoryRow.tsx
msgid "{0} <0/><1> to </1>{1} <2/>"
msgstr ""

#: src/components/Synthetics/ClaimablePositionPriceImpactRebateModal/ClaimablePositionPriceImpactRebateModal.tsx
msgid "Claim {totalUsd}"
msgstr ""

#: src/pages/Ecosystem/ecosystemConstants.tsx
msgid "Yield Yak Swap"
msgstr ""

#: src/pages/Ecosystem/ecosystemConstants.tsx
msgid "Vaultka"
msgstr ""

#: src/components/Synthetics/AccruedPositionPriceImpactRebateModal/AccruedPositionPriceImpactRebateModal.tsx
#: src/components/Synthetics/ClaimablePositionPriceImpactRebateModal/ClaimablePositionPriceImpactRebateModal.tsx
#: src/components/Synthetics/ClaimModal/ClaimModal.tsx
#: src/components/Synthetics/MarketStats/components/CompositionTable.tsx
msgid "MARKET"
msgstr "РЫНОК"

#: src/domain/synthetics/userFeedback/utils.ts
msgid "What did you like the most about our service?"
msgstr ""

#: src/pages/Ecosystem/ecosystemConstants.tsx
msgid "Paraswap"
msgstr ""

#: src/components/TVChartContainer/constants.ts
msgid "TP - Long Dec."
msgstr ""

#: src/components/Referrals/AffiliatesStats.tsx
msgid "Claimable Rebates"
msgstr ""

#: src/domain/synthetics/trade/utils/validation.ts
#: src/domain/synthetics/trade/utils/validation.ts
msgid "Max pool amount reached"
msgstr ""

#: src/components/Synthetics/TradeHistory/filters/ActionFilter.tsx
msgid "Market Orders"
msgstr "Рыночные Ордера"

#: src/domain/synthetics/userFeedback/utils.ts
msgid "How can we address your concerns and improve your experience?"
msgstr ""

#: src/pages/Dashboard/OverviewCard.tsx
msgid "Total value locked takes into account:"
msgstr ""

#: src/components/Synthetics/StatusNotification/GmStatusNotification.tsx
msgid "Sending buy request"
msgstr ""

#: src/pages/ClaimEsGmx/ClaimEsGmx.jsx
msgid "You can check your claim history <0>here</0>."
msgstr "Вы можете проверить историю своих обращений <0>здесь</0>."

#: src/components/Synthetics/SubaccountModal/utils.ts
msgid "Maximum allowed actions is required"
msgstr ""

#: src/components/Synthetics/Claims/ClaimableCard.tsx
msgid "Claimable positive funding fees.<0/><1/>They become available after modifying the position by increasing or decreasing it, depositing or withdrawing collateral, or settling the fees using the \"Settle\" button."
msgstr ""

#: src/components/Synthetics/TradeHistory/TradeHistoryRow/utils/position.ts
#: src/components/Synthetics/TradeHistory/TradeHistoryRow/utils/position.ts
#: src/components/Synthetics/TradeHistory/TradeHistoryRow/utils/position.ts
#: src/components/Synthetics/TradeHistory/TradeHistoryRow/utils/position.ts
#: src/components/Synthetics/TradeHistory/TradeHistoryRow/utils/swap.ts
#: src/components/Synthetics/TradeHistory/TradeHistoryRow/utils/swap.ts
msgid "Acceptable price for the order."
msgstr "Допустимая цена для ордера."

#: src/components/TVChartContainer/DynamicLine.tsx
msgid "The order could not be updated"
msgstr ""

#: src/pages/Ecosystem/ecosystemConstants.tsx
msgid "Cross-chain one-click deposits into GM"
msgstr ""

#: src/pages/Home/Home.tsx
msgid "Open positions through a simple swap interface. Conveniently swap from any supported asset into the position of your choice."
msgstr "Открывайте позиции с помощью простого интерфейса обменник. Удобный обмен из любого поддерживаемого актива в выбранную вами позицию."

#: src/components/Synthetics/UserIncentiveDistributionList/UserIncentiveDistributionList.tsx
msgid "Incentives Distribution History"
msgstr ""

#: src/components/BuyInputSection/BuyInputSection.tsx
#: src/components/BuyInputSection/BuyInputSection.tsx
#: src/components/InputSection/InputSection.jsx
#: src/pages/ClaimEsGmx/ClaimEsGmx.jsx
msgid "MAX"
msgstr "МАКС"

#: src/components/Synthetics/StatusNotification/SubaccountNotification.tsx
msgid "Activating Subaccount"
msgstr ""

#: src/components/SettingsModal/SettingsModal.tsx
msgid "Invalid slippage value"
msgstr "Недопустимое значение скольжения"

#: src/components/Synthetics/GmSwap/GmSwapBox/GmSwapWarningsRow.tsx
msgid "price impact"
msgstr ""

#: src/components/Exchange/OrderEditor.jsx
#: src/components/Exchange/OrderEditor.jsx
msgid "{0} price"
msgstr "{0} цена"

#: src/domain/synthetics/trade/utils/validation.ts
msgid "Max {0} buyable amount exceeded"
msgstr ""

#: src/components/Glp/GlpSwap.jsx
msgid "Sell submitted!"
msgstr "Продажа подтверждена!"

#: src/components/Exchange/PositionSeller.jsx
msgid "Closing..."
msgstr ""

#: src/components/Referrals/AddAffiliateCode.jsx
msgid "Code already taken"
msgstr "Код уже занят"

#: src/components/TVChartContainer/constants.ts
msgid "SL - Short Dec."
msgstr ""

#: src/components/SettingsModal/SettingsModal.tsx
msgid "Slippage should be less than -5%"
msgstr ""

#: src/pages/AccountDashboard/dailyAndCumulativePnLDebug.tsx
#: src/pages/AccountDashboard/GeneralPerformanceDetails.tsx
#: src/pages/LeaderboardPage/components/LeaderboardAccountsTable.tsx
#: src/pages/LeaderboardPage/components/LeaderboardPositionsTable.tsx
msgid "Unrealized PnL"
msgstr ""

#: src/pages/Dashboard/OverviewCard.tsx
msgid "This value may be higher on other websites due to the collateral of positions being included in the calculation."
msgstr ""

#: src/components/Referrals/ClaimAffiliatesModal/ClaimAffiliatesModal.tsx
#: src/pages/Earn/EarnV1.jsx
#: src/pages/Earn/EarnV1.jsx
#: src/pages/Earn/EarnV1.jsx
#: src/pages/Earn/EarnV1.jsx
#: src/pages/Earn/EarnV1.jsx
#: src/pages/Earn/GlpCard.tsx
#: src/pages/Earn/GmxAndVotingPowerCard.tsx
msgid "Rewards"
msgstr "Вознаграждения"

#: src/components/Exchange/ExchangeTVChart.jsx
msgid "Liq. {0} {longOrShortText}"
msgstr ""

#: src/components/Exchange/ConfirmationBox.jsx
#: src/components/Exchange/ConfirmationBox.jsx
#: src/components/Exchange/SwapBox.jsx
#: src/components/Exchange/SwapBox.jsx
#: src/components/Glp/GlpSwap.jsx
#: src/components/Glp/GlpSwap.jsx
#: src/components/Synthetics/GmSwap/GmSwapBox/GmDepositWithdrawalBox/GmDepositWithdrawalBox.tsx
#: src/components/Synthetics/GmSwap/GmSwapBox/GmDepositWithdrawalBox/GmDepositWithdrawalBox.tsx
#: src/components/Synthetics/GmSwap/GmSwapBox/GmDepositWithdrawalBox/GmDepositWithdrawalBox.tsx
#: src/components/Synthetics/GmSwap/GmSwapBox/GmDepositWithdrawalBox/GmDepositWithdrawalBox.tsx
#: src/components/Synthetics/GmSwap/GmSwapBox/GmShiftBox/GmShiftBox.tsx
#: src/components/Synthetics/TradeBox/TradeBox.tsx
#: src/components/Synthetics/TradeBox/TradeBox.tsx
msgid "Pay"
msgstr "Оплатить"

#: src/pages/Ecosystem/ecosystemConstants.tsx
msgid "GMX Governance Page"
msgstr "Страница Управления GMX"

#: src/pages/Ecosystem/ecosystemConstants.tsx
msgid "Decentralized Money Market"
msgstr ""

#: src/components/Synthetics/OrderEditor/OrderEditor.tsx
#: src/components/Synthetics/TradeBox/TradeBox.tsx
msgid "Stop Price"
msgstr ""

#: src/pages/AccountDashboard/HistoricalLists.tsx
msgid "Positions ({positionsCount})"
msgstr ""

#: src/pages/Earn/TotalRewardsCard.tsx
msgid "<0>Trade GMX</0>"
msgstr ""

#: src/components/Synthetics/OrderEditor/OrderEditor.tsx
msgid "As network fees have increased, an additional network fee is needed."
msgstr ""

#: src/pages/Earn/VesterDepositModal.tsx
msgid "Deposited"
msgstr ""

#: src/components/Glp/GlpSwap.jsx
msgid "{0} GLP have been reserved for vesting."
msgstr "{0} GLP были зарезервированы для вестинга."

#: src/components/Synthetics/GmSwap/GmSwapBox/GmDepositWithdrawalBox/useSubmitButtonState.tsx
msgid "Selling {symbol}..."
msgstr ""

#: src/components/Glp/GlpSwap.jsx
#: src/components/Glp/GlpSwap.jsx
msgid "Buy with {0}"
msgstr "Купить с {0}"

#: src/pages/Ecosystem/ecosystemConstants.tsx
msgid "Asset Management"
msgstr ""

#: src/components/Referrals/JoinReferralCode.tsx
msgid "Adding..."
msgstr "Добавление..."

#: src/pages/Actions/SyntheticsActions.tsx
msgid "GMX {VERSION_NAME} {networkName} actions for all accounts."
msgstr ""

#: src/components/Exchange/SwapBox.jsx
msgid "Short {0}"
msgstr "Шорт {0}"

#: src/components/Exchange/ConfirmationBox.jsx
msgid "There may not be sufficient liquidity to execute your order when the price conditions are met"
msgstr "Может не хватить ликвидности для выполнения вашего ордера при соблюдении ценовых условий"

#: src/pages/Ecosystem/Ecosystem.tsx
msgid "GMX uses TradingView to provide real-time cryptocurrency charts, so you can easily follow <0>BTCUSD</0> price in real-time, along with other currency pair rates. The interactive charts offer advanced tools and a user-friendly interface for easier market analysis and decision-making."
msgstr ""

#: src/components/Glp/SwapErrorModal.tsx
msgid "Swap on 1inch"
msgstr "Обмен на 1inch"

#: src/pages/Dashboard/AssetDropdown.tsx
msgid "Open {0} in Coingecko"
msgstr ""

#: src/components/Synthetics/GmSwap/GmSwapBox/GmDepositWithdrawalBox/useSubmitButtonState.tsx
msgid "Buy {operationTokenSymbol}"
msgstr ""

#: src/pages/Dashboard/AssetDropdown.tsx
msgid "Buy GM: {0}"
msgstr ""

#: src/pages/Dashboard/GlpCard.tsx
#: src/pages/Dashboard/GmCard.tsx
#: src/pages/Dashboard/GmxCard.tsx
msgid "Market Cap"
msgstr "Рыночная капитализация"

#: src/components/Synthetics/StatusNotification/FeesSettlementStatusNotification.tsx
msgid "{positionName} Fees settled"
msgstr ""

#: src/pages/LeaderboardPage/components/LeaderboardAccountsTable.tsx
msgid "Average leverage used."
msgstr ""

#: src/pages/Earn/EscrowedGmxCard.tsx
#: src/pages/Earn/TotalRewardsCard.tsx
msgid "Escrowed GMX"
msgstr ""

#: src/components/InterviewModal/InterviewModal.tsx
msgid "We want your insights to help improve GMX for Liquidity Providers. For security reasons, we won't contact you first. Please send the message \"I’m a Liquidity Provider\" to our official telegram account:"
msgstr ""

#: src/components/Exchange/PositionSeller.jsx
#: src/components/Exchange/PositionSeller.jsx
#: src/components/Exchange/SwapBox.jsx
#: src/components/Exchange/SwapBox.jsx
#: src/components/Exchange/SwapBox.jsx
#: src/components/Exchange/SwapBox.jsx
#: src/components/Exchange/SwapBox.jsx
#: src/components/Exchange/SwapBox.jsx
#: src/components/Exchange/SwapBox.jsx
#: src/components/Exchange/SwapBox.jsx
#: src/components/Exchange/SwapBox.jsx
#: src/components/Exchange/SwapBox.jsx
msgid "Insufficient Liquidity"
msgstr ""

#: src/components/Synthetics/NetworkFeeRow/NetworkFeeRow.tsx
msgid "The max network fee is overestimated, including by the buffer set under settings. Upon execution, any excess network fee is sent back to your account."
msgstr ""

#: src/components/ModalViews/RedirectModal.tsx
msgid "Alternative links can be found in the <0>docs</0>.<1/><2/>By clicking Agree you accept the <3>T&Cs</3> and <4>Referral T&Cs</4>.<5/><6/>"
msgstr "Альтернативные ссылки можно найти в <0>документах</0>.<1/><2/>Нажав кнопку Согласен, вы принимаете <3>T&Cs</3> и <4>Referral T&Cs</4>.<5/><6/>"

#: src/pages/AccountDashboard/GeneralPerformanceDetails.tsx
msgid "All Time"
msgstr ""

#: src/pages/Earn/EarnV1.jsx
msgid "Total Assets Staked"
msgstr "Общая сумма Размещенных Активов"

#: src/components/Referrals/referralsHelper.js
msgid "The referral code can't be more than {MAX_REFERRAL_CODE_LENGTH} characters."
msgstr "Реферальный код не может быть больше {MAX_REFERRAL_CODE_LENGTH} символов."

#: src/components/Synthetics/OrderList/filters/OrderTypeFilter.tsx
#: src/components/Synthetics/TradeHistory/filters/ActionFilter.tsx
msgid "Trigger Orders"
msgstr "Триггерные ордера"

#: src/pages/Ecosystem/ecosystemConstants.tsx
msgid "GMX fundamentals"
msgstr "Фундаментальные показатели GMX"

#: src/components/Referrals/AffiliatesStats.tsx
msgid "Referral Code"
msgstr "Реферальный Код"

#: src/components/Footer/constants.ts
msgid "Charts by TradingView"
msgstr ""

#: src/pages/Earn/TotalRewardsCard.tsx
msgid "GMX Staked Rewards"
msgstr ""

#: src/pages/Earn/Vesting.tsx
#: src/pages/Earn/Vesting.tsx
msgid "Staked Tokens"
msgstr ""

#: src/pages/Ecosystem/ecosystemConstants.tsx
msgid "Beefy"
msgstr ""

#: src/pages/Earn/UnstakeModal.tsx
msgid "Unstake completed!"
msgstr ""

#: src/components/Exchange/ConfirmationBox.jsx
#: src/components/Synthetics/OrderEditor/OrderEditor.tsx
#: src/components/Synthetics/TradeBox/TradeBoxRows/MinReceiveRow.tsx
msgid "Min. Receive"
msgstr "Мин. Приём"

#: src/components/Synthetics/NetworkFeeRow/NetworkFeeRow.tsx
msgid "Estimated Fee Refund"
msgstr "Прогнозируемый Возврат Сбора"

#: src/pages/Ecosystem/ecosystemConstants.tsx
msgid "GMX Swaps"
msgstr ""

#: src/components/Synthetics/SubaccountModal/SubaccountModal.tsx
msgid "Deactivating..."
msgstr ""

#: src/components/Synthetics/SubaccountModal/SubaccountModal.tsx
msgid "Deactivate"
msgstr ""

#: src/components/Header/HomeHeaderLinks.tsx
msgid "Protocol"
msgstr ""

#: src/pages/Dashboard/OverviewCard.tsx
msgid "Overview"
msgstr "Аннотация"

#: src/pages/BeginAccountTransfer/BeginAccountTransfer.tsx
msgid "Allow all my tokens to be transferred to a new account"
msgstr ""

#: src/components/TokenCard/TokenCard.tsx
#: src/components/TokenCard/TokenCard.tsx
msgid "Avalanche Max. APY: {0}"
msgstr ""

#: src/components/Exchange/ConfirmationBox.jsx
#: src/components/Exchange/OrdersList.jsx
#: src/components/Exchange/OrdersList.jsx
#: src/components/Exchange/OrdersList.jsx
#: src/components/Exchange/OrdersList.jsx
#: src/components/Exchange/PositionsList.jsx
#: src/components/Exchange/PositionsList.jsx
#: src/components/Synthetics/OrderItem/OrderItem.tsx
#: src/components/Synthetics/PositionItem/PositionItem.tsx
#: src/components/Synthetics/PositionList/PositionList.tsx
#: src/pages/LeaderboardPage/components/LeaderboardPositionsTable.tsx
msgid "Collateral"
msgstr "Залог"

#: src/components/Synthetics/TradeHistory/keys.ts
msgid "Cancel Stop Market"
msgstr ""

#: src/components/Synthetics/TradeHistory/keys.ts
msgid "Execute Limit"
msgstr ""

#: src/components/AprInfo/AprInfo.tsx
msgid "Base APY"
msgstr ""

#: src/components/Exchange/PositionsList.jsx
#: src/components/Exchange/PositionsList.jsx
msgid "WARNING: This position has a low amount of collateral after deducting borrowing fees, deposit more collateral to reduce the position's liquidation risk."
msgstr "ВНИМАНИЕ: Данная позиция имеет низкую сумму залога после вычета комиссий за заимствование, внесите больше залога, чтобы снизить риск ликвидации позиции."

#: src/components/Glp/GlpSwap.jsx
#: src/components/Glp/GlpSwap.jsx
#: src/components/Glp/GlpSwap.jsx
#: src/components/Glp/GlpSwap.jsx
#: src/pages/Earn/GlpCard.tsx
msgid "Sell GLP"
msgstr "Продать GLP"

#: src/pages/Earn/EarnV1.jsx
msgid "Stake submitted! <0>View status.</0>"
msgstr "Стакинг принята! <0>Смотреть статус.</0>"

#: src/components/Synthetics/PositionItem/PositionItem.tsx
msgid "Since your position's collateral is in {symbol}, with an initial value higher than the {indexName} long position size, the collateral value will cover any negative PnL, so there is no liquidation price."
msgstr ""

#: src/components/Synthetics/PoolSelector2/PoolSelector2.tsx
#: src/components/Synthetics/PoolSelector2/PoolSelector2.tsx
msgid "Short Liq."
msgstr ""

#: src/components/Synthetics/MarketStats/components/MarketDescription.tsx
msgid "This token automatically accrues fees from leverage trading and swaps for the {0} market. It is also exposed to {composition} as per the composition displayed."
msgstr ""

#: src/components/Synthetics/GmSwap/GmFees/GmFees.tsx
msgid "Buy Fee"
msgstr ""

#: src/pages/Dashboard/DashboardPageTitle.tsx
msgid "Tokens"
msgstr "Токены"

#: src/components/Synthetics/TradeHistory/keys.ts
msgid "Request Withdraw"
msgstr "Запрос на вывод"

#: src/pages/Ecosystem/ecosystemConstants.tsx
msgid "1inch"
msgstr ""

#: src/components/ToastifyDebug/ToastifyDebug.tsx
msgid "Copied"
msgstr ""

#: src/components/Exchange/PositionEditor.jsx
msgid "Requested deposit of {0} {1} into {2} {longOrShortText}."
msgstr ""

#: src/components/SettingsModal/SettingsModal.tsx
msgid "Invalid network fee buffer value"
msgstr ""

#: src/components/Exchange/TradeHistory.jsx
msgid "Request deposit into {0} {longOrShortText}"
msgstr "Запросить пополнение счета на {0} {longOrShortText}\""

#: src/pages/Ecosystem/ecosystemConstants.tsx
msgid "0x"
msgstr ""

#: src/components/Synthetics/ClaimModal/ClaimModal.tsx
#: src/components/Synthetics/SettleAccruedFundingFeeModal/SettleAccruedFundingFeeModal.tsx
msgid "FUNDING FEE"
msgstr ""

#: src/components/Synthetics/TableMarketFilter/MarketFilterLongShort.tsx
#: src/components/Synthetics/TableMarketFilter/MarketFilterLongShort.tsx
msgid "Markets"
msgstr ""

#: src/pages/Ecosystem/ecosystemConstants.tsx
msgid "Real-time rants about GMX Trades"
msgstr ""

#: src/pages/LeaderboardPage/components/LeaderboardPositionsTable.tsx
msgid "The total realized and unrealized profit and loss for the period, considering price impact and fees but excluding swap fees."
msgstr ""

#: src/components/Referrals/AffiliatesStats.tsx
msgid "Volume on V2"
msgstr ""

#: src/pages/Earn/Vesting.tsx
msgid "Vest"
msgstr ""

#: src/pages/Dashboard/OverviewCard.tsx
msgid "Total value of tokens in the GLP pools."
msgstr ""

#: src/components/Synthetics/StatusNotification/SubaccountNotification.tsx
msgid "Generating and activating Subaccount"
msgstr ""

#: src/components/Synthetics/PoolSelector2/PoolSelector2.tsx
msgid "Select pool"
msgstr "Выбрать пул"

#: src/pages/Dashboard/MarketsListV1.tsx
msgid "WEIGHT"
msgstr "ВЕС"

#: src/components/Glp/GlpSwap.jsx
#: src/pages/Earn/EarnV1.jsx
#: src/pages/Earn/EarnV1.jsx
#: src/pages/Earn/EarnV1.jsx
#: src/pages/Earn/EarnV1.jsx
#: src/pages/Earn/EscrowedGmxCard.tsx
#: src/pages/Earn/GlpCard.tsx
#: src/pages/Earn/GmxAndVotingPowerCard.tsx
msgid "APR"
msgstr "Годовая Процентная Ставка"

#: src/pages/NftWallet/NftWallet.jsx
msgid "Tranferring..."
msgstr "Переводим..."

#: src/components/Referrals/AffiliatesStats.tsx
#: src/components/Referrals/AffiliatesStats.tsx
#: src/components/Referrals/AffiliatesStats.tsx
#: src/components/Referrals/TradersStats.tsx
#: src/components/Referrals/TradersStats.tsx
#: src/pages/Dashboard/GmxCard.tsx
#: src/pages/Earn/TotalRewardsCard.tsx
#: src/pages/LeaderboardPage/components/LeaderboardContainer.tsx
msgid "Total"
msgstr "Итого"

#: src/pages/OrdersOverview/OrdersOverview.jsx
msgid "Swap active: {0}, executed: {1}, cancelled: {2}"
msgstr "Обмен активен: {0}, выполнен: {1}, отменен: {2}"

#: src/pages/AccountDashboard/dailyAndCumulativePnLDebug.tsx
#: src/pages/AccountDashboard/generalPerformanceDetailsDebug.tsx
#: src/pages/LeaderboardPage/components/LeaderboardAccountsTable.tsx
#: src/pages/LeaderboardPage/components/LeaderboardPositionsTable.tsx
msgid "Realized Price Impact"
msgstr ""

#: src/pages/Earn/EarnV1.jsx
msgid "Approve {stakingTokenSymbol}"
msgstr "Одобрить {stakingTokenSymbol}"

#: src/components/Synthetics/TradeHistory/keys.ts
msgid "Failed Limit Swap"
msgstr "Лимитный обмен не удался"

#: src/components/Exchange/ConfirmationBox.jsx
msgid "Longing..."
msgstr "Лонгин..."

#: src/components/Referrals/AffiliatesStats.tsx
msgid "Total Rebates"
msgstr "Всего Ребайтов"

#: src/components/Synthetics/MarketStats/components/MarketDescription.tsx
msgid "This token automatically accrues fees from leverage trading and swaps for the {0} market. It is also exposed to {1} and {2} as per the composition displayed."
msgstr ""

#: src/components/Synthetics/MarketStats/MarketStatsWithComposition.tsx
msgid "GLV token pricing is affected by the underlying GM tokens it is composed of and their prices."
msgstr ""

#: src/domain/synthetics/trade/utils/validation.ts
msgid "Min order: {0}"
msgstr ""

#: src/pages/BeginAccountTransfer/BeginAccountTransfer.tsx
#: src/pages/CompleteAccountTransfer/CompleteAccountTransfer.jsx
msgid "Wallet is not connected"
msgstr "Кошелёк не подключен"

#: src/pages/Earn/EarnV1.jsx
msgid "No rewards to claim yet"
msgstr "Вознаграждений пока нет"

#: src/components/Synthetics/SubaccountModal/SubaccountModal.tsx
msgid "Withdrawing {0} to Main Account"
msgstr ""

#: src/components/TokenCard/TokenCard.tsx
#: src/pages/Dashboard/DashboardPageTitle.tsx
msgid "GM is the liquidity provider token for GMX V2 markets. Accrues 63% of the V2 markets generated fees."
msgstr ""

#: src/components/Synthetics/AcceptablePriceImpactInputRow/AcceptablePriceImpactInputRow.tsx
msgid "The current price impact is {0}. Consider adding a buffer of 0.30% to it so the order is more likely to be processed."
msgstr ""

#: src/components/ToastifyDebug/ToastifyDebug.tsx
msgid "Hide error"
msgstr ""

#: src/components/Referrals/TradersStats.tsx
msgid "The owner of this Referral Code has set a custom discount of {currentTierDiscount}% instead of the standard {0}% for Tier {1}."
msgstr ""

#: src/components/Exchange/PositionSeller.jsx
msgid "Leftover position below 10 USD"
msgstr ""

#: src/components/Header/AppHeaderLinks.tsx
#: src/pages/Dashboard/DashboardV2.tsx
msgid "Dashboard"
msgstr "Панель"

#: src/config/bridging.tsx
msgid "Mint tBTC using BTC with <0>Threshold</0>."
msgstr ""

#: src/components/Synthetics/TradeFeesRow/TradeFeesRow.tsx
msgid "Swap Price Impact"
msgstr ""

#: src/domain/synthetics/userFeedback/utils.ts
msgid "What issues did you encounter that led to your rating?"
msgstr ""

#: src/components/Exchange/SwapBox.jsx
msgid "Leverage disabled, pending {0} upgrade"
msgstr "Леверидж отключен, ожидается {0} обновление"

#: src/pages/NftWallet/NftWallet.jsx
msgid "NFT Address"
msgstr "Адрес NFT"

#: src/components/TokenCard/TokenCard.tsx
msgid "{avalancheLink} GLV Pools are <0>incentivized{sparkle}.</0>"
msgstr ""

#: src/components/Synthetics/OrderEditor/OrderEditor.tsx
#: src/components/Synthetics/TradeBox/hooks/useTradeButtonState.tsx
msgid "Set Max Leverage"
msgstr ""

#: src/components/Exchange/PositionSeller.jsx
msgid "Insufficient Available Liquidity to swap to {0}:"
msgstr ""

#: src/pages/OrdersOverview/OrdersOverview.jsx
msgid "Created At"
msgstr ""

#: src/pages/Ecosystem/ecosystemConstants.tsx
#: src/pages/Ecosystem/ecosystemConstants.tsx
msgid "Symbiosis"
msgstr ""

#: src/components/TokenSelector/TokenSelector.tsx
msgid "No tokens matched."
msgstr ""

#: src/components/Exchange/TradeHistory.jsx
msgid "Withdraw {0} USD from {1}{longOrShortText}"
msgstr ""

#: src/context/SyntheticsEvents/SyntheticsEventsProvider.tsx
msgid "{orderTypeLabel} {positionText}, -{0}"
msgstr ""

#: src/pages/PageNotFound/PageNotFound.jsx
#: src/pages/PageNotFound/PageNotFound.jsx
msgid "Page not found"
msgstr "Страница не найдена"

#: src/pages/Ecosystem/ecosystemConstants.tsx
msgid "Telegram bot for GMX position updates"
msgstr "Телеграмм-бот для обновления позиции GMX"

#: src/pages/PositionsOverview/PositionsOverview.jsx
msgid "account"
msgstr "счёт"

#: src/components/Synthetics/TradeBox/TradeBox.tsx
msgid "Keep leverage at {0}"
msgstr ""

#: src/components/Exchange/SwapBox.jsx
msgid "If you have an existing position, the position will be closed at {0} USD.<0/><1/>This exit price will change with the price of the asset.<2/><3/><4>Read more</4>."
msgstr "Если у вас есть существующая позиция, позиция будет закрыта по цене {0} USD.<0/><1/>Цена выхода будет меняться в зависимости от цены актива.<2/><3/><4>Подробнее</4>."

#: src/components/Synthetics/ChartTokenSelector/ChartTokenSelector.tsx
msgid "AVAIL. LIQ."
msgstr ""

#: src/pages/BeginAccountTransfer/BeginAccountTransfer.tsx
msgid "Transfer Submitted"
msgstr "Перевод Подтверждён"

#: src/components/Synthetics/GmSwap/GmSwapBox/GmShiftBox/useShiftSubmitState.tsx
#: src/components/Synthetics/GmSwap/GmSwapBox/GmSwapBox.tsx
#: src/components/Synthetics/GmSwap/GmSwapBox/GmSwapBox.tsx
msgid "Shift GM"
msgstr ""

#: src/components/Exchange/PositionEditor.jsx
msgid "Requested withdrawal of {0} USD from {1} {longOrShortText}."
msgstr ""

#: src/pages/Exchange/Exchange.tsx
msgid "Could not increase {tokenSymbol} {longOrShortText} within the allowed slippage, you can adjust the allowed slippage in the settings on the top right of the page."
msgstr "Не удалось увеличить  {tokenSymbol} {longOrShortText} в пределах допустимого уровня скольжения, вы можете настроить допустимое скольжение в настройках в правом верхнем углу страницы."

#: src/domain/synthetics/orders/createWrapOrUnwrapTxn.ts
#: src/domain/synthetics/orders/createWrapOrUnwrapTxn.ts
msgid "Swapped {0} for {1}"
msgstr ""

#: src/components/Referrals/AffiliatesStats.tsx
msgid "Tier {0} ({currentRebatePercentage}% rebate)"
msgstr ""

#: src/components/NotifyModal/NotifyModal.tsx
msgid "Discover GMX Alerts"
msgstr ""

#: src/pages/Dashboard/GmxCard.tsx
#: src/pages/Earn/GmxAndVotingPowerCard.tsx
msgid "Price on Avalanche"
msgstr "Цена на Avalanche"

#: src/components/Exchange/SwapBox.jsx
msgid "Swap Order creation failed."
msgstr "Обменный Ордер не создан"

#: src/components/SettingsModal/SettingsModal.tsx
#: src/pages/Exchange/Exchange.tsx
#: src/pages/SyntheticsPage/SyntheticsPage.tsx
msgid "Chart positions"
msgstr "Позиции на графике"

#: src/components/TVChartContainer/DynamicLine.tsx
msgid "Unknown Order"
msgstr ""

#: src/components/Exchange/ConfirmationBox.jsx
msgid "The order will only execute if the price conditions are met and there is sufficient liquidity"
msgstr ""

#: src/components/Exchange/FeesTooltip.tsx
msgid "Swap Fee"
msgstr ""

#: src/components/Glp/GlpSwap.jsx
msgid "GLP sell disabled, pending {0} upgrade"
msgstr "Продажа GLP приостановлена, ожидается {0} обновление"

#: src/domain/synthetics/trade/utils/validation.ts
msgid "Insufficient receive token liquidity"
msgstr ""

#: src/pages/Ecosystem/ecosystemConstants.tsx
msgid "GMX Announcements and Updates"
msgstr "Анонсы и Обновления GMX"

#: src/pages/Earn/EarnV1.jsx
msgid "Claim failed"
msgstr "Запрос не прошел"

#: src/components/Synthetics/TradeHistory/keys.ts
msgid "Update Limit Swap"
msgstr "Обновление лимитного обмена"

#: src/pages/PositionsOverview/PositionsOverview.jsx
msgid "fee"
msgstr "комиссия"

#: src/components/Referrals/AffiliatesStats.tsx
#: src/components/Referrals/AffiliatesStats.tsx
#: src/components/Referrals/TradersStats.tsx
#: src/components/Referrals/TradersStats.tsx
msgid "V2 Avalanche Fuji"
msgstr ""

#: src/components/Synthetics/StatusNotification/GmStatusNotification.tsx
msgid "Shift order cancelled"
msgstr ""

#: src/components/Synthetics/StatusNotification/OrderStatusNotification.tsx
msgid "Order executed"
msgstr ""

#: src/components/Synthetics/SettleAccruedFundingFeeModal/SettleAccruedFundingFeeModal.tsx
msgid "Select Positions"
msgstr ""

#: src/components/Synthetics/TradeBox/hooks/useCollateralInTooltipContent.tsx
msgid "You will be long {indexSymbol} from your long position, while being long {collateralSymbol} from your {collateralSymbol} collateral. The liquidation price will vary based on the price of {collateralSymbol}."
msgstr ""

#: src/domain/synthetics/orders/setAutoCancelOrdersTxn.ts
msgid "Failed to update order(s)"
msgstr ""

#: src/components/Referrals/AffiliatesStats.tsx
#: src/components/Referrals/AffiliatesStats.tsx
#: src/components/Referrals/TradersStats.tsx
#: src/components/Referrals/TradersStats.tsx
msgid "V2 Avalanche"
msgstr ""

#: src/components/Synthetics/TradeHistory/keys.ts
msgid "Failed Market Decrease"
msgstr "Рыночное уменьшение не удалось"

#: src/components/Synthetics/TradeHistory/useDownloadAsCsv.tsx
msgid "Full market"
msgstr ""

#: src/pages/NftWallet/NftWallet.jsx
msgid "NFT Wallet"
msgstr "NFT Кошелёк"

#: src/pages/Ecosystem/ecosystemConstants.tsx
msgid "GMX Proposals Voting page"
msgstr "Страница Голосования по предложениям GMX"

#: src/components/Synthetics/GmSwap/GmFees/GmFees.tsx
msgid "Fees and Price Impact"
msgstr ""

#: src/pages/BuyGMX/BuyGMX.tsx
msgid "You can buy ETH directly on <0>Arbitrum</0> using these options:"
msgstr ""

#: src/pages/Ecosystem/ecosystemConstants.tsx
#: src/pages/Ecosystem/ecosystemConstants.tsx
#: src/pages/Ecosystem/ecosystemConstants.tsx
#: src/pages/Ecosystem/ecosystemConstants.tsx
#: src/pages/Ecosystem/ecosystemConstants.tsx
#: src/pages/Ecosystem/ecosystemConstants.tsx
#: src/pages/Ecosystem/ecosystemConstants.tsx
#: src/pages/Ecosystem/ecosystemConstants.tsx
msgid "DEX Aggregator"
msgstr "Агрегатор DEX"

#: src/components/Synthetics/TradeHistory/TradeHistoryRow/utils/position.ts
#: src/components/Synthetics/TradeHistory/TradeHistoryRow/utils/position.ts
#: src/components/Synthetics/TradeHistory/TradeHistoryRow/utils/position.ts
#: src/components/Synthetics/TradeHistory/TradeHistoryRow/utils/position.ts
#: src/components/Synthetics/TradeHistory/TradeHistoryRow/utils/position.ts
#: src/components/Synthetics/TradeHistory/TradeHistoryRow/utils/position.ts
#: src/components/Synthetics/TradeHistory/TradeHistoryRow/utils/position.ts
#: src/components/Synthetics/TradeHistory/TradeHistoryRow/utils/position.ts
#: src/components/Synthetics/TradeHistory/TradeHistoryRow/utils/position.ts
msgid "Mark price for the order."
msgstr "Рыночная цена для ордера."

#: src/components/Exchange/PositionsList.jsx
#: src/components/Exchange/PositionsList.jsx
#: src/components/Synthetics/PositionItem/PositionItem.tsx
#: src/components/Synthetics/PositionList/PositionList.tsx
msgid "Net Value"
msgstr "Чистая Прибыль"

#: src/components/MarketSelector/MarketSelector.tsx
#: src/components/Synthetics/ChartTokenSelector/ChartTokenSelector.tsx
#: src/components/Synthetics/TableMarketFilter/MarketFilterBase.tsx
#: src/components/Synthetics/TableMarketFilter/MarketFilterLongShort.tsx
msgid "Search Market"
msgstr ""

#: src/components/Synthetics/ExecutionPriceRow.tsx
msgid "The order's acceptable price includes the current price impact and set allowed slippage. The execution price must meet this condition for the order to be executed."
msgstr ""

#: src/components/Synthetics/ExecutionPriceRow.tsx
msgid "Once the mark price hits the limit price, the order will attempt to execute, guaranteeing the acceptable price, which includes the set acceptable price impact. Note that if there is a negative price impact, the mark price may need to be higher than the limit price."
msgstr ""

#: src/components/Synthetics/Claims/ClaimsHistory.tsx
#: src/components/Synthetics/TradeHistory/useDownloadAsCsv.tsx
msgid "Transaction ID"
msgstr "ID транзакции"

#: src/components/Exchange/PositionsList.jsx
#: src/components/Exchange/PositionsList.jsx
msgid "Borrow Fee / Day"
msgstr "Комиссия за пользование кредитом / день"

#: src/pages/Ecosystem/ecosystemConstants.tsx
msgid "GMX (Chinese)"
msgstr ""

#: src/components/Exchange/OrderEditor.jsx
msgid "Price is below Mark Price"
msgstr "Цена ниже Маркированной Цены"

#: src/pages/Earn/Vesting.tsx
msgid "Withdraw from GMX Vault"
msgstr ""

#: src/components/Exchange/PositionEditor.jsx
msgid "Withdrawal submitted."
msgstr ""

#: src/components/Synthetics/TradeFeesRow/TradeFeesRow.tsx
msgid "Referral Discount"
msgstr ""

#: src/components/Synthetics/MarketNetFee/MarketNetFee.tsx
msgid "{longOrShort} positions do not pay a funding fee or a borrow fee."
msgstr ""

#: src/pages/Dashboard/OverviewCard.tsx
msgid "Fees for the past"
msgstr ""

#: src/pages/Ecosystem/ecosystemConstants.tsx
msgid "Yield Optimizations"
msgstr ""

#: src/domain/synthetics/trade/utils/validation.ts
msgid "No swap path found"
msgstr ""

#: src/components/Synthetics/TradeboxPoolWarnings/TradeboxPoolWarnings.tsx
msgid "You can save {0} in the {1} market pool.<0><1>Switch to {2} market pool</1>.</0>"
msgstr ""

#: src/components/Synthetics/TradeBox/TradeBoxRows/LimitAndTPSLRows.tsx
msgid "Combined stop losses are at maximum (100%). Decrease existing values to add more orders."
msgstr ""

#: src/pages/LeaderboardPage/components/CompetitionPrizes.tsx
#: src/pages/LeaderboardPage/components/CompetitionPrizes.tsx
msgid "4-18 Places"
msgstr ""

#: src/components/Synthetics/MarketsList/MarketsList.tsx
msgid "MARKETS"
msgstr "РЫНКИ"

#: src/components/Synthetics/MarketStats/MarketStatsWithComposition.tsx
#: src/components/Synthetics/MarketStats/MarketStatsWithComposition.tsx
#: src/components/Synthetics/MarketStats/MarketStatsWithComposition.tsx
#: src/components/Synthetics/MarketStats/MarketStatsWithComposition.tsx
msgid "Max {0}"
msgstr ""

#: src/context/SyntheticsEvents/SyntheticsEventsProvider.tsx
msgid "Withdrew {0} from {positionText}"
msgstr ""

#: src/components/Exchange/ConfirmationBox.jsx
#: src/components/Exchange/PositionSeller.jsx
msgid "Create Order"
msgstr "Создать Ордер"

#: src/pages/Dashboard/MarketsListV1.tsx
msgid "Utilization"
msgstr "Утилизация"

#: src/components/Synthetics/StatusNotification/OrderStatusNotification.tsx
msgid "{orderTypeText} {0} for {1}"
msgstr ""

#: src/pages/BeginAccountTransfer/BeginAccountTransfer.tsx
msgid "Sender has withdrawn all tokens from GLP Vesting Vault"
msgstr "Отправитель вывел все токены из Хранилища GLP Vault"

#: src/components/Synthetics/HighPriceImpactOrFeesWarningCard/HighPriceImpactOrFeesWarningCard.tsx
msgid "High Swap Profit Fee"
msgstr ""

#: src/components/Synthetics/PositionItem/PositionItem.tsx
msgid "WARNING: This position has a low amount of collateral after deducting fees, deposit more collateral to reduce the position's liquidation risk."
msgstr ""

#: src/components/Exchange/SwapBox.jsx
msgid "Max {0} long capacity"
msgstr "Максимальная {0} вместимость лонга"

#: src/domain/synthetics/trade/utils/validation.ts
msgid "Enter a  price"
msgstr ""

#: src/pages/OrdersOverview/OrdersOverview.jsx
msgid "Account"
msgstr "Учётная запись"

#: src/components/Synthetics/SubaccountModal/SubaccountModal.tsx
msgid "For additional safety, subaccounts are only allowed to perform a specified number of actions before re-authorization from your main account is required."
msgstr ""

#: src/components/Exchange/FeesTooltip.tsx
#: src/components/Exchange/NetValueTooltip.tsx
#: src/components/Synthetics/PositionItem/PositionItem.tsx
#: src/components/Synthetics/TradeFeesRow/TradeFeesRow.tsx
#: src/components/Synthetics/TradeHistory/TradeHistoryRow/utils/position.ts
msgid "Close Fee"
msgstr ""

#: src/components/Referrals/AffiliatesStats.tsx
msgid "V1 Airdrop"
msgstr ""

#: src/pages/Earn/GmxAndVotingPowerCard.tsx
#: src/pages/Ecosystem/ecosystemConstants.tsx
msgid "GMX"
msgstr ""

#: src/pages/BuyGMX/BuyGMX.tsx
msgid "Buy GMX from Uniswap or directly on GMX (make sure to select Arbitrum):"
msgstr ""

#: src/pages/OrdersOverview/OrdersOverview.jsx
msgid "Close to execution price"
msgstr "Близко к цене исполнения"

#: src/pages/LeaderboardPage/components/LeaderboardContainer.tsx
#: src/pages/LeaderboardPage/components/LeaderboardNavigation.tsx
msgid "Global Leaderboard"
msgstr ""

#: src/domain/synthetics/orders/getPositionOrderError.tsx
#: src/domain/synthetics/sidecarOrders/utils.ts
#: src/domain/synthetics/trade/utils/validation.ts
msgid "Trigger price above liq. price"
msgstr ""

#: src/pages/Home/Home.tsx
msgid "Simple Swaps"
msgstr "Простые Обмены"

#: src/pages/LeaderboardPage/components/LeaderboardAccountsTable.tsx
#: src/pages/LeaderboardPage/components/LeaderboardPositionsTable.tsx
msgid "No results found"
msgstr ""

#: src/components/Synthetics/GmSwap/GmSwapBox/GmSwapBox.tsx
msgid "Pair"
msgstr ""

#: src/components/Exchange/PositionSeller.jsx
#: src/components/Exchange/SwapBox.jsx
#: src/components/Synthetics/SwapCard/SwapCard.tsx
msgid "Max {0} out"
msgstr "Максимальный {0} выход"

#: src/components/Synthetics/StatusNotification/SubaccountNotification.tsx
msgid "Updating Subaccount"
msgstr ""

#: src/components/DepthChart/DepthChartTooltip.tsx
msgid "There is no price impact. There is a single<0/>execution price for increasing shorts or<1/>decreasing longs for this size."
msgstr ""

#: src/pages/Ecosystem/ecosystemConstants.tsx
msgid "Option-based Vaults"
msgstr ""

#: src/components/Exchange/OrderEditor.jsx
#: src/components/Exchange/OrderEditor.jsx
#: src/components/Exchange/PositionSeller.jsx
#: src/components/Exchange/SwapBox.jsx
#: src/components/Exchange/SwapBox.jsx
#: src/components/Synthetics/OrderEditor/OrderEditor.tsx
#: src/components/Synthetics/OrderEditor/OrderEditor.tsx
#: src/components/Synthetics/PositionSeller/PositionSeller.tsx
#: src/components/Synthetics/TradeBox/TradeBox.tsx
#: src/components/Synthetics/TradeBox/TradeBox.tsx
msgid "Mark"
msgstr ""

#: src/components/Synthetics/PositionSeller/PositionSeller.tsx
msgid "Keep leverage at {keepLeverageAtValue}"
msgstr ""

#: src/domain/synthetics/orders/updateOrderTxn.ts
msgid "Update order executed"
msgstr ""

#: src/pages/Dashboard/GmxCard.tsx
msgid "not staked"
msgstr "без стейкинга"

#: src/context/TokensFavoritesContext/TokensFavoritesContextProvider.tsx
msgid "Layer 2"
msgstr ""

#: src/components/Referrals/AffiliatesStats.tsx
#: src/components/Referrals/TradersStats.tsx
msgid "Rebates Distribution History"
msgstr "История Распределения Рибейтов"

#: src/components/Synthetics/PositionItem/PositionItem.tsx
#: src/components/Synthetics/PositionItem/PositionItem.tsx
msgid "Accrued Negative Funding Fee"
msgstr ""

#: src/components/Exchange/ConfirmationBox.jsx
msgid "Forfeit profit not checked"
msgstr "Неустойка за непроверенную прибыль"

#: src/components/Synthetics/GmSwap/GmSwapBox/GmSwapBox.tsx
msgid "Buy GM"
msgstr "Купить GM"

#: src/components/Synthetics/TradeFeesRow/TradeFeesRow.tsx
msgid "of close fee"
msgstr ""

#: src/components/Exchange/TradeHistory.jsx
msgid "Increase {0} {longOrShortText}, +{1} USD, {2} Price: {3} USD"
msgstr "Увеличить {0} {longOrShortText}, +{1} USD, {2} Цена: {3} USD"

#: src/pages/ClaimEsGmx/ClaimEsGmx.jsx
msgid "The address of the esGMX (IOU) token is {esGmxIouAddress}."
msgstr "Адрес токена esGMX называется {esGmxIouAddress}."

#: src/components/NotifyModal/NotifyModal.tsx
msgid "GMX Alerts"
msgstr ""

#: src/components/Synthetics/GmSwap/GmSwapBox/GmDepositWithdrawalBox/useSubmitButtonState.tsx
#: src/components/Synthetics/GmSwap/GmSwapBox/GmShiftBox/useShiftSubmitState.tsx
msgid "{0, plural, one {Pending {symbolsText} approval} other {Pending {symbolsText} approvals}}"
msgstr ""

#: src/context/SyntheticsStateContext/selectors/chartSelectors/selectChartLines.tsx
msgid "Open {longOrShortText} {prefix}{tokenSymbol}"
msgstr ""

#: src/components/Synthetics/Claims/SettleAccruedCard.tsx
msgid "Show details"
msgstr ""

#: src/components/Glp/GlpSwap.jsx
#: src/components/Glp/GlpSwap.jsx
msgid "To reduce fees, select a different asset to pay with."
msgstr "Чтобы уменьшить комиссию, выберите другой способ оплаты."

#: src/components/Synthetics/ExecutionPriceRow.tsx
msgid "Once the mark price hits the limit price, the order will attempt to execute, guaranteeing the acceptable price, which includes the set acceptable price impact. Note that if there is a negative price impact, the mark price may need to be lower than the limit price."
msgstr ""

#: src/pages/Dashboard/AssetDropdown.tsx
msgid "Buy {0}"
msgstr "Купить {0}"

#: src/components/Referrals/AffiliatesStats.tsx
#: src/components/Referrals/TradersStats.tsx
msgid "USD Value may not be accurate since the data does not contain prices for {0}"
msgstr ""

#: src/pages/Ecosystem/ecosystemConstants.tsx
msgid "GMX Blueberry Club"
msgstr ""

#: src/pages/AccountDashboard/DailyAndCumulativePnL.tsx
msgid "Cumulative PnL"
msgstr ""

#: src/components/TokenCard/TokenCard.tsx
#: src/components/TokenCard/TokenCard.tsx
msgid "Arbitrum Max. APY:"
msgstr ""

#: src/pages/Earn/VesterDepositModal.tsx
msgid "Vault Capacity for your Account:"
msgstr ""

#: src/components/Synthetics/OrderList/OrderList.tsx
#: src/pages/Exchange/Exchange.tsx
#: src/pages/SyntheticsPage/SyntheticsPage.tsx
msgid "{0, plural, one {Cancel order} other {Cancel # orders}}"
msgstr ""

#: src/pages/Ecosystem/ecosystemConstants.tsx
msgid "Protocol risk explorer and stats"
msgstr ""

#: src/components/Exchange/PositionShareCard.tsx
msgid "Generating shareable image..."
msgstr "Создание изображения, доступного для совместного использования..."

#: src/components/Exchange/FeesTooltip.tsx
#: src/components/Exchange/NetValueTooltip.tsx
#: src/components/Exchange/PositionEditor.jsx
#: src/components/Exchange/PositionsList.jsx
#: src/components/Exchange/PositionsList.jsx
#: src/components/Exchange/SwapBox.jsx
#: src/components/Exchange/TradeHistory.jsx
#: src/components/Synthetics/TradeFeesRow/TradeFeesRow.tsx
#: src/components/Synthetics/TradeHistory/TradeHistoryRow/utils/position.ts
msgid "Borrow Fee"
msgstr "Комиссия за Пользование Кредитом"

#: src/components/Glp/GlpSwap.jsx
msgid "Buy submitted."
msgstr "Покупка подано."

#: src/pages/Earn/EarnV2.tsx
msgid "Incentives & Prizes"
msgstr ""

#: src/components/Glp/GlpSwap.jsx
msgid "Fees may vary depending on which asset you sell GLP for. <0/>Enter the amount of GLP you want to redeem in the order form, then check here to compare fees."
msgstr "Комиссионные могут отличаться в зависимости от того, за какой актив вы продаете GLP. <0/>Укажите сумму GLP, которую вы хотите обменять, в форме ордера, а затем проверьте здесь, чтобы узнать размер комиссионных."

#: src/components/Synthetics/StatusNotification/OrderStatusNotification.tsx
msgid "{txnTypeText} {0} order for"
msgstr ""

#: src/components/Exchange/PositionEditor.jsx
#: src/components/Exchange/PositionSeller.jsx
#: src/components/Synthetics/PositionEditor/PositionEditor.tsx
#: src/components/Synthetics/PositionSeller/PositionSeller.tsx
#: src/pages/Earn/StakeModal.tsx
#: src/pages/Earn/UnstakeModal.tsx
#: src/pages/Earn/VesterDepositModal.tsx
msgid "Max"
msgstr ""

#: src/components/Referrals/AddAffiliateCode.jsx
#: src/components/Referrals/JoinReferralCode.tsx
msgid "Checking code..."
msgstr "Проверка кода..."

#: src/components/Synthetics/MarketsList/MarketsList.tsx
#: src/pages/Dashboard/OverviewCard.tsx
msgid "GM Pools"
msgstr ""

#: src/components/Synthetics/TradeBox/TradeBoxRows/AvailableLiquidityRow.tsx
msgid "The order will only execute if the price conditions are met and there is sufficient liquidity."
msgstr ""

#: src/pages/Referrals/Referrals.tsx
msgid "Affiliates"
msgstr ""

#: src/components/Synthetics/SubaccountModal/SubaccountModal.tsx
msgid "Max allowed actions"
msgstr ""

#: src/pages/Earn/Vesting.tsx
msgid "Convert esGMX tokens to GMX tokens.<0/>Please read the <1>vesting details</1> before using the vaults."
msgstr ""

#: src/lib/legacy.ts
msgid "No open position, order cannot be executed unless a position is opened"
msgstr "Нет открытой позиции, ордер не может быть выполнен, пока не открыта позиция"

#: src/components/Synthetics/MarketNetFee/MarketNetFee.tsx
#: src/pages/Dashboard/OverviewCard.tsx
msgid "Short Positions"
msgstr "Позиция Шорта"

#: src/components/Synthetics/GmSwap/GmSwapBox/GmDepositWithdrawalBox/useSubmitButtonState.tsx
msgid "Buying {symbol}..."
msgstr ""

#: src/components/Exchange/TradeHistory.jsx
msgid "Could not increase {0} {longOrShortText}, +{1} USD, Acceptable Price: {2}  USD"
msgstr ""

#: src/domain/synthetics/orders/simulateExecuteTxn.tsx
msgid "Prices are now volatile for this market, try again with increased Allowed Slippage value in Execution Details section."
msgstr ""

#: src/pages/BuyGMX/BuyGMX.tsx
msgid "Buy GMX on {chainName}"
msgstr ""

#: src/components/Exchange/PositionEditor.jsx
#: src/components/Exchange/PositionSeller.jsx
#: src/components/Exchange/PositionsList.jsx
#: src/components/Exchange/PositionsList.jsx
#: src/components/Synthetics/Claims/ClaimsHistory.tsx
#: src/components/Synthetics/Claims/ClaimsHistory.tsx
#: src/components/Synthetics/OrderEditor/OrderEditor.tsx
#: src/components/Synthetics/OrderItem/OrderItem.tsx
#: src/components/Synthetics/OrderList/OrderList.tsx
#: src/components/Synthetics/PositionEditor/PositionEditorAdvancedRows.tsx
#: src/components/Synthetics/PositionItem/PositionItem.tsx
#: src/components/Synthetics/PositionList/PositionList.tsx
#: src/components/Synthetics/PositionSeller/PositionSellerAdvancedDisplayRows.tsx
#: src/components/Synthetics/TradeBox/TradeBoxRows/AdvancedDisplayRows.tsx
#: src/components/Synthetics/TradeHistory/TradeHistory.tsx
#: src/components/Synthetics/TradeHistory/useDownloadAsCsv.tsx
#: src/pages/LeaderboardPage/components/LeaderboardPositionsTable.tsx
msgid "Size"
msgstr "Размер"

#: src/components/InterviewToast/InterviewToast.tsx
msgid "We value your experience and insights and invite you to participate in an anonymous one-on-one chat."
msgstr ""

#: src/components/Exchange/SwapBox.jsx
#: src/components/Glp/GlpSwap.jsx
#: src/components/Header/AppHeaderUser.tsx
#: src/components/Referrals/AddAffiliateCode.jsx
#: src/components/Referrals/JoinReferralCode.tsx
#: src/components/Synthetics/GmSwap/GmSwapBox/GmDepositWithdrawalBox/useSubmitButtonState.tsx
#: src/components/Synthetics/GmSwap/GmSwapBox/GmShiftBox/useShiftSubmitState.tsx
#: src/components/Synthetics/UserIncentiveDistributionList/UserIncentiveDistributionList.tsx
#: src/domain/synthetics/trade/utils/validation.ts
#: src/pages/Earn/EarnV1.jsx
#: src/pages/Earn/EarnV1.jsx
#: src/pages/Earn/EarnV1.jsx
#: src/pages/Earn/EarnV1.jsx
#: src/pages/Earn/EarnV1.jsx
#: src/pages/Earn/EscrowedGmxCard.tsx
#: src/pages/Earn/TotalRewardsCard.tsx
#: src/pages/Earn/Vesting.tsx
#: src/pages/Earn/Vesting.tsx
#: src/pages/Earn/Vesting.tsx
msgid "Connect Wallet"
msgstr "Подключить Кошелек"

#: src/components/Exchange/OrdersToa.jsx
#: src/components/Exchange/PositionSeller.jsx
#: src/components/Exchange/PositionSeller.jsx
#: src/components/Exchange/SwapBox.jsx
#: src/components/Exchange/SwapBox.jsx
msgid "Enabling Orders..."
msgstr "Создание Ордеров..."

#: src/pages/ClaimEsGmx/ClaimEsGmx.jsx
msgid "Vest with GLP on Avalanche"
msgstr "Вестинг GLP на Avalanche"

#: src/pages/ClaimEsGmx/ClaimEsGmx.jsx
msgid "No esGMX to claim"
msgstr "Нет esGMX для получения компенсации"

#: src/components/Exchange/SwapBox.jsx
msgid "<0>{0} is required for collateral.</0><1>Short amount for {1} with {2} exceeds potential profits liquidity. Reduce the \"Short Position\" size, or change the \"Collateral In\" token.</1>"
msgstr ""

#: src/components/Exchange/SwapBox.jsx
msgid "Requested increase of {tokenSymbol} {longOrShortText} by {0} USD."
msgstr "Запрошено увеличение {tokenSymbol} {longOrShortText} на {0} USD."

#: src/pages/Home/Home.tsx
msgid "Enter and exit positions with minimal spread and low price impact. Get the optimal price without incurring additional costs."
msgstr ""

#: src/domain/synthetics/common/incentivesAirdropMessages.ts
msgid "STIP.b trading incentives"
msgstr ""

#: src/components/Exchange/ConfirmationBox.jsx
msgid "You can edit the default Allowed Slippage in the settings menu on the top right of the page.<0/><1/>Note that a low allowed slippage, e.g. less than {0}, may result in failed orders if prices are volatile."
msgstr ""

#: src/components/Synthetics/DateRangeSelect/DateRangeSelect.tsx
msgid "Last 365d"
msgstr ""

#: src/components/Exchange/FeesTooltip.tsx
msgid "<0>Read more</0> about fees."
msgstr "<0>Подробнее</0> о комиссиях."

#: src/components/Exchange/OrdersList.jsx
msgid "You will receive at least {0} {1} if this order is executed. The execution price may vary depending on swap fees at the time the order is executed."
msgstr "Вы получите не менее {0} {1}, если этот ордер будет исполнен. Цена исполнения может варьироваться в зависимости от комиссии обмена на момент исполнения ордера."

#: src/components/Exchange/SwapBox.jsx
msgid "Limit order creation failed."
msgstr "Не удалось создать лимитный ордер."

#: src/pages/Ecosystem/ecosystemConstants.tsx
msgid "Dune Analytics"
msgstr ""

#: src/domain/synthetics/trade/utils/validation.ts
msgid "There isn't enough GM: {0} [{1}] liquidity in GLV to fulfill your sell request. Please choose a different pool, reduce the sell size, or split your withdrawal from multiple pools."
msgstr ""

#: src/components/Exchange/PositionEditor.jsx
#: src/components/Exchange/SwapBox.jsx
#: src/components/Glp/GlpSwap.jsx
msgid "Approving {0}..."
msgstr "Одобрение {0}..."

#: src/context/SyntheticsEvents/SyntheticsEventsProvider.tsx
msgid "Deposited {0} into {positionText}"
msgstr ""

#: src/components/Glp/GlpSwap.jsx
msgid "{nativeTokenSymbol} ({wrappedTokenSymbol}) APR"
msgstr "{nativeTokenSymbol} ({wrappedTokenSymbol}) APR"

#: src/components/Synthetics/Claims/ClaimHistoryRow/ClaimCollateralHistoryRow.tsx
#: src/components/Synthetics/Claims/filters/ActionFilter.tsx
msgid "Claim Funding Fees"
msgstr ""

#: src/components/Referrals/AffiliatesStats.tsx
msgid "Rebates are airdropped weekly."
msgstr "Рибейты Рассылаются Еженедельно."

#: src/components/StatsTooltip/ChainsStatsTooltipRow.tsx
msgid "Total:"
msgstr "Всего:"

#: src/domain/tokens/approveTokens.tsx
msgid "{0} Approved!"
msgstr "{0} Одобрено!"

#: src/pages/Earn/TotalRewardsCard.tsx
msgid "<0>Provide liquidity</0> and earn {gmxMarketApyDataText} APY"
msgstr ""

#: src/components/Exchange/SwapBox.jsx
msgid "Long {0}"
msgstr "Лонг {0}"

#: src/pages/LeaderboardPage/components/LeaderboardAccountsTable.tsx
#: src/pages/LeaderboardPage/components/LeaderboardPositionsTable.tsx
msgid "Address"
msgstr ""

#: src/pages/LeaderboardPage/components/CompetitionPrizes.tsx
msgid "Winner:"
msgstr ""

#: src/components/Exchange/SwapBox.jsx
#: src/components/Exchange/SwapBox.jsx
msgid "Liquidity data not loaded"
msgstr "Данные о ликвидности не загружены"

#: src/pages/Home/Home.tsx
msgid "Total Trading Volume"
msgstr "Общий Объем Торгов"

#: src/components/Exchange/ConfirmationBox.jsx
#: src/components/Synthetics/TradeBox/TradeBoxRows/CollateralSpreadRow.tsx
msgid "Collateral Spread"
msgstr ""

#: src/components/Synthetics/TradeBox/TradeBoxRows/CollateralSelectorRow.tsx
msgid "You have an existing limit order with {symbol} as collateral. <0>Switch to {symbol} collateral</0>."
msgstr ""

#: src/components/Header/Header.tsx
msgid "Trade on GMX V2 in Arbitrum and win 280,000 ARB (> $500k) in prizes in <0>two weekly</0> competitions. Live from March 13th to 27th."
msgstr ""

<<<<<<< HEAD
#: src/components/Synthetics/TradeFeesRow/TradeFeesRow.tsx
#~ msgid "Fees {rebatedTextWithSparkle}"
#~ msgstr ""

=======
>>>>>>> 66db9e88
#: src/pages/OrdersOverview/OrdersOverview.jsx
msgid "Index"
msgstr "Индекс"

#: src/pages/Ecosystem/ecosystemConstants.tsx
msgid "Decentralized Finance Dashboard"
msgstr "Децентрализованная Финансовая Панель"

#: src/components/Glp/GlpSwap.jsx
msgid "GLP buy disabled, pending {0} upgrade"
msgstr "Покупка GLP приостановлена, ожидается {0} обновление"

#: src/lib/contracts/transactionErrors.tsx
msgid "<0>Error submitting order.</0><1/><2>Signer address does not match receiver address.</2><3/><4>Please reload the page and try again.</4>"
msgstr ""

#: src/lib/contracts/transactionErrors.tsx
msgid "Transaction failed due to RPC error.<0/><1/>Please try changing the RPC url in your wallet settings with the help of <2>chainlist.org</2>.<3/><4/><5>Read more</5>."
msgstr ""

#: src/components/Exchange/PositionSeller.jsx
msgid "You have an active order to decrease {longOrShortText} {sizeInToken} {0} (${1}) at {prefix} {2}"
msgstr ""

#: src/domain/synthetics/trade/utils/validation.ts
msgid "Max {0} sellable amount exceeded"
msgstr ""

#: src/components/Glp/GlpSwap.jsx
#: src/pages/Dashboard/MarketsListV1.tsx
msgid "TOKEN"
msgstr "ТОКЕН"

#: src/pages/NftWallet/NftWallet.jsx
msgid "Transfer NFT"
msgstr "Перевод NFT"

#: src/components/Exchange/PositionEditor.jsx
msgid "Enable deposit failed."
msgstr ""

#: src/components/Synthetics/SubaccountModal/SubaccountModal.tsx
msgid "Expected Actions are based on the current Network Fee."
msgstr ""

#: src/pages/BeginAccountTransfer/BeginAccountTransfer.tsx
msgid "Receiver has not staked GMX tokens before"
msgstr "Получатель не размещал токены GLP ранее"

#: src/pages/Ecosystem/ecosystemConstants.tsx
msgid "Telegram bot for GMX Swaps monitoring"
msgstr ""

#: src/components/Synthetics/MarketsList/MarketsList.tsx
msgid "LIQUIDITY"
msgstr "ЛИКВИДНОСТЬ"

#: src/components/Synthetics/OrderList/filters/OrderTypeFilter.tsx
#: src/components/Synthetics/TableMarketFilter/MarketFilterLongShort.tsx
#: src/components/Synthetics/TableMarketFilter/MarketFilterLongShort.tsx
#: src/components/Synthetics/TradeHistory/filters/ActionFilter.tsx
msgid "Swaps"
msgstr "Обмены"

#: src/components/Synthetics/SubaccountModal/SubaccountModal.tsx
msgid "Initial top-up"
msgstr ""

#: src/components/ApproveTokenButton/ApproveTokenButton.tsx
#: src/components/Synthetics/PositionEditor/usePositionEditorButtonState.tsx
#: src/components/Synthetics/PositionEditor/usePositionEditorButtonState.tsx
#: src/components/Synthetics/TradeBox/hooks/useTradeButtonState.tsx
#: src/components/Synthetics/TradeBox/hooks/useTradeButtonState.tsx
msgid "Allow {0} to be spent"
msgstr ""

#: src/components/Exchange/SwapBox.jsx
msgid "Swap Order created!"
msgstr "Создан Обменный Ордер"

#: src/components/Synthetics/SubaccountModal/SubaccountModal.tsx
msgid "Unknown"
msgstr ""

#: src/components/Synthetics/SettleAccruedFundingFeeModal/SettleAccruedFundingFeeModal.tsx
msgid "POSITION"
msgstr ""

#: src/components/Referrals/AffiliatesStats.tsx
#: src/components/Referrals/TradersStats.tsx
msgid "Trading Volume"
msgstr ""

#: src/components/Synthetics/TradeboxPoolWarnings/TradeboxPoolWarnings.tsx
msgid "You have an existing limit order in the {0} market pool but it lacks liquidity for this order."
msgstr ""

#: src/pages/Earn/Vesting.tsx
#: src/pages/Earn/Vesting.tsx
msgid "Reserved for Vesting"
msgstr ""

#: src/components/Exchange/TradeHistory.jsx
#: src/components/Referrals/JoinReferralCode.tsx
#: src/components/Synthetics/StatusNotification/OrderStatusNotification.tsx
#: src/components/Synthetics/SubaccountModal/utils.ts
#: src/components/Synthetics/SubaccountModal/utils.ts
#: src/components/Synthetics/SubaccountModal/utils.ts
#: src/components/Synthetics/TradeHistory/TradeHistoryRow/utils/shared.ts
msgid "Update"
msgstr "Обновление"

#: src/pages/Ecosystem/ecosystemConstants.tsx
msgid "DODO"
msgstr ""

#: src/pages/BeginAccountTransfer/BeginAccountTransfer.tsx
msgid "Your transfer has been initiated."
msgstr "Ваш перевод был начат."

#: src/components/NotifyModal/NotifyModal.tsx
msgid "Liquidation Risk Alerts"
msgstr ""

#: src/components/Synthetics/StatusNotification/FeesSettlementStatusNotification.tsx
msgid "{positionName} Fees settling"
msgstr ""

#: src/components/Exchange/ConfirmationBox.jsx
msgid "{existingTriggerOrderLength, plural, one {You have an active trigger order that could impact this position.} other {You have # active trigger orders that could impact this position.}}"
msgstr "{existingTriggerOrderLength, plural, one {You have an active trigger order that could impact this position.} other {You have # active trigger orders that could impact this position.}}"

#: src/components/Synthetics/TradeBox/TradeBoxRows/OneClickTrading.tsx
msgid "Reduce wallet signing popups with One-Click Trading. This option is also available through the Wallet menu in the top right. <0>Read more</0>."
msgstr "Снизьте количество всплывающих окон подписи кошелька с помощью One-Click Trading. Этот вариант также доступен через меню кошелька в верхнем правом углу. <0>Подробнее</0>."

#: src/components/Synthetics/SubaccountModal/SubaccountStatus.tsx
msgid "The maximum number of authorized Actions has been reached. Re-authorize a higher value using the \"<0>Max allowed actions</0>\" field."
msgstr ""

#: src/components/Synthetics/StatusNotification/GmStatusNotification.tsx
msgid "Shift order executed"
msgstr ""

#: src/pages/Earn/VesterDepositModal.tsx
msgid "You need a total of at least {0} {stakeTokenLabel} to vest {1} esGMX."
msgstr ""

#: src/components/Exchange/TradeHistory.jsx
msgid "Swap {0} USDG for{1} {2}"
msgstr ""

#: src/components/Synthetics/OrderItem/OrderItem.tsx
msgid "{0} will be swapped to {1} on order execution."
msgstr ""

#. Button to clear the filter selection
#: src/components/Synthetics/TableOptionsFilter/TableOptionsFilter.tsx
msgid "Clear selection"
msgstr "Очистить выбор"

#: src/domain/synthetics/orders/utils.tsx
msgid "The order will not be executed as its trigger price is beyond the position's liquidation price."
msgstr ""

#: src/domain/synthetics/orders/cancelOrdersTxn.ts
msgid "Failed to cancel {ordersText}"
msgstr ""

#: src/lib/contracts/transactionErrors.tsx
msgid "The mark price has changed, consider increasing your Allowed Slippage by clicking on the \"...\" icon next to your address."
msgstr "Цена отметки изменилась, подумайте об увеличении Допустимого Скольжения, нажав на значок \"...\" рядом с вашим адресом."

#: src/components/SettingsModal/SettingsModal.tsx
msgid "Default Allowed Slippage"
msgstr ""

#. Total Value Locked
#: src/components/Synthetics/MarketsList/MarketsList.tsx
#: src/components/Synthetics/MarketStats/components/CompositionTable.tsx
#: src/pages/Dashboard/OverviewCard.tsx
msgid "TVL"
msgstr "TVL"

#: src/components/Synthetics/GmSwap/GmFees/GmFees.tsx
msgid "Shift Fee"
msgstr ""

#: src/pages/Dashboard/GlpCard.tsx
#: src/pages/Dashboard/OverviewCard.tsx
msgid "GLP Pool"
msgstr "GLP Пул"

#: src/domain/legacy.ts
#: src/pages/Exchange/Exchange.tsx
msgid "Cancel submitted."
msgstr "Отмена завершена."

#: src/pages/BuyGMX/BuyGMX.tsx
msgid "Buy GMX from Traderjoe:"
msgstr ""

#: src/pages/Actions/ActionsRouter.tsx
msgid "V1 is not supported on {chainName}. Please switch to Arbitrum to use V1."
msgstr ""

#: src/pages/Ecosystem/ecosystemConstants.tsx
msgid "Saulius GMX Analytics"
msgstr ""

#: src/components/Exchange/ConfirmationBox.jsx
#: src/components/Exchange/ConfirmationBox.jsx
#: src/components/Exchange/SwapBox.jsx
#: src/components/Exchange/SwapBox.jsx
#: src/components/Synthetics/SwapCard/SwapCard.tsx
#: src/components/Synthetics/SwapCard/SwapCard.tsx
msgid "{0} Price"
msgstr "{0} Цена"

#: src/pages/BuyGMX/BuyGMX.tsx
msgid "Buy GMX from centralized services"
msgstr ""

#: src/pages/Ecosystem/ecosystemConstants.tsx
msgid "Bridge and swap"
msgstr ""

#: src/domain/synthetics/sidecarOrders/utils.ts
msgid "Trigger price above lowest limit price"
msgstr ""

#: src/components/Synthetics/TradeFeesRow/TradeFeesRow.tsx
msgid "Borrow Fee Rate"
msgstr ""

#: src/components/Header/AppHeaderUser.tsx
#: src/components/Header/AppHeaderUser.tsx
#: src/components/ModalViews/RedirectModal.tsx
#: src/pages/Home/Home.tsx
msgid "Launch App"
msgstr "Запустить Приложение"

#: src/pages/Exchange/Exchange.tsx
msgid "Deposited {0} USD into {tokenSymbol} {longOrShortText}"
msgstr "Внесено {0} USD на {tokenSymbol} {longOrShortText}"

#: src/components/Synthetics/GmSwap/GmSwapBox/GmSwapWarningsRow.tsx
msgid "network fees"
msgstr ""

#: src/pages/BeginAccountTransfer/BeginAccountTransfer.tsx
msgid "Receiver has staked GMX/GLP before"
msgstr ""

#: src/components/Synthetics/StatusNotification/GmStatusNotification.tsx
msgid "Fulfilling sell request"
msgstr ""

#: src/components/Exchange/TradeHistory.jsx
msgid "{actionDisplay} Order"
msgstr "{actionDisplay} Ордер"

#: src/components/Exchange/SwapBox.jsx
msgid "There are more longs than shorts, borrow fees for shorting is currently zero"
msgstr "Лонгов больше, чем шортов, комиссия за шорт в настоящее время равна нулю."

#: src/components/TokenCard/TokenCard.tsx
#: src/components/TokenCard/TokenCard.tsx
msgid "Avalanche APR:"
msgstr "Avalanche APR:"

#: src/pages/Ecosystem/ecosystemConstants.tsx
msgid "Dune Analytics for GMX"
msgstr ""

#: src/components/Exchange/TradeHistory.jsx
msgid "Could not decrease {0} {longOrShortText}, +{1} USD, Acceptable Price: {2}"
msgstr "Не удалось уменьшить {0} {longOrShortText}, +{1} USD, Приемлемая Цена: {2}"

#: src/components/Synthetics/SubaccountModal/SubaccountModal.tsx
msgid "Top-up"
msgstr ""

#: src/components/Synthetics/MarketStats/MarketStatsWithComposition.tsx
msgid "Vault"
msgstr ""

#: src/components/Synthetics/MarketsList/MarketsList.tsx
msgid "NET RATE / 1 H"
msgstr "ЧИСТАЯ СТАВКА / 1 Ч"

#: src/pages/ClaimEsGmx/ClaimEsGmx.jsx
msgid "Vest with GMX on Avalanche"
msgstr "Вестинг GMX на Avalanche"

#: src/components/Synthetics/PositionItem/PositionItem.tsx
msgid "Click on the Position to select its market, then use the trade box to increase your Position Size, or to set Take Profit / Stop Loss Orders."
msgstr ""

#: src/components/Exchange/TradeHistory.jsx
msgid "Request decrease {0} {longOrShortText}, -{1} USD, Acceptable Price: {2} {3} USD"
msgstr "Уменьшение запроса {0} {longOrShortText}, -{1} USD, Приемлемая Цена: {2} {3} USD"

#: src/components/Exchange/SwapBox.jsx
msgid "You have an existing position with {0} as collateral."
msgstr ""

#: src/pages/BeginAccountTransfer/BeginAccountTransfer.tsx
#: src/pages/Earn/GmxAndVotingPowerCard.tsx
msgid "Transfer Account"
msgstr "Счет для Перевода"

#: src/pages/Actions/ActionsRouter.tsx
#: src/pages/Actions/ActionsV1/ActionsV1.tsx
msgid "GMX V1 Actions"
msgstr ""

#: src/components/Synthetics/TradeFeesRow/TradeFeesRow.tsx
msgid "Swap Profit Fee"
msgstr ""

#: src/pages/ClaimEsGmx/ClaimEsGmx.jsx
msgid "Amount to claim"
msgstr "Сумма к оплате"

#: src/pages/Jobs/Jobs.jsx
msgid "Job openings at GMX."
msgstr "Вакансии в GMX."

#: src/components/Exchange/OrderEditor.jsx
#: src/components/Exchange/SwapBox.jsx
#: src/components/Exchange/SwapBox.jsx
msgid "Price below Mark Price"
msgstr "Цена ниже Маркированной Цены"

#: src/components/Stake/GMXAprTooltip.tsx
msgid "APRs are updated weekly on Wednesday and will depend on the fees collected for the week."
msgstr "Годовая Процентная Ставка обновляется еженедельно в среду и зависит от сборов, собранных за неделю."

#: src/components/Synthetics/TradeFeesRow/TradeFeesRow.tsx
msgid "Fees (Incl. Swap)"
msgstr ""

#: src/components/Synthetics/SubaccountModal/utils.ts
msgid "Generate & Activate Subaccount"
msgstr ""

#: src/components/Synthetics/TradeHistory/TradeHistoryRow/utils/swap.ts
#: src/components/Synthetics/TradeHistory/TradeHistoryRow/utils/swap.ts
msgid "{fromText} to {toMinText}"
msgstr "{fromText} в {toMinText}"

#: src/components/Exchange/OrderEditor.jsx
#: src/components/Exchange/PositionSeller.jsx
msgid "Price above Liq. Price"
msgstr "Цена выше Ликв. Цены"

#: src/domain/synthetics/orders/utils.tsx
msgid "There may not be sufficient liquidity to execute the pay token to collateral token swap when the price conditions are met."
msgstr ""

#: src/components/Synthetics/GmSwap/GmSwapBox/GmSwapWarningsRow.tsx
msgid "Acknowledge high {0} and {1}"
msgstr ""

#: src/pages/Ecosystem/ecosystemConstants.tsx
msgid "User Quests"
msgstr ""

#: src/components/Glp/GlpSwap.jsx
msgid "{0} pool exceeded, try different token"
msgstr "{0} пул превышен, попробуйте другой токен"

#: src/components/Exchange/OrdersList.jsx
#: src/components/Exchange/PositionSeller.jsx
#: src/components/Exchange/SwapBox.jsx
#: src/domain/synthetics/positions/utils.ts
msgid "Trigger"
msgstr "Триггер"

#: src/pages/Exchange/Exchange.tsx
msgid "Positions ({0})"
msgstr "Позиции ({0})"

#: src/pages/Earn/UnstakeModal.tsx
msgid "Unstake failed."
msgstr ""

#: src/components/Exchange/ConfirmationBox.jsx
#: src/components/Synthetics/StatusNotification/OrderStatusNotification.tsx
msgid "Order cancelled"
msgstr "Ордер закрыт"

#: src/components/Synthetics/TradeHistory/TradeHistoryRow/utils/shared.ts
msgid "Not enough Available Swap Liquidity to fill the Order."
msgstr "Недостаточно доступной ликвидности обмена для выполнения ордера."

#: src/pages/Earn/EarnV2.tsx
msgid "Earn prizes by participating in GMX Trading Competitions."
msgstr "Зарабатывайте призы, участвуя в торговых соревнованиях GMX."

#: src/components/Exchange/ConfirmationBox.jsx
msgid "Confirm Long"
msgstr "Подтвердить Лонг"

#: src/components/Referrals/AffiliatesStats.tsx
msgid "Traders Referred on Arbitrum"
msgstr ""

#: src/components/Exchange/NetValueTooltip.tsx
#: src/components/Synthetics/PositionItem/PositionItem.tsx
#: src/components/Synthetics/PositionItem/PositionItem.tsx
msgid "PnL After Fees"
msgstr "PnL После уплаты Комиссии"

#: src/lib/contracts/callContract.tsx
#: src/lib/contracts/callContract.tsx
#: src/lib/contracts/callContract.tsx
msgid "Transaction sent."
msgstr "Транзакция отправлена."

#: src/components/MissedCoinsModal/MissedCoinsModal.tsx
msgid "Enter up to 10 coins"
msgstr ""

#: src/components/Referrals/AddAffiliateCode.jsx
msgid "Creating..."
msgstr "Создание..."

#: src/components/Synthetics/SubaccountModal/SubaccountModal.tsx
#: src/components/Synthetics/SubaccountModal/SubaccountModal.tsx
msgid "Withdrawing from Subaccount"
msgstr ""

#: src/components/Synthetics/StatusNotification/FeesSettlementStatusNotification.tsx
msgid "Settling Position Fees"
msgstr ""

#: src/components/Exchange/OrderEditor.jsx
msgid "Minimum received"
msgstr "Минимум получен"

#: src/components/Glp/GlpSwap.jsx
#: src/components/Glp/GlpSwap.jsx
msgid "Available amount to withdraw from GLP. Funds not utilized by current open positions."
msgstr "Доступная сумма для вывода средств из GLP. Средства, не использованные текущими открытыми позициями."

#: src/components/UserFeedbackModal/UserFeedbackModal.tsx
msgid "Enter your feedback here"
msgstr ""

#: src/components/Synthetics/HighPriceImpactOrFeesWarningCard/HighPriceImpactOrFeesWarningCard.tsx
msgid "High Impact on Collateral"
msgstr ""

#: src/domain/synthetics/trade/utils/validation.ts
msgid "Insufficient GLV liquidity"
msgstr ""

#: src/components/Exchange/ConfirmationBox.jsx
#: src/components/Exchange/OrderEditor.jsx
#: src/components/Exchange/PositionSeller.jsx
msgid "Invalid price, see warning"
msgstr "Недопустимая цена, смотрите предупреждение"

#: src/components/Synthetics/TradeBox/hooks/useCollateralInTooltipContent.tsx
msgid "You will be short {indexSymbol} only from your short position."
msgstr ""

#: src/components/Synthetics/AcceptablePriceImpactInputRow/AcceptablePriceImpactInputRow.tsx
msgid "The current price impact is {0}. Consider using -0.30% acceptable price impact so the order is more likely to be processed."
msgstr ""

#: src/components/SettingsModal/SettingsModal.tsx
msgid "Auto-Cancel TP/SL"
msgstr ""

#: src/components/Synthetics/TradeFeesRow/TradeFeesRow.tsx
msgid "Funding Fee Rate"
msgstr ""

#: src/components/Exchange/PositionSeller.jsx
msgid "Requested decrease of {0} {longOrShortText} by {sizeDeltaUsd} USD."
msgstr ""

#: src/components/Synthetics/TradeHistory/TradeHistoryRow/utils/position.ts
msgid "Returned Collateral"
msgstr ""

#: src/components/Exchange/NoLiquidityErrorModal.tsx
msgid "You need to select {swapTokenSymbol} as the \"Pay\" token to use it for collateral to initiate this trade."
msgstr "Вам необходимо выбрать {swapTokenSymbol} в качестве \"Оплата\" токена, чтобы использовать его в качестве залога для инициирования этой сделки."

#: src/components/Synthetics/TradeBox/TradeBoxRows/LimitAndTPSLRows.tsx
msgid "There are issues in the TP/SL orders."
msgstr ""

#: src/components/Glp/GlpSwap.jsx
msgid "The Bonus Rebate is an estimate and will be airdropped as ARB tokens when migrating this liquidity to GM pools within the same epoch. <0>Read more</0>."
msgstr ""

#: src/components/Glp/GlpSwap.jsx
msgid "{0} GLP sold for {1} {2}!"
msgstr "{0} GLP проданы для {1} {2}!"

#: src/components/TVChartContainer/constants.ts
msgid "Stop Market - Long Inc."
msgstr ""

#: src/components/Synthetics/StatusNotification/SubaccountNotification.tsx
msgid "Pending Wallet message sign"
msgstr ""

#: src/domain/synthetics/claimHistory/claimPriceImpactRebate.ts
msgid "Failed to Claim Price Impact Rebate"
msgstr ""

#: src/pages/LeaderboardPage/components/LeaderboardPositionsTable.tsx
msgid "Only positions with over {0} in \"Capital Used\" are ranked."
msgstr ""

#: src/components/Exchange/ConfirmationBox.jsx
msgid "Accept minimum and {action}"
msgstr "Принять минимум и {action}"

#: src/pages/Earn/AffiliateVesterWithdrawModal.tsx
msgid "Withdraw from Affiliate Vault"
msgstr ""

#: src/components/Glp/GlpSwap.jsx
msgid "Current Pool Amount"
msgstr "Текущая Сумма Пула"

#: src/domain/legacy.ts
#: src/pages/Exchange/Exchange.tsx
msgid "Cancel failed."
msgstr "Отменить не удалось."

#: src/components/Synthetics/TradeBox/TradeBoxRows/AvailableLiquidityRow.tsx
msgid "The order will be executed if there is sufficient liquidity and the execution price guarantees that you will receive the minimum receive amount."
msgstr ""

#: src/components/Exchange/ConfirmationBox.jsx
#: src/components/Exchange/PositionSeller.jsx
msgid "Transacting with a depegged stable coin is subject to spreads reflecting the worse of current market price or $1.00, with transactions involving multiple stablecoins may have multiple spreads."
msgstr ""

#: src/components/Synthetics/SubaccountModal/SubaccountStatus.tsx
msgid "Generate and activate a Subaccount for <0>One-Click Trading</0> to reduce signing popups."
msgstr ""

#: src/components/Synthetics/PositionItem/PositionItem.tsx
msgid "Use the \"Close\" button to reduce your Position Size."
msgstr ""

#: src/components/Exchange/PositionDropdown.tsx
msgid "Increase Size (Limit)"
msgstr ""

#: src/domain/synthetics/orders/utils.tsx
msgid "The order may not execute at the desired {priceText} as its acceptable price impact is set to {formattedOrderAcceptablePriceImpact}, which is lower than the current market price impact of {formattedCurrentAcceptablePriceImpact}. It can be edited using the \"Edit\" button."
msgstr ""

#: src/components/Exchange/TradeHistory.jsx
#: src/components/Synthetics/TradeHistory/TradeHistoryRow/utils/position.ts
msgid "Liquidation Fee"
msgstr ""

#: src/components/Synthetics/Claims/SettleAccruedCard.tsx
#: src/components/Synthetics/SettleAccruedFundingFeeModal/SettleAccruedFundingFeeModal.tsx
msgid "Settle"
msgstr ""

#: src/domain/synthetics/orders/utils.tsx
msgid "There may not be sufficient liquidity to execute the swap when the min. receive conditions are met."
msgstr ""

#: src/components/Exchange/PositionDropdown.tsx
msgid "Select Market"
msgstr "Выбрать Рынок"

#: src/pages/PositionsOverview/PositionsOverview.jsx
msgid "Open positions: {0}<0/>Under risk: {1}"
msgstr "Открытие позиций: {0}<0/>Под риском: {1}"

#: src/components/Exchange/UsefulLinks.tsx
msgid "Speed up page loading"
msgstr "Ускорить загрузку страницы"

#: src/components/Exchange/TradeHistory.jsx
msgid "{0}: Swap {amountInDisplay}{1} for{minOutDisplay} {2}, Price:{3} USD"
msgstr ""

#: src/components/Synthetics/TradeFeesRow/TradeFeesRow.tsx
msgid "(Rebated)"
msgstr ""

#: src/pages/BuyGMX/BuyGMX.tsx
msgid "Buy GMX from centralized exchanges:"
msgstr ""

#: src/pages/BuyGMX/BuyGMX.tsx
msgid "GMX bonds can be bought on Bond Protocol with a discount and a small vesting period:"
msgstr ""

#: src/domain/synthetics/sidecarOrders/utils.ts
msgid "Trigger price above highest limit price"
msgstr ""

#: src/components/Exchange/OrdersToa.jsx
msgid "Note that orders are not guaranteed to be executed.<0/><1/>This can occur in a few situations including but not exclusive to:"
msgstr ""

#: src/components/Synthetics/TableMarketFilter/MarketFilterLongShort.tsx
msgid "Open Positions with Orders"
msgstr ""

#: src/pages/Ecosystem/ecosystemConstants.tsx
msgid "Copin"
msgstr ""

#: src/components/Exchange/PositionSeller.jsx
msgid "{nativeTokenSymbol} can not be sent to smart contract addresses. Select another token."
msgstr ""

#: src/components/Exchange/SwapBox.jsx
msgid "Fetching token info..."
msgstr "Получение информации о токенах..."

#: src/components/Synthetics/TradeFeesRow/TradeFeesRow.tsx
msgid "This swap is routed through several GM pools for the lowest possible fees and price impact."
msgstr ""

#: src/components/Synthetics/TradeHistory/TradeHistoryRow/utils/shared.ts
msgid "Not enough Available Liquidity to fill the Order. The Order will get filled when the condition is met and there is enough Available Liquidity."
msgstr "Недостаточно доступной ликвидности для выполнения ордера. Ордер будет выполнен, когда условие будет выполнено и будет достаточно доступной ликвидности."

#: src/pages/Dashboard/OverviewCard.tsx
msgid "Annualized data based on the past 7 days."
msgstr ""

#: src/components/Exchange/OrdersToa.jsx
#: src/components/Exchange/OrdersToa.jsx
#: src/components/Exchange/PositionSeller.jsx
#: src/components/Exchange/SwapBox.jsx
msgid "Enable Orders"
msgstr "Активировать ордера"

#: src/components/Glp/GlpSwap.jsx
msgid "Max pool capacity reached for {0}. Please mint GLP using another token"
msgstr "Достигнута максимальная вместимость пула для {0}. Пожалуйста, монетизируйте GLP, используя другой токен"

#: src/components/DepthChart/DepthChartTooltip.tsx
msgid "No liquidity is available for increasing shorts for<0/>this size. Max short size: {0}<1/><2/>Execution prices for decreasing longs."
msgstr ""

#: src/components/Header/AppHeaderUser.tsx
#: src/components/Header/AppHeaderUser.tsx
msgid "Trade"
msgstr "Торговля"

#: src/components/Referrals/JoinReferralCode.tsx
msgid "Adding referral code failed."
msgstr "Добавить реферальный код не удалось."

#: src/components/Exchange/PositionEditor.jsx
msgid "Max leverage without PnL: {0}x"
msgstr ""

#: src/pages/SyntheticsFallbackPage/SyntheticsFallbackPage.tsx
msgid "V2 doesn't currently support this network"
msgstr ""

#: src/components/Referrals/AffiliatesStats.tsx
#: src/components/Referrals/AffiliatesStats.tsx
#: src/components/Referrals/TradersStats.tsx
#: src/components/Referrals/TradersStats.tsx
msgid "V1 Arbitrum"
msgstr ""

#: src/domain/synthetics/positions/utils.ts
msgid "SL"
msgstr ""

#: src/pages/Earn/EarnV1.jsx
#: src/pages/Earn/EarnV1.jsx
#: src/pages/Earn/EarnV1.jsx
#: src/pages/Earn/EscrowedGmxCard.tsx
#: src/pages/Earn/GmxAndVotingPowerCard.tsx
#: src/pages/Earn/StakeModal.tsx
#: src/pages/Earn/StakeModal.tsx
msgid "Stake"
msgstr "Стакинг"

#: src/components/NpsModal/NpsModal.tsx
msgid "Help us improve"
msgstr ""

#: src/components/Exchange/PositionSeller.jsx
#: src/components/Exchange/PositionSeller.jsx
msgid "Invalid Liquidation Price"
msgstr ""

#: src/pages/Home/Home.tsx
msgid "An aggregate of high-quality price feeds determine when liquidations occur. This keeps positions safe from temporary wicks."
msgstr "Совокупность высококачественных ценовых сигналов определяет, когда происходит ликвидация. Это позволяет обезопасить позиции от временных колебаний."

#: src/components/Exchange/PositionSeller.jsx
msgid "Swap amount from {0} to {1} exceeds {2} available liquidity. Choose a different \"Receive\" token."
msgstr ""

#: src/components/Synthetics/TradeHistory/keys.ts
msgid "Create Take Profit"
msgstr ""

#: src/components/Exchange/OrderEditor.jsx
msgid "Update Order"
msgstr "Обновление ордера"

#: src/components/Synthetics/TradeHistory/TradeHistoryRow/utils/position.ts
msgid "Mark price for the liquidation."
msgstr "Рыночная цена для ликвидации."

#: src/components/Synthetics/StatusNotification/GmStatusNotification.tsx
msgid "<0>Selling {0}{1}<1>{poolName}</1></0>"
msgstr ""

#: src/components/Exchange/PositionSeller.jsx
#: src/domain/synthetics/trade/utils/validation.ts
msgid "Max close amount exceeded"
msgstr ""

#: src/components/Exchange/PositionEditor.jsx
#: src/components/Exchange/PositionSeller.jsx
#: src/components/Exchange/SwapBox.jsx
#: src/domain/synthetics/orders/getPositionOrderError.tsx
#: src/domain/synthetics/sidecarOrders/utils.ts
#: src/domain/synthetics/trade/utils/validation.ts
#: src/domain/synthetics/trade/utils/validation.ts
#: src/domain/synthetics/trade/utils/validation.ts
msgid "Max leverage: {0}x"
msgstr ""

#: src/domain/synthetics/positions/utils.ts
msgid "T"
msgstr ""

#: src/components/MissedCoinsModal/MissedCoinsModal.tsx
msgid "Please enter the names of the coins you'd like to see added:"
msgstr ""

#: src/components/Synthetics/StatusNotification/SubaccountNotification.tsx
msgid "Subaccount created"
msgstr ""

#: src/components/Exchange/ConfirmationBox.jsx
msgid "Forfeit profit and Short"
msgstr "Утрата прибыли и Шорта"

#: src/pages/Dashboard/GmxCard.tsx
msgid "Staked on Arbitrum"
msgstr ""

#: src/components/Exchange/PositionSeller.jsx
msgid "Order creation failed."
msgstr ""

#: src/components/Synthetics/MissedCoinsHint/MissedCoinsHint.tsx
msgid "Can’t find the coin you need? Let us know"
msgstr ""

#: src/pages/Earn/GmxAndVotingPowerCard.tsx
msgid "Delegated to"
msgstr ""

#: src/components/Exchange/TradeHistory.jsx
msgid "Execute Order: Swap {fromAmountDisplay} {0} for {toAmountDisplay} {1}"
msgstr "Выполнить Ордер: Поменять {fromAmountDisplay} {0} на {toAmountDisplay} {1}"

#: src/components/Exchange/NoLiquidityErrorModal.tsx
msgid "Buy {swapTokenSymbol} on 1inch"
msgstr "Купить {swapTokenSymbol} на 1 дюйм"

#: src/pages/AccountDashboard/GeneralPerformanceDetails.tsx
#: src/pages/LeaderboardPage/components/LeaderboardAccountsTable.tsx
msgid "PnL (%)"
msgstr ""

#: src/domain/synthetics/userFeedback/utils.ts
msgid "How can we continue to meet your expectations?"
msgstr ""

#: src/pages/ClaimEsGmx/ClaimEsGmx.jsx
msgid "The esGMX (IOU) token is transferrable. You can add the token to your wallet and send it to another address to claim if you'd like."
msgstr "Токен esGMX является переводимым. При желании вы можете добавить токен в свой кошелек и отправить его на другой адрес для предъявления заявки."

#: src/pages/BeginAccountTransfer/BeginAccountTransfer.tsx
msgid "Self-transfer not supported"
msgstr "Самостоятельный перевод не поддерживается"

#: src/components/Synthetics/MarketStats/components/CompositionTable.tsx
msgid "{col2}"
msgstr ""

#: src/pages/Exchange/Exchange.tsx
msgid "Decreased {tokenSymbol} {longOrShortText}, -{0} USD."
msgstr "Уменьшено {tokenSymbol} {longOrShortText}, -{0} USD."

#: src/context/SyntheticsStateContext/selectors/chartSelectors/selectChartLines.tsx
msgid "Liq. {longOrShortText} {prefix}{tokenSymbol}"
msgstr ""

#: src/components/Exchange/PositionEditor.jsx
msgid "Leave at least {0} ETH for gas"
msgstr ""

#: src/pages/Exchange/Exchange.tsx
msgid "Enable orders failed."
msgstr "Не удалось активировать ордер"

#: src/pages/Dashboard/GlpCard.tsx
#: src/pages/Dashboard/GmxCard.tsx
#: src/pages/Earn/EarnV1.jsx
#: src/pages/Earn/EarnV1.jsx
#: src/pages/Earn/EarnV1.jsx
#: src/pages/Earn/EarnV1.jsx
#: src/pages/Earn/EarnV1.jsx
#: src/pages/Earn/EscrowedGmxCard.tsx
#: src/pages/Earn/GlpCard.tsx
#: src/pages/Earn/GmxAndVotingPowerCard.tsx
msgid "Total Staked"
msgstr "Всего Ставок"

#: src/components/Exchange/FeesTooltip.tsx
#: src/components/Synthetics/NetworkFeeRow/NetworkFeeRow.tsx
#: src/components/Synthetics/NetworkFeeRow/NetworkFeeRow.tsx
#: src/components/Synthetics/OrderEditor/OrderEditor.tsx
msgid "Network Fee"
msgstr "Комиссия Сети"

#: src/components/Synthetics/ExecutionPriceRow.tsx
msgid "Expected execution price for the order, including the current price impact."
msgstr ""

#: src/components/Exchange/ConfirmationBox.jsx
#: src/components/Exchange/PositionEditor.jsx
#: src/components/Exchange/PositionSeller.jsx
#: src/components/Exchange/SwapBox.jsx
#: src/components/Exchange/SwapBox.jsx
#: src/components/Synthetics/OrderEditor/OrderEditor.tsx
#: src/components/Synthetics/PositionEditor/PositionEditorAdvancedRows.tsx
#: src/components/Synthetics/PositionSeller/PositionSellerAdvancedDisplayRows.tsx
#: src/components/Synthetics/TradeBox/TradeBox.tsx
#: src/components/Synthetics/TradeBox/TradeBoxRows/AdvancedDisplayRows.tsx
#: src/components/Synthetics/TradeBox/TradeBoxRows/AdvancedDisplayRows.tsx
msgid "Leverage"
msgstr "Плечо"

#: src/pages/Exchange/Exchange.tsx
msgid "Enable orders sent."
msgstr "Активировать отправку ордера."

#: src/components/Synthetics/SubaccountModal/SubaccountModal.tsx
msgid "The subaccount has no funds."
msgstr ""

#: src/components/Exchange/PositionEditor.jsx
#: src/components/Synthetics/SubaccountModal/SubaccountModal.tsx
msgid "Withdrawing..."
msgstr ""

#: src/components/Synthetics/Claims/ClaimsHistory.tsx
msgid "No claims match the selected filters"
msgstr ""

#: src/components/Exchange/PositionSeller.jsx
#: src/components/Exchange/SwapBox.jsx
#: src/components/Referrals/ClaimAffiliatesModal/ClaimAffiliatesModal.tsx
#: src/components/Synthetics/ChartTokenSelector/ChartTokenSelector.tsx
#: src/components/Synthetics/ChartTokenSelector/ChartTokenSelector.tsx
#: src/components/Synthetics/Claims/ClaimsHistory.tsx
#: src/components/Synthetics/MarketStats/MarketStatsWithComposition.tsx
#: src/components/Synthetics/OrderItem/OrderItem.tsx
#: src/components/Synthetics/PositionSeller/PositionSeller.tsx
#: src/components/Synthetics/TableMarketFilter/MarketFilterBase.tsx
#: src/components/Synthetics/TableMarketFilter/MarketFilterLongShort.tsx
#: src/components/Synthetics/TradeBox/TradeBox.tsx
#: src/components/Synthetics/TradeBox/TradeBox.tsx
#: src/components/Synthetics/TradeBox/tradeboxConstants.tsx
#: src/components/Synthetics/TradeHistory/TradeHistoryRow/TradeHistoryRow.tsx
#: src/components/Synthetics/TradeHistory/useDownloadAsCsv.tsx
msgid "Market"
msgstr "Рынок"

#: src/components/Exchange/PositionSeller.jsx
msgid "Swap amount from {0} to {1} exceeds {2} acceptable amount. Can only receive {3}."
msgstr ""

#: src/pages/Earn/EarnV2.tsx
msgid "Earn {incentivesToken} token incentives by purchasing GM tokens or trading in GMX V2."
msgstr ""

#: src/components/Exchange/PositionEditor.jsx
msgid "Withdraw disabled, pending {0} upgrade"
msgstr ""

#: src/pages/LeaderboardPage/components/LeaderboardContainer.tsx
msgid "Read the rules"
msgstr ""

#: src/pages/LeaderboardPage/components/LeaderboardPositionsTable.tsx
msgid "Lev."
msgstr ""

#: src/pages/Earn/StakeModal.tsx
msgid "Stake failed."
msgstr ""

#: src/components/NpsModal/NpsModal.tsx
#: src/components/Synthetics/GmSwap/GmSwapBox/GmShiftBox/useShiftSubmitState.tsx
#: src/components/UserFeedbackModal/UserFeedbackModal.tsx
msgid "Submitting..."
msgstr ""

#: src/components/Header/HomeHeaderLinks.tsx
msgid "App"
msgstr ""

#: src/components/Synthetics/GmAssetDropdown/GmAssetDropdown.tsx
msgid "Add {marketName} to Wallet"
msgstr "Добавить {marketName} в кошелек"

#: src/components/Exchange/SwapBox.jsx
msgid "High Slippage, Swap Anyway"
msgstr "Высокий уровень Скольжения, Обмен в Любом случае"

#: src/components/Synthetics/StatusNotification/FeesSettlementStatusNotification.tsx
msgid "<0>{0}</0> <1><2>{indexName}</2><3>[{poolName}]</3></1>"
msgstr ""

#: src/components/Synthetics/TradeFeesRow/TradeFeesRow.tsx
msgid "Swap {0} to {1}"
msgstr ""

#: src/components/Exchange/ConfirmationBox.jsx
msgid "Fees are high to swap from {0} to {1}."
msgstr "При обмене с {0} на {1} взимается высокая комиссия."

#: src/pages/AccountDashboard/dailyAndCumulativePnLDebug.tsx
msgid "Debug values are not available"
msgstr ""

#: src/domain/synthetics/orders/getPositionOrderError.tsx
#: src/domain/synthetics/sidecarOrders/utils.ts
#: src/domain/synthetics/trade/utils/validation.ts
msgid "Trigger price below liq. price"
msgstr ""

#: src/pages/ClaimEsGmx/ClaimEsGmx.jsx
#: src/pages/Earn/AffiliateClaimModal.tsx
#: src/pages/Earn/ClaimModal.tsx
msgid "Claim failed."
msgstr "Запрос не прошел."

#: src/components/Synthetics/MarketStats/components/CompositionTable.tsx
msgid "{col3}"
msgstr ""

#: src/pages/AccountDashboard/HistoricalLists.tsx
#: src/pages/SyntheticsPage/SyntheticsPage.tsx
msgid "Positions{0}"
msgstr ""

#: src/domain/synthetics/orders/simulateExecuteTxn.tsx
msgid "Unknown Error"
msgstr ""

#: src/components/Glp/GlpSwap.jsx
msgid "Buying..."
msgstr "Покупает..."

#: src/components/Synthetics/OrderEditor/OrderEditor.tsx
msgid "Enter a new ratio or allowed slippage"
msgstr ""

#: src/components/Synthetics/TradeFeesRow/TradeFeesRow.tsx
msgid "Swap UI Fee"
msgstr ""

#: src/components/Synthetics/StatusNotification/SubaccountNotification.tsx
msgid "Deactivating subaccount"
msgstr ""

#: src/components/Synthetics/OrderEditor/OrderEditor.tsx
#: src/components/Synthetics/TradeBox/hooks/useTradeButtonState.tsx
msgid "Decrease the size to match the max. allowed leverage:"
msgstr ""

#: src/components/Synthetics/PositionItem/PositionItem.tsx
msgid "Accrued Positive Funding Fee"
msgstr ""

#: src/pages/BeginAccountTransfer/BeginAccountTransfer.tsx
msgid "Sender has withdrawn all tokens from Affiliate Vesting Vault"
msgstr ""

#: src/components/Exchange/TradeHistory.jsx
#: src/components/Synthetics/TradeHistory/keys.ts
#: src/context/SyntheticsEvents/SyntheticsEventsProvider.tsx
msgid "Liquidated"
msgstr "Ликвидировано"

#: src/pages/Ecosystem/ecosystemConstants.tsx
msgid "Blueberry Pulse"
msgstr ""

#: src/components/NetworkDropdown/LanguagePopupHome.tsx
#: src/components/NetworkDropdown/NetworkDropdown.tsx
msgid "Select Language"
msgstr "Выбрать Язык"

#: src/components/Synthetics/TableMarketFilter/MarketFilterLongShort.tsx
msgid "Direction"
msgstr ""

#: src/components/Synthetics/MarketStats/MarketStatsWithComposition.tsx
msgid "GM can be sold for {0} and {1} for this market up to the specified selling caps. The remaining tokens in the pool are reserved for currently open positions."
msgstr ""

#: src/components/Synthetics/ExecutionPriceRow.tsx
#: src/components/Synthetics/TradeHistory/TradeHistoryRow/utils/position.ts
#: src/components/Synthetics/TradeHistory/TradeHistoryRow/utils/position.ts
#: src/components/Synthetics/TradeHistory/TradeHistoryRow/utils/position.ts
#: src/components/Synthetics/TradeHistory/TradeHistoryRow/utils/position.ts
#: src/components/Synthetics/TradeHistory/TradeHistoryRow/utils/position.ts
#: src/components/Synthetics/TradeHistory/TradeHistoryRow/utils/position.ts
#: src/components/Synthetics/TradeHistory/TradeHistoryRow/utils/position.ts
#: src/components/Synthetics/TradeHistory/TradeHistoryRow/utils/position.ts
#: src/components/Synthetics/TradeHistory/TradeHistoryRow/utils/position.ts
#: src/components/Synthetics/TradeHistory/TradeHistoryRow/utils/position.ts
#: src/components/Synthetics/TradeHistory/TradeHistoryRow/utils/position.ts
#: src/components/Synthetics/TradeHistory/TradeHistoryRow/utils/swap.ts
#: src/components/Synthetics/TradeHistory/TradeHistoryRow/utils/swap.ts
#: src/components/Synthetics/TradeHistory/TradeHistoryRow/utils/swap.ts
#: src/components/Synthetics/TradeHistory/TradeHistoryRow/utils/swap.ts
msgid "Order Acceptable Price"
msgstr "Допустимая цена ордера"

#: src/components/Synthetics/ChartTokenSelector/ChartTokenSelector.tsx
msgid "VOL."
msgstr ""

#: src/components/Glp/GlpSwap.jsx
msgid "Max Capacity for {0} Reached"
msgstr "Максимальная Вместимость для {0} Достигнута"

#: src/domain/synthetics/sidecarOrders/utils.ts
#: src/domain/synthetics/sidecarOrders/utils.ts
msgid "Trigger price below limit price"
msgstr ""

#: src/components/Synthetics/StatusNotification/GmStatusNotification.tsx
msgid "<0>Buying {0}{1}<1>{poolName}</1></0> <2>with {tokensText}</2>"
msgstr ""

#: src/components/Exchange/NetValueTooltip.tsx
#: src/components/Exchange/PositionsList.jsx
#: src/components/Exchange/PositionsList.jsx
#: src/components/Synthetics/PositionItem/PositionItem.tsx
#: src/components/Synthetics/PositionItem/PositionItem.tsx
#: src/components/Synthetics/TradeHistory/TradeHistoryRow/utils/position.ts
msgid "Initial Collateral"
msgstr "Первоначальный Залог"

#: src/pages/Earn/StakeModal.tsx
msgid "<0>Delegate your undelegated {0} GMX DAO</0> voting power before staking."
msgstr ""

#: src/pages/LeaderboardPage/components/LeaderboardAccountsTable.tsx
msgid "Avg. Size"
msgstr ""

#: src/components/Referrals/AffiliatesStats.tsx
msgid "V1 esGMX"
msgstr ""

#: src/components/Synthetics/TradeBox/TradeBoxRows/LimitAndTPSLRows.tsx
msgid "Take Profit PnL"
msgstr ""

#: src/components/MissedCoinsModal/MissedCoinsModal.tsx
msgid "Let us know which coins you're missing"
msgstr ""

#: src/components/Exchange/PositionEditor.jsx
msgid "Enable withdraw sent."
msgstr ""

#: src/pages/ClaimEsGmx/ClaimEsGmx.jsx
msgid "Your esGMX (IOU) balance will decrease by your claim amount after claiming, this is expected behaviour."
msgstr "После подачи требования ваш баланс esGMX уменьшится на сумму вашего требования, это ожидаемое поведение."

#: src/components/SettingsModal/SettingsModal.tsx
msgid "The Max Network Fee is set to a higher value to handle potential increases in gas price during order execution. Any excess network fee will be refunded to your account when the order is executed. Only applicable to GMX V2."
msgstr ""

#: src/domain/synthetics/positions/utils.ts
msgid "stop market"
msgstr ""

#: src/pages/AccountDashboard/GeneralPerformanceDetails.tsx
#: src/pages/AccountDashboard/generalPerformanceDetailsDebug.tsx
#: src/pages/LeaderboardPage/components/LeaderboardAccountsTable.tsx
msgid "Start Unrealized PnL"
msgstr ""

#: src/components/TVChartContainer/constants.ts
msgid "Limit - Short Inc."
msgstr ""

#: src/components/Synthetics/MarketStats/components/CompositionTable.tsx
msgid "AMOUNT"
msgstr ""

#: src/components/Synthetics/StatusNotification/FeesSettlementStatusNotification.tsx
msgid "Sending settle request"
msgstr ""

#: src/lib/legacy.ts
msgid "Order cannot be executed as the remaining position would be smaller than $5.00"
msgstr "Ордер не может быть выполнен, так как оставшаяся позиция будет меньше $5.00"

#: src/components/Referrals/ClaimAffiliatesModal/ClaimAffiliatesModal.tsx
#: src/components/Synthetics/ClaimablePositionPriceImpactRebateModal/ClaimablePositionPriceImpactRebateModal.tsx
#: src/components/Synthetics/ClaimModal/ClaimModal.tsx
#: src/pages/ClaimEsGmx/ClaimEsGmx.jsx
#: src/pages/Earn/AffiliateClaimModal.tsx
#: src/pages/Earn/ClaimModal.tsx
msgid "Claiming..."
msgstr "Утверждение..."

#. Filter option for tokens favorites
#: src/context/TokensFavoritesContext/TokensFavoritesContextProvider.tsx
msgid "All"
msgstr ""

#: src/components/Synthetics/TradeHistory/keys.ts
msgid "Request Market Increase"
msgstr "Запрос на рыночное увеличение"

#: src/components/Synthetics/OrderEditor/OrderEditor.tsx
msgid "Edit {0}"
msgstr ""

#: src/pages/ClaimEsGmx/ClaimEsGmx.jsx
msgid "Vest with GMX on Arbitrum"
msgstr "Вестинг GMX на Arbitrum"

#: src/components/Synthetics/Claims/ClaimableCard.tsx
msgid "Claimable price impact rebates.<0/><1/><2>Read more</2>."
msgstr ""

#: src/components/Synthetics/MarketNetFee/MarketNetFee.tsx
msgid "{longOrShort} positions {fundingAction} a funding fee of {fundingRate} per hour and {borrowAction} a borrow fee of {borrowRate} per hour."
msgstr ""

#: src/components/Exchange/OrderEditor.jsx
#: src/components/Synthetics/OrderEditor/OrderEditor.tsx
msgid "Updating Order..."
msgstr "Обновление ордера..."

#: src/components/Exchange/PositionSeller.jsx
msgid "Close failed."
msgstr ""

#: src/pages/Earn/EarnV2.tsx
msgid "You are earning rewards with {0} tokens.<0/>Tokens: {amountStr}."
msgstr ""

#: src/components/ModalViews/RedirectModal.tsx
msgid "The website is a community deployed and maintained instance of the open source <0>GMX front end</0>, hosted and served on the distributed, peer-to-peer <1>IPFS network</1>."
msgstr "Сайт представляет собой развернутый и поддерживаемый сообществом экземпляр открытого источника <0>GMX фронт-энда</0>, размещенный и обслуживаемый в распределенной, peer-to-peer <1>IPFS сети</1>."

#: src/components/Exchange/PositionEditor.jsx
msgid "Deposit failed."
msgstr ""

#: src/pages/BuyGlp/BuyGlp.jsx
msgid "GLP to GM migration has reduced Fees due to STIP incentives. <0>Read more</0>."
msgstr ""

#: src/components/Synthetics/AcceptablePriceImpactInputRow/AcceptablePriceImpactInputRow.tsx
#: src/components/Synthetics/AllowedSwapSlippageInputRowImpl/AllowedSwapSlippageInputRowImpl.tsx
msgid "<0>Set Recommended Impact: {0}</0>."
msgstr ""

#: src/pages/Ecosystem/ecosystemConstants.tsx
msgid "Defi Llama"
msgstr ""

#: src/pages/Exchange/Exchange.tsx
msgid "Orders cancelled."
msgstr "Ордера отменены"

#: src/components/Synthetics/MarketStats/MarketStatsWithComposition.tsx
msgid "Last Rebalance"
msgstr ""

#: src/components/Synthetics/TradeHistory/keys.ts
msgid "Cancel Limit"
msgstr ""

#: src/components/Referrals/AffiliatesStats.tsx
msgid "V2 Claim"
msgstr ""

#: src/components/Exchange/OrdersToa.jsx
msgid "Accept that orders are not guaranteed to execute and trigger orders may not settle at the trigger price"
msgstr "Принять, что исполнение ордеров не гарантировано, а триггерные ордера могут не исполниться по триггерной цене"

#: src/domain/synthetics/trade/utils/validation.ts
#: src/domain/synthetics/trade/utils/validation.ts
msgid "Select a market"
msgstr ""

#: src/domain/synthetics/trade/utils/validation.ts
msgid "The buyable cap for the pool GM: {0} in {1} [{2}] has been reached. Please choose a different pool or reduce the buy size."
msgstr ""

#: src/components/Synthetics/GmList/GmTokensTotalBalanceInfo.tsx
msgid "Wallet {daysConsidered}d accrued Fees"
msgstr ""

#: src/components/Synthetics/HighPriceImpactOrFeesWarningCard/HighPriceImpactOrFeesWarningCard.tsx
msgid "High External Swap Impact"
msgstr ""

#: src/components/Exchange/TradeHistory.jsx
#: src/components/Synthetics/TradeHistory/TradeHistory.tsx
msgid "No trades yet"
msgstr "Пока нет сделок"

#: src/components/Exchange/ConfirmationBox.jsx
#: src/components/Exchange/PositionSeller.jsx
#: src/components/Synthetics/AllowedSwapSlippageInputRowImpl/AllowedSwapSlippageInputRowImpl.tsx
#: src/components/Synthetics/AllowedSwapSlippageInputRowImpl/AllowedSwapSlippageInputRowImpl.tsx
#: src/components/Synthetics/PositionSeller/rows/AllowedSlippageRow.tsx
#: src/components/Synthetics/TradeBox/TradeBoxRows/AllowedSlippageRow.tsx
msgid "Allowed Slippage"
msgstr "Допустимое Скольжение"

#: src/components/Exchange/OrderEditor.jsx
msgid "Order update failed."
msgstr "Не удалось обновить ордер."

#: src/components/Exchange/SwapBox.jsx
#: src/components/Glp/GlpSwap.jsx
msgid "Waiting for Approval"
msgstr "Ожидайте одобрения"

#: src/components/Synthetics/MarketNetFee/MarketNetFee.tsx
msgid "{longOrShort} positions {fundingAction} a funding fee of {fundingRate} per hour and do not pay a borrow fee."
msgstr ""

#: src/pages/Ecosystem/Ecosystem.tsx
msgid "Community-led Telegram groups."
msgstr "Группы Telegram под руководством сообщества."

#: src/components/Synthetics/TVChart/components/AvailableLiquidityTooltip.tsx
msgid "{longShortText} {0} Open Interest"
msgstr ""

#: src/components/Synthetics/StatusNotification/SubaccountNotification.tsx
msgid "Subaccount activation failed"
msgstr ""

#: src/components/Synthetics/MarketStats/components/CompositionTable.tsx
#: src/components/Synthetics/MarketStats/components/CompositionTable.tsx
msgid "COMP."
msgstr ""

#: src/pages/Earn/Vesting.tsx
msgid "You have no GMX tokens to claim."
msgstr ""

#: src/components/Synthetics/Claims/ClaimHistoryRow/ClaimFundingFeesHistoryRow.tsx
#: src/components/Synthetics/Claims/filters/ActionFilter.tsx
msgid "Settled Funding Fees"
msgstr ""

#: src/pages/LeaderboardPage/components/CompetitionCountdown.tsx
msgid "Ends in"
msgstr ""

#: src/components/Referrals/JoinReferralCode.tsx
msgid "Please input a referral code to benefit from fee discounts."
msgstr "Пожалуйста, введите реферальный код, чтобы воспользоваться скидками на комиссию."

#: src/components/Synthetics/TradeHistory/keys.ts
msgid "Failed Deposit"
msgstr "Депозит не удался"

#: src/components/Synthetics/TradeHistory/keys.ts
msgid "Request Market Swap"
msgstr "Запрос на рыночный обмен"

#: src/components/Synthetics/TradeboxPoolWarnings/TradeboxPoolWarnings.tsx
msgid "Insufficient liquidity in the {0} market pool. Select a different pool for this market.{1}"
msgstr ""

#: src/domain/synthetics/trade/utils/validation.ts
msgid "App disabled, pending {0} upgrade"
msgstr ""

#: src/components/Referrals/AffiliatesStats.tsx
msgid "Rebates earned by this account as an affiliate."
msgstr "Рибейты, заработанные этим аккаунтом в качестве аффилированного лица."

#: src/components/Glp/GlpSwap.jsx
msgid "Swap {0} on 1inch"
msgstr "Обмен {0} на 1inch"

#: src/components/Glp/GlpSwap.jsx
msgid "{0} GLP bought with {1} {2}!"
msgstr "{0} GLP куплен с {1} {2}!"

#: src/pages/Earn/EarnV1.jsx
#: src/pages/Earn/EarnV1.jsx
#: src/pages/Earn/EarnV1.jsx
#: src/pages/Earn/EarnV1.jsx
#: src/pages/Earn/EarnV1.jsx
#: src/pages/Earn/EscrowedGmxCard.tsx
#: src/pages/Earn/GmxAndVotingPowerCard.tsx
#: src/pages/Earn/UnstakeModal.tsx
#: src/pages/Earn/UnstakeModal.tsx
msgid "Unstake"
msgstr "Снять стакинг"

#: src/components/NetworkDropdown/NetworkDropdown.tsx
msgid "More Options"
msgstr "Больше вариантов"

#: src/components/TokenCard/TokenCard.tsx
msgid "GLV is the liquidity provider token for GMX V2 vaults. Consist of several GM tokens and accrues fees generated by them."
msgstr ""

#: src/components/Synthetics/SubaccountModal/SubaccountStatus.tsx
msgid "There are insufficient funds in your Subaccount for One-Click Trading. Use the \"<0>Top-up</0>\" field to increase the Subaccount Balance."
msgstr ""

#: src/components/Referrals/TradersStats.tsx
msgid "For trades on V1, this discount will be airdropped to your account every Wednesday. On V2, discounts are applied automatically and will reduce your fees when you make a trade."
msgstr ""

#: src/components/DebugSwapsSettings/DebugSwapsSettings.tsx
msgid "Fail External Swaps"
msgstr ""

#: src/domain/synthetics/orders/utils.tsx
msgid "Swap {fromTokenText} for {toTokenText}"
msgstr ""

#: src/components/Exchange/SwapBox.jsx
#: src/domain/synthetics/orders/createWrapOrUnwrapTxn.ts
#: src/domain/synthetics/orders/createWrapOrUnwrapTxn.ts
msgid "Swap submitted."
msgstr "Обмен подан."

#: src/components/Exchange/NetValueTooltip.tsx
#: src/components/Exchange/PositionSeller.jsx
#: src/components/Exchange/PositionsList.jsx
#: src/components/Exchange/TradeHistory.jsx
#: src/components/Synthetics/PositionItem/PositionItem.tsx
#: src/components/Synthetics/PositionItem/PositionItem.tsx
#: src/components/Synthetics/PositionSeller/PositionSeller.tsx
#: src/components/Synthetics/PositionSeller/PositionSeller.tsx
#: src/components/Synthetics/TradeBox/TradeBox.tsx
#: src/components/Synthetics/TradeHistory/TradeHistoryRow/utils/position.ts
#: src/pages/AccountDashboard/DailyAndCumulativePnL.tsx
msgid "PnL"
msgstr "PnL"

#: src/components/Synthetics/TradeHistory/keys.ts
#: src/domain/synthetics/orders/utils.tsx
msgid "Market Increase"
msgstr "Увеличение рынка"

#: src/components/SettingsModal/SettingsModal.tsx
msgid "Include PnL in leverage display"
msgstr "Включить PnL в индикатор рычага"

#: src/components/Synthetics/Claims/ClaimsHistory.tsx
msgid "No claims yet"
msgstr ""

#: src/pages/Earn/EarnV2.tsx
#: src/pages/MarketPoolsPage/MarketPoolsPage.tsx
msgid "Select a GLV Vault"
msgstr ""

#: src/components/TVChartContainer/DynamicLine.tsx
msgid "Cancel Order"
msgstr ""

#: src/components/Exchange/PositionEditor.jsx
#: src/components/Exchange/PositionEditor.jsx
#: src/components/Exchange/PositionEditor.jsx
#: src/components/Synthetics/PositionEditor/types.ts
#: src/components/Synthetics/SubaccountModal/SubaccountModal.tsx
#: src/components/Synthetics/TradeHistory/keys.ts
#: src/pages/Earn/Vesting.tsx
#: src/pages/Earn/Vesting.tsx
#: src/pages/Earn/Vesting.tsx
msgid "Withdraw"
msgstr "Вывод"

#: src/components/Synthetics/TradeHistory/keys.ts
msgid "Update Stop Market"
msgstr ""

#: src/pages/Earn/TotalRewardsCard.tsx
msgid "Vested Claimable GMX"
msgstr ""

#: src/pages/BuyGMX/BuyGMX.tsx
msgid "Buy {nativeTokenSymbol}"
msgstr "Купить {nativeTokenSymbol}"

#: src/components/TokenCard/TokenCard.tsx
#: src/components/TokenCard/TokenCard.tsx
#: src/components/TokenCard/TokenCard.tsx
#: src/components/TokenCard/TokenCard.tsx
msgid "View on Avalanche"
msgstr ""

#: src/components/AddressDropdown/AddressDropdown.tsx
msgid "View in Explorer"
msgstr "Просмотреть в Проводнике"

#: src/components/AprInfo/AprInfo.tsx
msgid "Bonus APR"
msgstr ""

#: src/components/Synthetics/StatusNotification/GmStatusNotification.tsx
msgid "Shift request sent"
msgstr ""

#: src/pages/Jobs/Jobs.jsx
msgid "GMX is not actively looking for new hires at the moment. However, if you think you can contribute to the project, please email <0>jobs@gmx.io</0>."
msgstr "В настоящее время GMX не ведет активного поиска новых сотрудников. Однако, если вы считаете, что можете внести свой вклад в проект, пожалуйста, напишите <0>jobs@gmx.io</0>."

#: src/components/Exchange/ConfirmationBox.jsx
msgid "You have multiple existing Increase {longOrShortText} {0} limit orders"
msgstr "У вас есть несколько существующих на увеличение {longOrShortText} {0} лимитных ордеров"

#: src/lib/wallets/connecters/binanceW3W/binanceWallet.ts
msgid "After you scan, a connection prompt will appear for you to connect your wallet."
msgstr "После сканирования появится запрос на подключение вашего кошелька."

#: src/pages/BuyGMX/BuyGMX.tsx
msgid "You can transfer AVAX from other networks to Avalanche using any of the below options:"
msgstr ""

#: src/pages/Earn/Vesting.tsx
msgid "Unsupported network"
msgstr ""

#: src/components/Synthetics/GmList/GmListItem.tsx
msgid "Shift"
msgstr ""

#: src/components/Exchange/PositionsList.jsx
#: src/components/Synthetics/PositionItem/PositionItem.tsx
#: src/components/Synthetics/PositionItem/PositionItem.tsx
msgid "Opening..."
msgstr ""

#: src/components/Referrals/AffiliatesStats.tsx
msgid "Traders Referred on Avalanche"
msgstr ""

#: src/components/Exchange/PositionSeller.jsx
msgid "Trigger order disabled, pending {0} upgrade"
msgstr ""

#: src/components/Synthetics/Claims/filters/ActionFilter.tsx
msgid "Funding Fees"
msgstr "Комиссии за финансирование"

#: src/domain/tokens/approveTokens.tsx
msgid "Approval failed"
msgstr "Не одобрено"

#: src/components/Synthetics/TVChart/ChartHeader.tsx
#: src/components/Synthetics/TVChart/ChartHeader.tsx
#: src/pages/Dashboard/OverviewCard.tsx
#: src/pages/Home/Home.tsx
msgid "Open Interest"
msgstr "Открытый Интерес"

#: src/components/Exchange/SwapBox.jsx
msgid "The position will be opened at {0} USD with a max slippage of {1}%.<0/><1/>The slippage amount can be configured under Settings, found by clicking on your address at the top right of the page after connecting your wallet.<2/><3/><4>Read more</4>."
msgstr "Позиция будет открыта на {0} USD с максимальным скольжением в {1}%.<0/><1/>Сумма скольжения может быть настроена в разделе Настройки, который можно найти, нажав на свой адрес в правом верхнем углу страницы после подключения кошелька.<2/><3/><4>Подробнее</4>."

#: src/components/Referrals/TradersStats.tsx
msgid "Active Referral Code"
msgstr "Действующий реферальный код"

#: src/pages/ClaimEsGmx/ClaimEsGmx.jsx
msgid "Please switch your network to Arbitrum."
msgstr "Пожалуйста, переключите свою сеть на Arbitrum."

#: src/components/Synthetics/TradeBox/hooks/useTradeButtonState.tsx
msgid "The position would be immediately liquidated upon order execution. Try reducing the size."
msgstr ""

#: src/components/Synthetics/TradeBox/TradeBoxRows/OneClickTrading.tsx
msgid "Enable"
msgstr ""

#: src/components/Synthetics/GmList/GlvList.tsx
#: src/components/Synthetics/GmList/GmList.tsx
#: src/components/Synthetics/MarketTokenSelector/MarketTokenSelector.tsx
msgid "BUYABLE"
msgstr ""

#: src/components/Exchange/PositionEditor.jsx
msgid "Enabling Leverage"
msgstr ""

#: src/pages/BeginAccountTransfer/BeginAccountTransfer.tsx
#: src/pages/NftWallet/NftWallet.jsx
msgid "Invalid Receiver Address"
msgstr "Неверный адрес получателя"

#: src/components/Exchange/PositionSeller.jsx
msgid "Collateral is not enough to cover pending Fees. Please uncheck \"Keep Leverage\" to pay the Fees with the realized PnL."
msgstr ""

#: src/pages/LeaderboardPage/components/LeaderboardAccountsTable.tsx
#: src/pages/LeaderboardPage/components/LeaderboardPositionsTable.tsx
msgid "You have yet to reach the minimum \"Capital Used\" of {0} to qualify for the rankings."
msgstr ""

#: src/components/Exchange/SwapBox.jsx
msgid "Swap amount exceeds Available Liquidity."
msgstr ""

#: src/components/InterviewToast/InterviewToast.tsx
msgid "We value your experience as GMX Liquidity Provider and invite you to participate in an anonymous one-on-one chat."
msgstr ""

#: src/components/Synthetics/TradeBox/hooks/useTradeButtonState.tsx
msgid "Decrease the leverage to match the max. allowed leverage."
msgstr ""

#: src/components/Synthetics/TableMarketFilter/MarketFilterLongShort.tsx
#: src/components/Synthetics/TableMarketFilter/MarketFilterLongShort.tsx
msgid "Shorts"
msgstr ""

#: src/pages/PriceImpactRebatesStats/PriceImpactRebatesStats.tsx
msgid "Prev"
msgstr "Предыдущий"

#: src/components/Synthetics/StatusNotification/GmStatusNotification.tsx
msgid "Unknown buy GM order"
msgstr ""

#: src/components/Synthetics/PositionSeller/rows/AllowedSlippageRow.tsx
#: src/components/Synthetics/TradeBox/TradeBoxRows/AllowedSlippageRow.tsx
msgid "You can edit the default Allowed Slippage in the settings menu on the top right of the page.<0/><1/>Note that a low allowed slippage, e.g. less than -{0}, may result in failed orders if prices are volatile."
msgstr ""

#: src/components/Synthetics/TradeHistory/TradeHistory.tsx
msgid "RPnL ($)"
msgstr ""

#: src/domain/synthetics/orders/updateOrderTxn.ts
msgid "Updating order"
msgstr ""

#: src/components/DepthChart/DepthChartTooltip.tsx
msgid "There is no price impact. There is a single<0/>execution price for increasing longs or<1/>decreasing shorts for this size."
msgstr ""

#: src/pages/ClaimEsGmx/ClaimEsGmx.jsx
msgid "After claiming, the esGMX tokens will be airdropped to your account on the selected network within 7 days."
msgstr "После подачи заявки токены esGMX будут перечислены на ваш счет в выбранной сети в течение 7 дней."

#: src/components/Synthetics/GmSwap/GmSwapBox/GmSwapBox.tsx
msgid "Buy GLV"
msgstr ""

#: src/components/Synthetics/PoolSelector2/PoolSelector2.tsx
#: src/components/Synthetics/PoolSelector2/PoolSelector2.tsx
msgid "Impact+Fees"
msgstr ""

#: src/components/TVChartContainer/constants.ts
msgid "TP - Short Dec."
msgstr ""

#: src/pages/Ecosystem/ecosystemConstants.tsx
msgid "Compass Labs GM Token Dashboard"
msgstr ""

#: src/components/Exchange/TradeHistory.jsx
msgid "Request increase {0} {longOrShortText}, +{1} USD, Acceptable Price: {2} {3} USD"
msgstr "Увеличение запроса {0} {longOrShortText}, +{1} USD, Приемлемая Цена: {2} {3} USD"

#: src/components/Header/AppHeaderLinks.tsx
#: src/pages/Earn/EarnV2.tsx
#: src/pages/Earn/VesterDepositModal.tsx
msgid "Earn"
msgstr "Зарабатывать"

#: src/components/Exchange/SwapBox.jsx
#: src/components/Exchange/SwapBox.jsx
#: src/components/Exchange/SwapBox.jsx
#: src/components/Exchange/SwapBox.jsx
#: src/components/Synthetics/CollateralSelector/CollateralSelector.tsx
#: src/components/Synthetics/TradeBox/TradeBoxRows/CollateralSelectorRow.tsx
msgid "Collateral In"
msgstr "Залог Внесён"

#: src/pages/Dashboard/GmCard.tsx
msgid "GM Markets"
msgstr ""

#: src/components/UserFeedbackModal/UserFeedbackModal.tsx
msgid "Your opinions and experiences matter to us. Your feedback helps us understand what we are doing well and where we can make enhancements."
msgstr ""

#: src/pages/Earn/EarnV2.tsx
msgid "Stake <0>GMX</0> and buy <1>GM</1> or <2>GLP</2> to earn rewards."
msgstr ""

#: src/components/Exchange/UsefulLinks.tsx
msgid "Trading guide"
msgstr "Руководство по трейдингу"

#: src/domain/synthetics/common/incentivesAirdropMessages.ts
msgid "TRADING Airdrop"
msgstr ""

#: src/components/Synthetics/TradeBox/hooks/useCollateralInTooltipContent.tsx
msgid "You will be short {indexSymbol} from your short position, while being long {collateralSymbol} from your {collateralSymbol} collateral. This can be useful for delta-neutral strategies to earn funding fees."
msgstr ""

#: src/components/Referrals/TradersStats.tsx
msgid "Rebates earned by this account as a trader."
msgstr "Рибейты, заработанные этим аккаунтом в качестве трейдера."

#: src/components/Exchange/SwapBox.jsx
#: src/components/Synthetics/ExecutionPriceRow.tsx
#: src/components/Synthetics/NetworkFeeRow/NetworkFeeRow.tsx
#: src/components/TokenCard/TokenCard.tsx
#: src/components/TokenCard/TokenCard.tsx
#: src/components/TokenCard/TokenCard.tsx
#: src/components/TokenCard/TokenCard.tsx
#: src/pages/Dashboard/WeightText.tsx
msgid "Read more"
msgstr "Подробнее"

#: src/pages/AccountDashboard/GeneralPerformanceDetails.tsx
msgid "This Year"
msgstr ""

#: src/components/Exchange/TradeHistory.jsx
msgid ""
"{actionDisplay} {0} {longOrShortText},\n"
"-{1} USD,\n"
"{2} Price: {3} USD"
msgstr ""

#: src/pages/Earn/Vesting.tsx
#: src/pages/Earn/Vesting.tsx
#: src/pages/Earn/Vesting.tsx
msgid "Vesting Status"
msgstr ""

#: src/components/Exchange/ConfirmationBox.jsx
msgid "You have an active Limit Order to Increase {longOrShortText} {sizeInToken} {0} (${1}) at price ${2}"
msgstr "У вас есть активный Лимитный Ордер на увеличение {longOrShortText} {sizeInToken} {0} (${1}) по цене ${2}"

#: src/domain/synthetics/claimHistory/claimPriceImpactRebate.ts
msgid "Claiming Price Impact Rebate..."
msgstr ""

#: src/components/Synthetics/PositionItem/PositionItem.tsx
msgid "Negative funding fees are automatically settled against the collateral and impact the liquidation price. Positive funding fees can be claimed under the claims tab."
msgstr ""

#: src/pages/Earn/EarnV2.tsx
msgid "Unstake esGMX"
msgstr ""

#: src/components/Synthetics/TradeBox/TradeBox.tsx
msgid "The actual trigger price at which order gets filled will depend on fees and price impact at the time of execution to guarantee that you receive the minimum receive amount."
msgstr ""

#: src/components/Exchange/PositionDropdown.tsx
msgid "Set TP/SL"
msgstr ""

#: src/components/Synthetics/TradeHistory/TradeHistoryRow/utils/shared.ts
msgid "The Execution Price didn't meet the Acceptable Price condition. The Order will get filled when the condition is met."
msgstr "Цена исполнения не соответствует условиям Допустимой Цены. Ордер будет исполнен, когда условия будут выполнены."

#: src/components/Synthetics/PositionEditor/PositionEditorAdvancedRows.tsx
#: src/components/Synthetics/PositionSeller/PositionSellerAdvancedDisplayRows.tsx
msgid "Initial Collateral (Collateral excluding Borrow and Funding Fee)."
msgstr ""

#: src/components/Synthetics/TVChart/ChartHeader.tsx
#: src/components/Synthetics/TVChart/ChartHeader.tsx
msgid "Net Rate / 1h"
msgstr "Чистая ставка / 1ч"

#: src/pages/Earn/ClaimModal.tsx
msgid "Claim esGMX Rewards"
msgstr ""

#: src/pages/Earn/EarnV2.tsx
msgid "Trading incentives program is live on {avalancheLink}."
msgstr ""

#: src/components/Synthetics/StatusNotification/GmStatusNotification.tsx
msgid "Sending sell request"
msgstr ""

#: src/components/AprInfo/AprInfo.tsx
#: src/components/AprInfo/AprInfo.tsx
#: src/components/Synthetics/AcceptablePriceImpactInputRow/AcceptablePriceImpactInputRow.tsx
#: src/components/Synthetics/AllowedSwapSlippageInputRowImpl/AllowedSwapSlippageInputRowImpl.tsx
#: src/components/Synthetics/PositionSeller/PositionSellerAdvancedDisplayRows.tsx
#: src/components/Synthetics/TradeBox/TradeBoxRows/AdvancedDisplayRows.tsx
#: src/pages/LeaderboardPage/components/LeaderboardAccountsTable.tsx
#: src/pages/LeaderboardPage/components/LeaderboardPositionsTable.tsx
#: src/pages/LeaderboardPage/components/LeaderboardPositionsTable.tsx
msgid "NA"
msgstr ""

#: src/components/Synthetics/TradeBox/TradeBoxRows/CollateralSelectorRow.tsx
msgid "You have an existing position with {0} as collateral. This action will not apply for that position. <0>Switch to {1} collateral</0>."
msgstr ""

#: src/components/Synthetics/TradeHistory/TradeHistoryRow/utils/position.ts
#: src/components/Synthetics/TradeHistory/TradeHistoryRow/utils/position.ts
#: src/components/Synthetics/TradeHistory/TradeHistoryRow/utils/position.ts
#: src/components/Synthetics/TradeHistory/TradeHistoryRow/utils/position.ts
#: src/components/Synthetics/TradeHistory/TradeHistoryRow/utils/position.ts
msgid "Trigger price for the order."
msgstr "Цена триггера для ордера."

#: src/components/Exchange/ConfirmationBox.jsx
#: src/components/Exchange/ConfirmationBox.jsx
#: src/components/Exchange/ConfirmationBox.jsx
#: src/components/Exchange/ConfirmationBox.jsx
#: src/components/Exchange/ConfirmationBox.jsx
#: src/components/Exchange/ExchangeTVChart.jsx
#: src/components/Exchange/ExchangeTVChart.jsx
#: src/components/Exchange/OrdersList.jsx
#: src/components/Exchange/PositionEditor.jsx
#: src/components/Exchange/PositionSeller.jsx
#: src/components/Exchange/PositionsList.jsx
#: src/components/Exchange/PositionsList.jsx
#: src/components/Exchange/SwapBox.jsx
#: src/components/Exchange/SwapBox.jsx
#: src/components/Exchange/SwapBox.jsx
#: src/components/Exchange/SwapBox.jsx
#: src/components/Exchange/SwapBox.jsx
#: src/components/Exchange/TradeHistory.jsx
#: src/components/Exchange/TradeHistory.jsx
#: src/components/Exchange/TradeHistory.jsx
#: src/components/MarketWithDirectionLabel/MarketWithDirectionLabel.tsx
#: src/components/Synthetics/Claims/ClaimHistoryRow/ClaimFundingFeesHistoryRow.tsx
#: src/components/Synthetics/Claims/ClaimHistoryRow/ClaimFundingFeesHistoryRow.tsx
#: src/components/Synthetics/Claims/ClaimsHistory.tsx
#: src/components/Synthetics/MarketNetFee/MarketNetFee.tsx
#: src/components/Synthetics/PositionEditor/PositionEditor.tsx
#: src/components/Synthetics/PositionItem/PositionItem.tsx
#: src/components/Synthetics/PositionItem/PositionItem.tsx
#: src/components/Synthetics/PositionSeller/PositionSeller.tsx
#: src/components/Synthetics/SettleAccruedFundingFeeModal/SettleAccruedFundingFeeRow.tsx
#: src/components/Synthetics/StatusNotification/FeesSettlementStatusNotification.tsx
#: src/components/Synthetics/StatusNotification/OrderStatusNotification.tsx
#: src/components/Synthetics/TableMarketFilter/MarketFilterLongShort.tsx
#: src/components/Synthetics/TradeBox/tradeboxConstants.tsx
#: src/components/Synthetics/TradeHistory/TradeHistoryRow/utils/position.ts
#: src/components/Synthetics/TVChart/components/AvailableLiquidityTooltip.tsx
#: src/context/SyntheticsEvents/SyntheticsEventsProvider.tsx
#: src/context/SyntheticsEvents/SyntheticsEventsProvider.tsx
#: src/context/SyntheticsStateContext/selectors/chartSelectors/selectChartLines.tsx
#: src/domain/synthetics/orders/utils.tsx
#: src/pages/Exchange/Exchange.tsx
#: src/pages/Exchange/Exchange.tsx
#: src/pages/Exchange/Exchange.tsx
#: src/pages/Exchange/Exchange.tsx
#: src/pages/LeaderboardPage/components/LeaderboardPositionsTable.tsx
#: src/pages/LeaderboardPage/components/LeaderboardPositionsTable.tsx
#: src/pages/OrdersOverview/OrdersOverview.jsx
msgid "Short"
msgstr "Шорт"

#: src/components/Synthetics/TradeHistory/useDownloadAsCsv.tsx
#: src/pages/AccountDashboard/GeneralPerformanceDetails.tsx
#: src/pages/LeaderboardPage/components/LeaderboardAccountsTable.tsx
#: src/pages/LeaderboardPage/components/LeaderboardPositionsTable.tsx
msgid "PnL ($)"
msgstr ""

#: src/components/Synthetics/MarketTokenSelector/MarketTokenSelector.tsx
msgid "GMX Market Tokens"
msgstr ""

#: src/domain/synthetics/orders/getPositionOrderError.tsx
msgid "Stop Market price is above mark price"
msgstr ""

#: src/context/PendingTxnsContext/PendingTxnsContext.tsx
msgid "Txn failed. <0>View</0>."
msgstr ""

#: src/pages/Earn/Vesting.tsx
#: src/pages/Earn/Vesting.tsx
msgid "Affiliate Vault"
msgstr ""

#: src/components/Exchange/SwapBox.jsx
#: src/components/Exchange/SwapBox.jsx
#: src/domain/synthetics/orders/getPositionOrderError.tsx
#: src/domain/synthetics/trade/utils/validation.ts
msgid "Enter a price"
msgstr "Введите цену"

#: src/components/Referrals/JoinReferralCode.tsx
msgid "Updating..."
msgstr "Обновление..."

#: src/components/Synthetics/TradeHistory/keys.ts
msgid "Failed Market Increase"
msgstr "Рыночное увеличение не удалось"

#: src/pages/LeaderboardPage/components/LeaderboardContainer.tsx
#: src/pages/LeaderboardPage/components/LeaderboardContainer.tsx
msgid "EIP-4844 Competition"
msgstr ""

#: src/components/Exchange/ConfirmationBox.jsx
#: src/components/Exchange/OrderEditor.jsx
#: src/components/Exchange/PositionEditor.jsx
#: src/components/Exchange/PositionSeller.jsx
#: src/components/Exchange/PositionsList.jsx
#: src/components/Exchange/PositionsList.jsx
#: src/components/Exchange/SwapBox.jsx
#: src/components/Synthetics/OrderEditor/OrderEditor.tsx
#: src/components/Synthetics/PositionItem/PositionItem.tsx
#: src/components/Synthetics/PositionList/PositionList.tsx
#: src/pages/LeaderboardPage/components/LeaderboardPositionsTable.tsx
msgid "Liq. Price"
msgstr "Лик. Цена"

#: src/components/NotifyModal/NotifyModal.tsx
msgid "Trading Pair Price Alerts"
msgstr ""

#: src/components/Exchange/OrdersList.jsx
msgid "You will receive at least {0} {1} if this order is executed. The exact execution price may vary depending on fees at the time the order is executed."
msgstr "Вы получите не менее {0} {1}, если этот ордер будет выполнен. Точная цена исполнения может варьироваться в зависимости от комиссионных сборов на момент исполнения ордера."

#: src/components/Common/SEO.tsx
msgid "GMX | Decentralized Perpetual Exchange"
msgstr ""

#: src/pages/OrdersOverview/OrdersOverview.jsx
msgid "No position"
msgstr "Нет позиции"

#: src/components/Glp/GlpSwap.jsx
#: src/components/Glp/GlpSwap.jsx
#: src/components/Glp/GlpSwap.jsx
#: src/pages/Earn/GlpCard.tsx
msgid "Buy GLP"
msgstr "Купить GLP"

#: src/components/Exchange/ConfirmationBox.jsx
msgid "Cancel failed"
msgstr "Отменить не удалось"

#: src/components/Synthetics/StatusNotification/OrderStatusNotification.tsx
msgid "Fulfilling order request"
msgstr ""

#: src/pages/ClaimEsGmx/ClaimEsGmx.jsx
msgid "You can currently vest a maximum of {0} esGMX tokens at a ratio of {1} {stakingToken} to 1 esGMX."
msgstr "В настоящее время вы можете вестить максимум {0} токенов esGMX в соотношении {1} {stakingToken} к 1 esGMX."

#: src/pages/BuyGMX/BuyGMX.tsx
msgid "Buy AVAX directly to Avalanche or transfer it there."
msgstr ""

#: src/pages/Ecosystem/ecosystemConstants.tsx
msgid "Open Ocean"
msgstr ""

#: src/components/Synthetics/GmSwap/GmSwapBox/GmSwapBox.tsx
msgid "Single"
msgstr ""

#: src/domain/synthetics/orders/prepareOrderTxn.ts
msgid "Error preparing transaction. Provider is not defined"
msgstr ""

#: src/components/Synthetics/Claims/ClaimableCardUI.tsx
msgid "Funding fees"
msgstr "Комиссии за финансирование"

#: src/domain/synthetics/trade/utils/validation.ts
msgid "Insufficient liquidity in GM Pool"
msgstr ""

#: src/components/Exchange/ExchangeBanner.jsx
msgid "Trade on GMX and win <0>$250.000</0> in prizes! Live until November 30th, <1>click here</1> to learn more."
msgstr "Торгуйте на GMX и выиграйте <0>$250.000</0> в качестве призов! Действует до 30 ноября, <1> нажмите здесь</1>, чтобы узнать больше.\""

#: src/domain/synthetics/common/incentivesAirdropMessages.ts
msgid "tBTC LP incentives"
msgstr ""

#: src/components/ModalViews/RedirectModal.tsx
msgid "You are leaving GMX.io and will be redirected to a third party, independent website."
msgstr "Вы покидаете сайт GMX.io и будете перенаправлены на сторонний, независимый сайт."

#: src/components/Synthetics/PositionItem/PositionItem.tsx
#: src/components/Synthetics/PositionItem/PositionItem.tsx
msgid "Accrued Borrow Fee"
msgstr ""

#: src/domain/synthetics/trade/useMaxAutoCancelOrdersState.tsx
msgid "Read more."
msgstr ""

#: src/components/AddressDropdown/AddressDropdown.tsx
#: src/components/Synthetics/TradeHistory/TradeHistory.tsx
msgid "PnL Analysis"
msgstr ""

#: src/components/Synthetics/TableMarketFilter/MarketFilterLongShort.tsx
#: src/components/Synthetics/TableMarketFilter/MarketFilterLongShort.tsx
msgid "Longs"
msgstr ""

#: src/components/Exchange/PositionEditor.jsx
msgid "Deposit submitted."
msgstr ""

#: src/components/Exchange/SwapBox.jsx
msgid "<0>{0} is required for collateral.</0><1>Swap amount from {1} to {2} exceeds {3} available liquidity. Reduce the \"Pay\" size, or change the \"Collateral In\" token.</1>"
msgstr ""

#: src/components/Synthetics/StatusNotification/GmStatusNotification.tsx
msgid "Unknown sell GM order"
msgstr ""

#: src/components/NotifyModal/NotifyModal.tsx
msgid "<0>Notifications are provided by Notifi and not affiliated with GMX. By subscribing, you agree that info you provide to Notifi will be governed by its </0><1>Privacy Policy</1><2> and </2><3>Terms of Use</3>."
msgstr ""

#: src/components/TokenCard/TokenCard.tsx
msgid "{arbitrumLink} and {avalancheLink} GLV Pools are <0>incentivized{sparkle}.</0>"
msgstr ""

#: src/components/Synthetics/TradeBox/hooks/useTradeButtonState.tsx
msgid "{0} is required for collateral.<0/><1/>There is no swap path found for {1} to {2} within GMX.<2/><3/><4>You can buy {3} on 1inch.</4>"
msgstr ""

#: src/components/Synthetics/TradeboxPoolWarnings/TradeboxPoolWarnings.tsx
msgid "You have an existing position in the {0} market pool.<0><1>Switch to {1} market pool</1>.</0>"
msgstr ""

#: src/pages/AccountDashboard/GeneralPerformanceDetails.tsx
#: src/pages/LeaderboardPage/components/LeaderboardAccountsTable.tsx
msgid "Capital Used"
msgstr ""

#: src/components/MissedCoinsModal/MissedCoinsModal.tsx
msgid "Max 10 symbols in name"
msgstr ""

#: src/pages/Dashboard/StatsCard.tsx
msgid "Users"
msgstr ""

#: src/components/DepthChart/DepthChartTooltip.tsx
#: src/components/Synthetics/Claims/filters/ActionFilter.tsx
#: src/components/Synthetics/ExecutionPriceRow.tsx
#: src/components/Synthetics/GmSwap/GmFees/GmFees.tsx
#: src/components/Synthetics/TradeHistory/TradeHistoryRow/utils/position.ts
#: src/components/Synthetics/TradeHistory/TradeHistoryRow/utils/position.ts
#: src/components/Synthetics/TradeHistory/TradeHistoryRow/utils/position.ts
#: src/components/Synthetics/TradeHistory/TradeHistoryRow/utils/position.ts
#: src/components/Synthetics/TradeHistory/TradeHistoryRow/utils/position.ts
#: src/components/Synthetics/TradeHistory/TradeHistoryRow/utils/position.ts
#: src/components/Synthetics/TradeHistory/useDownloadAsCsv.tsx
msgid "Price Impact"
msgstr "Влияние цены"

#: src/domain/synthetics/trade/utils/validation.ts
msgid "Select a token"
msgstr ""

#: src/components/Synthetics/GmSwap/GmFees/GmFees.tsx
#: src/components/Synthetics/PositionItem/PositionItem.tsx
#: src/components/Synthetics/TradeFeesRow/TradeFeesRow.tsx
#: src/components/Synthetics/TradeFeesRow/TradeFeesRow.tsx
msgid "UI Fee"
msgstr ""

#: src/domain/synthetics/orders/simulateExecuteTxn.tsx
#: src/domain/synthetics/orders/simulateExecuteTxn.tsx
msgid "Execute order simulation failed."
msgstr ""

#: src/pages/CompleteAccountTransfer/CompleteAccountTransfer.jsx
msgid "Invalid Transfer Addresses: Please check the url."
msgstr ""

#: src/pages/Dashboard/MarketsListV1.tsx
#: src/pages/Dashboard/MarketsListV1.tsx
msgid "GLP Index Composition"
msgstr "Состав Индекса GLP"

#: src/domain/synthetics/positions/utils.ts
msgid "TP"
msgstr ""

#: src/components/Synthetics/ClaimModal/ClaimModal.tsx
msgid "<0>Claimable Funding Fee.</0>"
msgstr ""

#: src/lib/wallets/connecters/binanceW3W/binanceWallet.ts
msgid "Log in to your Binance app and tap [Wallets]. Go to [Web3]."
msgstr "Войдите в свое приложение Binance и нажмите [Кошельки]. Перейдите в [Web3]."

#: src/components/Synthetics/Claims/ClaimableCard.tsx
#: src/pages/Earn/Vesting.tsx
#: src/pages/Earn/Vesting.tsx
#: src/pages/Earn/Vesting.tsx
msgid "Claimable"
msgstr "Заявленный"

#: src/components/Exchange/OrdersToa.jsx
msgid "Additionally, trigger orders are market orders and are not guaranteed to settle at the trigger price."
msgstr "Кроме того, триггерные ордера являются рыночными и не гарантируют расчет по триггерной цене."

#: src/components/Header/AppHeaderLinks.tsx
#: src/components/Header/HomeHeaderLinks.tsx
msgid "Docs"
msgstr "Документация"

#: src/pages/Ecosystem/ecosystemConstants.tsx
msgid "GMX Trading Stats"
msgstr ""

#: src/components/Exchange/ConfirmationBox.jsx
#: src/components/Exchange/PositionSeller.jsx
#: src/components/Synthetics/PositionEditor/usePositionEditorButtonState.tsx
#: src/components/Synthetics/PositionSeller/PositionSeller.tsx
#: src/components/Synthetics/TradeBox/hooks/useTradeButtonState.tsx
msgid "Creating Order..."
msgstr "Создание Ордера..."

#: src/components/Exchange/PositionEditor.jsx
msgid "Deposit disabled, pending {0} upgrade"
msgstr ""

#: src/pages/Jobs/Jobs.jsx
msgid "Jobs"
msgstr "Вакансии"

#: src/pages/Ecosystem/ecosystemConstants.tsx
msgid "Decentralized Options Strategies"
msgstr "Децентрализованные Опционные Стратегии"

#: src/pages/Ecosystem/ecosystemConstants.tsx
#: src/pages/Ecosystem/ecosystemConstants.tsx
msgid "GMX Technical Announcements"
msgstr ""

#: src/components/Synthetics/TradeHistory/keys.ts
msgid "Failed Stop Market"
msgstr ""

#: src/components/AddressDropdown/AddressDropdown.tsx
#: src/components/Synthetics/SubaccountModal/SubaccountModal.tsx
msgid "Address copied to your clipboard"
msgstr ""

#: src/components/NetworkDropdown/NetworkDropdown.tsx
msgid "Version and Network"
msgstr ""

#: src/components/Header/AppHeaderLinks.tsx
#: src/components/NetworkDropdown/NetworkDropdown.tsx
#: src/components/NetworkDropdown/NetworkDropdown.tsx
#: src/components/SettingsModal/SettingsModal.tsx
msgid "Settings"
msgstr "Настройки"

#: src/pages/Ecosystem/ecosystemConstants.tsx
msgid "Compass Labs Trading Simulations"
msgstr ""

#: src/components/Referrals/AffiliatesStats.tsx
msgid "Amount of traders you referred."
msgstr ""

#: src/components/Synthetics/OrderList/filters/OrderTypeFilter.tsx
#: src/components/Synthetics/TradeBox/TradeBoxRows/LimitAndTPSLRows.tsx
#: src/domain/synthetics/positions/utils.ts
msgid "Take Profit"
msgstr ""

#: src/components/Exchange/PositionSeller.jsx
msgid "Close submitted!"
msgstr ""

#: src/domain/synthetics/trade/utils/validation.ts
#: src/domain/synthetics/trade/utils/validation.ts
msgid "Insufficient {0} liquidity"
msgstr ""

#: src/pages/Ecosystem/Ecosystem.tsx
#: src/pages/Ecosystem/Ecosystem.tsx
msgid "Creator"
msgstr "Создатель"

#: src/pages/Ecosystem/ecosystemConstants.tsx
msgid "Derivatives Portfolio Tracker"
msgstr ""

#: src/components/Synthetics/TradeHistory/keys.ts
msgid "Create Limit"
msgstr ""

#: src/pages/BeginAccountTransfer/BeginAccountTransfer.tsx
msgid "Transfer already initiated"
msgstr "Перевод уже начат"

#: src/pages/Earn/AffiliateVesterWithdrawModal.tsx
#: src/pages/Earn/VesterWithdrawModal.tsx
msgid "Withdraw submitted."
msgstr ""

#: src/components/Referrals/AddAffiliateCode.jsx
#: src/components/Referrals/AddAffiliateCode.jsx
msgid "Enter a code"
msgstr "Введите код"

#: src/components/Synthetics/StatusNotification/SubaccountNotification.tsx
msgid "Subaccount is updated"
msgstr ""

#: src/pages/Ecosystem/ecosystemConstants.tsx
msgid "Umami DAO"
msgstr ""

#: src/components/Exchange/OrdersList.jsx
#: src/pages/OrdersOverview/OrdersOverview.jsx
msgid "Order"
msgstr "Ордер"

#: src/pages/Dashboard/GmxCard.tsx
msgid "Staked on Avalanche"
msgstr ""

#: src/components/Footer/constants.ts
#: src/components/Footer/constants.ts
msgid "Media Kit"
msgstr "Медиа-Кит"

#: src/pages/Home/Home.tsx
msgid "Reduce Liquidation Risks"
msgstr "Снизить Риски Ликвидации"

#: src/pages/Ecosystem/ecosystemConstants.tsx
msgid "UniDex Leverage"
msgstr ""

#: src/pages/PositionsOverview/PositionsOverview.jsx
msgid "collateral"
msgstr "залог"

#: src/pages/Earn/EarnV1.jsx
msgid "Stake failed"
msgstr "Стакинг не прошла"

#: src/components/Glp/GlpSwap.jsx
#: src/components/Synthetics/GmList/GlvList.tsx
#: src/components/Synthetics/GmList/GmList.tsx
msgid "WALLET"
msgstr "КОШЕЛЁК"

#: src/components/Exchange/OrdersList.jsx
#: src/components/Exchange/OrdersList.jsx
#: src/components/Synthetics/OrderList/OrderList.tsx
#: src/components/Synthetics/OrderList/OrderList.tsx
msgid "No open orders"
msgstr "Нет открытых ордеров"

#: src/components/Referrals/AffiliatesStats.tsx
msgid "Traders Referred on Avalanche Fuji"
msgstr ""

#: src/components/Referrals/AffiliatesStats.tsx
msgid "Claim V2 Rebates from your referred Traders."
msgstr ""

#: src/pages/Dashboard/OverviewCard.tsx
msgid "Total value of tokens in GM Pools."
msgstr ""

#: src/components/Glp/GlpSwap.jsx
msgid "Reserved"
msgstr "Зарезервировано"

#: src/components/Synthetics/GmList/GlvList.tsx
#: src/components/Synthetics/GmList/GmList.tsx
msgid "Available amount to deposit into the specific GM pool."
msgstr ""

#: src/components/Exchange/OrderEditor.jsx
#: src/components/Exchange/PositionSeller.jsx
msgid "Price below Liq. Price"
msgstr "Цена ниже Ликв. Цены"

#: src/components/Synthetics/TradeBox/TradeBoxRows/LimitAndTPSLRows.tsx
msgid "Take Profit / Stop Loss"
msgstr ""

#: src/domain/tokens/approveTokens.tsx
msgid "There is not enough {0} in your account on {networkName} to send this transaction.<0/><1/><2>Buy or Transfer {1} to {networkName}</2>"
msgstr ""

#: src/components/TVChartContainer/constants.ts
msgid "SL - Long Dec."
msgstr ""

#: src/components/Synthetics/UserIncentiveDistributionList/UserIncentiveDistributionList.tsx
msgid "Airdrop"
msgstr ""

#: src/pages/Earn/UnstakeModal.tsx
msgid "Unstake submitted!"
msgstr ""

#: src/pages/LeaderboardPage/components/LeaderboardContainer.tsx
msgid "This competition is held on the {0} network. <0>Change your network</0> to participate."
msgstr ""

#: src/components/Synthetics/TradeHistory/keys.ts
msgid "Create Stop Loss"
msgstr ""

#: src/pages/LeaderboardPage/components/CompetitionCountdown.tsx
msgid "This competition has ended."
msgstr ""

#: src/components/Synthetics/MarketsList/NetFeeTooltip.tsx
#: src/components/Synthetics/MarketsList/NetFeeTooltip.tsx
msgid "Shorts Net Rate / 1h"
msgstr "Чистая ставка шортов / 1ч"

#: src/pages/Ecosystem/ecosystemConstants.tsx
msgid "GMX (Portuguese)"
msgstr ""

#: src/pages/MarketPoolsPage/MarketPoolsPage.tsx
msgid "Purchase <0>GM Tokens</0> to earn fees from swaps and leverage trading."
msgstr ""

#: src/components/Synthetics/GmList/GmTokensTotalBalanceInfo.tsx
msgid "Expected 365d Fees are projected based on past {daysConsidered}d base APY."
msgstr ""

#: src/pages/Earn/TotalRewardsCard.tsx
msgid "<0>Stake GMX</0> and earn {gmxAvgAprText} APR"
msgstr ""

#: src/pages/Ecosystem/ecosystemConstants.tsx
msgid "Mozaic Finance"
msgstr ""

#: src/pages/Exchange/Exchange.tsx
msgid "Withdrew {0} USD from {tokenSymbol} {longOrShortText}."
msgstr "Снял {0} USD с {tokenSymbol} {longOrShortText}."

#: src/components/Synthetics/SettleAccruedFundingFeeModal/SettleAccruedFundingFeeModal.tsx
msgid "Accrued Funding Fee."
msgstr ""

#: src/pages/Earn/AffiliateVesterWithdrawModal.tsx
#: src/pages/Earn/VesterWithdrawModal.tsx
msgid "Withdraw failed."
msgstr ""

#: src/pages/Earn/ClaimModal.tsx
msgid "Pending GMX approval"
msgstr ""

#: src/components/Synthetics/MarketsList/MarketsList.tsx
msgid "No markets found."
msgstr ""

#: src/pages/Ecosystem/ecosystemConstants.tsx
msgid "ODOS"
msgstr ""

#: src/pages/Ecosystem/ecosystemConstants.tsx
#: src/pages/Ecosystem/ecosystemConstants.tsx
msgid "GMX Substack"
msgstr ""

#: src/pages/Ecosystem/ecosystemConstants.tsx
msgid "GMX Positions Bot"
msgstr ""

#: src/components/Referrals/TradersStats.tsx
msgid "Edit Referral Code"
msgstr "Редактирование Реферального Кода"

#: src/components/Synthetics/TradeHistory/keys.ts
msgid "Execute Take Profit"
msgstr ""

#: src/pages/Ecosystem/ecosystemConstants.tsx
msgid "Stryke"
msgstr ""

#: src/components/Synthetics/TradeBox/hooks/useTradeboxTransactions.tsx
msgid "External swap is temporarily disabled. Please try again."
msgstr ""

#: src/components/Stake/GMXAprTooltip.tsx
msgid "GMX APR"
msgstr ""

#: src/pages/AccountDashboard/VersionNetworkSwitcherRow.tsx
msgid "Switch to:"
msgstr ""

#: src/components/Synthetics/StatusNotification/OrderStatusNotification.tsx
msgid "{orderTypeText} {visualMultiplierPrefix}{0} {longShortText}: {sign}{1}"
msgstr ""

#: src/components/Synthetics/TradeboxPoolWarnings/TradeboxPoolWarnings.tsx
msgid "You have an existing limit order in the {0} market pool.<0><1>Switch to {1} market pool</1>.</0>"
msgstr ""

#: src/components/Synthetics/StatusNotification/OrderStatusNotification.tsx
msgid "Decreasing"
msgstr ""

#: src/components/Synthetics/AllowedSwapSlippageInputRowImpl/AllowedSwapSlippageInputRowImpl.tsx
msgid "You have set a high allowed slippage. The current swap impact including fees is {0}."
msgstr ""

#: src/components/Referrals/AffiliatesStats.tsx
msgid "Create Referral Code"
msgstr "Создать Реферальный Код"

#: src/components/Synthetics/TradeBox/TradeBoxRows/LimitAndTPSLRows.tsx
msgid "Combined take profits are at maximum (100%). Decrease existing values to add more orders."
msgstr ""

#: src/components/NetworkDropdown/NetworkDropdown.tsx
msgid "Networks"
msgstr "Сети"

#: src/components/Exchange/TradeHistory.jsx
msgid "{0}: {1}, Price: {priceDisplay}"
msgstr ""

#: src/components/Synthetics/GmList/GlvList.tsx
#: src/components/Synthetics/GmList/GmList.tsx
#: src/components/Synthetics/MarketTokenSelector/MarketTokenSelector.tsx
#: src/pages/Dashboard/MarketsListV1.tsx
msgid "POOL"
msgstr "ПУЛ"

#: src/components/Header/HomeHeaderLinks.tsx
msgid "Voting"
msgstr ""

#: src/components/Exchange/TradeHistory.jsx
msgid "This position was liquidated as the max leverage of 100x was exceeded."
msgstr "Эта позиция была ликвидирована, так как было превышено максимальное кредитное плечо 100x."

#: src/pages/SyntheticsFallbackPage/SyntheticsFallbackPage.tsx
msgid "<0>Switch to:</0>"
msgstr ""

#: src/components/Synthetics/TradeHistory/TradeHistory.tsx
msgid "No trades match the selected filters"
msgstr "Нет сделок, соответствующих выбранным фильтрам"

#: src/components/Exchange/TradeHistory.jsx
#: src/context/SyntheticsEvents/SyntheticsEventsProvider.tsx
msgid "Decreased"
msgstr "Уменьшено"

#: src/components/Exchange/ConfirmationBox.jsx
#: src/components/Exchange/ConfirmationBox.jsx
#: src/components/Exchange/OrdersList.jsx
#: src/components/Exchange/TradeHistory.jsx
#: src/components/Exchange/TradeHistory.jsx
#: src/domain/synthetics/orders/utils.tsx
#: src/pages/OrdersOverview/OrdersOverview.jsx
msgid "Decrease"
msgstr "Уменьшить"

#: src/components/Exchange/PositionSeller.jsx
msgid "Leftover collateral below 5 USD"
msgstr ""

#: src/lib/legacy.ts
msgid "Order cannot be executed as it would reduce the position's leverage below 1"
msgstr "Ордер не может быть выполнен, так как это уменьшит позицию кредитного плеча ниже 1"

#: src/components/Synthetics/HighPriceImpactOrFeesWarningCard/HighPriceImpactOrFeesWarningCard.tsx
msgid "Existing Executable Trigger Orders"
msgstr ""

#: src/pages/Dashboard/MarketsListV1.tsx
msgid "Weight"
msgstr "Вес"

#: src/components/Exchange/PositionShare.tsx
msgid "Link copied to clipboard."
msgstr "Ссылка копируется в буфер обмена."

#: src/components/SettingsModal/SettingsModal.tsx
msgid "Max slippage precision is -0.01%"
msgstr ""

#: src/components/Exchange/ExchangeTVChart.jsx
msgid "Dec."
msgstr "Дец."

#: src/pages/Ecosystem/ecosystemConstants.tsx
msgid "GMX Weekly Updates"
msgstr "Еженедельные Обновления MX"

#: src/components/Synthetics/TradeBox/hooks/useCollateralInTooltipContent.tsx
msgid "You will be long {indexSymbol} only from your long position."
msgstr ""

#: src/pages/OrdersOverview/OrdersOverview.jsx
msgid "Total active: {openTotal}, executed: {executedTotal}, cancelled: {cancelledTotal}"
msgstr "Всего активных: {openTotal}, выполненных: {executedTotal}, отмененных: {cancelledTotal}"

#: src/components/Synthetics/TVChart/ChartHeader.tsx
#: src/components/Synthetics/TVChart/ChartHeader.tsx
msgid "24h Low"
msgstr ""

#: src/pages/LeaderboardPage/components/LeaderboardContainer.tsx
#: src/pages/LeaderboardPage/components/LeaderboardNavigation.tsx
msgid "Chain Icon"
msgstr ""

#: src/components/Synthetics/StatusNotification/FeesSettlementStatusNotification.tsx
msgid "Settle request for {0, plural, one {# position} other {# positions}} sent"
msgstr ""

#: src/pages/Dashboard/GmxCard.tsx
#: src/pages/Earn/GmxAndVotingPowerCard.tsx
msgid "Price on Arbitrum"
msgstr "Цена на Arbitrum"

#: src/components/Synthetics/MarketStats/MarketStatsWithComposition.tsx
msgid "GM can be sold for {0} for this market up to the specified selling caps. The remaining tokens in the pool are reserved for currently open positions."
msgstr ""

#: src/components/Synthetics/AccruedPositionPriceImpactRebateModal/AccruedPositionPriceImpactRebateModal.tsx
#: src/components/Synthetics/ClaimablePositionPriceImpactRebateModal/ClaimablePositionPriceImpactRebateModal.tsx
msgid "REBATE"
msgstr ""

#: src/components/Synthetics/TradeBox/TradeBoxRows/AvailableLiquidityRow.tsx
msgid "There may not be sufficient liquidity to execute your order when the Min. Receive are met."
msgstr ""

#: src/components/Synthetics/TVChart/Chart.tsx
msgid "DEPTH"
msgstr ""

#: src/pages/Earn/EarnV2.tsx
#: src/pages/MarketPoolsPage/MarketPoolsPage.tsx
msgid "Select a GM Pool"
msgstr ""

#: src/pages/AccountDashboard/GeneralPerformanceDetails.tsx
#: src/pages/LeaderboardPage/components/LeaderboardAccountsTable.tsx
msgid "Total Trades"
msgstr ""

#: src/components/NpsModal/NpsModal.tsx
msgid "Enter your answer here"
msgstr ""

#: src/pages/Ecosystem/ecosystemConstants.tsx
msgid "Firebird Finance"
msgstr ""

#: src/pages/Earn/EarnV2.tsx
msgid "Stake GMX"
msgstr ""

#: src/components/Synthetics/StatusNotification/GmStatusNotification.tsx
msgid "Shifting from <0><1>GM: {fromIndexName}</1><2>{fromPoolName}</2></0> to <3><4>GM: {toIndexName}</4><5>{toPoolName}</5></3>"
msgstr ""

#: src/components/Referrals/JoinReferralCode.tsx
msgid "Referral code updated!"
msgstr "Реферальный код обновлен!"

#: src/components/Synthetics/GmSwap/GmSwapBox/GmSwapWarningsRow.tsx
msgid "Acknowledge high {0}"
msgstr ""

#: src/context/TokensFavoritesContext/TokensFavoritesContextProvider.tsx
msgid "Favorites"
msgstr ""

#: src/components/Exchange/SwapBox.jsx
msgid "Max {0} short capacity"
msgstr "Максимальная {0} вместимость шорта"

#: src/components/Synthetics/TradeHistory/TradeHistoryRow/utils/shared.ts
msgid "The Execution Price didn't meet the Acceptable Price condition."
msgstr "Цена исполнения не соответствует условиям Допустимой Цены."

#: src/pages/Earn/VesterDepositModal.tsx
msgid "Reserve Amount"
msgstr ""

#: src/components/Synthetics/StatusNotification/GmStatusNotification.tsx
msgid "Fulfilling buy request"
msgstr ""

#: src/components/Synthetics/TradeHistory/TradeHistoryRow/utils/shared.ts
msgid "Reason: {0}"
msgstr "Причина: {0}"

#: src/components/Synthetics/GmList/GmTokensTotalBalanceInfo.tsx
msgid "Wallet total accrued Fees"
msgstr ""

#: src/components/Exchange/ConfirmationBox.jsx
#: src/components/Exchange/SwapBox.jsx
#: src/components/Exchange/SwapBox.jsx
#: src/components/Exchange/SwapBox.jsx
#: src/components/Synthetics/SwapCard/SwapCard.tsx
#: src/components/Synthetics/TradeBox/TradeBoxRows/AvailableLiquidityRow.tsx
#: src/components/Synthetics/TVChart/ChartHeader.tsx
#: src/components/Synthetics/TVChart/ChartHeader.tsx
msgid "Available Liquidity"
msgstr "Доступная ликвидность"

#: src/components/Exchange/SwapBox.jsx
msgid "A snapshot of the USD value of your {0} collateral is taken when the position is opened."
msgstr "Снимок долларовой стоимости вашего залога {0} делается в момент открытия позиции."

#: src/components/Synthetics/DateRangeSelect/DateRangeSelect.tsx
#: src/components/Synthetics/DateRangeSelect/DateRangeSelect.tsx
#: src/components/Synthetics/DateRangeSelect/DateRangeSelect.tsx
msgid "All time"
msgstr "Всё время"

#: src/pages/ClaimEsGmx/ClaimEsGmx.jsx
msgid "Select your vesting option below then click \"Claim\"."
msgstr "Выберите свой вариант вестинга ниже и нажмите \"Утвердить\"."

#: src/pages/Home/Home.tsx
msgid "Save on Costs"
msgstr "Сэкономь на Расходах"

#: src/components/Synthetics/StatusNotification/GmStatusNotification.tsx
msgid "Buy order cancelled"
msgstr ""

#: src/components/Synthetics/TVChart/components/AvailableLiquidityTooltip.tsx
msgid "{longShortText} {0} Reserve"
msgstr ""

#: src/components/Synthetics/StatusNotification/OrderStatusNotification.tsx
msgid "Cancel newly created orders"
msgstr ""

#: src/pages/Earn/GmxAndVotingPowerCard.tsx
msgid "Delegate"
msgstr ""

#: src/pages/Ecosystem/ecosystemConstants.tsx
msgid "Harmonix"
msgstr ""

#: src/pages/NftWallet/NftWallet.jsx
msgid "Invalid NFT Address"
msgstr "Неверный адрес NFT"

#: src/components/Synthetics/ChartTokenSelector/ChartTokenSelector.tsx
msgid "LIQ."
msgstr ""

#: src/pages/Ecosystem/ecosystemConstants.tsx
msgid "GLP and GMX autocompounding vaults"
msgstr ""

#: src/pages/Ecosystem/ecosystemConstants.tsx
msgid "esGMX OTC Market"
msgstr ""

#: src/pages/Ecosystem/ecosystemConstants.tsx
msgid "Leverage Trading Terminal"
msgstr ""

#: src/components/DepthChart/DepthChartTooltip.tsx
msgid "Execution prices for increasing shorts and<0/>decreasing longs."
msgstr ""

#: src/components/Synthetics/TradeFeesRow/TradeFeesRow.tsx
msgid "The bonus rebate is an estimate and can be up to {0}% of the open fee. It will be airdropped as {incentivesTokenTitle} tokens on a pro-rata basis. <0><1>Read more</1>.</0>"
msgstr ""

#: src/components/Synthetics/OrderItem/OrderItem.tsx
msgid "<0>The order will be executed when the oracle price is {0} {1}.</0><1/><2>Note that there may be rare cases where the order cannot be executed, for example, if the chain is down and no oracle reports are produced or if the price impact exceeds your acceptable price.</2>"
msgstr ""

#: src/components/Synthetics/TradeHistory/keys.ts
msgid "Create Stop Market"
msgstr ""

#: src/components/Exchange/SwapBox.jsx
msgid "Swap submitted!"
msgstr "Обмен подан!"

#: src/components/Synthetics/StatusNotification/SubaccountNotification.tsx
#: src/components/Synthetics/StatusNotification/SubaccountNotification.tsx
msgid "Pending Wallet transaction sign"
msgstr ""

#: src/components/Referrals/AffiliatesStats.tsx
#: src/components/Referrals/AffiliatesStats.tsx
#: src/components/Referrals/TradersStats.tsx
#: src/components/Referrals/TradersStats.tsx
msgid "V1 Avalanche"
msgstr ""

#: src/components/Exchange/ConfirmationBox.jsx
#: src/components/Exchange/PositionEditor.jsx
#: src/components/Exchange/PositionSeller.jsx
#: src/components/Synthetics/PositionEditor/PositionEditorAdvancedRows.tsx
#: src/components/Synthetics/PositionSeller/PositionSellerAdvancedDisplayRows.tsx
#: src/components/Synthetics/TradeBox/TradeBoxRows/AdvancedDisplayRows.tsx
msgid "Collateral ({0})"
msgstr "Залог ({0})"

#: src/pages/Earn/StakeModal.tsx
msgid "You will earn {0}% more rewards with this action."
msgstr ""

#: src/components/SettingsModal/SettingsModal.tsx
msgid "Max Network Fee Buffer"
msgstr ""

#: src/components/Exchange/OrderEditor.jsx
msgid "Order updated!"
msgstr "Ордер обновлён!"

#: src/components/Synthetics/TradeBox/hooks/useCollateralInTooltipContent.tsx
msgid "You will be short {indexSymbol} from your short position, while being long {collateralSymbol} from your {collateralSymbol} collateral. The liquidation price will vary based on the price of {collateralSymbol}."
msgstr ""

#: src/components/Synthetics/TradeBox/OneClickTradingInfo.tsx
msgid "The previously authorized maximum number of actions has been reached for One-Click Trading."
msgstr ""

#: src/components/Synthetics/CollateralSelector/CollateralSelector.tsx
#: src/components/Synthetics/CollateralSelector/CollateralSelector.tsx
msgid "Select a pool containing {0} to use it as collateral."
msgstr "Выберите пул, содержащий {0}, чтобы использовать его в качестве залога."

#: src/pages/Ecosystem/ecosystemConstants.tsx
msgid "Trading Simulations on GMX using DOJO"
msgstr ""

#: src/pages/Ecosystem/ecosystemConstants.tsx
msgid "Yield Farming"
msgstr ""

#: src/lib/contracts/callContract.tsx
msgid "Transaction completed!"
msgstr "Транзакция завершена!"

#: src/pages/BeginAccountTransfer/BeginAccountTransfer.tsx
msgid "Approving..."
msgstr "Одобрение..."

#: src/components/Exchange/PositionSeller.jsx
msgid "Neither Collateral nor realized PnL is enough to cover pending Fees. Please close a larger position amount."
msgstr ""

#: src/components/Synthetics/MarketsList/MarketsList.tsx
#: src/pages/Dashboard/MarketsListV1.tsx
msgid "UTILIZATION"
msgstr "УТИЛИЗАЦИЯ"

#: src/components/NotifyModal/NotifyModal.tsx
#: src/pages/Ecosystem/ecosystemConstants.tsx
msgid "GMX Announcements"
msgstr ""

#: src/components/Header/AppHeaderLinks.tsx
#: src/pages/Referrals/Referrals.tsx
#: src/pages/Referrals/Referrals.tsx
msgid "Referrals"
msgstr "Рефералы"

#: src/pages/MarketPoolsPage/MarketPoolsPage.tsx
msgid "<0>GLV Vaults</0> include multiple GM Tokens and are automatically rebalanced."
msgstr ""

#: src/components/Exchange/PositionSeller.jsx
msgid "Max Leverage without PnL: 100x"
msgstr ""

#: src/components/Exchange/ConfirmationBox.jsx
msgid "Confirm Short"
msgstr "Подтвердить Шорт"

#: src/pages/Earn/EarnV1.jsx
msgid "The <0>GMX migration</0> is in progress, please migrate your GMT, xGMT, GMT-USDG and xGMT-USDG tokens.<1/>USDG tokens will continue to function as before and do not need to be migrated."
msgstr "Идет <0>GMX перенос</0>, пожалуйста, перенесите ваши токены GMT, xGMT, GMT-USDG и xGMT-USDG.<1/>Токены USDG будут продолжать функционировать как прежде и не нуждаются в переносе."

#: src/components/Exchange/ChartTokenSelector.tsx
msgid "Short Liquidity"
msgstr ""

#: src/components/Synthetics/OrderItem/OrderItem.tsx
msgid "Order Type"
msgstr ""

#: src/components/Synthetics/StatusNotification/GmStatusNotification.tsx
msgid "Sell order executed"
msgstr ""

#: src/domain/synthetics/referrals/claimAffiliateRewardsTxn.ts
msgid "Affiliate Rewards Claimed"
msgstr ""

#: src/components/DebugSwapsSettings/DebugSwapsSettings.tsx
msgid "Swap Price Impact for External Swap Threshold"
msgstr ""

#: src/components/Synthetics/TradeBox/TradeBoxRows/LimitAndTPSLRows.tsx
msgid "Limit / Take Profit / Stop Loss"
msgstr ""

#: src/components/Exchange/ConfirmationBox.jsx
#: src/components/Exchange/PositionSeller.jsx
#: src/components/Synthetics/TradeBox/TradeBoxRows/SwapSpreadRow.tsx
msgid "Spread"
msgstr "Спред"

#: src/components/Synthetics/TradeHistory/TradeHistoryRow/utils/position.ts
msgid "This position was liquidated as the max. leverage of {formattedMaxLeverage} was exceeded when taking into account fees."
msgstr "Эта позиция была ликвидирована, так как было превышено максимальное кредитное плечо {formattedMaxLeverage} при учете комиссий."

#: src/components/Synthetics/TradeBox/hooks/useTradeButtonState.tsx
msgid "Swap {0}"
msgstr ""

#: src/components/Exchange/SwapBox.jsx
msgid "Swap Order submitted!"
msgstr "Обменный Ордер подан!"

#: src/App/MainRoutes.tsx
#: src/components/Exchange/PositionsList.jsx
#: src/components/Exchange/PositionsList.jsx
#: src/components/Exchange/TradeHistory.jsx
#: src/components/Synthetics/Claims/Claims.tsx
#: src/components/Synthetics/GmSwap/GmSwapBox/GmDepositWithdrawalBox/useSubmitButtonState.tsx
#: src/components/Synthetics/GmSwap/GmSwapBox/GmShiftBox/useShiftSubmitState.tsx
#: src/components/Synthetics/OrderList/OrderList.tsx
#: src/components/Synthetics/OrderList/OrderList.tsx
#: src/components/Synthetics/PositionEditor/usePositionEditorButtonState.tsx
#: src/components/Synthetics/PositionList/PositionList.tsx
#: src/components/Synthetics/PositionList/PositionList.tsx
#: src/components/Synthetics/SubaccountModal/utils.ts
#: src/domain/synthetics/orders/getPositionOrderError.tsx
#: src/domain/synthetics/orders/getPositionOrderError.tsx
#: src/domain/synthetics/trade/utils/validation.ts
#: src/domain/synthetics/trade/utils/validation.ts
#: src/domain/synthetics/trade/utils/validation.ts
#: src/domain/synthetics/trade/utils/validation.ts
msgid "Loading..."
msgstr "Загрузка..."

#: src/components/Synthetics/TradeBox/OneClickTradingInfo.tsx
msgid "There are insufficient funds in your subaccount for One-Click Trading"
msgstr ""

#: src/components/Exchange/PositionsList.jsx
msgid "Share"
msgstr "Акции"

#: src/components/Synthetics/TradeHistory/TradeHistoryRow/utils/shared.ts
#: src/pages/OrdersOverview/OrdersOverview.jsx
msgid "Execute"
msgstr "Выполнить"

#: src/pages/AccountDashboard/HistoricalLists.tsx
#: src/pages/AccountDashboard/HistoricalLists.tsx
#: src/pages/Exchange/Exchange.tsx
#: src/pages/SyntheticsPage/SyntheticsPage.tsx
msgid "Trades"
msgstr "Торги"

#: src/pages/Ecosystem/Ecosystem.tsx
msgid "Telegram Groups"
msgstr "Группы в Телеграмме "

#: src/components/Synthetics/Claims/filters/ActionFilter.tsx
#: src/components/Synthetics/TradeHistory/filters/ActionFilter.tsx
msgid "Search Action"
msgstr ""

#: src/pages/LeaderboardPage/components/LeaderboardNavigation.tsx
msgid "CONCLUDED"
msgstr ""

#: src/components/Synthetics/OrderItem/OrderItem.tsx
msgid "Collateral Delta"
msgstr ""

#: src/components/Synthetics/TradeHistory/TradeHistory.tsx
msgid "Realized PnL after fees and price impact."
msgstr ""

#: src/components/Exchange/ChartTokenSelector.tsx
msgid "Long Liquidity"
msgstr ""

#: src/components/Synthetics/TradeHistory/TradeHistoryRow/utils/swap.ts
#: src/components/Synthetics/TradeHistory/TradeHistoryRow/utils/swap.ts
#: src/components/Synthetics/TradeHistory/TradeHistoryRow/utils/swap.ts
#: src/components/Synthetics/TradeHistory/TradeHistoryRow/utils/swap.ts
msgid "Execution price for the order."
msgstr "Цена исполнения ордера."

#: src/components/AprInfo/AprInfo.tsx
msgid "wstETH APR"
msgstr ""

#: src/pages/Ecosystem/ecosystemConstants.tsx
msgid "Telegram Group"
msgstr "Группа в Телеграмме"

#: src/components/Exchange/SwapBox.jsx
msgid "Open a position"
msgstr "Открыть позицию"

#: src/components/Synthetics/TradeboxPoolWarnings/TradeboxPoolWarnings.tsx
msgid "Insufficient liquidity in any {0}/USD market pools for your order."
msgstr "Недостаточная ликвидность во всех из {0}/USD рыночных пулов для вашего ордера."

#: src/pages/LeaderboardPage/components/LeaderboardAccountsTable.tsx
#: src/pages/LeaderboardPage/components/LeaderboardPositionsTable.tsx
msgid "You have not traded during the selected period."
msgstr ""

#: src/components/Synthetics/TradeHistory/TradeHistoryRow/utils/swap.ts
msgid "The trigger price for this order is based on the swap fees and price impact to guarantee that you will receive at least {toMinText} on order execution."
msgstr ""

#: src/components/Referrals/JoinReferralCode.tsx
msgid "Referral code updated failed."
msgstr "Обновление реферального кода не прошло"

#: src/components/Exchange/OrderEditor.jsx
#: src/components/Exchange/OrderEditor.jsx
#: src/components/Exchange/OrderEditor.jsx
#: src/components/Exchange/OrderEditor.jsx
#: src/components/Exchange/OrdersList.jsx
#: src/components/Exchange/OrdersList.jsx
#: src/components/Exchange/OrdersList.jsx
#: src/components/Exchange/PositionSeller.jsx
#: src/components/Exchange/SwapBox.jsx
#: src/components/Exchange/SwapBox.jsx
#: src/components/Exchange/SwapBox.jsx
#: src/components/Glp/GlpSwap.jsx
#: src/components/Glp/GlpSwap.jsx
#: src/components/Synthetics/MarketStats/MarketStatsWithComposition.tsx
#: src/components/Synthetics/SwapCard/SwapCard.tsx
#: src/components/Synthetics/TradeHistory/TradeHistory.tsx
#: src/pages/Dashboard/GlpCard.tsx
#: src/pages/Dashboard/GmxCard.tsx
#: src/pages/Dashboard/MarketsListV1.tsx
#: src/pages/Earn/EscrowedGmxCard.tsx
#: src/pages/Earn/GlpCard.tsx
#: src/pages/Earn/GmxAndVotingPowerCard.tsx
#: src/pages/OrdersOverview/OrdersOverview.jsx
msgid "Price"
msgstr "Цена"

#: src/components/Exchange/PositionSeller.jsx
msgid "Realized PnL insufficient for Fees"
msgstr ""

#: src/components/Synthetics/StatusNotification/GmStatusNotification.tsx
msgid "Sending shift request"
msgstr ""

#: src/components/Exchange/SwapBox.jsx
#: src/pages/Earn/EarnV1.jsx
msgid "Incorrect Network"
msgstr "Неправильная Сеть"

#: src/pages/Ecosystem/ecosystemConstants.tsx
msgid "Yield Yak Optimizer"
msgstr ""

#: src/pages/CompleteAccountTransfer/CompleteAccountTransfer.jsx
msgid "Incorrect Account"
msgstr "Неверный Счет"

#: src/components/Exchange/PositionEditor.jsx
msgid "Min residual collateral: 10 USD"
msgstr ""

#: src/pages/Earn/GmxAndVotingPowerCard.tsx
msgid "GMX & Voting Power"
msgstr ""

#: src/components/Exchange/SwapBox.jsx
msgid "Take profit and stop loss orders can be set after opening a position. <0/><1/>There will be a \"Close\" button on each position row, clicking this will display the option to set trigger orders. <2/><3/>For screenshots and more information, please see the <4>docs</4>."
msgstr ""

#: src/components/TokenCard/TokenCard.tsx
#: src/pages/Dashboard/DashboardPageTitle.tsx
#: src/pages/Dashboard/DashboardPageTitle.tsx
msgid "GMX is the utility and governance token. Accrues 30% and 27% of V1 and V2 markets generated fees, respectively."
msgstr ""

#: src/pages/BeginAccountTransfer/BeginAccountTransfer.tsx
msgid "Transferring"
msgstr "Передим"

#: src/pages/Earn/Vesting.tsx
#: src/pages/Earn/Vesting.tsx
msgid "{0} GMX tokens can be claimed, use the options under the Total Rewards section to claim them."
msgstr ""

#: src/pages/Ecosystem/ecosystemConstants.tsx
msgid "GLP autocompounding vaults"
msgstr ""

#: src/components/Synthetics/TradeBox/hooks/useTradeButtonState.tsx
msgid "TP/SL orders exceed the position"
msgstr ""

#: src/components/Glp/GlpSwap.jsx
msgid "Buy failed."
msgstr "Покупка не удалась."

#: src/components/Synthetics/MarketNetFee/MarketNetFee.tsx
#: src/components/Synthetics/MarketNetFee/MarketNetFee.tsx
msgid "pay"
msgstr ""

#: src/pages/Dashboard/GmxCard.tsx
msgid "Total circulating supply of GMX tokens."
msgstr ""

#: src/pages/Dashboard/WeightText.tsx
msgid "Target Weight"
msgstr "Целевой Вес"

#: src/pages/LeaderboardPage/components/CompetitionPrizes.tsx
msgid "Winners:"
msgstr ""

#: src/components/Exchange/SwapBox.jsx
msgid "When closing the position, you can select which token you would like to receive the profits in."
msgstr "При закрытии позиции вы можете выбрать, в каком токене вы хотели бы получить прибыль."

#: src/domain/synthetics/trade/useMaxAutoCancelOrdersState.tsx
msgid "You can have up to {allowedAutoCancelOrdersNumber} active auto-cancelable TP/SL orders. Additional orders must be canceled manually, while existing ones will still close automatically with their related position."
msgstr ""

#: src/pages/LeaderboardPage/components/LeaderboardContainer.tsx
msgid "Top PnL (%)"
msgstr ""

#: src/components/Synthetics/TradeBox/TradeBoxRows/AvailableLiquidityRow.tsx
#: src/domain/synthetics/orders/utils.tsx
msgid "There may not be sufficient liquidity to execute your order when the price conditions are met."
msgstr ""

#: src/components/MissedCoinsModal/MissedCoinsModal.tsx
msgid "Error submitting coins"
msgstr ""

#: src/components/Glp/GlpSwap.jsx
msgid "WARNING: High Fees"
msgstr "ВНИМАНИЕ: высокие тарифы"

#: src/components/Synthetics/TradeHistory/TradeHistoryRow/utils/shared.ts
msgid "Not enough Available Swap Liquidity to fill the Order. The Order will get filled when the condition is met and there is enough Available Swap Liquidity."
msgstr "Недостаточно доступной ликвидности обмена для выполнения ордера. Ордер будет выполнен, когда условие будет выполнено и будет достаточно доступной ликвидности обмена."

#: src/components/Referrals/AffiliatesStats.tsx
#: src/components/Referrals/TradersStats.tsx
#: src/components/Synthetics/UserIncentiveDistributionList/UserIncentiveDistributionList.tsx
msgid "Transaction"
msgstr "Транзакция"

#: src/components/Exchange/PositionEditor.jsx
#: src/components/Exchange/PositionEditor.jsx
#: src/components/Exchange/PositionEditor.jsx
#: src/domain/synthetics/trade/utils/validation.ts
#: src/domain/synthetics/trade/utils/validation.ts
#: src/domain/synthetics/trade/utils/validation.ts
#: src/domain/synthetics/trade/utils/validation.ts
msgid "Invalid liq. price"
msgstr "Неверная цена лик."

#: src/pages/Dashboard/OverviewCard.tsx
msgid "Annualized Buy Pressure (BB&D):"
msgstr ""

#: src/components/Synthetics/GmSwap/GmFees/GmFees.tsx
msgid "buy"
msgstr ""

#: src/components/Synthetics/ChartTokenSelector/ChartTokenSelector.tsx
msgid "AVAILABLE LIQ."
msgstr ""

#: src/pages/AccountDashboard/dailyAndCumulativePnLDebug.tsx
msgid "Start unrealized pnl"
msgstr ""

#: src/domain/tokens/approveTokens.tsx
msgid "Approval submitted! <0>View status.</0>"
msgstr "Одобрение получено! <0>View status.</0>"

#: src/pages/OrdersOverview/OrdersOverview.jsx
msgid "Order size is 0"
msgstr "Размер ордера равен 0"

#: src/domain/synthetics/trade/utils/validation.ts
msgid "The buyable cap for the pool GM: {0} in {1} [{2}] has been reached. Please reduce the buy size, pick a different GM token, or shift the GM tokens to a different pool and try again."
msgstr ""

#: src/components/Exchange/PositionSeller.jsx
msgid "Close {longOrShortText} {0}"
msgstr ""

#: src/pages/Earn/VesterDepositModal.tsx
msgid "Deposited!"
msgstr ""

#: src/components/Synthetics/PositionItem/PositionItem.tsx
#: src/components/Synthetics/PositionSeller/PositionSeller.tsx
#: src/components/Synthetics/TradeBox/tradeboxConstants.tsx
msgid "TP/SL"
msgstr ""

#: src/components/Exchange/PositionSeller.jsx
#: src/components/Exchange/SwapBox.jsx
msgid "Max {0} in"
msgstr "Максимум {0} в"

#: src/domain/synthetics/orders/utils.tsx
msgid "Stop Loss Decrease"
msgstr ""

#: src/pages/OrdersOverview/OrdersOverview.jsx
msgid "Diff"
msgstr "Раз"

#: src/pages/Ecosystem/ecosystemConstants.tsx
msgid "Dashboard for GMX referral stats"
msgstr "Панель для статистики рефералов GMX"

#: src/components/Synthetics/Claims/ClaimsHistory.tsx
#: src/components/Synthetics/Claims/filters/ActionFilter.tsx
#: src/components/Synthetics/TradeHistory/filters/ActionFilter.tsx
#: src/components/Synthetics/TradeHistory/useDownloadAsCsv.tsx
msgid "Action"
msgstr "Действие"

#: src/pages/Dashboard/GlpCard.tsx
#: src/pages/Dashboard/GmCard.tsx
msgid "Supply"
msgstr "Обеспечение"

#: src/components/Exchange/PositionsList.jsx
#: src/components/Exchange/PositionsList.jsx
#: src/components/Synthetics/PositionList/PositionList.tsx
#: src/components/Synthetics/PositionList/PositionList.tsx
msgid "No open positions"
msgstr "Нет открытых позиций"

#: src/components/DepthChart/DepthChart.tsx
msgid "Size, $"
msgstr ""

#: src/components/Synthetics/PositionSeller/PositionSeller.tsx
msgid "Close {0} {1}{2}"
msgstr ""

#: src/components/Synthetics/GmSwap/GmSwapBox/GmSwapBox.tsx
msgid "Sell GLV"
msgstr ""

#: src/domain/synthetics/common/incentivesAirdropMessages.ts
msgid "STIP.b Retroactive Bonus"
msgstr ""

#: src/components/Exchange/TradeHistory.jsx
msgid "Try increasing the \"Allowed Slippage\", under the Settings menu on the top right."
msgstr "Попробуйте увеличить \" Допустимое Скольжение\", под меню Настройки в правом верхнем углу"

#: src/pages/BuyGMX/BuyGMX.tsx
msgid "You can buy AVAX directly on <0>Avalanche</0> using these options:"
msgstr ""

#: src/components/Exchange/NetValueTooltip.tsx
msgid "Net Value: Initial Collateral + PnL - Borrow Fee - Close Fee"
msgstr ""

#: src/pages/Earn/AffiliateClaimModal.tsx
msgid "Claim Affiliate Vault Rewards"
msgstr ""

#: src/components/Exchange/SwapBox.jsx
#: src/components/Exchange/SwapBox.jsx
#: src/components/Exchange/SwapBox.jsx
#: src/components/Exchange/SwapBox.jsx
#: src/domain/synthetics/trade/utils/validation.ts
msgid "Select different tokens"
msgstr "Выбрать разные токены"

#: src/components/Synthetics/HighPriceImpactOrFeesWarningCard/HighPriceImpactOrFeesWarningCard.tsx
msgid "High Network Fees"
msgstr ""

#: src/domain/synthetics/fees/utils/index.ts
msgid "The network fees are very high currently, which may be due to a temporary increase in transactions on the {chainName} network."
msgstr "Комиссии сети в настоящее время очень высокие, что может быть связано с временным увеличением транзакций в сети {chainName}."

#: src/components/Exchange/SwapBox.jsx
msgid "There are more shorts than longs, borrow fees for longing is currently zero"
msgstr "Шортов больше, чем лонгов, комиссия за лонг в настоящее время равна нулю."

#: src/components/Synthetics/DateRangeSelect/DateRangeSelect.tsx
msgid "Last 90d"
msgstr ""

#: src/pages/LeaderboardPage/components/LeaderboardPositionsTable.tsx
msgid "There is no liquidation price, as the position's collateral value will increase to cover any negative PnL."
msgstr ""

#: src/components/TVChartContainer/DynamicLine.tsx
msgid "Edit Order"
msgstr ""

#: src/components/MarketSelector/GmPoolsSelectorForGlvMarket.tsx
#: src/components/MarketSelector/PoolSelector.tsx
msgid "Search Pool"
msgstr ""

#: src/pages/Ecosystem/ecosystemConstants.tsx
msgid "GMX Trading Chat"
msgstr ""

#: src/components/Synthetics/ChartTokenSelector/ChartTokenSelector.tsx
msgid "24H%"
msgstr ""

#: src/pages/Ecosystem/ecosystemConstants.tsx
msgid "Perpie"
msgstr ""

#: src/components/Exchange/UsefulLinks.tsx
msgid "Useful Links"
msgstr "Полезные Ссылки"

#: src/components/SettingsModal/SettingsModal.tsx
msgid "Enable external swaps"
msgstr ""

#: src/components/NotifyModal/NotifyModal.tsx
msgid "Trade Confirmations"
msgstr ""

#: src/components/Synthetics/GmSwap/GmSwapBox/GmDepositWithdrawalBox/useSubmitButtonState.tsx
#: src/components/Synthetics/GmSwap/GmSwapBox/GmShiftBox/useShiftSubmitState.tsx
#: src/domain/synthetics/trade/utils/validation.ts
#: src/domain/synthetics/trade/utils/validation.ts
msgid "Acknowledgment Required"
msgstr ""

#: src/components/Glp/GlpSwap.jsx
#: src/components/Glp/GlpSwap.jsx
#: src/components/Glp/GlpSwap.jsx
msgid "Available"
msgstr "Доступно"

#: src/pages/LeaderboardPage/components/LeaderboardContainer.tsx
msgid "Last 7 days"
msgstr ""

#: src/pages/Ecosystem/ecosystemConstants.tsx
msgid "Solv Finance"
msgstr ""

#: src/pages/BeginAccountTransfer/BeginAccountTransfer.tsx
msgid "Begin Transfer"
msgstr "Начать перевод"

#: src/components/Synthetics/TradeBox/OneClickTradingInfo.tsx
msgid "One-Click Trading is not available for wrapping or unwrapping native token {0}."
msgstr ""

#: src/components/RatingToast/RatingToast.tsx
msgid "How likely are you to recommend our service to a friend or colleague?"
msgstr ""

#: src/domain/synthetics/trade/utils/validation.ts
msgid "Insufficient liquidity to swap collateral"
msgstr ""

#: src/components/Synthetics/TradeHistory/keys.ts
#: src/domain/synthetics/orders/utils.tsx
msgid "Market Decrease"
msgstr "Уменьшение рынка"

#: src/components/Synthetics/GmList/GmTokensTotalBalanceInfo.tsx
msgid "Wallet 365d expected Fees"
msgstr ""

#: src/components/NotifyModal/NotifyModal.tsx
msgid "Governance Alerts"
msgstr ""

#: src/components/Exchange/TradeHistory.jsx
msgid "Swap {0} {1} for{2} USDG"
msgstr ""

#: src/components/Header/HomeHeaderLinks.tsx
msgid "Governance"
msgstr ""

#: src/components/Exchange/ConfirmationBox.jsx
#: src/components/Exchange/ConfirmationBox.jsx
#: src/components/Exchange/OrdersList.jsx
#: src/components/Exchange/OrdersList.jsx
#: src/components/Exchange/OrdersList.jsx
#: src/components/Exchange/TradeHistory.jsx
#: src/components/Synthetics/OrderItem/OrderItem.tsx
#: src/components/Synthetics/StatusNotification/OrderStatusNotification.tsx
#: src/components/Synthetics/TradeHistory/TradeHistoryRow/utils/shared.ts
msgid "Cancel"
msgstr "Отменить"

#: src/pages/Ecosystem/ecosystemConstants.tsx
msgid "Tradao"
msgstr ""

#: src/components/Glp/GlpSwap.jsx
msgid "Redemption time not yet reached"
msgstr "Срок выкупа еще не наступил"

#: src/components/Exchange/SwapBox.jsx
#: src/components/Glp/GlpSwap.jsx
#: src/domain/synthetics/trade/utils/validation.ts
msgid "Insufficient liquidity"
msgstr "Недостаточная ликвидность"

#: src/pages/Ecosystem/ecosystemConstants.tsx
msgid "Telegram Bot"
msgstr ""

#: src/domain/legacy.ts
msgid "Order cancelled."
msgstr "Ордер закрыт."

#: src/pages/BuyGMX/BuyGMX.tsx
msgid "Buy or Transfer AVAX to Avalanche"
msgstr ""

#: src/pages/Ecosystem/ecosystemConstants.tsx
msgid "TokenTerminal"
msgstr ""

#: src/pages/Ecosystem/ecosystemConstants.tsx
msgid "Telegram bot for Open Interest on GMX"
msgstr "Telegram бот для Открытого Процента на GMX"

#: src/components/Glp/GlpSwap.jsx
#: src/components/Glp/GlpSwap.jsx
msgid "Check the \"Save on Fees\" section below to get the lowest fee percentages."
msgstr "Проверьте раздел \"Экономия на Комиссиях\" ниже, чтобы получить самые низкие проценты комиссионных."

#: src/components/SettingsModal/SettingsModal.tsx
msgid "Display PnL after fees"
msgstr "Отображение PnL после комиссии"

#: src/pages/AccountDashboard/GeneralPerformanceDetails.tsx
#: src/pages/LeaderboardPage/components/LeaderboardAccountsTable.tsx
msgid "The total realized and unrealized profit and loss for the period, including fees and price impact."
msgstr ""

#: src/domain/legacy.ts
msgid "The network Fees are very high currently, which may be due to a temporary increase in transactions on the {0} network."
msgstr "Комиссии сети в настоящее время очень высокие, что может быть связано с временным увеличением транзакций в сети {0}."

#: src/components/Exchange/SwapBox.jsx
msgid "Current {0} long"
msgstr "Текущий {0} лонгшезам"

#: src/domain/synthetics/orders/setAutoCancelOrdersTxn.ts
msgid "{0} orders were not updated as max order limit reached"
msgstr ""

#: src/components/Exchange/PositionSeller.jsx
msgid "Order created!"
msgstr ""

#: src/components/Synthetics/TradeHistory/filters/ActionFilter.tsx
#: src/domain/synthetics/orders/utils.tsx
msgid "Liquidation"
msgstr "Ликвидация"

#: src/pages/Ecosystem/ecosystemConstants.tsx
msgid "GMX Risk Monitoring"
msgstr ""

#: src/pages/BeginAccountTransfer/BeginAccountTransfer.tsx
msgid "Receiver has not staked GLP tokens before"
msgstr "Получатель не размещал токены GLP ранее"

#: src/domain/synthetics/trade/utils/validation.ts
msgid "Min collateral: {0}"
msgstr ""

#: src/domain/synthetics/orders/getPositionOrderError.tsx
msgid "Enter new amount or price"
msgstr ""

#: src/pages/LeaderboardPage/components/LeaderboardAccountsTable.tsx
msgid "Wins and losses for fully closed positions."
msgstr ""

#: src/pages/Earn/AffiliateClaimModal.tsx
msgid "<0>This will claim {formattedRewards} GMX.<1/><2/>After claiming, you can stake these GMX tokens by using the \"Stake\" button in the GMX section of this Earn page.<3/><4/></0>"
msgstr ""

#: src/lib/wallets/connecters/binanceW3W/binanceWallet.ts
msgid "Open Binance app"
msgstr "Открыть приложение Binance"

#: src/pages/Earn/EarnV1.jsx
#: src/pages/Earn/EarnV1.jsx
#: src/pages/Earn/StakeModal.tsx
#: src/pages/Earn/UnstakeModal.tsx
#: src/pages/Earn/VesterDepositModal.tsx
msgid "Max amount exceeded"
msgstr "Максимальная сумма превышена"

#: src/components/Exchange/SwapBox.jsx
msgid "Current {0} shorts"
msgstr "Текущий {0} Шорт"

#: src/pages/CompleteAccountTransfer/CompleteAccountTransfer.jsx
msgid "To complete the transfer, you must switch your connected account to {receiver}."
msgstr "Для завершения перевода необходимо переключить подключенный аккаунт на {receiver}."

#: src/components/Synthetics/MarketsList/NetFeeTooltip.tsx
#: src/components/Synthetics/MarketsList/NetFeeTooltip.tsx
msgid "Longs Net Rate / 1h"
msgstr "Чистая ставка лонгов / 1ч"

#: src/components/Exchange/OrdersList.jsx
#: src/components/Exchange/OrdersList.jsx
#: src/components/Exchange/OrdersList.jsx
#: src/components/Synthetics/OrderItem/OrderItem.tsx
msgid "Edit"
msgstr "Редактировать"

#: src/components/Synthetics/OrderEditor/OrderEditor.tsx
#: src/components/Synthetics/TradeBox/hooks/useTradeButtonState.tsx
msgid "No available leverage found"
msgstr ""

#: src/pages/LeaderboardPage/components/LeaderboardAccountsTable.tsx
msgid "Only addresses with over {0} in \"Capital Used\" are ranked."
msgstr ""

#: src/components/Exchange/ConfirmationBox.jsx
msgid "Shorting..."
msgstr "Шортинг..."

#: src/pages/BeginAccountTransfer/BeginAccountTransfer.tsx
msgid "You have a <0>pending transfer</0> to {pendingReceiver}."
msgstr "У вас есть <0>ожидающий переводах</0> на {pendingReceiver}."

#: src/components/Exchange/SwapBox.jsx
msgid "{0} {1} not supported"
msgstr ""

#: src/domain/synthetics/sidecarOrders/utils.ts
msgid "Limit size is required"
msgstr ""

#: src/pages/Buy/Buy.tsx
#: src/pages/Home/Home.tsx
msgid "Protocol Tokens"
msgstr ""

#: src/components/Synthetics/TradeHistory/TradeHistoryRow/utils/position.ts
msgid "Collateral at Liquidation"
msgstr ""

#: src/pages/ClaimEsGmx/ClaimEsGmx.jsx
msgid "After claiming you will be able to vest a maximum of {0} esGMX at a ratio of {1} {stakingToken} to 1 esGMX."
msgstr "После подачи заявки вы сможете получить максимум {0} esGMX в соотношении {1} {stakingToken} к 1 esGMX."

#: src/pages/AccountDashboard/GeneralPerformanceDetails.tsx
msgid "Today"
msgstr ""

#: src/pages/BeginAccountTransfer/BeginAccountTransfer.tsx
#: src/pages/NftWallet/NftWallet.jsx
msgid "Receiver Address"
msgstr "Адрес Получателя"

#: src/pages/AccountDashboard/AccountDashboard.tsx
msgid "GMX {versionName} {networkName} information for account:"
msgstr ""

#: src/pages/AccountDashboard/DailyAndCumulativePnL.tsx
msgid "From"
msgstr ""

#: src/components/Synthetics/TradeHistory/TradeHistoryRow/utils/position.ts
#: src/components/Synthetics/TradeHistory/TradeHistoryRow/utils/position.ts
#: src/components/Synthetics/TradeHistory/TradeHistoryRow/utils/position.ts
#: src/components/Synthetics/TradeHistory/TradeHistoryRow/utils/position.ts
#: src/components/Synthetics/TradeHistory/TradeHistoryRow/utils/position.ts
#: src/components/Synthetics/TradeHistory/TradeHistoryRow/utils/position.ts
msgid "Order Trigger Price"
msgstr "Цена триггера ордера"

#: src/components/Glp/GlpSwap.jsx
msgid "Epoch ending is not acknowledged"
msgstr ""

#: src/components/Synthetics/StatusNotification/SubaccountNotification.tsx
msgid "Subaccount deactivation failed"
msgstr ""

#: src/domain/synthetics/orders/utils.tsx
msgid "Limit Increase"
msgstr ""

#: src/components/Exchange/PositionsList.jsx
#: src/components/Exchange/PositionsList.jsx
#: src/components/Synthetics/PositionItem/PositionItem.tsx
msgid "Use the edit collateral icon to deposit or withdraw collateral."
msgstr "Используйте иконку редактирования залога для депозита или вывода залога."

#: src/components/DepthChart/DepthChartTooltip.tsx
msgid "No liquidity is available for increasing longs for<0/>this size. Max long size: {0}<1/><2/>There is no price impact. There is a single<3/>execution price for decreasing shorts for<4/>this size."
msgstr ""

#: src/pages/BuyGMX/BuyGMX.tsx
msgid "Buy GMX using any token from any network:"
msgstr ""

#: src/components/Referrals/AffiliatesStats.tsx
msgid "Volume traded by your referred traders."
msgstr "Объем сделок, совершенных привлеченными вами трейдерами."

#: src/pages/Dashboard/GlpCard.tsx
msgid "Stablecoin Percentage"
msgstr "Процент Стабильной монеты"

#: src/components/Synthetics/TradeBox/TradeBoxRows/CollateralSelectorRow.tsx
msgid "You have an existing position with {0} as collateral. This Order will not be valid for that Position. <0>Switch to {1} collateral</0>."
msgstr ""

#: src/pages/BeginAccountTransfer/BeginAccountTransfer.tsx
msgid "Please only use this for full account transfers.<0/>This will transfer all your GMX, esGMX, GLP, Multiplier Points and voting power to your new account.<1/>Transfers are only supported if the receiving account has not staked GMX or GLP tokens before.<2/>Transfers are one-way, you will not be able to transfer staked tokens back to the sending account."
msgstr ""

#: src/pages/Ecosystem/ecosystemConstants.tsx
msgid "SNTL esGMX Market"
msgstr ""

#: src/components/Referrals/TradersStats.tsx
msgid "Tier {0} ({currentTierDiscount}% discount)"
msgstr ""

#: src/domain/synthetics/orders/utils.tsx
msgid "This order using {collateralSymbol} as collateral will not be valid for the existing {longText} position using {symbol} as collateral."
msgstr ""

#: src/pages/Ecosystem/ecosystemConstants.tsx
msgid "Generative Market eXplore - AIGMX Agent"
msgstr ""

#: src/pages/Ecosystem/ecosystemConstants.tsx
msgid "Dolomite"
msgstr ""

#: src/components/Synthetics/StatusNotification/OrderStatusNotification.tsx
msgid "Order request sent"
msgstr ""

#: src/components/Exchange/NoLiquidityErrorModal.tsx
msgid "Alternatively, you can select a different \"Collateral In\" token."
msgstr "В качестве альтернативы вы можете выбрать другой токен \"Collateral In\"."

#: src/components/NotifyModal/NotifyModal.tsx
msgid "Get alerts and announcements from GMX to stay on top of your trades, liquidation risk, and more."
msgstr ""

#: src/components/Exchange/SwapBox.jsx
#: src/components/Exchange/SwapBox.jsx
msgid "<0>{0} is required for collateral.</0><1>Swap amount from {1} to {2} exceeds {3} acceptable amount. Reduce the \"Pay\" size, or use {4} as the \"Pay\" token to use it for collateral.</1><2>You can buy {5} on 1inch.</2>"
msgstr ""

#: src/pages/PageNotFound/PageNotFound.jsx
msgid "<0>Return to </0><1>Homepage</1> <2>or </2> <3>Trade</3>"
msgstr "<0>Вернуться к </0><1>Домашняя страница</1> <2>или </2> <3> Торговля</3>"

#: src/components/Synthetics/BridgingInfo/BridgingInfo.tsx
msgid "Bridge {tokenSymbol} to {chainName} with"
msgstr ""

#: src/domain/synthetics/trade/utils/validation.ts
msgid "Stop market price below mark price"
msgstr ""

#: src/components/Exchange/SwapBox.jsx
#: src/components/Exchange/SwapBox.jsx
#: src/components/Exchange/SwapBox.jsx
msgid "Swapped {0} {1} for {2} {3}!"
msgstr "Обмененно {0} {1} на {2} {3}!"

#: src/domain/synthetics/sidecarOrders/utils.ts
msgid "A size percentage is required"
msgstr ""

#: src/pages/AccountDashboard/dailyAndCumulativePnLDebug.tsx
#: src/pages/AccountDashboard/generalPerformanceDetailsDebug.tsx
#: src/pages/LeaderboardPage/components/LeaderboardAccountsTable.tsx
#: src/pages/LeaderboardPage/components/LeaderboardPositionsTable.tsx
msgid "Unrealized Fees"
msgstr ""

#: src/components/Referrals/AffiliatesStats.tsx
#: src/components/Referrals/AffiliatesStats.tsx
msgid "Traders Referred"
msgstr "Привлеченные Трейдеров"

#: src/pages/Earn/StakeModal.tsx
msgid "Stake submitted!"
msgstr ""

#: src/components/Exchange/PositionsList.jsx
msgid "Use the \"Close\" button to reduce your Position Size, or to set Take Profit / Stop Loss Orders."
msgstr ""

#: src/components/Exchange/PositionDropdown.tsx
msgid "Increase Size (Market)"
msgstr ""

#: src/domain/synthetics/trade/utils/validation.ts
msgid "Couldn't find a swap path with enough liquidity"
msgstr ""

#: src/pages/Earn/AffiliateVesterWithdrawModal.tsx
#: src/pages/Earn/VesterWithdrawModal.tsx
msgid "Withdrawn!"
msgstr ""

#: src/pages/LeaderboardPage/components/CompetitionPrizes.tsx
#: src/pages/LeaderboardPage/components/CompetitionPrizes.tsx
msgid "3rd Place"
msgstr ""

#: src/domain/synthetics/markets/claimFundingFeesTxn.ts
#: src/domain/synthetics/referrals/claimAffiliateRewardsTxn.ts
msgid "Claiming failed"
msgstr ""

#: src/components/AprInfo/AprInfo.tsx
msgid "The base APY estimate will be available {0} to ensure accurate data display."
msgstr ""

#: src/components/Synthetics/TradeHistory/keys.ts
msgid "Update Stop Loss"
msgstr ""

#: src/components/Exchange/PositionEditor.jsx
#: src/components/Exchange/SwapBox.jsx
#: src/components/Glp/GlpSwap.jsx
msgid "Approve {0}"
msgstr "Одобрить {0}"

#: src/components/Exchange/SwapBox.jsx
#: src/domain/synthetics/trade/utils/validation.ts
msgid "Max {0} long exceeded"
msgstr "Максимальное {0} превышение лонга"

#: src/domain/synthetics/orders/getPositionOrderError.tsx
msgid "Stop Market price is below mark price"
msgstr ""

#: src/components/Exchange/PositionEditor.jsx
#: src/domain/synthetics/trade/utils/validation.ts
#: src/domain/synthetics/trade/utils/validation.ts
msgid "Amount should be greater than zero"
msgstr ""

#: src/pages/Ecosystem/ecosystemConstants.tsx
msgid "Perpetuals Aggregator"
msgstr ""

#: src/pages/LeaderboardPage/components/LeaderboardNavigation.tsx
msgid "LIVE"
msgstr ""

#: src/components/Synthetics/PoolSelector2/PoolSelector2.tsx
msgid "{formattedNetRate} / 1h"
msgstr "{formattedNetRate} / 1ч"

#: src/components/Exchange/SwapBox.jsx
#: src/components/Exchange/SwapBox.jsx
#: src/components/Glp/GlpSwap.jsx
#: src/components/Glp/GlpSwap.jsx
#: src/components/Glp/GlpSwap.jsx
#: src/components/Synthetics/GmSwap/GmSwapBox/GmDepositWithdrawalBox/GmDepositWithdrawalBox.tsx
#: src/components/Synthetics/GmSwap/GmSwapBox/GmDepositWithdrawalBox/GmDepositWithdrawalBox.tsx
#: src/components/Synthetics/GmSwap/GmSwapBox/GmDepositWithdrawalBox/GmDepositWithdrawalBox.tsx
#: src/components/Synthetics/GmSwap/GmSwapBox/GmShiftBox/GmShiftBox.tsx
#: src/components/Synthetics/GmSwap/GmSwapBox/GmShiftBox/GmShiftBox.tsx
msgid "Balance"
msgstr "Баланс"

#: src/pages/Earn/EarnV2.tsx
msgid "Liquidity and trading incentives programs are live on {avalancheLink}."
msgstr ""

#: src/pages/Ecosystem/ecosystemConstants.tsx
msgid "GMX v2 Telegram & Discord Analytics"
msgstr ""

#: src/pages/BeginAccountTransfer/BeginAccountTransfer.tsx
msgid "I do not want to transfer the Affiliate esGMX tokens"
msgstr ""

#: src/components/Exchange/ConfirmationBox.jsx
msgid "Forfeit profit and {action}"
msgstr "Утрата прибыли и {action}"

#: src/pages/LeaderboardPage/components/LeaderboardAccountsTable.tsx
msgid "Win/Loss"
msgstr ""

#: src/components/MissedCoinsModal/MissedCoinsModal.tsx
msgid "Names could be separated by commas or spaces"
msgstr ""

#: src/pages/BuyGMX/BuyGMX.tsx
msgid "Buy GMX from decentralized exchanges"
msgstr ""

#: src/components/NotifyModal/NotifyModal.tsx
msgid "Powered by"
msgstr ""

#: src/components/Synthetics/StatusNotification/GmStatusNotification.tsx
msgid "Buy order executed"
msgstr ""

#: src/components/Synthetics/ExecutionPriceRow.tsx
msgid "The order's acceptable price includes the set acceptable price impact. The execution price must meet this condition for the order to be executed."
msgstr ""

#: src/components/Exchange/SwapBox.jsx
msgid "Min order: 10 USD"
msgstr "Минимальный ордер: 10 USD"

#: src/pages/Earn/AffiliateClaimModal.tsx
msgid "Claim submitted."
msgstr ""

#: src/components/Synthetics/ChartTokenSelector/ChartTokenSelector.tsx
msgid "OPEN INTEREST"
msgstr ""

#: src/components/Synthetics/TradeHistory/useDownloadAsCsv.tsx
msgid "Failed to download trade history CSV."
msgstr ""

#: src/components/Referrals/JoinReferralCode.tsx
msgid "Same as current active code"
msgstr "Такой же, как и текущий действующий код"

#: src/components/Synthetics/AllowedSwapSlippageInputRowImpl/AllowedSwapSlippageInputRowImpl.tsx
msgid "The current swap impact including fees is {0}. Consider adding a buffer of 1% to it so the order is more likely to be processed"
msgstr ""

#: src/pages/AccountDashboard/GeneralPerformanceDetails.tsx
msgid "Win / Loss"
msgstr ""

#: src/components/Referrals/TradersStats.tsx
#: src/components/Referrals/TradersStats.tsx
msgid "V1 rebates are airdropped weekly. V2 rebates are automatically applied as fee discounts on each trade and do not show on this table."
msgstr ""

#: src/domain/synthetics/orders/getPositionOrderError.tsx
#: src/domain/synthetics/orders/getPositionOrderError.tsx
#: src/domain/synthetics/sidecarOrders/utils.ts
#: src/domain/synthetics/sidecarOrders/utils.ts
#: src/domain/synthetics/trade/utils/validation.ts
msgid "Trigger price below mark price"
msgstr ""

#: src/pages/Earn/GmxAndVotingPowerCard.tsx
msgid "No delegate found"
msgstr ""

#: src/pages/Ecosystem/ecosystemConstants.tsx
msgid "GMX Community with NFTs, Trading and Education initiatives"
msgstr ""

#: src/pages/Earn/EarnV1.jsx
msgid "Wallet not yet connected"
msgstr "Кошелёк ещё не подключен"

#: src/components/NotifyModal/NotifyModal.tsx
msgid "Liquidation Confirmations"
msgstr ""

#: src/components/Synthetics/ExecutionPriceRow.tsx
msgid "Expected execution price for the order, including the current price impact, once the stop market order executes."
msgstr ""

#: src/components/Glp/GlpSwap.jsx
msgid "Acknowledge epoch is ending in {minutes} minutes"
msgstr ""

#: src/components/Synthetics/HighPriceImpactOrFeesWarningCard/HighPriceImpactOrFeesWarningCard.tsx
msgid "High Price Impact"
msgstr ""

#: src/components/InterviewModal/InterviewModal.tsx
msgid "We want your insights to help improve GMX. For security reasons, we won't contact you first. Please send the message \"I have feedback\" to any of our official accounts:"
msgstr ""

#: src/pages/ClaimEsGmx/ClaimEsGmx.jsx
msgid "Claim esGMX"
msgstr "Запрос esGMX"

#: src/components/Synthetics/TradeBox/OneClickTradingInfo.tsx
msgid "Re-authorize"
msgstr ""

#: src/pages/BuyGMX/BuyGMX.tsx
msgid "Buy or Transfer ETH to Arbitrum"
msgstr ""

#: src/components/Synthetics/ExecutionPriceRow.tsx
msgid "Expected execution price for the order, including the current price impact, once the limit order executes."
msgstr ""

#: src/components/Synthetics/TradeFeesRow/TradeFeesRow.tsx
msgid "of open fee"
msgstr ""

#: src/pages/Dashboard/MarketsListV1.tsx
#: src/pages/Dashboard/MarketsListV1.tsx
msgid "Pool Amount"
msgstr "Сумма Пула"

#: src/pages/BeginAccountTransfer/BeginAccountTransfer.tsx
msgid "Approve GMX"
msgstr "Одобрить GMX"

#: src/components/Glp/SwapErrorModal.tsx
msgid "{0} Capacity Reached"
msgstr "{0} Мощность достигнута"

#: src/components/Synthetics/TradeHistory/TradeHistoryRow/utils/swap.ts
#: src/components/Synthetics/TradeHistory/TradeHistoryRow/utils/swap.ts
#: src/components/Synthetics/TradeHistory/TradeHistoryRow/utils/swap.ts
#: src/components/Synthetics/TradeHistory/TradeHistoryRow/utils/swap.ts
msgid "{fromText} to {toExecutionText}"
msgstr "{fromText} в {toExecutionText}"

#: src/components/Exchange/SwapBox.jsx
#: src/components/Synthetics/PositionSeller/PositionSeller.tsx
#: src/components/Synthetics/TradeBox/hooks/useTradeButtonState.tsx
msgid "Create {0} Order"
msgstr "Создать {0} Ордер<<<<<<< HEAD"

#: src/components/Synthetics/TradeHistory/keys.ts
msgid "Execute Limit Swap"
msgstr "Исполнение лимитного обмена"

#: src/pages/BuyGMX/BuyGMX.tsx
msgid "To purchase GMX on the {0} blockchain, please <0>change your network</0>."
msgstr "msgstr"

#: src/components/Synthetics/GmList/GmTokensTotalBalanceInfo.tsx
msgid "{daysConsidered}d accrued Fees"
msgstr ""

#: src/components/MissedCoinsModal/MissedCoinsModal.tsx
#: src/components/NpsModal/NpsModal.tsx
#: src/components/Referrals/JoinReferralCode.tsx
#: src/components/UserFeedbackModal/UserFeedbackModal.tsx
msgid "Submit"
msgstr "Подать"

#: src/components/Exchange/TradeHistory.jsx
msgid "Request withdrawal from {0} {longOrShortText}"
msgstr "Запрос на вывод из {0} {longOrShortText}"

#: src/pages/ClaimEsGmx/ClaimEsGmx.jsx
msgid "Select an option"
msgstr "Выбрать опцию"

#: src/components/Header/AppHeaderLinks.tsx
msgid "Ecosystem"
msgstr "Экосистема"

#: src/components/Exchange/SwapBox.jsx
msgid "High USDG Slippage, Long Anyway"
msgstr "Высокое Скольжение USDG, Лонг в Любом случае"

#: src/components/Synthetics/GmList/GmTokensTotalBalanceInfo.tsx
msgid "Wallet total"
msgstr ""

#: src/components/Synthetics/StatusNotification/SubaccountNotification.tsx
#: src/components/Synthetics/StatusNotification/SubaccountNotification.tsx
#: src/components/Synthetics/StatusNotification/SubaccountNotification.tsx
msgid "Deactivation"
msgstr ""

#: src/pages/PriceImpactRebatesStats/PriceImpactRebatesStats.tsx
msgid "Next"
msgstr "Далее"

#: src/components/Exchange/TradeHistory.jsx
#: src/components/Referrals/AddAffiliateCode.jsx
#: src/components/Referrals/AffiliatesStats.tsx
#: src/components/Synthetics/StatusNotification/OrderStatusNotification.tsx
#: src/components/Synthetics/TradeHistory/TradeHistoryRow/utils/shared.ts
#: src/pages/Earn/EarnV1.jsx
#: src/pages/Earn/EarnV1.jsx
#: src/pages/Earn/EarnV1.jsx
msgid "Create"
msgstr "Создать"

#: src/components/Exchange/SwapBox.jsx
msgid "Limit order submitted!"
msgstr "Лимитный ордер представлен!"

#: src/components/Synthetics/DateRangeSelect/DateRangeSelect.tsx
#: src/pages/AccountDashboard/GeneralPerformanceDetails.tsx
msgid "Last 7d"
msgstr ""

#: src/components/Exchange/PositionShare.tsx
msgid "Copy"
msgstr "Копировать"

#: src/components/Referrals/AffiliatesStats.tsx
#: src/components/Referrals/TradersStats.tsx
#: src/components/Synthetics/UserIncentiveDistributionList/UserIncentiveDistributionList.tsx
msgid "Amount"
msgstr "Сумма"

#: src/components/Exchange/SwapBox.jsx
msgid "<0>{0} is required for collateral.</0><1>Swap amount from {1} to {2} exceeds {3} Available Liquidity. Reduce the \"Pay\" size, or use {4} as the \"Pay\" token to use it for collateral.</1><2>You can buy {5} on 1inch.</2>"
msgstr ""

#: src/components/Synthetics/TradeBox/hooks/useTradeButtonState.tsx
msgid "Create {0} order"
msgstr ""

#: src/components/Synthetics/PositionEditor/PositionEditor.tsx
msgid "Edit {0} {1}{2}"
msgstr ""

#: src/components/Referrals/AffiliatesStats.tsx
#: src/components/Referrals/TradersStats.tsx
msgid "No rebates distribution history yet."
msgstr "История распределения возвратов пока отсутствует."

#: src/pages/Ecosystem/ecosystemConstants.tsx
msgid "GMX Governance"
msgstr ""

#: src/domain/synthetics/orders/utils.tsx
msgid "trigger price"
msgstr ""

#: src/components/Referrals/ClaimAffiliatesModal/ClaimAffiliatesModal.tsx
#: src/components/Synthetics/ClaimablePositionPriceImpactRebateModal/ClaimablePositionPriceImpactRebateModal.tsx
#: src/components/Synthetics/ClaimModal/ClaimModal.tsx
#: src/components/Synthetics/Claims/ClaimableCard.tsx
#: src/pages/ClaimEsGmx/ClaimEsGmx.jsx
#: src/pages/Earn/AffiliateClaimModal.tsx
#: src/pages/Earn/ClaimModal.tsx
#: src/pages/Earn/EarnV1.jsx
#: src/pages/Earn/EarnV1.jsx
#: src/pages/Earn/EarnV1.jsx
#: src/pages/Earn/EarnV1.jsx
#: src/pages/Earn/EarnV1.jsx
#: src/pages/Earn/TotalRewardsCard.tsx
#: src/pages/Earn/Vesting.tsx
msgid "Claim"
msgstr "Запрос"

#: src/components/Synthetics/TradeBox/TradeBoxRows/PriceImpactFeesRow.tsx
msgid "Price Impact / Fees"
msgstr ""

#: src/pages/AccountDashboard/AccountDashboard.tsx
#: src/pages/AccountDashboard/AccountDashboard.tsx
msgid "GMX {versionName} Account"
msgstr ""

#: src/components/Synthetics/TradeHistory/TradeHistoryRow/utils/position.ts
#: src/components/Synthetics/TradeHistory/TradeHistoryRow/utils/position.ts
#: src/components/Synthetics/TradeHistory/TradeHistoryRow/utils/position.ts
#: src/components/Synthetics/TradeHistory/TradeHistoryRow/utils/position.ts
#: src/components/Synthetics/TradeHistory/TradeHistoryRow/utils/position.ts
#: src/components/Synthetics/TradeHistory/TradeHistoryRow/utils/position.ts
msgid "Order execution price takes into account price impact."
msgstr "Цена исполнения ордера учитывает влияние цены."

#: src/pages/Buy/Buy.tsx
msgid "Buy GLP or GMX"
msgstr ""

#: src/components/Exchange/ChartTokenSelector.tsx
msgid "Max Out"
msgstr ""

#: src/components/Exchange/PositionEditor.jsx
#: src/components/Exchange/PositionSeller.jsx
#: src/components/Exchange/PositionSeller.jsx
#: src/components/Exchange/SwapBox.jsx
#: src/components/Exchange/SwapBox.jsx
#: src/components/Exchange/SwapBox.jsx
#: src/components/Exchange/SwapBox.jsx
#: src/components/Glp/GlpSwap.jsx
#: src/components/Glp/GlpSwap.jsx
#: src/domain/synthetics/orders/getPositionOrderError.tsx
#: src/domain/synthetics/trade/utils/validation.ts
#: src/domain/synthetics/trade/utils/validation.ts
#: src/domain/synthetics/trade/utils/validation.ts
#: src/domain/synthetics/trade/utils/validation.ts
#: src/domain/synthetics/trade/utils/validation.ts
#: src/domain/synthetics/trade/utils/validation.ts
#: src/domain/synthetics/trade/utils/validation.ts
#: src/pages/ClaimEsGmx/ClaimEsGmx.jsx
#: src/pages/Earn/EarnV1.jsx
#: src/pages/Earn/EarnV1.jsx
#: src/pages/Earn/StakeModal.tsx
#: src/pages/Earn/UnstakeModal.tsx
#: src/pages/Earn/VesterDepositModal.tsx
msgid "Enter an amount"
msgstr "Введите сумму"

#: src/components/Header/AppHeaderUser.tsx
msgid "Connect"
msgstr "Подключение"

#: src/components/InterviewToast/InterviewToast.tsx
msgid "Click here to give us your feedback on GMX."
msgstr ""

#: src/components/Referrals/AffiliatesStats.tsx
#: src/components/Referrals/AffiliatesStats.tsx
#: src/components/Referrals/TradersStats.tsx
#: src/components/Referrals/TradersStats.tsx
msgid "V1 Avalanche Fuji"
msgstr ""

#: src/pages/LeaderboardPage/components/CompetitionPrizes.tsx
#: src/pages/LeaderboardPage/components/CompetitionPrizes.tsx
msgid "1st Place"
msgstr ""

#: src/pages/Ecosystem/ecosystemConstants.tsx
msgid "D2.Finance"
msgstr ""

#: src/pages/Dashboard/OverviewCard.tsx
msgid "Annualized:"
msgstr ""

#: src/pages/LeaderboardPage/components/CompetitionCountdown.tsx
msgid "Starts in"
msgstr ""

#: src/domain/synthetics/fees/utils/index.ts
msgid "The network fees are high currently, which may be due to a temporary increase in transactions on the {chainName} network."
msgstr "Комиссии сети в настоящее время высокие, что может быть связано с временным увеличением транзакций в сети {chainName}."

#: src/lib/wallets/connecters/binanceW3W/binanceWallet.ts
msgid "Scan the QR code"
msgstr "Отсканируйте QR-код"

#: src/pages/SyntheticsPage/SyntheticsPage.tsx
msgid "Claims ({totalClaimables})"
msgstr ""

#: src/components/Synthetics/StatusNotification/GmStatusNotification.tsx
msgid "Unknown shift GM order"
msgstr ""

#: src/components/Exchange/TradeHistory.jsx
msgid "Max leverage of 100x was exceeded, the remaining collateral after deducting losses and fees have been sent back to your account:"
msgstr "Максимальное кредитное плечо 100x было превышено, оставшийся залог после вычета убытков и комиссий был отправлен обратно на ваш счет:"

#: src/components/Synthetics/GmSwap/GmSwapBox/GmDepositWithdrawalBox/useSubmitButtonState.tsx
msgid "Shifting {symbol}..."
msgstr ""

#: src/components/Synthetics/TradeHistory/TradeHistoryRow/utils/shared.ts
msgid "Not enough Available Liquidity to fill the Order."
msgstr "Недостаточно доступной ликвидности для выполнения ордера."

#: src/components/SettingsModal/SettingsModal.tsx
msgid "Show leverage slider"
msgstr ""

#: src/domain/synthetics/orders/getPositionOrderError.tsx
#: src/domain/synthetics/orders/getPositionOrderError.tsx
#: src/domain/synthetics/sidecarOrders/utils.ts
#: src/domain/synthetics/sidecarOrders/utils.ts
#: src/domain/synthetics/trade/utils/validation.ts
msgid "Trigger price above mark price"
msgstr ""

#: src/pages/OrdersOverview/OrdersOverview.jsx
msgid "Order size exceeds position"
msgstr "Размер ордера превышает позицию"

#: src/components/Exchange/OrderEditor.jsx
msgid "Order update submitted!"
msgstr "Обновление ордера принято!"

#: src/components/Exchange/PositionEditor.jsx
msgid "Enable withdraw failed."
msgstr ""

#: src/pages/Ecosystem/ecosystemConstants.tsx
msgid "Explore, analyze, and copy on-chain traders"
msgstr ""

#: src/components/Exchange/ConfirmationBox.jsx
msgid "Forfeit profit"
msgstr "Утрата прибыли"

#: src/components/Synthetics/GmSwap/GmFees/GmFees.tsx
msgid "Sell Fee"
msgstr ""

#: src/components/Synthetics/PositionEditor/PositionEditorAdvancedRows.tsx
#: src/components/Synthetics/PositionSeller/PositionSellerAdvancedDisplayRows.tsx
#: src/components/Synthetics/TradeBox/TradeBoxRows/AdvancedDisplayRows.tsx
msgid "Execution Details"
msgstr ""

#: src/domain/synthetics/common/incentivesAirdropMessages.ts
msgid "GM Airdrop"
msgstr ""

#: src/components/Glp/GlpSwap.jsx
msgid "Save on Fees"
msgstr "Сэкономь на Комиссиях"

#: src/components/SettingsModal/SettingsModal.tsx
msgid "Allowed Slippage below {defaultSippageDisplay}% may result in failed orders. orders."
msgstr ""

#: src/components/Synthetics/TradeHistory/keys.ts
msgid "Update Take Profit"
msgstr ""

#: src/components/Exchange/PositionsList.jsx
#: src/components/Synthetics/PositionItem/PositionItem.tsx
msgid "Active Orders"
msgstr "Действующие Ордера<<<<<<< HEAD"

#: src/components/Synthetics/AcceptablePriceImpactInputRow/AcceptablePriceImpactInputRow.tsx
msgid "You have set a high acceptable price impact. The current price impact is {0}."
msgstr ""

#: src/pages/Ecosystem/ecosystemConstants.tsx
msgid "Lending and Borrowing"
msgstr ""

#: src/components/Exchange/SwapBox.jsx
msgid "Switch to {0} collateral."
msgstr ""

#: src/pages/Earn/Vesting.tsx
#: src/pages/Earn/Vesting.tsx
msgid "GMX Vault"
msgstr ""

#: src/pages/Ecosystem/ecosystemConstants.tsx
msgid "Jones DAO"
msgstr ""

#: src/components/Exchange/TradeHistory.jsx
msgid "Partially Liquidated"
msgstr "Частично Ликвидировано"

#: src/components/Glp/GlpSwap.jsx
msgid "Insufficient GLP balance"
msgstr "Недостаточный баланс GLP"

#: src/pages/AccountDashboard/generalPerformanceDetailsDebug.tsx
#: src/pages/LeaderboardPage/components/LeaderboardAccountsTable.tsx
msgid "Start Unrealized Fees"
msgstr ""

#: src/components/Exchange/ConfirmationBox.jsx
msgid "view"
msgstr "смотреть"

#: src/components/Exchange/OrdersToa.jsx
msgid "Accept terms to enable orders"
msgstr "Принять условия, чтобы разрешить ордера"

#: src/pages/Ecosystem/ecosystemConstants.tsx
msgid "Protocol analytics"
msgstr "Аналитика протоколов"

#: src/pages/BeginAccountTransfer/BeginAccountTransfer.tsx
#: src/pages/CompleteAccountTransfer/CompleteAccountTransfer.jsx
#: src/pages/NftWallet/NftWallet.jsx
msgid "Transfer submitted!"
msgstr "Перевод подтверждён!"

#: src/components/Exchange/TradeHistory.jsx
msgid ""
"Liquidated {0} {longOrShortText},\n"
"-{1} USD,\n"
"{2} Price: {3} USD"
msgstr ""

#: src/components/Exchange/ExchangeTVChart.jsx
msgid "Inc."
msgstr "Инк."

#: src/domain/synthetics/trade/utils/validation.ts
msgid "Fees exceed amount"
msgstr ""

#: src/components/Synthetics/OrderList/filters/OrderTypeFilter.tsx
msgid "Search Type"
msgstr ""

#: src/pages/Dashboard/WeightText.tsx
msgid "{0} is below its target weight.<0/><1/>Get lower fees to <2>buy GLP</2> with {1}, and to <3>swap</3> {2} for other tokens."
msgstr "{0} liegt unter der Zielgewichtung.<0/><1/>Erhalte niedrigere Gebühren, um <2>GLP</2> mit {1} zu kaufen und <3>zu tauschen</3> {2} für andere Token."

#: src/pages/AccountDashboard/GeneralPerformanceDetails.tsx
#: src/pages/LeaderboardPage/components/LeaderboardAccountsTable.tsx
msgid "Win Rate"
msgstr ""

#: src/pages/BeginAccountTransfer/BeginAccountTransfer.tsx
msgid "You have esGMX tokens in the Affiliate Vault, you need to withdraw these tokens if you want to transfer them to the new account"
msgstr ""

#: src/components/Synthetics/SubaccountModal/utils.ts
msgid "Maximum auto top-up amount is required"
msgstr ""

#: src/pages/BuyGlp/BuyGlp.jsx
msgid "Buy / Sell GLP"
msgstr "Купить / Продать GLP"

#: src/pages/Dashboard/AssetDropdown.tsx
msgid "Open {0} in Explorer"
msgstr ""

#: src/components/Synthetics/GmList/MintableAmount.tsx
#: src/components/Synthetics/MarketStats/MarketStatsWithComposition.tsx
msgid "{0} and {1} can be used to buy GM for this market up to the specified buying caps."
msgstr ""

#: src/components/Synthetics/TradeBox/OneClickTradingInfo.tsx
msgid "One-Click Trading is not available using network's native token {0}. Consider using {1} instead."
msgstr ""

#: src/components/Synthetics/StatusNotification/OrderStatusNotification.tsx
#: src/context/PendingTxnsContext/PendingTxnsContext.tsx
#: src/lib/contracts/notifications.tsx
#: src/lib/contracts/notifications.tsx
#: src/pages/Exchange/Exchange.tsx
#: src/pages/Exchange/Exchange.tsx
msgid "View"
msgstr ""

#: src/components/Synthetics/TradeHistory/keys.ts
msgid "Execute Stop Market"
msgstr ""

#: src/components/Referrals/TradersStats.tsx
msgid "Volume traded by this account with an active referral code."
msgstr "Объем, торгуемый данным счетом с активным реферальным кодом."

#: src/pages/Earn/EarnV1.jsx
msgid "Unstake failed"
msgstr "Снятие стакинга не прошло"

#: src/pages/AccountDashboard/dailyAndCumulativePnLDebug.tsx
msgid "Start unrealized fees"
msgstr ""

#: src/components/Referrals/AffiliatesStats.tsx
msgid "Referral Codes"
msgstr "Реферальные Коды"

#: src/pages/BeginAccountTransfer/BeginAccountTransfer.tsx
#: src/pages/BeginAccountTransfer/BeginAccountTransfer.tsx
msgid "Vested GMX not withdrawn"
msgstr "Вестинг GMX не выведен"

#: src/components/Glp/GlpSwap.jsx
msgid "FEES"
msgstr "СБОРЫ"

#: src/components/Synthetics/GmList/GlvList.tsx
#: src/components/Synthetics/GmList/GmList.tsx
msgid "TOTAL SUPPLY"
msgstr ""

#: src/components/Exchange/FeesTooltip.tsx
#: src/components/Exchange/NetValueTooltip.tsx
#: src/components/Synthetics/TradeFeesRow/TradeFeesRow.tsx
msgid "Open Fee"
msgstr ""

#: src/components/Referrals/AddAffiliateCode.jsx
msgid "Looks like you don't have a referral code to share. <0/> Create one now and start earning rebates!"
msgstr "Похоже, у вас нет реферального кода, которым можно поделиться. <0/> Создайте его сейчас и начните получать возвраты!"

#: src/pages/Ecosystem/ecosystemConstants.tsx
msgid "Kudai AI Agent"
msgstr ""

#: src/pages/NftWallet/NftWallet.jsx
msgid "Enter NFT ID"
msgstr "Введите NFT ID"

#: src/components/Exchange/PositionEditor.jsx
msgid "Withdrawal failed."
msgstr ""

#: src/components/Exchange/ConfirmationBox.jsx
#: src/components/Exchange/ConfirmationBox.jsx
#: src/components/Synthetics/OrderEditor/OrderEditor.tsx
#: src/components/Synthetics/OrderEditor/OrderEditor.tsx
#: src/components/Synthetics/TradeBox/TradeBox.tsx
#: src/components/Synthetics/TradeBox/TradeBox.tsx
msgid "Limit Price"
msgstr "Предельная Цена"

#: src/components/AddressView/AddressView.tsx
msgid "You"
msgstr ""

#: src/pages/Earn/GlpCard.tsx
msgid "APRs are updated weekly on Wednesday and will depend on the fees collected for the week. <0/><1/>Historical GLP APRs can be checked in this <2>community dashboard</2>."
msgstr ""

#: src/components/Exchange/TradeHistory.jsx
msgid "Could not execute deposit into {0} {longOrShortText}"
msgstr "Не удалось выполнить пополнение счета в {0} {longOrShortText}"

#: src/components/Exchange/PositionEditor.jsx
#: src/components/Exchange/PositionEditor.jsx
#: src/components/Exchange/PositionEditor.jsx
#: src/components/Synthetics/PositionEditor/types.ts
#: src/components/Synthetics/TradeHistory/keys.ts
#: src/pages/Earn/VesterDepositModal.tsx
#: src/pages/Earn/VesterDepositModal.tsx
#: src/pages/Earn/Vesting.tsx
#: src/pages/Earn/Vesting.tsx
#: src/pages/Earn/Vesting.tsx
msgid "Deposit"
msgstr "Пополнение"

#: src/domain/synthetics/sidecarOrders/utils.ts
msgid "Trigger price below highest limit price"
msgstr ""

#: src/components/Synthetics/OrderEditor/OrderEditor.tsx
#: src/components/Synthetics/OrderItem/OrderItem.tsx
#: src/components/Synthetics/OrderItem/OrderItem.tsx
#: src/components/Synthetics/TradeHistory/useDownloadAsCsv.tsx
msgid "Acceptable Price"
msgstr "Допустимая цена"

#: src/components/Synthetics/StatusNotification/GmStatusNotification.tsx
msgid "Sell request sent"
msgstr ""

#: src/pages/Ecosystem/ecosystemConstants.tsx
msgid "DeFi Margin Protocol"
msgstr ""

#: src/components/Exchange/PositionEditor.jsx
#: src/components/Exchange/PositionSeller.jsx
#: src/components/Exchange/PositionSeller.jsx
#: src/components/Exchange/SwapBox.jsx
#: src/components/Exchange/SwapBox.jsx
msgid "Enabling Leverage..."
msgstr "Создание Леверидж..."

#: src/domain/synthetics/orders/utils.tsx
msgid "There may not be sufficient liquidity to execute the swap to the receive token when the price conditions are met."
msgstr ""

#: src/components/NotifyModal/NotifyModal.tsx
msgid "Trade Errors"
msgstr ""

#: src/components/Synthetics/SettleAccruedFundingFeeModal/SettleAccruedFundingFeeModal.tsx
msgid "Consider selecting only positions where the accrued funding fee exceeds the {0} gas cost to settle each position."
msgstr ""

#: src/domain/synthetics/trade/utils/validation.ts
msgid "The buyable cap for the pool GM: {0} using the pay token selected is reached. Please choose a different pool, reduce the buy size, or pick a different composition of tokens."
msgstr ""

#: src/components/Glp/GlpSwap.jsx
msgid "Fees may vary depending on which asset you use to buy GLP. <0/>Enter the amount of GLP you want to purchase in the order form, then check here to compare fees."
msgstr "Комиссионные могут отличаться в зависимости от того, какой актив вы используете для покупки GLP. <0/>Укажите сумму GLP, которую вы хотите приобрести, в форме ордера, а затем проверьте здесь, чтобы узнать размер комиссионных."

#: src/components/Synthetics/ClaimModal/ClaimModal.tsx
msgid "Claim <0>{0}</0>"
msgstr ""

#: src/components/Exchange/ConfirmationBox.jsx
#: src/components/Exchange/PositionSeller.jsx
#: src/components/Exchange/PositionSeller.jsx
#: src/components/Exchange/SwapBox.jsx
#: src/components/Exchange/SwapBox.jsx
#: src/components/Glp/GlpSwap.jsx
#: src/components/Glp/GlpSwap.jsx
#: src/components/Synthetics/GmSwap/GmSwapBox/GmDepositWithdrawalBox/GmDepositWithdrawalBox.tsx
#: src/components/Synthetics/GmSwap/GmSwapBox/GmDepositWithdrawalBox/GmDepositWithdrawalBox.tsx
#: src/components/Synthetics/GmSwap/GmSwapBox/GmDepositWithdrawalBox/GmDepositWithdrawalBox.tsx
#: src/components/Synthetics/GmSwap/GmSwapBox/GmDepositWithdrawalBox/GmDepositWithdrawalBox.tsx
#: src/components/Synthetics/GmSwap/GmSwapBox/GmShiftBox/GmShiftBox.tsx
#: src/components/Synthetics/PositionEditor/PositionEditor.tsx
#: src/components/Synthetics/PositionSeller/PositionSeller.tsx
#: src/components/Synthetics/PositionSeller/PositionSeller.tsx
#: src/components/Synthetics/PositionSeller/PositionSeller.tsx
#: src/components/Synthetics/TradeBox/TradeBox.tsx
#: src/components/Synthetics/TradeBox/TradeBox.tsx
#: src/components/Synthetics/TradeBox/TradeBox.tsx
msgid "Receive"
msgstr "Получить"

#: src/pages/PositionsOverview/PositionsOverview.jsx
msgid "time to liq"
msgstr "время ликвидировать"

#: src/pages/AccountDashboard/dailyAndCumulativePnLDebug.tsx
#: src/pages/AccountDashboard/generalPerformanceDetailsDebug.tsx
#: src/pages/LeaderboardPage/components/LeaderboardAccountsTable.tsx
#: src/pages/LeaderboardPage/components/LeaderboardPositionsTable.tsx
msgid "Realized Fees"
msgstr ""

#: src/pages/LeaderboardPage/components/LeaderboardContainer.tsx
msgid "Top Positions"
msgstr ""

#: src/components/Synthetics/GmList/GmList.tsx
msgid "Pools"
msgstr ""

#: src/components/Exchange/TradeHistory.jsx
msgid "Could not execute withdrawal from {0} {longOrShortText}"
msgstr "Не удалось выполнить вывод из {0} {longOrShortText}"

#: src/components/Glp/GlpSwap.jsx
msgid "Fees (Rebated)"
msgstr ""

#: src/pages/CompleteAccountTransfer/CompleteAccountTransfer.jsx
msgid "Your transfer has been completed."
msgstr "Ваш перевод был завершен."

#: src/components/UserFeedbackModal/UserFeedbackModal.tsx
msgid "We Value Your Feedback"
msgstr ""

#: src/components/Synthetics/OrderList/filters/OrderTypeFilter.tsx
#: src/components/Synthetics/TradeBox/TradeBoxRows/LimitAndTPSLRows.tsx
#: src/domain/synthetics/positions/utils.ts
msgid "Stop Loss"
msgstr ""

#: src/pages/Earn/EarnV2.tsx
msgid "Liquidity incentives program is live on {avalancheLink}."
msgstr ""

#: src/components/Synthetics/PositionItem/PositionItem.tsx
msgid "This position could still be liquidated, excluding any price movement, due to funding and borrowing fee rates reducing the position's collateral over time."
msgstr ""

#: src/pages/BuyGMX/BuyGMX.tsx
msgid "Transfer {nativeTokenSymbol}"
msgstr ""

#: src/context/SubaccountContext/SubaccountContext.tsx
msgid "There are insufficient funds in your Subaccount for One-Click Trading. <0>Click here</0> to top-up."
msgstr ""

#: src/context/TokensFavoritesContext/TokensFavoritesContextProvider.tsx
msgid "Meme"
msgstr ""

#: src/components/Synthetics/GmSwap/GmSwapBox/GmDepositWithdrawalBox/useDepositWithdrawalTransactions.tsx
#: src/components/Synthetics/GmSwap/GmSwapBox/GmDepositWithdrawalBox/useDepositWithdrawalTransactions.tsx
#: src/components/Synthetics/GmSwap/GmSwapBox/GmShiftBox/useShiftTransactions.tsx
#: src/components/Synthetics/PositionEditor/usePositionEditorButtonState.tsx
#: src/components/Synthetics/PositionSeller/PositionSeller.tsx
#: src/components/Synthetics/TradeBox/hooks/useTradeboxTransactions.tsx
#: src/components/Synthetics/TradeBox/hooks/useTradeboxTransactions.tsx
#: src/components/Synthetics/TradeBox/hooks/useTradeboxTransactions.tsx
#: src/components/Synthetics/TradeBox/hooks/useTradeboxTransactions.tsx
msgid "Error submitting order"
msgstr ""

#: src/components/Referrals/AffiliatesStats.tsx
msgid "V1 Rebates and V1/V2 esGMX are airdropped weekly. V2 Rebates are claimed manually."
msgstr ""

#: src/components/Common/SEO.tsx
msgid "Trade spot or perpetual BTC, ETH, AVAX and other top cryptocurrencies with up to 100x leverage directly from your wallet on Arbitrum and Avalanche."
msgstr ""

#: src/components/Exchange/ChartTokenSelector.tsx
msgid "Max In"
msgstr ""

#: src/pages/Earn/GmxAndVotingPowerCard.tsx
msgid "Myself"
msgstr ""

#: src/pages/LeaderboardPage/components/LeaderboardAccountsTable.tsx
#: src/pages/LeaderboardPage/components/LeaderboardPositionsTable.tsx
msgid "Search Address"
msgstr ""

#: src/domain/synthetics/trade/utils/validation.ts
msgid "Max GM buyable amount reached"
msgstr ""

#: src/pages/Earn/GmxAndVotingPowerCard.tsx
msgid "Buy GMX"
msgstr ""

#: src/pages/Dashboard/MarketsListV1.tsx
#: src/pages/Dashboard/MarketsListV1.tsx
msgid "Max {0} Capacity"
msgstr "Максимальная {0} вместимость"

#: src/components/ToastifyDebug/ToastifyDebug.tsx
msgid "Copy error"
msgstr ""

#: src/pages/Ecosystem/Ecosystem.tsx
msgid "Projects developed by the GMX community. <0/>Please exercise caution when interacting with any app, apps are fully maintained by community developers."
msgstr ""

#: src/domain/synthetics/userFeedback/utils.ts
msgid "What areas can we improve to make your experience better?"
msgstr ""

#: src/domain/synthetics/trade/utils/validation.ts
msgid "Select a collateral"
msgstr ""

#: src/components/Exchange/SwapBox.jsx
#: src/components/Exchange/SwapBox.jsx
#: src/components/Glp/GlpSwap.jsx
#: src/domain/synthetics/trade/utils/validation.ts
#: src/domain/synthetics/trade/utils/validation.ts
#: src/domain/synthetics/trade/utils/validation.ts
#: src/domain/synthetics/trade/utils/validation.ts
#: src/domain/synthetics/trade/utils/validation.ts
#: src/domain/synthetics/trade/utils/validation.ts
#: src/domain/synthetics/trade/utils/validation.ts
#: src/domain/synthetics/trade/utils/validation.ts
#: src/domain/synthetics/trade/utils/validation.ts
msgid "Insufficient {0} balance"
msgstr "Недостаточный {0} баланс"

#: src/domain/synthetics/orders/utils.tsx
msgid "limit price"
msgstr ""

#: src/components/Synthetics/ExecutionPriceRow.tsx
msgid "Price impact rebates for closing trades are claimable under the claims tab. <0>Read more</0>."
msgstr ""

#: src/components/Synthetics/StatusNotification/OrderStatusNotification.tsx
msgid "Sending order request"
msgstr ""

#: src/pages/OrdersOverview/OrdersOverview.jsx
msgid "Can't execute because of an error"
msgstr "Невозможно выполнить из-за ошибки"

#: src/pages/Ecosystem/ecosystemConstants.tsx
msgid "Decentralized Yield Products"
msgstr ""

#: src/components/Exchange/PositionSeller.jsx
msgid "Keep Leverage is not possible"
msgstr ""

#: src/components/Synthetics/NetworkFeeRow/NetworkFeeRow.tsx
msgid "Max Network Fee includes fees for additional orders. It will be sent back in full to your account if they don't trigger and are cancelled. <0>Read more</0>."
msgstr ""

#: src/components/Synthetics/StatusNotification/FeesSettlementStatusNotification.tsx
msgid "{positionName} Failed to settle"
msgstr ""

#: src/components/Referrals/AffiliatesStats.tsx
#: src/components/Referrals/TradersStats.tsx
msgid "Rebates"
msgstr ""

#: src/components/Glp/GlpSwap.jsx
msgid "Sell failed."
msgstr "Не удалось продать."

#: src/components/Synthetics/SubaccountModal/utils.ts
msgid "Insufficient {nativeTokenSymbol} balance"
msgstr ""

#: src/pages/Earn/EarnV2.tsx
#: src/pages/MarketPoolsPage/MarketPoolsPage.tsx
msgid "Pools that enable trading for a single market, backed by the tokens listed in brackets."
msgstr ""

#: src/components/Synthetics/TradeHistory/keys.ts
msgid "Update Limit"
msgstr ""

#: src/components/Exchange/OrderEditor.jsx
#: src/components/Exchange/OrderEditor.jsx
#: src/components/Synthetics/OrderItem/OrderItem.tsx
msgid "Edit order"
msgstr "Редактирование ордера"

#: src/pages/AccountDashboard/HistoricalLists.tsx
#: src/pages/SyntheticsPage/SyntheticsPage.tsx
msgid "Claims"
msgstr ""

#: src/components/Referrals/AffiliatesStats.tsx
#: src/components/Referrals/TradersStats.tsx
#: src/components/Synthetics/Claims/ClaimsHistory.tsx
#: src/components/Synthetics/TradeHistory/useDownloadAsCsv.tsx
#: src/components/Synthetics/UserIncentiveDistributionList/UserIncentiveDistributionList.tsx
#: src/pages/AccountDashboard/DailyAndCumulativePnL.tsx
#: src/pages/AccountDashboard/GeneralPerformanceDetails.tsx
msgid "Date"
msgstr "Дата"

#: src/pages/BuyGMX/BuyGMX.tsx
msgid "Buy GMX using FIAT gateways:"
msgstr ""

#: src/domain/synthetics/orders/createDecreaseOrderTxn.ts
#: src/domain/synthetics/orders/createIncreaseOrderTxn.ts
#: src/domain/synthetics/orders/createSwapOrderTxn.ts
msgid "Order error."
msgstr ""

#: src/components/Referrals/AddAffiliateCode.jsx
msgid "Referral code created!"
msgstr "Реферальный код создан!"

#: src/components/Exchange/OrderEditor.jsx
#: src/components/Exchange/SwapBox.jsx
#: src/components/Exchange/SwapBox.jsx
msgid "Price above Mark Price"
msgstr "Цена выше Маркированной Цены"

#: src/components/Exchange/PositionSeller.jsx
#: src/components/Synthetics/OrderEditor/OrderEditor.tsx
#: src/components/Synthetics/OrderItem/OrderItem.tsx
#: src/components/Synthetics/OrderList/OrderList.tsx
#: src/components/Synthetics/PositionSeller/PositionSeller.tsx
#: src/components/Synthetics/TradeBox/TradeBox.tsx
#: src/components/Synthetics/TradeHistory/useDownloadAsCsv.tsx
msgid "Trigger Price"
msgstr "Цена триггера"

#: src/components/Synthetics/MarketStats/MarketStatsWithComposition.tsx
#: src/components/Synthetics/MarketStats/MarketStatsWithComposition.tsx
msgid "Sellable"
msgstr ""

#: src/components/Exchange/PositionSeller.jsx
msgid "Initial Collateral (Collateral excluding Borrow Fee)."
msgstr ""

#: src/components/Synthetics/UserIncentiveDistributionList/UserIncentiveDistributionList.tsx
msgid "COMPETITION Airdrop"
msgstr ""

#: src/pages/BeginAccountTransfer/BeginAccountTransfer.tsx
#: src/pages/NftWallet/NftWallet.jsx
msgid "Enter Receiver Address"
msgstr "Введите Адрес Получателя"

#: src/pages/Earn/VesterDepositModal.tsx
msgid "Additional reserve required"
msgstr ""

#: src/components/Footer/constants.ts
#: src/pages/TermsAndConditions/TermsAndConditions.jsx
msgid "Terms and Conditions"
msgstr "Правила и Условия"

#: src/pages/Earn/ClaimModal.tsx
msgid "Convert {wrappedTokenSymbol} to {nativeTokenSymbol}"
msgstr ""

#: src/components/Glp/GlpSwap.jsx
#: src/components/Glp/GlpSwap.jsx
msgid "Available amount to deposit into GLP."
msgstr "Доступная сумма для пополнения GLP."

#: src/components/Exchange/PositionShare.tsx
msgid "Download"
msgstr "Загрузить"

#: src/components/Synthetics/MarketStats/components/CompositionTable.tsx
msgid "{col1}"
msgstr ""

#: src/components/Synthetics/StatusNotification/OrderStatusNotification.tsx
msgid "Swap {0} for {1}"
msgstr ""

#: src/components/Synthetics/SubaccountModal/SubaccountModal.tsx
msgid "Max auto top-up amount"
msgstr ""

#: src/pages/Earn/VesterDepositModal.tsx
msgid "Vault Capacity"
msgstr ""

#: src/pages/OrdersOverview/OrdersOverview.jsx
msgid "Decrease active: {0}, executed: {1}, cancelled: {2}"
msgstr "Снижение актива: {0}, выполнено: {1}, отменено: {2}"

#: src/context/TokensFavoritesContext/TokensFavoritesContextProvider.tsx
msgid "Layer 1"
msgstr ""

#: src/components/Exchange/TradeHistory.jsx
msgid "{0}  {1} {longOrShortText}, -{2} USD, {3} Price: ${4} USD"
msgstr ""

#: src/components/Exchange/PositionSeller.jsx
msgid "Keep leverage at {0}x"
msgstr ""

#: src/components/Synthetics/SubaccountModal/SubaccountModal.tsx
msgid "The amount left in the subaccount is not enough to cover network gas costs."
msgstr ""

#: src/pages/Earn/EarnV1.jsx
#: src/pages/Earn/StakeModal.tsx
msgid "Staking..."
msgstr "Размещение стакинга..."

#: src/components/Synthetics/StatusNotification/GmStatusNotification.tsx
msgid "Buy request sent"
msgstr ""

#: src/domain/synthetics/trade/utils/validation.ts
#: src/domain/synthetics/trade/utils/validation.ts
msgid "Max {0} amount exceeded"
msgstr ""

#: src/components/Exchange/PositionSeller.jsx
msgid "Position close disabled, pending {0} upgrade"
msgstr ""

#: src/components/Exchange/ConfirmationBox.jsx
msgid "Swapping..."
msgstr "Обмен идет..."

#: src/pages/AccountDashboard/generalPerformanceDetailsDebug.tsx
msgid "Realized Base PnL"
msgstr ""

#: src/components/Exchange/SwapBox.jsx
#: src/components/Exchange/SwapBox.jsx
#: src/components/Exchange/SwapBox.jsx
#: src/domain/synthetics/orders/createWrapOrUnwrapTxn.ts
#: src/domain/synthetics/orders/createWrapOrUnwrapTxn.ts
msgid "Swap failed."
msgstr "Обмен не выполнен"

#: src/components/Synthetics/MarketStats/components/MarketDescription.tsx
msgid "This token automatically accrues fees from swaps for the {0}/{1} market. It is also exposed to {2} and {3} as per the composition displayed."
msgstr ""

#: src/components/Exchange/PositionSeller.jsx
#: src/components/Exchange/SwapBox.jsx
#: src/domain/synthetics/trade/utils/validation.ts
msgid "Page outdated, please refresh"
msgstr "Страница устарела, пожалуйста, обновите"

#: src/pages/Ecosystem/ecosystemConstants.tsx
msgid "GMX Proposals"
msgstr ""

#: src/components/Synthetics/MarketTokenSelector/MarketTokenSelector.tsx
msgid "BUY…"
msgstr ""

#: src/pages/ClaimEsGmx/ClaimEsGmx.jsx
msgid "Vest with GLP on Arbitrum"
msgstr "Вестинг GLP на Arbitrum"

#: src/components/InterviewModal/InterviewModal.tsx
#: src/components/InterviewModal/InterviewModal.tsx
msgid "Telegram account"
msgstr ""

#: src/pages/LeaderboardPage/components/LeaderboardNavigation.tsx
msgid "SOON"
msgstr ""

#: src/components/Synthetics/GmSwap/GmSwapBox/GmDepositWithdrawalBox/useSubmitButtonState.tsx
msgid "Sell {operationTokenSymbol}"
msgstr ""

#: src/components/Exchange/PositionEditor.jsx
msgid "Liquidation price would cross mark price."
msgstr ""

#: src/pages/Ecosystem/ecosystemConstants.tsx
msgid "Perfectswap"
msgstr ""

#: src/pages/LeaderboardPage/components/LeaderboardContainer.tsx
msgid "Leaderboard for traders on GMX V2."
msgstr ""

#: src/components/Synthetics/TradeHistory/keys.ts
msgid "Failed Withdraw"
msgstr "Вывод не удался"

#: src/pages/Referrals/Referrals.tsx
msgid "Get fee discounts and earn rebates through the GMX referral program.<0/>For more information, please read the <1>referral program details</1>."
msgstr ""

#: src/components/Synthetics/TradeHistory/TradeHistoryRow/utils/shared.ts
msgid "Freeze"
msgstr ""

#: src/pages/Earn/EarnV1.jsx
msgid "Claim submitted! <0>View status.</0>"
msgstr "Запрос завершен! <0>Увидеть статус.</0>"

#: src/components/Exchange/NoLiquidityErrorModal.tsx
msgid "As there is not enough liquidity in GLP to swap {0} to {swapTokenSymbol}, you can use the option below to do so:"
msgstr "Поскольку в GLP недостаточно ликвидности для обмена {0} на {swapTokenSymbol}, вы можете воспользоваться приведенной ниже опцией, чтобы сделать это:"

#: src/pages/ClaimEsGmx/ClaimEsGmx.jsx
#: src/pages/Earn/AffiliateClaimModal.tsx
#: src/pages/Earn/ClaimModal.tsx
msgid "Claim completed!"
msgstr "Запрос выполнен!"

#: src/components/Synthetics/TradeBox/tradeboxConstants.tsx
#: src/domain/synthetics/positions/utils.ts
msgid "Stop Market"
msgstr ""

#: src/components/Exchange/PositionSeller.jsx
msgid "You can change this in the settings menu on the top right of the page.<0/><1/>Note that a low allowed slippage, e.g. less than {0}, may result in failed orders if prices are volatile."
msgstr ""

#: src/components/Synthetics/Claims/ClaimHistoryRow/ClaimFundingFeesHistoryRow.tsx
#: src/components/Synthetics/Claims/filters/ActionFilter.tsx
msgid "Request Settlement of Funding Fees"
msgstr "Запрос на урегулирование комиссии за финансирование"

#: src/components/Glp/GlpSwap.jsx
msgid "{0} GLP (${1})"
msgstr "{0} GLP (${1})"

#: src/pages/Earn/EarnV1.jsx
msgid "Approving {stakingTokenSymbol}..."
msgstr "Одобрение {stakingTokenSymbol}..."

#: src/pages/Dashboard/WeightText.tsx
msgid "Current Weight"
msgstr "Текущая Масса"

#: src/pages/Ecosystem/Ecosystem.tsx
msgid "Partnerships and Integrations"
msgstr "Партнерство и Объединения"

#: src/components/Exchange/PositionEditor.jsx
msgid "Leftover Collateral not enough to cover fees"
msgstr ""

#: src/components/InterviewToast/InterviewToast.tsx
#: src/components/InterviewToast/InterviewToast.tsx
msgid "As a token of our appreciation, you'll receive a reward of <0>100 <1/></0>."
msgstr ""

#: src/domain/synthetics/sidecarOrders/utils.ts
#: src/domain/synthetics/sidecarOrders/utils.ts
msgid "Trigger price above limit price"
msgstr ""

#: src/domain/synthetics/trade/utils/validation.ts
msgid "Select a Pay token"
msgstr ""

#: src/components/Exchange/SwapBox.jsx
msgid "Swap {0} submitted!"
msgstr "Обмен {0} подан!"

#: src/components/Synthetics/TVChart/components/AvailableLiquidityTooltip.tsx
msgid "The available liquidity will be the lesser of the difference between the maximum value and the current value for both the reserve and open interest."
msgstr ""

#: src/components/Referrals/JoinReferralCode.tsx
msgid "Referral Code does not exist"
msgstr "Реферальный Код не существует"

#: src/components/Synthetics/GmSwap/GmFees/GmFees.tsx
msgid "shift"
msgstr ""

#: src/domain/synthetics/common/incentivesAirdropMessages.ts
msgid "GLP to GM Airdrop"
msgstr ""

#: src/components/Synthetics/MarketStats/MarketStatsWithComposition.tsx
msgid "GM token pricing includes price impact pool amounts, the pending PnL of open positions, and borrowing fees. It excludes funding fees, which are exchanged between traders.<0/><1/><2>Read more about GM token pricing</2>."
msgstr ""

#: src/pages/Ecosystem/ecosystemConstants.tsx
#: src/pages/Ecosystem/ecosystemConstants.tsx
#: src/pages/Ecosystem/ecosystemConstants.tsx
#: src/pages/Ecosystem/ecosystemConstants.tsx
msgid "Yield Vaults"
msgstr "Доходные Хранилища"

#: src/pages/Ecosystem/ecosystemConstants.tsx
msgid "Telegram Group (Portuguese)"
msgstr "Группа в Телеграмме (Португальский язык)"

#: src/components/Synthetics/SubaccountModal/SubaccountModal.tsx
msgid "Withdrawn {0} to Main Account"
msgstr ""

#: src/pages/Actions/SyntheticsActions.tsx
msgid "GMX V2 Actions"
msgstr ""

#: src/components/Referrals/ReferralCodeWarnings.tsx
msgid "This code has been taken by someone else on {takenNetworkNames}, you will not receive rebates from traders using this code on {takenNetworkNames}."
msgstr "Этот код был взят кем-то другим на {takenNetworkNames}, вы не будете получать рибейты от трейдеров, использующих этот код на {takenNetworkNames}."

#: src/components/Referrals/ClaimAffiliatesModal/ClaimAffiliatesModal.tsx
#: src/components/Synthetics/ClaimablePositionPriceImpactRebateModal/ClaimablePositionPriceImpactRebateModal.tsx
#: src/components/Synthetics/ClaimModal/ClaimModal.tsx
msgid "Confirm Claim"
msgstr ""

#: src/pages/Ecosystem/ecosystemConstants.tsx
msgid "GMX community discussion"
msgstr "Обсуждения в сообществе GMX"

#: src/components/TokenCard/TokenCard.tsx
msgid "{arbitrumLink} GLV Pools are <0>incentivized{sparkle}.</0>"
msgstr ""

#: src/components/Synthetics/GmSwap/GmSwapBox/GmSwapBox.tsx
msgid "Sell GM"
msgstr "Продать GM"

#: src/components/TokenCard/TokenCard.tsx
#: src/components/TokenCard/TokenCard.tsx
#: src/components/TokenCard/TokenCard.tsx
#: src/components/TokenCard/TokenCard.tsx
msgid "View on Arbitrum"
msgstr ""

#: src/pages/Earn/GmxAndVotingPowerCard.tsx
msgid "<0>Delegate your undelegated {0} GMX DAO</0> voting power."
msgstr ""

#: src/domain/synthetics/markets/createShiftTxn.ts
msgid "Shift error."
msgstr ""

#: src/components/Exchange/ConfirmationBox.jsx
#: src/components/Exchange/ConfirmationBox.jsx
#: src/components/Exchange/ConfirmationBox.jsx
#: src/components/Exchange/ConfirmationBox.jsx
#: src/components/Exchange/ConfirmationBox.jsx
#: src/components/Exchange/ExchangeTVChart.jsx
#: src/components/Exchange/ExchangeTVChart.jsx
#: src/components/Exchange/OrdersList.jsx
#: src/components/Exchange/PositionEditor.jsx
#: src/components/Exchange/PositionSeller.jsx
#: src/components/Exchange/PositionsList.jsx
#: src/components/Exchange/PositionsList.jsx
#: src/components/Exchange/SwapBox.jsx
#: src/components/Exchange/SwapBox.jsx
#: src/components/Exchange/SwapBox.jsx
#: src/components/Exchange/SwapBox.jsx
#: src/components/Exchange/SwapBox.jsx
#: src/components/Exchange/TradeHistory.jsx
#: src/components/Exchange/TradeHistory.jsx
#: src/components/Exchange/TradeHistory.jsx
#: src/components/MarketWithDirectionLabel/MarketWithDirectionLabel.tsx
#: src/components/Synthetics/Claims/ClaimHistoryRow/ClaimFundingFeesHistoryRow.tsx
#: src/components/Synthetics/Claims/ClaimHistoryRow/ClaimFundingFeesHistoryRow.tsx
#: src/components/Synthetics/Claims/ClaimsHistory.tsx
#: src/components/Synthetics/MarketNetFee/MarketNetFee.tsx
#: src/components/Synthetics/PositionEditor/PositionEditor.tsx
#: src/components/Synthetics/PositionItem/PositionItem.tsx
#: src/components/Synthetics/PositionItem/PositionItem.tsx
#: src/components/Synthetics/PositionSeller/PositionSeller.tsx
#: src/components/Synthetics/SettleAccruedFundingFeeModal/SettleAccruedFundingFeeRow.tsx
#: src/components/Synthetics/StatusNotification/FeesSettlementStatusNotification.tsx
#: src/components/Synthetics/StatusNotification/OrderStatusNotification.tsx
#: src/components/Synthetics/TableMarketFilter/MarketFilterLongShort.tsx
#: src/components/Synthetics/TradeBox/tradeboxConstants.tsx
#: src/components/Synthetics/TradeHistory/TradeHistoryRow/utils/position.ts
#: src/components/Synthetics/TVChart/components/AvailableLiquidityTooltip.tsx
#: src/context/SyntheticsEvents/SyntheticsEventsProvider.tsx
#: src/context/SyntheticsEvents/SyntheticsEventsProvider.tsx
#: src/context/SyntheticsStateContext/selectors/chartSelectors/selectChartLines.tsx
#: src/domain/synthetics/orders/utils.tsx
#: src/pages/Exchange/Exchange.tsx
#: src/pages/Exchange/Exchange.tsx
#: src/pages/Exchange/Exchange.tsx
#: src/pages/Exchange/Exchange.tsx
#: src/pages/LeaderboardPage/components/LeaderboardPositionsTable.tsx
#: src/pages/LeaderboardPage/components/LeaderboardPositionsTable.tsx
#: src/pages/OrdersOverview/OrdersOverview.jsx
msgid "Long"
msgstr "Лонг"

#: src/components/Synthetics/GmSwap/GmSwapBox/GmDepositWithdrawalBox/GmDepositWithdrawalBox.tsx
#: src/components/Synthetics/GmSwap/GmSwapBox/GmDepositWithdrawalBox/InfoRows.tsx
#: src/components/Synthetics/GmSwap/GmSwapBox/GmDepositWithdrawalBox/InfoRows.tsx
#: src/components/Synthetics/GmSwap/GmSwapBox/GmDepositWithdrawalBox/InfoRows.tsx
#: src/components/Synthetics/MarketsList/NetFeeTooltip.tsx
#: src/components/Synthetics/PoolSelector2/PoolSelector2.tsx
#: src/components/Synthetics/PositionItem/PositionItem.tsx
#: src/components/Synthetics/PositionItem/PositionItem.tsx
#: src/components/Synthetics/TradeBox/MarketPoolSelectorRow.tsx
#: src/pages/Dashboard/MarketsListV1.tsx
msgid "Pool"
msgstr "Пул"

#: src/pages/Ecosystem/ecosystemConstants.tsx
msgid "Venus"
msgstr ""

#: src/pages/Referrals/Referrals.tsx
msgid "Referral code creation failed."
msgstr ""

#: src/components/Glp/SwapErrorModal.tsx
msgid "<0>The pool's capacity has been reached for {0}. Please use another token to buy GLP.</0><1>Check the \"Save on Fees\" section for tokens with the lowest fees.</1>"
msgstr "<0>Вместимость пула достигла {0}. Пожалуйста, используйте другой токен для покупки GLP.</0><1>Проверьте раздел \"Сэкономьте на комиссии\" для токенов с самыми низкими комиссиями.</1>"

#: src/pages/Ecosystem/Ecosystem.tsx
msgid "GMX dashboards and analytics."
msgstr "Панели управления GMX и аналитика."

#: src/components/Synthetics/TradeFeesRow/TradeFeesRow.tsx
msgid "External Swap {0} to {1}"
msgstr ""

#: src/components/Exchange/PositionsList.jsx
#: src/components/Synthetics/PositionList/PositionList.tsx
#: src/pages/LeaderboardPage/components/LeaderboardPositionsTable.tsx
msgid "Position"
msgstr "Позиция"

#: src/components/Synthetics/TradeFeesRow/TradeFeesRow.tsx
msgid "Bonus Rebate"
msgstr ""

#: src/pages/Earn/GlpCard.tsx
msgid "Purchase Insurance"
msgstr ""

#: src/pages/Earn/EarnV1.jsx
msgid "Unstake submitted! <0>View status.</0>"
msgstr "Снятие стакинга подтверждено! <0>Посмотреть статус.</0>"

#: src/components/Synthetics/TradeboxPoolWarnings/TradeboxPoolWarnings.tsx
msgid "You have an existing position in the {0} market pool, but it lacks liquidity for this order."
msgstr ""

#: src/components/Exchange/PositionEditor.jsx
#: src/components/Exchange/PositionSeller.jsx
#: src/components/Exchange/SwapBox.jsx
msgid "Enable Leverage"
msgstr "Активировать Леверидж"

#: src/components/Exchange/PositionSeller.jsx
msgid "Close without profit"
msgstr ""

#: src/components/StatsTooltip/ChainsStatsTooltipRow.tsx
msgid "{title}"
msgstr ""

#: src/components/Synthetics/StatusNotification/OrderStatusNotification.tsx
msgid "Increasing"
msgstr ""

#: src/pages/LeaderboardPage/components/LeaderboardAccountsTable.tsx
msgid "Avg. Lev."
msgstr ""

#: src/components/DepthChart/DepthChartTooltip.tsx
msgid "No liquidity is available for increasing shorts for<0/>this size. Max short size: {0}<1/><2/>There is no price impact. There is a single<3/>execution price for decreasing longs for<4/>this size."
msgstr ""

#: src/domain/synthetics/common/incentivesAirdropMessages.ts
msgid "Avalanche LP incentives"
msgstr ""

#: src/components/Stake/GMXAprTooltip.tsx
msgid "{nativeTokenSymbol} APR"
msgstr ""

#: src/pages/Ecosystem/ecosystemConstants.tsx
msgid "Telegram Group (Chinese)"
msgstr "Группа в Телеграмме (Китайский язык)"

#: src/components/Exchange/TradeHistory.jsx
msgid "Swap {0} {1} for {2} {3}"
msgstr ""

#: src/pages/Earn/AffiliateVesterWithdrawModal.tsx
msgid "<0>This will withdraw all esGMX tokens as well as pause vesting.<1/><2/>esGMX tokens that have been converted to GMX will be claimed and remain as GMX tokens.<3/><4/>To claim GMX tokens without withdrawing, use the \"Claim\" button.<5/><6/></0>"
msgstr ""

#: src/context/TokensFavoritesContext/TokensFavoritesContextProvider.tsx
msgid "DeFi"
msgstr ""

#: src/components/Synthetics/PositionEditor/PositionEditor.tsx
#: src/components/Synthetics/PositionSeller/PositionSeller.tsx
#: src/components/Synthetics/TradeBox/TradeBox.tsx
msgid "Liquidation Price"
msgstr ""

#: src/pages/Earn/GmxAndVotingPowerCard.tsx
msgid "Voting Power"
msgstr ""

#: src/components/Synthetics/TVChart/components/AvailableLiquidityTooltip.tsx
msgid "The long reserve accounts for the PnL of open positions, while the open interest does not."
msgstr ""

#: src/components/Synthetics/TradeHistory/keys.ts
msgid "Cancel Take Profit"
msgstr ""

#: src/pages/LeaderboardPage/components/LeaderboardContainer.tsx
msgid "Top PnL ($)"
msgstr ""

#: src/pages/AccountDashboard/AccountDashboard.tsx
msgid "Invalid address. Please make sure you have entered a valid Ethereum address"
msgstr ""

#: src/pages/BeginAccountTransfer/BeginAccountTransfer.tsx
msgid "Sender has withdrawn all tokens from GMX Vesting Vault"
msgstr "Отправитель вывел все токены из Хранилища GMX Vault"

#: src/components/Exchange/SwapBox.jsx
msgid "Incorrect network"
msgstr "Неправильная сеть"

#: src/components/Synthetics/Claims/ClaimHistoryRow/ClaimFundingFeesHistoryRow.tsx
#: src/components/Synthetics/Claims/filters/ActionFilter.tsx
msgid "Failed Settlement of Funding Fees"
msgstr ""

#: src/components/Exchange/ConfirmationBox.jsx
msgid "Pay Amount"
msgstr "Оплата Суммы"

#: src/components/TokenCard/TokenCard.tsx
#: src/pages/Dashboard/DashboardPageTitle.tsx
msgid "GLP is the liquidity provider token for GMX V1 markets. Accrues 70% of the V1 markets generated fees."
msgstr ""

#: src/domain/synthetics/orders/utils.tsx
msgid "{increaseOrDecreaseText} {tokenText} by {sizeText}"
msgstr ""

#: src/pages/Earn/UnstakeModal.tsx
msgid "{0}<0>You will earn {1}% less rewards with this action.</0>"
msgstr ""

#: src/pages/Earn/AffiliateVesterWithdrawModal.tsx
msgid "Confirming..."
msgstr ""

#: src/components/Exchange/ConfirmationBox.jsx
#: src/components/Exchange/ConfirmationBox.jsx
#: src/components/Exchange/OrdersList.jsx
#: src/components/Exchange/TradeHistory.jsx
#: src/components/Exchange/TradeHistory.jsx
#: src/domain/synthetics/orders/utils.tsx
#: src/pages/OrdersOverview/OrdersOverview.jsx
msgid "Increase"
msgstr "Увеличить"

#: src/pages/Earn/ClaimModal.tsx
msgid "Claim {wrappedTokenSymbol} Rewards"
msgstr ""

#: src/components/Glp/GlpSwap.jsx
#: src/components/Synthetics/MarketStats/MarketStatsWithComposition.tsx
#: src/pages/Dashboard/GmxCard.tsx
#: src/pages/Earn/EarnV1.jsx
#: src/pages/Earn/EarnV1.jsx
#: src/pages/Earn/EscrowedGmxCard.tsx
#: src/pages/Earn/GlpCard.tsx
#: src/pages/Earn/GmxAndVotingPowerCard.tsx
msgid "Total Supply"
msgstr "Общее количество снабжения"

#: src/components/Exchange/NoLiquidityErrorModal.tsx
msgid "{0} Pool Capacity Reached"
msgstr "{0} Достигнута Емкость Пула"

#: src/components/SettingsModal/SettingsModal.tsx
msgid "Disable order validations"
msgstr "Отключить проверку ордеров"

#: src/components/Glp/GlpSwap.jsx
#: src/pages/Earn/EarnV1.jsx
#: src/pages/Earn/EarnV1.jsx
#: src/pages/Earn/EarnV1.jsx
#: src/pages/Earn/EarnV1.jsx
#: src/pages/Earn/EarnV1.jsx
#: src/pages/Earn/EscrowedGmxCard.tsx
#: src/pages/Earn/GlpCard.tsx
#: src/pages/Earn/GmxAndVotingPowerCard.tsx
msgid "Staked"
msgstr "Стакинг"

#: src/components/Footer/Footer.tsx
msgid "Leave feedback"
msgstr ""

#: src/pages/Referrals/Referrals.tsx
msgid "Traders"
msgstr ""

#: src/domain/synthetics/orders/cancelOrdersTxn.ts
msgid "{ordersText} cancelled"
msgstr ""

#: src/domain/synthetics/positions/utils.ts
msgid "take profit"
msgstr ""

#: src/components/DebugSwapsSettings/DebugSwapsSettings.tsx
msgid "Force External Swaps"
msgstr ""

#: src/components/Exchange/ConfirmationBox.jsx
msgid "Fees are high to swap from {0} to {1}. <0/>{2} is needed for collateral."
msgstr "При обмене с {0} на {1} взимается высокая комиссия. <0/>{2} требуется для обеспечения."

#: src/pages/PositionsOverview/PositionsOverview.jsx
msgid "size"
msgstr "размер"

#: src/components/Synthetics/TradeHistory/keys.ts
msgid "Create Limit Swap"
msgstr "Создание лимитного обмена"

#: src/lib/contracts/transactionErrors.tsx
msgid "<0>Your wallet is not connected to {0}.</0><1/><2>Switch to {1}</2>"
msgstr "<0>Ваш кошелек не подключен к {0}.</0><1/><2>Перейти на {1}</2>"

#: src/lib/contracts/transactionErrors.tsx
msgid "Transaction was cancelled."
msgstr "Транзакция отменена."

#: src/components/Exchange/ConfirmationBox.jsx
msgid "Accept confirmation of trigger orders"
msgstr "Принять подтверждение триггерного ордера"

#: src/pages/BuyGMX/BuyGMX.tsx
msgid "Choose to buy from decentralized or centralized exchanges."
msgstr ""

#: src/components/Exchange/TradeHistory.jsx
msgid "Min required collateral"
msgstr ""

#: src/components/Exchange/TradeHistory.jsx
msgid "Try increasing the \"Allowed Slippage\", under the Settings menu on the top right"
msgstr "Попробуйте увеличить \" Допустимое Скольжение\", под меню Настройки в правом верхнем углу"

#: src/pages/Ecosystem/Ecosystem.tsx
msgid "GMX ecosystem pages."
msgstr "Страницы экосистемы GMX."

#: src/components/TokenCard/TokenCard.tsx
msgid "{avalancheLink} GM Pools are <0>incentivized{sparkle}.</0>"
msgstr ""

#: src/components/Exchange/PositionsList.jsx
#: src/lib/legacy.ts
msgid "Order size is bigger than position, will only be executable if position increases"
msgstr "Размер ордера больше позиции, будет исполнен только при увеличении позиции."

#: src/components/Header/AppHeaderLinks.tsx
#: src/components/Synthetics/GmList/GmListItem.tsx
msgid "Buy"
msgstr "Купить"

#: src/config/events.tsx
msgid "Incentives are live for <0>Arbitrum</0> and <1>Avalanche</1> GM pools and V2 trading."
msgstr ""

#: src/pages/Earn/TotalRewardsCard.tsx
msgid "Total Rewards"
msgstr ""

#: src/pages/NftWallet/NftWallet.jsx
msgid "NFT ID"
msgstr "NFT ID"

#: src/domain/synthetics/markets/claimFundingFeesTxn.ts
#: src/domain/synthetics/referrals/claimAffiliateRewardsTxn.ts
msgid "Success claimings"
msgstr ""

#: src/lib/legacy.ts
msgid "Decentralized Perpetual Exchange | GMX"
msgstr ""

#: src/components/Exchange/PositionEditor.jsx
msgid "The pending borrow fee will be charged on this transaction."
msgstr ""

#: src/components/Glp/GlpSwap.jsx
#: src/components/Glp/GlpSwap.jsx
#: src/components/Glp/GlpSwap.jsx
#: src/components/Glp/GlpSwap.jsx
msgid "Fees will be shown once you have entered an amount in the order form."
msgstr "Комиссионные будут показаны после того, как вы введете сумму в форму ордера."

#: src/pages/Earn/Vesting.tsx
#: src/pages/Earn/Vesting.tsx
msgid "GLP Vault"
msgstr ""

#: src/components/Footer/constants.ts
#: src/pages/ReferralTerms/ReferralTerms.jsx
msgid "Referral Terms"
msgstr "Реферальные Условия"

#: src/components/MissedCoinsModal/MissedCoinsModal.tsx
msgid "Enter unique coins"
msgstr ""

#: src/components/MarketSelector/MarketSelector.tsx
#: src/components/Synthetics/ChartTokenSelector/ChartTokenSelector.tsx
msgid "No markets matched."
msgstr ""

#: src/components/Synthetics/GmList/GmListItem.tsx
msgid "Shifting from GLV to another pool is not possible, as GLV can only be sold into the backing tokens. However, you can buy GLV tokens without incurring buying fees by using eligible GM pool tokens."
msgstr ""

#: src/pages/Earn/EarnV2.tsx
msgid "Stake esGMX"
msgstr ""

#: src/pages/Dashboard/MarketsListV1.tsx
#: src/pages/Dashboard/MarketsListV1.tsx
msgid "Target Min Amount"
msgstr "Целевой показатель Мин Суммы"

#: src/domain/synthetics/trade/utils/validation.ts
#: src/domain/synthetics/trade/utils/validation.ts
#: src/domain/synthetics/trade/utils/validation.ts
#: src/domain/synthetics/trade/utils/validation.ts
msgid "Fees exceed Pay amount"
msgstr ""

#: src/components/Synthetics/TradeHistory/keys.ts
msgid "Failed Market Swap"
msgstr "Рыночный обмен не удался"

#: src/pages/Ecosystem/ecosystemConstants.tsx
msgid "HoudiniSwap"
msgstr ""

#: src/components/NpsModal/NpsModal.tsx
#: src/components/UserFeedbackModal/UserFeedbackModal.tsx
msgid "Error occurred. Please try again"
msgstr ""

#: src/components/Referrals/referralsHelper.js
msgid "Only letters, numbers and underscores are allowed."
msgstr "Допускаются только буквы, цифры и знаки подчеркивания."

#: src/components/Synthetics/StatusNotification/GmStatusNotification.tsx
msgid "Fulfilling shift request"
msgstr ""

#: src/pages/Referrals/Referrals.tsx
msgid "Referral code submitted!"
msgstr ""

#: src/components/Synthetics/GmList/GlvList.tsx
#: src/components/Synthetics/GmList/GmList.tsx
#: src/components/Synthetics/MarketStats/MarketStatsWithComposition.tsx
#: src/components/Synthetics/MarketTokenSelector/MarketTokenSelector.tsx
msgid "APY"
msgstr ""

#: src/components/Synthetics/DateRangeSelect/DateRangeSelect.tsx
msgid "Last month"
msgstr "Последний месяц"

#: src/components/Exchange/SwapBox.jsx
#: src/components/Exchange/SwapBox.jsx
msgid "Leave at least {0} {1} for gas"
msgstr "Оставьте не менее {0} {1} для заправки"

#: src/pages/Dashboard/GmxCard.tsx
msgid "staked"
msgstr "в стейкинги"

#: src/lib/contracts/transactionErrors.tsx
msgid "There is not enough {0} in your account on {1} to send this transaction.<0/><1/><2>Buy or Transfer {2} to {3}</2>"
msgstr ""

#: src/components/Referrals/AffiliatesStats.tsx
msgid "Total Volume"
msgstr "Общий Объем"

#: src/components/Synthetics/SubaccountModal/SubaccountModal.tsx
msgid "Subaccount:"
msgstr ""

#: src/components/Exchange/OrderEditor.jsx
#: src/components/Exchange/OrderEditor.jsx
msgid "Enter new Price"
msgstr "Введите новую Цену"

#: src/pages/Earn/Vesting.tsx
msgid "Withdraw from GLP Vault"
msgstr ""

#: src/components/Exchange/PositionShare.tsx
msgid "Image generation error, please refresh and try again."
msgstr "Ошибка генерации изображения, пожалуйста, обновите и попробуйте снова."

#: src/components/Synthetics/Claims/ClaimableCardUI.tsx
#: src/components/Synthetics/ExecutionPriceRow.tsx
msgid "Price Impact Rebates"
msgstr ""

#: src/components/SettingsModal/SettingsModal.tsx
msgid "Take Profit and Stop Loss orders will be automatically cancelled when the associated position is completely closed. This will only affect newly created TP/SL orders."
msgstr ""

#: src/domain/synthetics/orders/updateOrderTxn.ts
msgid "Failed to update order"
msgstr ""

#: src/components/Exchange/ExchangeTVChart.jsx
msgid "Open {0} {longOrShortText}"
msgstr ""

#: src/components/InterviewToast/InterviewToast.tsx
msgid "Give us your feedback on GMX."
msgstr ""

#: src/components/Synthetics/PositionItem/PositionItem.tsx
msgid "Current Borrow Fee / Day"
msgstr ""

#: src/components/Referrals/AffiliatesStats.tsx
msgid "Rebates on V1"
msgstr ""

#: src/pages/OrdersOverview/OrdersOverview.jsx
msgid "Invalid token indexToken: \"{0}\" collateralToken: \"{1}\""
msgstr "Неверный токен индексТокен: \"{0}\" займТокен: \"{1}\""

#: src/components/Header/AppHeaderLinks.tsx
msgid "Alerts"
msgstr ""

#: src/components/Exchange/OrdersList.jsx
msgid "<0>The price that orders can be executed at may differ slightly from the chart price, as market orders update oracle prices, while limit/trigger orders do not.</0><1>This can also cause limit/triggers to not be executed if the price is not reached for long enough. <2>Read more</2>.</1>"
msgstr ""

#: src/pages/Ecosystem/ecosystemConstants.tsx
msgid "DeFi Portfolio Tracker"
msgstr "Отслеживание Портфеля DeFi"

#: src/components/Synthetics/PositionItem/PositionItem.tsx
msgid "Current Funding Fee / Day"
msgstr ""

#: src/components/TokenCard/TokenCard.tsx
#: src/components/TokenCard/TokenCard.tsx
msgid "Arbitrum APR:"
msgstr "Arbitrum APR:"

#: src/pages/Jobs/Jobs.jsx
msgid "Job Openings"
msgstr ""

#: src/pages/Ecosystem/Ecosystem.tsx
msgid "Projects integrated with GMX."
msgstr "Проекты, интегрированные с GMX."

#: src/components/Glp/GlpSwap.jsx
#: src/components/Stake/GMXAprTooltip.tsx
msgid "Escrowed GMX APR"
msgstr "Эскроуированный GMX APR"

#: src/components/Exchange/TradeHistory.jsx
msgid "Initial collateral"
msgstr "Первоначальный залог"

#: src/components/AprInfo/AprInfo.tsx
msgid "The Bonus APR will be airdropped as {airdropTokenTitle} tokens. <0>Read more</0>."
msgstr ""

#: src/components/Glp/GlpSwap.jsx
#: src/components/Glp/GlpSwap.jsx
#: src/components/Synthetics/MarketStats/MarketStatsWithComposition.tsx
#: src/pages/Earn/EarnV1.jsx
#: src/pages/Earn/EarnV1.jsx
#: src/pages/Earn/EarnV1.jsx
#: src/pages/Earn/EarnV1.jsx
#: src/pages/Earn/EarnV1.jsx
#: src/pages/Earn/EscrowedGmxCard.tsx
#: src/pages/Earn/GlpCard.tsx
#: src/pages/Earn/GmxAndVotingPowerCard.tsx
#: src/pages/Earn/VesterDepositModal.tsx
msgid "Wallet"
msgstr "Кошелёк"

#: src/pages/CompleteAccountTransfer/CompleteAccountTransfer.jsx
msgid "You have a pending transfer from {sender}."
msgstr "У вас есть незавершенный перевод от {отправителя}."

#: src/components/Synthetics/ExecutionPriceRow.tsx
msgid "Once the mark price hits the stop price, the order will attempt to execute."
msgstr ""

#: src/domain/synthetics/trade/utils/validation.ts
msgid "Enter a trigger price"
msgstr ""

#: src/pages/BeginAccountTransfer/BeginAccountTransfer.tsx
msgid "Vested GLP not withdrawn"
msgstr "Вестинг GLP не выведен"

#: src/components/Exchange/ConfirmationBox.jsx
#: src/components/Exchange/PositionEditor.jsx
#: src/components/Exchange/PositionSeller.jsx
#: src/components/Exchange/PositionsList.jsx
#: src/components/Exchange/PositionsList.jsx
#: src/components/Exchange/SwapBox.jsx
#: src/components/Exchange/SwapBox.jsx
#: src/components/Synthetics/PositionItem/PositionItem.tsx
#: src/components/Synthetics/PositionList/PositionList.tsx
#: src/components/Synthetics/TradeBox/TradeBoxRows/EntryPriceRow.tsx
#: src/pages/LeaderboardPage/components/LeaderboardPositionsTable.tsx
msgid "Entry Price"
msgstr "Входная Цена"

#: src/pages/LeaderboardPage/components/LeaderboardPositionsTable.tsx
msgid "Price change to Liq."
msgstr ""

#: src/domain/synthetics/common/incentivesAirdropMessages.ts
msgid "STIP.b LP incentives"
msgstr ""

#: src/components/Synthetics/TradeHistory/keys.ts
msgid "Cancel Stop Loss"
msgstr ""

#: src/components/Exchange/PositionsList.jsx
msgid "Click on the Position to select its market, then use the trade box to increase your Position Size if needed."
msgstr ""

#: src/domain/synthetics/orders/utils.tsx
msgid "Limit Decrease"
msgstr ""

#: src/pages/Ecosystem/ecosystemConstants.tsx
msgid "Stabilize Protocol"
msgstr ""

#: src/components/MissedCoinsModal/MissedCoinsModal.tsx
msgid "Enter a valid coin names"
msgstr ""

#: src/components/AddressDropdown/AddressDropdown.tsx
#: src/components/Synthetics/SubaccountModal/SubaccountModal.tsx
#: src/components/Synthetics/TradeBox/TradeBoxRows/OneClickTrading.tsx
msgid "One-Click Trading"
msgstr ""

#: src/pages/AccountDashboard/DailyAndCumulativePnL.tsx
msgid "Cumulative PnL: <0>{0}</0>"
msgstr ""

#: src/components/Synthetics/PoolSelector2/PoolSelector2.tsx
#: src/components/Synthetics/PoolSelector2/PoolSelector2.tsx
msgid "Long Liq."
msgstr ""

#: src/pages/Ecosystem/ecosystemConstants.tsx
msgid "GBC Kudai AI Agent"
msgstr ""

#: src/pages/ClaimEsGmx/ClaimEsGmx.jsx
msgid "You have {0} esGMX (IOU) tokens."
msgstr "У вас есть {0} токенов esGMX."

#: src/domain/synthetics/orders/utils.tsx
msgid "There is currently a high swap price impact for the order swap path."
msgstr ""

#: src/components/Exchange/PositionDropdown.tsx
msgid "Increase Size (Stop Market)"
msgstr ""

#: src/components/Synthetics/TradeBox/TradeBoxRows/LimitAndTPSLRows.tsx
msgid "Stop Loss PnL"
msgstr ""

#: src/components/Synthetics/SettleAccruedFundingFeeModal/SettleAccruedFundingFeeModal.tsx
msgid "Settling..."
msgstr ""

#: src/components/Exchange/UsefulLinks.tsx
#: src/components/Header/AppHeaderLinks.tsx
msgid "Leaderboard"
msgstr "Таблица лидеров"

#: src/pages/AccountDashboard/GeneralPerformanceDetails.tsx
#: src/pages/LeaderboardPage/components/LeaderboardAccountsTable.tsx
msgid "The PnL ($) compared to the capital used.<0/><1/>The capital used is calculated as the highest value of [<2>sum of collateral of open positions - realized PnL + period start pending PnL</2>]."
msgstr ""

#: src/components/Synthetics/Claims/SettleAccruedCard.tsx
msgid "Accrued"
msgstr ""

#: src/components/Synthetics/PositionItem/PositionItem.tsx
msgid "Liquidation price is influenced by fees and collateral value."
msgstr ""

#: src/pages/AccountDashboard/DailyAndCumulativePnL.tsx
msgid "No data available"
msgstr ""

#: src/components/Synthetics/SubaccountModal/utils.ts
msgid "{nativeTokenSymbol} is not available"
msgstr ""

#: src/pages/LeaderboardPage/components/CompetitionCountdown.tsx
msgid "{prefix} <0>{text}</0>"
msgstr ""

#: src/components/Synthetics/TradeBox/TradeBoxRows/PriceImpactFeesRow.tsx
msgid "Positive Price Impact / Fees"
msgstr ""

#: src/components/Exchange/PositionShare.tsx
msgid "Tweet"
msgstr "Твитнуть"

#: src/components/Synthetics/MarketTokenSelector/MarketTokenSelector.tsx
msgid "SELL…"
msgstr ""

#: src/components/Exchange/ConfirmationBox.jsx
msgid "Confirm Swap"
msgstr "Подтвердить Обмен"

#: src/components/Synthetics/PositionSeller/PositionSeller.tsx
msgid "Keep leverage is not available as Position exceeds max. allowed leverage. <0>Read more</0>."
msgstr ""

#: src/pages/Dashboard/AssetDropdown.tsx
msgid "Add {0} to Metamask"
msgstr ""

#: src/components/SettingsModal/SettingsModal.tsx
msgid "Save"
msgstr "Сохранить"

#: src/components/Synthetics/TradeHistory/keys.ts
msgid "Failed Stop Loss"
msgstr ""

#: src/pages/AccountDashboard/DailyAndCumulativePnL.tsx
msgid "Daily Profit"
msgstr ""

#: src/pages/ClaimEsGmx/ClaimEsGmx.jsx
msgid "The esGMX tokens can be staked or vested at any time."
msgstr "Токены esGMX могут быть размещены или наделены правами в любое время."

#: src/pages/Earn/EarnV1.jsx
#: src/pages/Earn/EarnV1.jsx
msgid "Max: {0}"
msgstr "Максимально: {0}"

#: src/pages/BuyGMX/BuyGMX.tsx
msgid "Buy ETH directly on Arbitrum or transfer it there."
msgstr ""

#: src/components/MissedCoinsModal/MissedCoinsModal.tsx
msgid "Max 110 symbols exceeded"
msgstr ""

#: src/lib/contracts/transactionErrors.tsx
msgid "Transaction failed"
msgstr "Транзакция не прошла"

#: src/components/Synthetics/MarketStats/components/CompositionTable.tsx
msgid "COLLATERAL"
msgstr ""

#: src/components/Synthetics/Claims/SettleAccruedCard.tsx
msgid "Accrued price impact rebates. They will become claimable after approximately ten days.<0/><1/><2>Read more</2>."
msgstr ""

#: src/components/Exchange/PositionEditor.jsx
#: src/pages/Earn/VesterDepositModal.tsx
msgid "Depositing..."
msgstr "Пополнение..."

#: src/components/Synthetics/SubaccountModal/SubaccountModal.tsx
msgid "Expected Available Actions"
msgstr ""

#: src/components/Synthetics/MarketNetFee/MarketNetFee.tsx
#: src/components/Synthetics/PoolSelector2/PoolSelector2.tsx
#: src/components/Synthetics/PoolSelector2/PoolSelector2.tsx
msgid "Net Rate"
msgstr "Чистая ставка"

#: src/pages/LeaderboardPage/components/CompetitionPrizes.tsx
#: src/pages/LeaderboardPage/components/CompetitionPrizes.tsx
msgid "2nd Place"
msgstr ""

#: src/components/Synthetics/GmList/ApyTooltipContent.tsx
msgid "<0>The APY is an estimate based on the fees collected for the past seven days, extrapolating the current borrowing fee. It excludes:</0><1><2>price changes of the underlying token(s)</2><3>traders' PnL, which is expected to be neutral in the long term</3><4>funding fees, which are exchanged between traders</4></1><5><6>Read more about GM token pricing</6>.</5><7>Check GM pools' performance against other LP Positions in the <8>GMX Dune Dashboard</8>.</7>"
msgstr ""

#: src/components/Synthetics/TradeBox/OneClickTradingInfo.tsx
msgid "Top-Up"
msgstr ""

#: src/components/Synthetics/ChartTokenSelector/ChartTokenSelector.tsx
msgid "LAST PRICE"
msgstr ""

#: src/components/Synthetics/GmList/GmListItem.tsx
msgid "Shift is only applicable to GM pools when there are other pools with the same backing tokens, allowing liquidity to be moved without incurring buy or sell fees."
msgstr ""

#: src/components/Synthetics/SubaccountModal/SubaccountStatus.tsx
msgid "Not enough {0} on your Main Account. Use the \"<0>Convert {1} to {2}</0>\" field to increase the Main Account {3} balance."
msgstr ""

#: src/pages/AccountDashboard/HistoricalLists.tsx
#: src/pages/AccountDashboard/HistoricalLists.tsx
#: src/pages/SyntheticsPage/SyntheticsPage.tsx
msgid "Orders ({ordersCount})"
msgstr ""

#: src/components/TVChartContainer/constants.ts
msgid "Limit - Long Inc."
msgstr ""

#: src/pages/Earn/ClaimModal.tsx
msgid "<0>Delegate your undelegated {0} GMX DAO</0>voting power before claiming."
msgstr ""

#: src/components/Synthetics/TradeBox/hooks/useCollateralInTooltipContent.tsx
msgid "You will be long {indexSymbol} from your long position, as well as from your {collateralSymbol} collateral. The liquidation price is higher compared to using a stablecoin as collateral since the worth of the collateral will change with its price."
msgstr ""

#: src/components/Synthetics/StatusNotification/GmStatusNotification.tsx
msgid "Sell order cancelled"
msgstr ""

#: src/pages/LeaderboardPage/components/LeaderboardContainer.tsx
msgid "Last 30 days"
msgstr ""

#: src/components/DepthChart/DepthChartTooltip.tsx
#: src/components/Synthetics/ExecutionPriceRow.tsx
#: src/components/Synthetics/TradeHistory/useDownloadAsCsv.tsx
msgid "Execution Price"
msgstr "Цена исполнения"

#: src/components/Synthetics/SubaccountModal/SubaccountModal.tsx
msgid "Subaccount {0} Balance is used to pay for the Network Fees. Use the \"Top-up\" field if you need to transfer {1} to your Subaccount."
msgstr ""

#: src/components/Exchange/OrdersList.jsx
msgid "The price that the order can be executed at may differ slightly from the chart price as market orders can change the price while limit / trigger orders cannot."
msgstr "Цена, по которой может быть исполнен ордер, может немного отличаться от цены на графике, поскольку рыночные ордера могут изменять цену, а лимитные/триггерные ордера - нет."

#: src/components/Synthetics/Claims/ClaimsHistory.tsx
msgid "Claims History"
msgstr ""

#: src/pages/Ecosystem/Ecosystem.tsx
#: src/pages/Ecosystem/Ecosystem.tsx
#: src/pages/Ecosystem/Ecosystem.tsx
#: src/pages/Ecosystem/Ecosystem.tsx
#: src/pages/Ecosystem/Ecosystem.tsx
msgid "About"
msgstr "О проекте"

#: src/components/Synthetics/GmList/GmTokensTotalBalanceInfo.tsx
msgid "Total accrued Fees"
msgstr ""

#: src/components/Synthetics/Claims/SettleAccruedCard.tsx
msgid "Accrued positive funding fees in positions not yet claimable.<0/><1/>They become available after modifying the position by increasing or decreasing it, depositing or withdrawing collateral, or settling the fees using the \"Settle\" button."
msgstr ""

#: src/components/Synthetics/GmList/GmTokensTotalBalanceInfo.tsx
msgid "Fee values do not include incentives."
msgstr ""

#: src/components/Referrals/AddAffiliateCode.jsx
msgid "Generate Referral Code"
msgstr "Сгенерировать Реферальный Код"

#: src/components/Synthetics/HighPriceImpactOrFeesWarningCard/HighPriceImpactOrFeesWarningCard.tsx
msgid "High Swap Price Impact"
msgstr ""

#: src/components/Synthetics/SubaccountModal/utils.ts
msgid "Activate Subaccount"
msgstr ""

#: src/components/Exchange/OrdersList.jsx
#: src/components/Exchange/SwapBox.jsx
#: src/components/Exchange/SwapBox.jsx
#: src/components/Exchange/SwapBox.jsx
#: src/components/Synthetics/OrderList/filters/OrderTypeFilter.tsx
#: src/components/Synthetics/StatusNotification/OrderStatusNotification.tsx
#: src/components/Synthetics/SwapCard/SwapCard.tsx
#: src/components/Synthetics/TradeBox/tradeboxConstants.tsx
#: src/pages/OrdersOverview/OrdersOverview.jsx
msgid "Swap"
msgstr "Обмен"

#: src/domain/synthetics/orders/utils.tsx
msgid "long"
msgstr ""

#: src/components/Synthetics/TVChart/ChartHeader.tsx
#: src/components/Synthetics/TVChart/ChartHeader.tsx
msgid "24h High"
msgstr ""

#: src/components/Referrals/ReferralCodeWarnings.tsx
msgid "This code is not yet registered on {nonTakenNetworkNames}, you will not receive rebates there.<0/><1/>Switch your network to create this code on {nonTakenNetworkNames}."
msgstr "Этот код еще не зарегистрирован на {nonTakenNetworkNames}, вы не будете получать рибейты там.<0/><1/>Переключите свою сеть, чтобы создать этот код на {nonTakenNetworkNames}."

#: src/components/Exchange/TradeHistory.jsx
msgid "Deposit {0} USD into {1} {longOrShortText}"
msgstr "Внести {0} USD на {1} {longOrShortText}"

#: src/pages/Dashboard/GmxCard.tsx
msgid "Distribution"
msgstr ""

#: src/components/NetworkDropdown/NetworkDropdown.tsx
msgid "Language"
msgstr "Язык"

#: src/pages/CompleteAccountTransfer/CompleteAccountTransfer.jsx
msgid "Complete Transfer"
msgstr "Завершить Перевод"

#: src/pages/Home/Home.tsx
msgid "Total Users"
msgstr "Всего Пользователей"

#: src/components/Synthetics/PositionItem/PositionItem.tsx
msgid "Net Value: Initial Collateral + PnL - Borrow Fee - Negative Funding Fee - Close Fee"
msgstr ""

#: src/domain/synthetics/sidecarOrders/utils.ts
msgid "Trigger price below lowest limit price"
msgstr ""

#: src/components/Exchange/PositionDropdown.tsx
#: src/components/Exchange/PositionShare.tsx
msgid "Share Position"
msgstr "Позиция Акции"

#: src/components/Exchange/PositionEditor.jsx
#: src/components/Exchange/PositionSeller.jsx
#: src/components/Exchange/SwapBox.jsx
msgid "Min leverage: 1.1x"
msgstr "Минимальное кредитное плечо: 1.1x"

#: src/components/Exchange/FeesTooltip.tsx
msgid "Deposit Fee"
msgstr ""

#: src/domain/synthetics/orders/getPositionOrderError.tsx
msgid "Enter a new size or price"
msgstr ""

#: src/domain/synthetics/trade/utils/validation.ts
#: src/domain/synthetics/trade/utils/validation.ts
msgid "Max pool amount exceeded"
msgstr ""

#: src/components/Exchange/SwapBox.jsx
msgid "The borrow fee is calculated as (assets borrowed) / (total assets in pool) * 0.01% per hour."
msgstr "Комиссия за заем рассчитывается как (заемные активы) / (общая сумма активов в пуле) * 0,01% в час."

#: src/components/Synthetics/StatusNotification/OrderStatusNotification.tsx
msgid "Unknown order"
msgstr ""

#: src/pages/Jobs/Jobs.jsx
msgid "No open positions at GMX currently"
msgstr "На данный момент на GMX нет открытых позиций"

#: src/context/SubaccountContext/SubaccountContext.tsx
msgid "Max Action Count Reached. <0>Click here</0> to update."
msgstr ""

#: src/components/Exchange/TradeHistory.jsx
msgid "Execute Order: {orderTypeText} {0} {longShortDisplay} {sizeDeltaDisplay} USD, Price: {executionPriceDisplay} USD"
msgstr ""

#: src/pages/LeaderboardPage/components/LeaderboardAccountsTable.tsx
#: src/pages/LeaderboardPage/components/LeaderboardPositionsTable.tsx
msgid "You do not have any eligible trade during the competition window."
msgstr ""

#: src/components/DepthChart/DepthChartTooltip.tsx
msgid "Execution prices for increasing longs and<0/>decreasing shorts."
msgstr ""

#: src/components/Synthetics/DateRangeSelect/DateRangeSelect.tsx
#: src/pages/AccountDashboard/GeneralPerformanceDetails.tsx
msgid "Last 30d"
msgstr ""

#: src/components/Synthetics/GmList/GmTokensTotalBalanceInfo.tsx
msgid "The fees' USD value is calculated at the time they are accrued and does not include incentives."
msgstr ""

#: src/pages/Ecosystem/Ecosystem.tsx
msgid "Dashboards"
msgstr "Панели"

#: src/domain/synthetics/trade/utils/validation.ts
msgid "Leftover collateral below {0} USD"
msgstr ""

#: src/domain/synthetics/positions/utils.ts
msgid "trigger"
msgstr ""

#: src/pages/Ecosystem/ecosystemConstants.tsx
msgid "Rage Trade"
msgstr ""

#: src/pages/Home/Home.tsx
msgid "Trade BTC, ETH, AVAX and other top cryptocurrencies with up to 100x leverage directly from your wallet"
msgstr ""

#: src/pages/Earn/ClaimModal.tsx
msgid "Claim GMX Rewards"
msgstr ""

#: src/components/Referrals/JoinReferralCode.tsx
#: src/components/Referrals/JoinReferralCode.tsx
msgid "Enter Referral Code"
msgstr "Введите Реферальный Код"

#: src/domain/synthetics/common/incentivesAirdropMessages.ts
#: src/pages/LeaderboardPage/components/LeaderboardNavigation.tsx
msgid "EIP-4844, 20-27 Mar"
msgstr ""

#: src/pages/BeginAccountTransfer/BeginAccountTransfer.tsx
#: src/pages/CompleteAccountTransfer/CompleteAccountTransfer.jsx
#: src/pages/NftWallet/NftWallet.jsx
msgid "Transfer failed."
msgstr "Перевод не удался."

#: src/components/Exchange/PositionEditor.jsx
msgid "Deposit amount is insufficient to bring leverage below the max allowed leverage of 100x"
msgstr ""

#: src/components/Exchange/ConfirmationBox.jsx
#: src/components/Exchange/ConfirmationBox.jsx
#: src/components/Exchange/OrdersList.jsx
#: src/components/Exchange/OrdersList.jsx
#: src/components/Exchange/OrdersList.jsx
#: src/components/Exchange/PositionEditor.jsx
#: src/components/Exchange/PositionSeller.jsx
#: src/components/Exchange/PositionsList.jsx
#: src/components/Exchange/PositionsList.jsx
#: src/components/Synthetics/OrderItem/OrderItem.tsx
#: src/components/Synthetics/OrderList/OrderList.tsx
#: src/components/Synthetics/PositionItem/PositionItem.tsx
#: src/components/Synthetics/PositionList/PositionList.tsx
#: src/components/Synthetics/TradeHistory/useDownloadAsCsv.tsx
#: src/pages/LeaderboardPage/components/LeaderboardPositionsTable.tsx
#: src/pages/OrdersOverview/OrdersOverview.jsx
msgid "Mark Price"
msgstr "Отмеченная Цена"

#: src/components/Synthetics/GmAssetDropdown/GmAssetDropdown.tsx
msgid "Open {marketName} in Explorer"
msgstr "Открыть {marketName} в Explorer"

#: src/components/Exchange/TradeHistory.jsx
msgid "Partial Liquidation"
msgstr "Частичная Ликвидация"

#: src/components/Synthetics/TVChart/ChartHeader.tsx
#: src/pages/Dashboard/OverviewCard.tsx
msgid "24h Volume"
msgstr "24ч Объём"

#: src/pages/Dashboard/DashboardV2.tsx
msgid "Total Stats"
msgstr ""

#: src/components/Synthetics/OrderItem/OrderItem.tsx
msgid "<0>{fromTokenText} </0>{fromTokenIcon}<1> to </1><2>{toTokenText} </2>{toTokenIcon}"
msgstr ""

#: src/components/Exchange/PositionEditor.jsx
msgid "Enable deposit sent."
msgstr ""

#: src/components/Synthetics/StatusNotification/OrderStatusNotification.tsx
msgid "Withdrawing {0} from {positionText}"
msgstr ""

#: src/pages/Ecosystem/Ecosystem.tsx
msgid "Community Projects"
msgstr "Общественные Проекты"

#: src/components/Synthetics/StatusNotification/OrderStatusNotification.tsx
#: src/domain/synthetics/orders/utils.tsx
msgid "Limit Swap"
msgstr ""

#: src/components/DepthChart/DepthChartTooltip.tsx
msgid "No liquidity is available for increasing longs for<0/>this size. Max long size: {0}<1/><2/>Execution prices for decreasing shorts."
msgstr ""

#: src/components/Synthetics/ChartTokenSelector/ChartTokenSelector.tsx
msgid "24H VOL."
msgstr ""

#: src/components/Glp/GlpSwap.jsx
#: src/components/Glp/GlpSwap.jsx
msgid "Sell for {0}"
msgstr "Продать за {0}"

#: src/components/Exchange/PositionSeller.jsx
msgid "Fees are higher than Collateral"
msgstr ""

#: src/components/Referrals/TradersStats.tsx
msgid "You will receive a {currentTierDiscount}% discount on opening and closing fees."
msgstr ""

#: src/components/InterviewModal/InterviewModal.tsx
msgid "Anonymous chat with GMX team"
msgstr ""

#: src/pages/Ecosystem/ecosystemConstants.tsx
msgid "GMX Market Token Price Chart"
msgstr ""

#: src/pages/LeaderboardPage/components/LeaderboardContainer.tsx
msgid "Top Addresses"
msgstr ""

#: src/pages/BeginAccountTransfer/BeginAccountTransfer.tsx
#: src/pages/CompleteAccountTransfer/CompleteAccountTransfer.jsx
msgid "Continue"
msgstr "Продолжить"

#: src/pages/AccountDashboard/DailyAndCumulativePnL.tsx
msgid "Daily and Cumulative PnL"
msgstr ""

#: src/components/Exchange/PositionEditor.jsx
msgid "Edit {longOrShortText} {0}"
msgstr ""

#: src/components/Synthetics/GmList/GmListItem.tsx
msgid "Sell"
msgstr ""

#: src/components/Synthetics/SubaccountModal/SubaccountModal.tsx
msgid "Сonvert {0} to {1}"
msgstr ""

#: src/domain/synthetics/orders/utils.tsx
msgid "short"
msgstr ""

#: src/components/RatingToast/RatingToast.tsx
msgid "Very likely"
msgstr ""

#: src/components/Exchange/ConfirmationBox.jsx
msgid "I am aware of the trigger orders"
msgstr "Я осведомлён о запуске ордера"

#: src/domain/synthetics/orders/cancelOrdersTxn.ts
msgid "{count, plural, one {Order} other {# Orders}}"
msgstr ""

#: src/components/Referrals/AffiliatesStats.tsx
msgid "Volume on V1"
msgstr ""

#: src/domain/synthetics/common/incentivesAirdropMessages.ts
msgid "Avalanche trading incentives"
msgstr ""

#: src/components/Synthetics/TradeHistory/keys.ts
msgid "Request Market Decrease"
msgstr "Запрос на рыночное уменьшение"

#: src/domain/synthetics/trade/utils/validation.ts
#: src/domain/synthetics/trade/utils/validation.ts
msgid "Max. Leverage exceeded"
msgstr ""

#: src/components/Exchange/OrderEditor.jsx
msgid "Price is above Mark Price"
msgstr "Цена выше Маркированной Цены"

#: src/components/Synthetics/PositionItem/PositionItem.tsx
msgid "This position could be liquidated, excluding any price movement, due to funding and borrowing fee rates reducing the position's collateral over time."
msgstr ""

#: src/components/Synthetics/TradeHistory/TradeHistoryRow/utils/position.ts
#: src/components/Synthetics/TradeHistory/TradeHistoryRow/utils/position.ts
#: src/components/Synthetics/TradeHistory/TradeHistoryRow/utils/position.ts
#: src/components/Synthetics/TradeHistory/TradeHistoryRow/utils/position.ts
#: src/components/Synthetics/TradeHistory/TradeHistoryRow/utils/position.ts
#: src/components/Synthetics/TradeHistory/TradeHistoryRow/utils/position.ts
#: src/components/Synthetics/TradeHistory/TradeHistoryRow/utils/position.ts
#: src/components/Synthetics/TradeHistory/TradeHistoryRow/utils/position.ts
#: src/components/Synthetics/TradeHistory/TradeHistoryRow/utils/position.ts
#: src/components/Synthetics/TradeHistory/TradeHistoryRow/utils/position.ts
#: src/components/Synthetics/TradeHistory/TradeHistoryRow/utils/position.ts
msgid "Order Execution Price"
msgstr "Цена исполнения ордера"

#: src/components/Exchange/ConfirmationBox.jsx
#: src/components/Exchange/PositionSeller.jsx
#: src/components/Synthetics/PositionSeller/rows/AllowedSlippageRow.tsx
#: src/components/Synthetics/TradeBox/TradeBoxRows/AllowedSlippageRow.tsx
msgid "Slippage is too high"
msgstr ""

#: src/components/Synthetics/MarketsList/NetFeeHeaderTooltipContent.tsx
msgid "Net rate combines funding and borrowing fees but excludes open, swap or impact fees.<0/><1/>Funding fees help to balance longs and shorts and are exchanged between both sides. <2>Read more</2>.<3/><4/>Borrowing fees help ensure available liquidity. <5>Read more</5>."
msgstr "Чистая ставка объединяет финансовые и заемные комиссии, но исключает открытые, обменные или комиссии за влияние.<0/><1/>Финансовые комиссии помогают балансировать лонги и шорты и обмениваются между обеими сторонами. <2>Подробнее</2>.<3/><4/>Комиссии за заем помогают обеспечить доступную ликвидность. <5>Подробнее</5>."

#: src/components/Synthetics/AccruedPositionPriceImpactRebateModal/AccruedPositionPriceImpactRebateModal.tsx
msgid "Accrued Price Impact Rebates"
msgstr ""

#: src/pages/AccountDashboard/GeneralPerformanceDetails.tsx
msgid "Yesterday"
msgstr ""

#: src/components/Synthetics/TradeHistory/keys.ts
msgid "Request Deposit"
msgstr "Запрос на депозит"

#: src/components/Exchange/PositionEditor.jsx
msgid "Deposit not enough to cover fees"
msgstr ""

#: src/pages/Earn/EarnV1.jsx
#: src/pages/Earn/EarnV1.jsx
#: src/pages/Earn/EarnV1.jsx
msgid "Migrate"
msgstr "Перенести"

#: src/domain/synthetics/orders/cancelOrdersTxn.ts
msgid "Cancelling {ordersText}"
msgstr ""

#: src/pages/Ecosystem/Ecosystem.tsx
msgid "Ecosystem Projects"
msgstr ""

#: src/domain/synthetics/claimHistory/claimPriceImpactRebate.ts
msgid "Price Impact Rebate Claimed"
msgstr ""

#: src/components/Synthetics/GmSwap/GmSwapBox/GmSwapWarningsRow.tsx
msgid "Consider selecting and using the \"Pair\" option to reduce the Price Impact."
msgstr ""

#: src/components/InterviewModal/InterviewModal.tsx
msgid "Anonymous chat with GMX"
msgstr ""

#: src/components/Exchange/OrdersList.jsx
#: src/components/Exchange/OrdersList.jsx
#: src/components/Exchange/SwapBox.jsx
#: src/components/Synthetics/OrderList/filters/OrderTypeFilter.tsx
#: src/components/Synthetics/TradeBox/tradeboxConstants.tsx
#: src/components/Synthetics/TradeBox/TradeBoxRows/LimitAndTPSLRows.tsx
#: src/components/Synthetics/TradeHistory/keys.ts
#: src/domain/synthetics/positions/utils.ts
msgid "Limit"
msgstr "Ограничение"

#: src/components/Synthetics/OrderItem/OrderItem.tsx
msgid "You will receive at least {toAmountText} if this order is executed. This price is being updated in real time based on swap fees and price impact."
msgstr ""

#: src/components/Synthetics/ExecutionPriceRow.tsx
msgid "Acceptable price does not apply to stop loss orders, as they will be executed regardless of any price impact."
msgstr ""

#: src/components/InterviewModal/InterviewModal.tsx
msgid "We'll then schedule a chat or interview with you. As a thank you, you'll receive <0>100 <1/></0> for providing your feedback."
msgstr ""

#: src/components/Synthetics/SubaccountModal/SubaccountModal.tsx
msgid "This is the maximum top-up amount that will be sent from your Main account to your Subaccount after each transaction. The actual amount sent will depend on the final transaction fee."
msgstr ""

#: src/domain/synthetics/positions/utils.ts
msgid "limit"
msgstr ""

#: src/components/Exchange/OrdersToa.jsx
msgid "<0>Insufficient liquidity to execute the order</0><1>The mark price which is an aggregate of exchange prices did not reach the specified price</1><2>The specified price was reached but not long enough for it to be executed</2><3>No keeper picked up the order for execution</3>"
msgstr "<0>Недостаточная ликвидность для выполнения заказа</0><1>Цена маркировки, которая представляет собой средневзвешенную биржевую стоимость, не достигла указанной цены</1><2>Указанная цена была достигнута, но недостаточно долго для ее выполнения</2><3>Ни один держатель не взял заказ для исполнения</3>"

#: src/components/Exchange/ConfirmationBox.jsx
msgid "Your position's collateral after deducting fees:"
msgstr "Обеспечение вашей позиции после вычета комиссий:"

#: src/components/Glp/GlpSwap.jsx
msgid "Selling..."
msgstr "Продажа..."

#: src/domain/synthetics/orders/utils.tsx
msgid "The order may not execute as the max. allowed leverage is exceeded. Consider decreasing the order's leverage by editing and decreasing its size. <0>Read more</0>."
msgstr ""

#: src/components/Exchange/PositionSeller.jsx
#: src/components/Exchange/PositionSeller.jsx
#: src/components/Exchange/PositionsList.jsx
#: src/components/Exchange/PositionsList.jsx
#: src/components/Synthetics/OrderEditor/OrderEditor.tsx
#: src/components/Synthetics/PositionItem/PositionItem.tsx
#: src/components/Synthetics/PositionItem/PositionItem.tsx
#: src/components/Synthetics/PositionSeller/PositionSeller.tsx
#: src/components/Synthetics/PositionSeller/PositionSeller.tsx
#: src/components/Synthetics/TradeBox/TradeBox.tsx
msgid "Close"
msgstr "Закрыть"

#: src/pages/Ecosystem/Ecosystem.tsx
#: src/pages/Ecosystem/Ecosystem.tsx
#: src/pages/Ecosystem/Ecosystem.tsx
#: src/pages/Ecosystem/Ecosystem.tsx
#: src/pages/Ecosystem/Ecosystem.tsx
msgid "Link"
msgstr "Ссылка"

#: src/components/Synthetics/MarketNetFee/MarketNetFee.tsx
#: src/pages/Dashboard/OverviewCard.tsx
msgid "Long Positions"
msgstr "Лонг позиции"

#: src/components/Synthetics/StatusNotification/OrderStatusNotification.tsx
msgid "Depositing {0} to {positionText}"
msgstr ""

#: src/components/Synthetics/NetworkFeeRow/NetworkFeeRow.tsx
msgid "Max Network Fee"
msgstr ""

#: src/domain/tokens/approveTokens.tsx
msgid "Approval was cancelled"
msgstr "Одобрение было отменено"

#: src/components/Synthetics/MarketNetFee/MarketNetFee.tsx
msgid "{longOrShort} positions do not pay a funding fee and pay a borrow fee of {borrowRate} per hour."
msgstr ""

#: src/pages/OrdersOverview/OrdersOverview.jsx
msgid "Increase active: {0}, executed: {1}, cancelled: {2}"
msgstr "Увеличение активно: {0}, выполнено: {1}, отменено: {2}"

#: src/components/Synthetics/NetworkFeeRow/NetworkFeeRow.tsx
#: src/components/Synthetics/NetworkFeeRow/NetworkFeeRow.tsx
msgid "Maximum network fee paid to the network. This fee is a blockchain cost not specific to GMX, and it does not impact your collateral."
msgstr ""

#: src/pages/Ecosystem/Ecosystem.tsx
msgid "GMX Pages"
msgstr "Страницы GMX"

#: src/components/Exchange/SwapBox.jsx
msgid "{0} is required for collateral."
msgstr "{0} требуется для обеспечения залога."

#: src/pages/Ecosystem/ecosystemConstants.tsx
msgid "Decentralized Options Protocol"
msgstr "Децентрализованный Протокол Опционов"

#: src/pages/CompleteAccountTransfer/CompleteAccountTransfer.jsx
#: src/pages/CompleteAccountTransfer/CompleteAccountTransfer.jsx
msgid "Complete Account Transfer"
msgstr "Завершить Перевод по Счету"

#: src/pages/Earn/ClaimModal.tsx
msgid "Claim Rewards"
msgstr ""

#: src/components/AddressDropdown/AddressDropdown.tsx
msgid "Copy Address"
msgstr "Копировать Адрес"

#: src/pages/BeginAccountTransfer/BeginAccountTransfer.tsx
msgid "Pending Transfer Approval"
msgstr ""

#: src/components/DepthChart/DepthChart.tsx
msgid "ORACLE PRICE"
msgstr ""

#: src/pages/Dashboard/DashboardV2.tsx
msgid "For detailed stats:"
msgstr ""

#: src/pages/BuyGlp/BuyGlp.jsx
msgid "Purchase <0>GLP tokens</0> to earn {nativeTokenSymbol} fees from swaps and leverage trading."
msgstr ""

#: src/components/Synthetics/OrderEditor/OrderEditor.tsx
msgid "Enter a ratio"
msgstr ""

#: src/pages/Dashboard/AssetDropdown.tsx
msgid "Proof of Reserves"
msgstr "Доказательство резервов"

#: src/pages/AccountDashboard/GeneralPerformanceDetails.tsx
msgid "General Performance Details"
msgstr ""

#: src/pages/Earn/VesterWithdrawModal.tsx
msgid "<0>This will withdraw and unreserve all tokens as well as pause vesting.<1/><2/>esGMX tokens that have been converted to GMX will be claimed and remain as GMX tokens.<3/><4/>To claim GMX tokens without withdrawing, use the \"Claim\" button under the Total Rewards section.<5/><6/></0>"
msgstr ""

#: src/pages/OrdersOverview/OrdersOverview.jsx
msgid "Price conditions are met"
msgstr "Ценовые условия выполнены"

#: src/pages/Ecosystem/ecosystemConstants.tsx
msgid "DeBank"
msgstr ""

#: src/pages/Earn/GmxAndVotingPowerCard.tsx
msgid "Unstake GMX"
msgstr ""

#: src/pages/Earn/VesterDepositModal.tsx
msgid "Deposit failed!"
msgstr ""<|MERGE_RESOLUTION|>--- conflicted
+++ resolved
@@ -597,7 +597,7 @@
 
 #: src/pages/Dashboard/AssetDropdown.tsx
 msgid "Add to Metamask"
-msgstr ""
+msgstr "Добавить в MetaMask"
 
 #: src/pages/Earn/VesterDepositModal.tsx
 msgid "Insufficient staked tokens"
@@ -961,7 +961,7 @@
 
 #: src/pages/Dashboard/AssetDropdown.tsx
 msgid "Open {0} in Coingecko"
-msgstr ""
+msgstr "Открыть {0} в Coingecko"
 
 #: src/components/Synthetics/GmSwap/GmSwapBox/GmDepositWithdrawalBox/useSubmitButtonState.tsx
 msgid "Buy {operationTokenSymbol}"
@@ -2176,13 +2176,6 @@
 msgid "Trade on GMX V2 in Arbitrum and win 280,000 ARB (> $500k) in prizes in <0>two weekly</0> competitions. Live from March 13th to 27th."
 msgstr ""
 
-<<<<<<< HEAD
-#: src/components/Synthetics/TradeFeesRow/TradeFeesRow.tsx
-#~ msgid "Fees {rebatedTextWithSparkle}"
-#~ msgstr ""
-
-=======
->>>>>>> 66db9e88
 #: src/pages/OrdersOverview/OrdersOverview.jsx
 msgid "Index"
 msgstr "Индекс"
@@ -6401,7 +6394,7 @@
 
 #: src/pages/Dashboard/AssetDropdown.tsx
 msgid "Open {0} in Explorer"
-msgstr ""
+msgstr "Открыть {0} в Explorer"
 
 #: src/components/Synthetics/GmList/MintableAmount.tsx
 #: src/components/Synthetics/MarketStats/MarketStatsWithComposition.tsx
@@ -7852,7 +7845,7 @@
 
 #: src/pages/Dashboard/AssetDropdown.tsx
 msgid "Add {0} to Metamask"
-msgstr ""
+msgstr "Добавить {0} в MetaMask"
 
 #: src/components/SettingsModal/SettingsModal.tsx
 msgid "Save"

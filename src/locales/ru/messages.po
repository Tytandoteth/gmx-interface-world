--- conflicted
+++ resolved
@@ -5424,17 +5424,12 @@
 msgid "Take-profit and stop-loss orders can be set after opening a position. <0/><1/>There will be a \"Close\" button on each position row, clicking this will display the option to set trigger orders. <2/><3/>For screenshots and more information, please see the <4>docs</4>."
 msgstr "Ордера тейк-профит и стоп-лосс могут быть установлены после открытия позиции. <0/><1/>В каждой строке позиции будет кнопка \"Закрыть\", нажав на которую, можно установить триггерные ордера. <2/><3/> Для получения скриншотов и дополнительной информации, пожалуйста, смотрите <4>документы</4>."
 
-<<<<<<< HEAD
-#: src/pages/Dashboard/DashboardV2.tsx
-#: src/pages/Dashboard/DashboardV2.tsx
-=======
 #: src/lib/wallets/connecters/binanceW3W/binanceWallet.ts
 msgid "Tap [Create Wallet] to start using your Web3 Wallet."
 msgstr "Нажмите [Создать кошелек], чтобы начать использовать ваш Web3 кошелек."
 
-#: src/pages/Dashboard/DashboardV2.js
-#: src/pages/Dashboard/DashboardV2.js
->>>>>>> b380cfc5
+#: src/pages/Dashboard/DashboardV2.tsx
+#: src/pages/Dashboard/DashboardV2.tsx
 msgid "Target Min Amount"
 msgstr "Целевой показатель Мин Суммы"
 

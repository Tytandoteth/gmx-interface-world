--- conflicted
+++ resolved
@@ -4298,8 +4298,6 @@
 msgid "TOTAL SUPPLY"
 msgstr ""
 
-<<<<<<< HEAD
-=======
 #: src/domain/synthetics/positions/utils.ts
 msgid "TP"
 msgstr ""
@@ -4314,7 +4312,6 @@
 msgid "Take-Profit"
 msgstr ""
 
->>>>>>> c9ada749
 #: src/components/Exchange/SwapBox.js
 msgid "Take-profit and stop-loss orders can be set after opening a position. <0/><1/>There will be a \"Close\" button on each position row, clicking this will display the option to set trigger orders. <2/><3/>For screenshots and more information, please see the <4>docs</4>."
 msgstr "TP/SL 주문은 포지션을 연 후 가능합니다. <0/><1/>각 행의 \"닫기\" 버튼을 클리하면 트리거 주문 설정 화면을 표시합니다. <2/><3/>더 자세한 스크린샷과 정보는 <4>docs</4>를 참고해주세요."

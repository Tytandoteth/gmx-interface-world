--- conflicted
+++ resolved
@@ -4113,25 +4113,6 @@
 msgstr "추천인 코드의 길이는 {MAX_REFERRAL_CODE_LENGTH}글자를 넘을 수 없습니다."
 
 #: src/components/Exchange/ConfirmationBox.js
-<<<<<<< HEAD
-#~ msgid "The spread for {0} is > 1%, please ensure the trade details are acceptable before comfirming"
-#~ msgstr ""
-
-#: src/components/Exchange/ConfirmationBox.js
-#~ msgid "The spread for {0} is {1}% please ensure the trade details are acceptable before confirming"
-#~ msgstr ""
-
-#: src/components/Exchange/PositionSeller.js
-#~ msgid "The spread for {0} is {1}%, please ensure the trade details are acceptable before confirming"
-#~ msgstr ""
-
-#: src/components/Synthetics/Trade/ConfirmationBox/ConfirmationBox.tsx
-msgid "The spread is > 1%, please ensure the trade details are acceptable before comfirming"
-msgstr "스프레드가 1%를 초과합니다. 해당 트레이드의 상세 정보를 확인 후 진행해주세요."
-
-#: src/components/Exchange/ConfirmationBox.js
-=======
->>>>>>> 229d8959
 msgid "The spread is > 1%, please ensure the trade details are acceptable before confirming"
 msgstr ""
 

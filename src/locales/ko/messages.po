msgid ""
msgstr ""
"POT-Creation-Date: 2022-08-06 13:30+0530\n"
"MIME-Version: 1.0\n"
"Content-Type: text/plain; charset=utf-8\n"
"Content-Transfer-Encoding: 8bit\n"
"X-Generator: @lingui/cli\n"
"Language: ko\n"
"Project-Id-Version: \n"
"Report-Msgid-Bugs-To: \n"
"PO-Revision-Date: \n"
"Last-Translator: Tourist\n"
"Language-Team: \n"
"Plural-Forms: \n"

#: src/components/Synthetics/TradeFeesRow/TradeFeesRow.tsx
msgid "(up to {0}% of {feesTypeName})"
msgstr ""

#: src/pages/Dashboard/DashboardV2.js
msgid "01 Sep 2021"
msgstr "2021년 9월 1일"

#: src/pages/Dashboard/DashboardV2.js
msgid "06 Jan 2022"
msgstr "2022년 1월 6일"

#: src/pages/Dashboard/DashboardV2.js
msgid "24h Volume"
msgstr "24시간 거래량"

#: src/components/Synthetics/ClaimHistoryRow/ClaimHistoryRow.tsx
msgid "<0><1>{eventTitle}</1> from <2>{0} {indexName} <3>[{poolName}]</3> Position</2></0>"
msgstr ""

#: src/components/Synthetics/GmList/GmList.tsx
msgid "<0>APR is based on the Fees collected for the past {daysConsidered} days. It is an estimate as actual Fees are auto-compounded into the pool in real-time.</0><1>Check Pools performance against other LP Positions in <2>GMX Dune Dashboard</2>.</1>"
msgstr ""

#: src/components/Synthetics/StatusNotification/GmStatusNotification.tsx
msgid "<0>Buying GM: <1>{indexName}</1><2>[{poolName}]</2></0> <3>with {tokensText}</3>"
msgstr ""

#: src/components/Synthetics/ClaimModal/ClaimModal.tsx
msgid "<0>Claimable Funding Fee.</0>"
msgstr ""

#: src/pages/Dashboard/DashboardV2.js
msgid "<0>GM Pools total value ({chainName}).</0>"
msgstr ""

#: src/components/Synthetics/GmSwap/GmSwapBox/GmSwapBox.tsx
#: src/components/Synthetics/GmSwap/GmSwapBox/GmSwapBox.tsx
msgid "<0>GM: <1>{indexName}</1><2>[{poolName}]</2></0> <3>selected in order form</3>"
msgstr ""

#: src/components/Exchange/OrdersToa.js
msgid "<0>Insufficient liquidity to execute the order</0><1>The mark price which is an aggregate of exchange prices did not reach the specified price</1><2>The specified price was reached but not long enough for it to be executed</2><3>No keeper picked up the order for execution</3>"
msgstr "<0>주문을 체결하기 위한 유동성이 부족합니다</0><1>시장 평균가가 지정된 가격에 도달하지 않았습니다</1><2>지정된 가격에 도달했지만 실행하기에 충분한 시간이 지나지 않았습니다</2>주문을 체결할 수 있는 키퍼가 없습니다.<3>"

#: src/components/Exchange/FeesTooltip.tsx
msgid "<0>More Info</0> about fees."
msgstr "수수료에 대한 <0>더 많은 정보</0>."

#: src/pages/PageNotFound/PageNotFound.js
msgid "<0>Return to </0><1>Homepage</1> <2>or </2> <3>Trade</3>"
msgstr "<1>홈페이지</1> <2>혹은</2> <3>트레이드 페이지</3><0>로 돌아가기</0>"

#: src/components/Synthetics/StatusNotification/GmStatusNotification.tsx
msgid "<0>Selling GM: <1>{indexName}</1><2>[{poolName}]</2></0>"
msgstr ""

#: src/components/Synthetics/AcceptablePriceImpactInputRow/AcceptablePriceImpactInputRow.tsx
msgid "<0>Set Recommended Impact: {0}</0>."
msgstr ""

#: src/pages/SyntheticsFallbackPage/SyntheticsFallbackPage.tsx
msgid "<0>Switch to:</0>"
msgstr ""

#: src/components/Synthetics/OrderItem/OrderItem.tsx
msgid "<0>The order will be executed when the oracle price is {0} {1}.</0><1>Note that there may be rare cases where the order cannot be executed, for example, if the chain is down and no oracle reports are produced or if the price impact exceeds your acceptable price.</1>"
msgstr ""

#: src/components/Glp/SwapErrorModal.tsx
msgid "<0>The pool's capacity has been reached for {0}. Please use another token to buy GLP.</0><1>Check the \"Save on Fees\" section for tokens with the lowest fees.</1>"
msgstr "<0>풀의 최대허용량이 {0}에 도달했습니다. 다른 토큰을 이용해 GLP를 구매해주세요.</0><1>\"수수료 절약\" 섹션을 통해 가장 저렴한 수수료를 확인하세요.</1>"

#: src/components/Exchange/OrdersList.js
msgid "<0>The price that orders can be executed at may differ slightly from the chart price, as market orders update oracle prices, while limit/trigger orders do not.</0><1>This can also cause limit/triggers to not be executed if the price is not reached for long enough. <2>Read more</2>.</1>"
msgstr ""

#: src/pages/Stake/StakeV2.js
msgid "<0>This will withdraw and unreserve all tokens as well as pause vesting.<1/><2/>esGMX tokens that have been converted to GMX will remain as GMX tokens.<3/><4/>To claim GMX tokens without withdrawing, use the \"Claim\" button under the Total Rewards section.<5/><6/></0>"
msgstr "<0>모든 토큰이 인출되고 취소되며 베스팅이 중지됩니다.<1/><2/>GMX로 변환된 esGMX 토큰은 GMX 토큰으로 유지됩니다.<3/><4/>인출하지 않고 GMX 토큰을 수령하기 위해서는 총 보상 섹션 아래의 \"수령하기\" 버튼을 사용해주세요."

#: src/pages/Dashboard/DashboardV2.js
msgid "<0>Total value of tokens in GLP pool ({chainName}).</0><1>This value may be higher on other websites due to the collateral of positions being included in the calculation.</1>"
msgstr ""

#: src/components/Synthetics/TradeBox/CollateralSelectorRow.tsx
msgid "<0>You have an existing position with {0} as collateral. This Order will not be valid for that Position.</0><1>Switch to {1} collateral.</1>"
msgstr ""

#: src/components/Synthetics/TradeBox/CollateralSelectorRow.tsx
msgid "<0>You have an existing position with {0} as collateral. This action will not apply for that position.</0><1>Switch to {1} collateral.</1>"
msgstr ""

#: src/lib/contracts/transactionErrors.tsx
msgid "<0>Your wallet is not connected to {0}.</0><1/><2>Switch to {1}</2>"
msgstr ""

#: src/components/Exchange/SwapBox.js
msgid "<0>{0} is required for collateral.</0><1>Short amount for {1} with {2} exceeds potential profits liquidity. Reduce the \"Short Position\" size, or change the \"Collateral In\" token.</1>"
msgstr ""

#: src/components/Exchange/SwapBox.js
msgid "<0>{0} is required for collateral.</0><1>Swap amount from {1} to {2} exceeds {3} Available Liquidity. Reduce the \"Pay\" size, or use {4} as the \"Pay\" token to use it for collateral.</1><2>You can buy {5} on 1inch.</2>"
msgstr ""

#: src/components/Exchange/SwapBox.js
#: src/components/Exchange/SwapBox.js
msgid "<0>{0} is required for collateral.</0><1>Swap amount from {1} to {2} exceeds {3} acceptable amount. Reduce the \"Pay\" size, or use {4} as the \"Pay\" token to use it for collateral.</1><2>You can buy {5} on 1inch.</2>"
msgstr ""

#: src/components/Exchange/SwapBox.js
msgid "<0>{0} is required for collateral.</0><1>Swap amount from {1} to {2} exceeds {3} available liquidity. Reduce the \"Pay\" size, or change the \"Collateral In\" token.</1>"
msgstr ""

#: src/components/Synthetics/StatusNotification/FeesSettlementStatusNotification.tsx
msgid "<0>{0}</0> <1><2>{indexName}</2><3>[{poolName}]</3></1>"
msgstr ""

#: src/components/Synthetics/TVChart/TVChart.tsx
msgid "<0>{0}</0> <1><2>{indexName}</2><3>[{poolName}]</3></1> <4>market selected</4>"
msgstr ""

#: src/components/Exchange/SwapBox.js
msgid "A snapshot of the USD value of your {0} collateral is taken when the position is opened."
msgstr "{0}담보의 USD가치 스냅샷은 해당 포지션이 열려있을 때 결정됩니다."

#: src/components/Glp/GlpSwap.js
#: src/components/Synthetics/GmList/GmList.tsx
#: src/components/Synthetics/GmList/GmList.tsx
#: src/components/Synthetics/MarketStats/MarketStats.tsx
#: src/pages/Stake/StakeV1.js
#: src/pages/Stake/StakeV1.js
#: src/pages/Stake/StakeV1.js
#: src/pages/Stake/StakeV1.js
#: src/pages/Stake/StakeV2.js
#: src/pages/Stake/StakeV2.js
#: src/pages/Stake/StakeV2.js
msgid "APR"
msgstr "APR"

#: src/components/Stake/GMXAprTooltip.tsx
msgid "APRs are updated weekly on Wednesday and will depend on the fees collected for the week."
msgstr "APR은 매주 수요일에 업데이트되며 한 주 동안 쌓인 수수료에 따라 달라집니다."

#: src/pages/Stake/StakeV2.js
msgid "APRs are updated weekly on Wednesday and will depend on the fees collected for the week. <0/><1/>Historical GLP APRs can be checked in this <2>community dashboard</2>."
msgstr ""

#: src/pages/Dashboard/DashboardV2.js
msgid "AUM"
msgstr "AUM"

#: src/components/Glp/GlpSwap.js
#: src/components/Glp/GlpSwap.js
msgid "AVAILABLE"
msgstr "사용가능"

#: src/pages/Ecosystem/Ecosystem.js
#: src/pages/Ecosystem/Ecosystem.js
#: src/pages/Ecosystem/Ecosystem.js
#: src/pages/Ecosystem/Ecosystem.js
#: src/pages/Ecosystem/Ecosystem.js
msgid "About"
msgstr "대하여"

#: src/components/Exchange/ConfirmationBox.js
#: src/components/Synthetics/ConfirmationBox/ConfirmationBox.tsx
msgid "Accept confirmation of trigger orders"
msgstr "트리거 주문의 확인에 동의해주세요"

#: src/components/Exchange/ConfirmationBox.js
msgid "Accept minimum and {action}"
msgstr "최저액과 {action}에 동의해주세요"

#: src/components/Exchange/OrdersToa.js
msgid "Accept terms to enable orders"
msgstr "주문을 활성화하기 위해 약관에 동의해주세요"

#: src/components/Exchange/OrdersToa.js
msgid "Accept that orders are not guaranteed to execute and trigger orders may not settle at the trigger price"
msgstr "주문의 실행이 보장되지 않으며 트리거 주문이 트리거 가격으로 실행되지 않을 수 있음을 확인합니다."

#: src/components/Synthetics/ConfirmationBox/ConfirmationBox.tsx
#: src/components/Synthetics/ConfirmationBox/ConfirmationBox.tsx
#: src/components/Synthetics/OrderEditor/OrderEditor.tsx
#: src/components/Synthetics/OrderItem/OrderItem.tsx
#: src/components/Synthetics/PositionSeller/PositionSeller.tsx
#: src/components/Synthetics/TradeHistoryRow/utils.ts
#: src/components/Synthetics/TradeHistoryRow/utils.ts
msgid "Acceptable Price"
msgstr ""

#: src/components/Synthetics/AcceptablePriceImpactInputRow/AcceptablePriceImpactInputRow.tsx
msgid "Acceptable Price Impact"
msgstr ""

#: src/components/Synthetics/TradeHistoryRow/utils.ts
msgid "Acceptable Price: {0}"
msgstr ""

#: src/pages/OrdersOverview/OrdersOverview.js
msgid "Account"
msgstr "계정"

#: src/components/Synthetics/Claims/SettleAccruedCard.tsx
msgid "Accrued"
msgstr ""

#: src/components/Synthetics/PositionItem/PositionItem.tsx
#: src/components/Synthetics/PositionItem/PositionItem.tsx
msgid "Accrued Borrow Fee"
msgstr ""

#: src/components/Synthetics/SettleAccruedFundingFeeModal/SettleAccruedFundingFeeModal.tsx
msgid "Accrued Funding Fee."
msgstr ""

#: src/components/Synthetics/PositionItem/PositionItem.tsx
#: src/components/Synthetics/PositionItem/PositionItem.tsx
msgid "Accrued Negative Funding Fee"
msgstr ""

#: src/components/Synthetics/PositionItem/PositionItem.tsx
msgid "Accrued Positive Funding Fee"
msgstr ""

#: src/components/Synthetics/Claims/SettleAccruedCard.tsx
msgid "Accrued Positive Funding Fees for Positions not yet claimable. They will become available to claim by using the \"Settle\" button, or after the Position is increased, decreased or closed."
msgstr ""

#: src/components/Glp/GlpSwap.js
msgid "Acknowledge epoch is ending in {minutes} minutes"
msgstr ""

#: src/components/Synthetics/GmSwap/GmSwapBox/GmSwapBox.tsx
#: src/components/Synthetics/GmSwap/GmSwapBox/GmSwapBox.tsx
#: src/components/Synthetics/HighPriceImpactWarning/HighPriceImpactWarning.tsx
msgid "Acknowledge high Price Impact"
msgstr ""

#: src/components/Synthetics/HighPriceImpactWarning/HighPriceImpactWarning.tsx
msgid "Acknowledge high Swap Price Impact"
msgstr ""

#: src/pages/Actions/Actions.js
#: src/pages/SyntheticsActions/SyntheticsActions.tsx
msgid "Actions"
msgstr ""

#: src/components/Synthetics/SubaccountModal/utils.ts
msgid "Activate Subaccount"
msgstr ""

#: src/components/Synthetics/StatusNotification/SubaccountNotification.tsx
msgid "Activating Subaccount"
msgstr ""

#: src/components/Exchange/PositionsList.js
#: src/components/Synthetics/PositionItem/PositionItem.tsx
msgid "Active Orders"
msgstr "활성화된 주문"

#: src/components/Referrals/TradersStats.tsx
msgid "Active Referral Code"
msgstr "활성화된 추천 코드"

#: src/components/Synthetics/TradeHistoryRow/utils.ts
msgid "Actual Price Impact"
msgstr ""

#: src/pages/Dashboard/AssetDropdown.tsx
msgid "Add to Metamask"
msgstr "메타마스크에 추가해주세요"

#: src/pages/Dashboard/AssetDropdown.tsx
msgid "Add {0} to Metamask"
msgstr ""

#: src/components/Synthetics/GmAssetDropdown/GmAssetDropdown.tsx
msgid "Add {marketName} to Wallet"
msgstr ""

#: src/components/Referrals/JoinReferralCode.js
msgid "Adding referral code failed."
msgstr "추천 코드 추가 실패"

#: src/components/Referrals/JoinReferralCode.js
msgid "Adding..."
msgstr "추가중..."

#: src/pages/Stake/StakeV2.js
msgid "Additional reserve required"
msgstr "추가의 리저브양이 필요합니다"

#: src/components/Exchange/OrdersToa.js
msgid "Additionally, trigger orders are market orders and are not guaranteed to settle at the trigger price."
msgstr "추가로, 트리거 주문은 시장가 주문이며 트리거 가격으로 결제되지 않을 수도 있습니다."

#: src/components/AddressDropdown/AddressDropdown.tsx
#: src/components/Synthetics/SubaccountModal/SubaccountModal.tsx
msgid "Address copied to your clipboard"
msgstr ""

#: src/domain/synthetics/referrals/claimAffiliateRewardsTxn.ts
msgid "Affiliate Rewards Claimed"
msgstr ""

#: src/pages/Referrals/Referrals.tsx
msgid "Affiliates"
msgstr ""

#: src/pages/ClaimEsGmx/ClaimEsGmx.js
msgid "After claiming you will be able to vest a maximum of {0} esGMX at a ratio of {1} {stakingToken} to 1 esGMX."
msgstr "수령 후 {1} {stake} 대 1 esGMX 비율로 최대 {0}개의 esGMX를 베스팅 할 수 있습니다."

#: src/pages/ClaimEsGmx/ClaimEsGmx.js
msgid "After claiming, the esGMX tokens will be airdropped to your account on the selected network within 7 days."
msgstr "수령 후, esGMX 토큰은 7일 이내에 선택한 네트워크의 계정으로 에어드랍됩니다."

#: src/components/ModalViews/RedirectModal.js
msgid "Agree"
msgstr "동의하기"

#: src/components/ApproveTokenButton/ApproveTokenButton.tsx
msgid "Allow {0} to be spent"
msgstr ""

#: src/components/Synthetics/SubaccountModal/utils.ts
msgid "Allow {wrappedTokenSymbol} to be spent"
msgstr ""

#: src/App/App.js
#: src/components/Exchange/ConfirmationBox.js
#: src/components/Exchange/PositionSeller.js
#: src/components/Synthetics/ConfirmationBox/ConfirmationBox.tsx
#: src/components/Synthetics/PositionSeller/PositionSeller.tsx
msgid "Allowed Slippage"
msgstr "허용 가능한 슬리피지"

#: src/App/App.js
msgid "Allowed Slippage below {0}% may result in failed orders."
msgstr ""

#: src/components/ModalViews/RedirectModal.js
msgid "Alternative links can be found in the <0>docs</0>.<1/><2/>By clicking Agree you accept the <3>T&Cs</3> and <4>Referral T&Cs</4>.<5/><6/>"
msgstr "이외의 링크는 <0>docs</0>에서 확인할 수 있습니다.<1/><2/>동의 버튼을 클릭하여 <3>T&Cs</3> 그리고 <4>Referral T&Cs</4>에 동의합니다.<5/><6/>"

#: src/components/Exchange/NoLiquidityErrorModal.tsx
msgid "Alternatively, you can select a different \"Collateral In\" token."
msgstr "추가적으로, 별도의 \"담보자산\"을 선택할 수 있습니다."

#: src/components/Referrals/AffiliatesStats.tsx
#: src/components/Referrals/TradersStats.tsx
#: src/components/Synthetics/UserIncentiveDistributionList/UserIncentiveDistributionList.tsx
msgid "Amount"
msgstr "수량"

#: src/components/Referrals/AffiliatesStats.tsx
msgid "Amount of traders you referred."
msgstr "추천한 거래자 수"

#: src/components/Exchange/PositionEditor.js
#: src/domain/synthetics/trade/utils/validation.ts
msgid "Amount should be greater than zero"
msgstr ""

#: src/pages/ClaimEsGmx/ClaimEsGmx.js
msgid "Amount to claim"
msgstr "수령할 양"

#: src/pages/Home/Home.js
msgid "An aggregate of high-quality price feeds determine when liquidations occur. This keeps positions safe from temporary wicks."
msgstr "고품질의 여러 가격 피드를 통해 청산 발생 시기를 결정합니다. 이것은 일시적인 가격 변화로부터 포지션을 안전하게 유지합니다."

#: src/components/Header/HomeHeaderLinks.tsx
msgid "App"
msgstr ""

#: src/domain/synthetics/trade/utils/validation.ts
msgid "App disabled, pending {0} upgrade"
msgstr ""

#: src/domain/tokens/approveTokens.tsx
msgid "Approval failed"
msgstr "승인 실패"

#: src/domain/tokens/approveTokens.tsx
msgid "Approval submitted! <0>View status.</0>"
msgstr "승인 제출완료! <0>상태 보기</0>"

#: src/domain/tokens/approveTokens.tsx
msgid "Approval was cancelled"
msgstr "제출 취소되었습니다"

#: src/pages/BeginAccountTransfer/BeginAccountTransfer.js
#: src/pages/Stake/StakeV2.js
msgid "Approve GMX"
msgstr "GMX 승인"

#: src/components/Exchange/PositionEditor.js
#: src/components/Exchange/SwapBox.js
#: src/components/Glp/GlpSwap.js
#: src/components/Migration/Migration.js
msgid "Approve {0}"
msgstr "{0} 승인"

#: src/pages/Stake/StakeV1.js
#: src/pages/Stake/StakeV2.js
msgid "Approve {stakingTokenSymbol}"
msgstr "{stakingTokenSymbol} 승인"

#: src/pages/Stake/StakeV2.js
msgid "Approving GMX..."
msgstr "GMX 승인중..."

#: src/components/Exchange/PositionEditor.js
#: src/components/Exchange/SwapBox.js
#: src/components/Glp/GlpSwap.js
msgid "Approving {0}..."
msgstr "{0} 승인중..."

#: src/pages/Stake/StakeV1.js
#: src/pages/Stake/StakeV2.js
msgid "Approving {stakingTokenSymbol}..."
msgstr "{stakingTokenSymbol} 승인중..."

#: src/components/Migration/Migration.js
#: src/pages/BeginAccountTransfer/BeginAccountTransfer.js
msgid "Approving..."
msgstr "승인중..."

#: src/components/TokenCard/TokenCard.js
#: src/components/TokenCard/TokenCard.js
msgid "Arbitrum APR:"
msgstr "Arbitrum APR:"

#: src/components/Exchange/NoLiquidityErrorModal.tsx
msgid "As there is not enough liquidity in GLP to swap {0} to {swapTokenSymbol}, you can use the option below to do so:"
msgstr "{0}에서 {swapTokenSymbol}로 교환할 수 있는 유동성이 GLP에 충분하지 않기 때문에, 이하의 옵션을 사용해주세요:"

#: src/pages/Dashboard/DashboardV2.js
msgid "Assets Under Management: GMX staked (All chains) + GLP pool ({chainName}) +  GM Pools ({chainName})."
msgstr ""

#: src/components/Glp/GlpSwap.js
#: src/components/Glp/GlpSwap.js
#: src/components/Glp/GlpSwap.js
msgid "Available"
msgstr "사용가능"

#: src/components/Exchange/ConfirmationBox.js
#: src/components/Exchange/SwapBox.js
#: src/components/Exchange/SwapBox.js
#: src/components/Exchange/SwapBox.js
#: src/components/Synthetics/ConfirmationBox/ConfirmationBox.tsx
#: src/components/Synthetics/MarketCard/MarketCard.tsx
#: src/components/Synthetics/SwapCard/SwapCard.tsx
msgid "Available Liquidity"
msgstr "사용가능 유동성"

#: src/components/Glp/GlpSwap.js
#: src/components/Glp/GlpSwap.js
msgid "Available amount to deposit into GLP."
msgstr "GLP에 예치할 수 있는 양"

#: src/components/Synthetics/GmList/GmList.tsx
#: src/components/Synthetics/GmList/GmList.tsx
msgid "Available amount to deposit into the specific GM pool."
msgstr ""

#: src/components/Glp/GlpSwap.js
#: src/components/Glp/GlpSwap.js
msgid "Available amount to withdraw from GLP. Funds not utilized by current open positions."
msgstr "GLP로부터 인출가능한 수량. 현재 포지션에 의해 활용되고 있지 않은 유휴 수량"

#: src/pages/Home/Home.js
msgid "Available on your preferred network"
msgstr "선택한 네트워크에서 이용가능"

#: src/components/TokenCard/TokenCard.js
#: src/components/TokenCard/TokenCard.js
msgid "Avalanche APR:"
msgstr "Avalanche APR:"

#: src/components/Synthetics/GmList/GmList.tsx
msgid "BUYABLE"
msgstr ""

#: src/components/Exchange/SwapBox.js
#: src/components/Exchange/SwapBox.js
#: src/components/Glp/GlpSwap.js
#: src/components/Glp/GlpSwap.js
#: src/components/Glp/GlpSwap.js
#: src/components/Synthetics/GmSwap/GmSwapBox/GmSwapBox.tsx
#: src/components/Synthetics/GmSwap/GmSwapBox/GmSwapBox.tsx
#: src/components/Synthetics/GmSwap/GmSwapBox/GmSwapBox.tsx
#: src/components/Synthetics/TradeBox/TradeBox.tsx
#: src/components/Synthetics/TradeBox/TradeBox.tsx
msgid "Balance"
msgstr "잔고"

#: src/components/AprInfo/AprInfo.tsx
msgid "Base APR"
msgstr ""

#: src/pages/BeginAccountTransfer/BeginAccountTransfer.js
msgid "Begin Transfer"
msgstr "전송시작"

#: src/components/AprInfo/AprInfo.tsx
msgid "Bonus APR"
msgstr ""

#: src/components/Migration/Migration.js
#: src/components/Migration/Migration.js
msgid "Bonus Tokens"
msgstr "보너스 토큰"

#: src/pages/Stake/StakeV2.js
msgid "Boost Percentage"
msgstr "증가된 비율"

#: src/pages/Stake/StakeV2.js
msgid "Boost your rewards with Multiplier Points. <0>More info</0>."
msgstr "멀티플라이어 포인트를 사용해서 보상을 증가시키세요. <0>더 자세한 정보</0>."

#: src/components/Exchange/FeesTooltip.tsx
#: src/components/Exchange/NetValueTooltip.tsx
#: src/components/Exchange/PositionEditor.js
#: src/components/Exchange/PositionsList.js
#: src/components/Exchange/PositionsList.js
#: src/components/Exchange/SwapBox.js
#: src/components/Exchange/TradeHistory.js
#: src/components/Synthetics/MarketCard/MarketCard.tsx
#: src/components/Synthetics/TradeFeesRow/TradeFeesRow.tsx
#: src/components/Synthetics/TradeHistoryRow/utils.ts
msgid "Borrow Fee"
msgstr "차용 수수료"

#: src/components/Exchange/PositionsList.js
#: src/components/Exchange/PositionsList.js
msgid "Borrow Fee / Day"
msgstr "차용 수수료 / 일"

#: src/components/Synthetics/TradeFeesRow/TradeFeesRow.tsx
msgid "Borrow Fee Rate"
msgstr ""

#: src/components/Synthetics/BridgingInfo/BridgingInfo.tsx
msgid "Bridge {tokenSymbol} to {chainName} using any of the options below:"
msgstr ""

#: src/components/Header/AppHeaderLinks.tsx
#: src/components/Synthetics/GmList/GmList.tsx
#: src/components/Synthetics/GmList/GmList.tsx
#: src/components/Synthetics/GmSwap/GmConfirmationBox/GmConfirmationBox.tsx
#: src/components/Synthetics/GmSwap/GmConfirmationBox/GmConfirmationBox.tsx
msgid "Buy"
msgstr "구매"

#: src/pages/BuyGlp/BuyGlp.js
msgid "Buy / Sell GLP"
msgstr "GLP 구매 / 판매"

#: src/pages/BuyGMX/BuyGMX.tsx
msgid "Buy AVAX directly to Avalanche or transfer it there."
msgstr ""

#: src/pages/BuyGMX/BuyGMX.tsx
msgid "Buy ETH directly on Arbitrum or transfer it there."
msgstr ""

#: src/components/Synthetics/GmSwap/GmFees/GmFees.tsx
msgid "Buy Fee"
msgstr ""

#: src/components/Glp/GlpSwap.js
#: src/components/Glp/GlpSwap.js
#: src/components/Glp/GlpSwap.js
#: src/pages/Stake/StakeV2.js
msgid "Buy GLP"
msgstr "GLP 구매"

#: src/pages/Buy/Buy.js
msgid "Buy GLP or GMX"
msgstr ""

#: src/components/Synthetics/GmSwap/GmSwapBox/GmSwapBox.tsx
#: src/components/Synthetics/GmSwap/GmSwapBox/GmSwapBox.tsx
msgid "Buy GM"
msgstr ""

#: src/components/Glp/GlpSwap.js
msgid "Buy GM tokens before the epoch resets in {0} to be eligible for the Bonus Rebate. Alternatively, wait for the epoch to reset to redeem GLP and buy GM within the same epoch."
msgstr ""

#: src/pages/Stake/StakeV2.js
msgid "Buy GMX"
msgstr "GMX 구매"

#: src/pages/BuyGMX/BuyGMX.tsx
msgid "Buy GMX from Traderjoe:"
msgstr ""

#: src/pages/BuyGMX/BuyGMX.tsx
msgid "Buy GMX from Uniswap (make sure to select Arbitrum):"
msgstr ""

#: src/pages/BuyGMX/BuyGMX.tsx
msgid "Buy GMX from centralized exchanges:"
msgstr ""

#: src/pages/BuyGMX/BuyGMX.tsx
msgid "Buy GMX from centralized services"
msgstr ""

#: src/pages/BuyGMX/BuyGMX.tsx
msgid "Buy GMX from decentralized exchanges"
msgstr ""

#: src/pages/BuyGMX/BuyGMX.tsx
msgid "Buy GMX on {chainName}"
msgstr ""

#: src/pages/BuyGMX/BuyGMX.tsx
msgid "Buy GMX using Decentralized Exchange Aggregators:"
msgstr ""

#: src/pages/BuyGMX/BuyGMX.tsx
msgid "Buy GMX using FIAT gateways:"
msgstr ""

#: src/pages/BuyGMX/BuyGMX.tsx
msgid "Buy GMX using any token from any network:"
msgstr ""

#: src/pages/Buy/Buy.js
msgid "Buy Protocol Tokens"
msgstr ""

#: src/components/Glp/GlpSwap.js
msgid "Buy failed."
msgstr "구매 실패"

#: src/components/TokenCard/TokenCard.js
#: src/components/TokenCard/TokenCard.js
#: src/components/TokenCard/TokenCard.js
msgid "Buy on Arbitrum"
msgstr "Arbitrum에서 구매"

#: src/components/TokenCard/TokenCard.js
#: src/components/TokenCard/TokenCard.js
#: src/components/TokenCard/TokenCard.js
msgid "Buy on Avalanche"
msgstr "Avalanche에서 구매"

#: src/pages/BuyGMX/BuyGMX.tsx
msgid "Buy or Transfer AVAX to Avalanche"
msgstr ""

#: src/pages/BuyGMX/BuyGMX.tsx
msgid "Buy or Transfer ETH to Arbitrum"
msgstr ""

#: src/components/Synthetics/StatusNotification/GmStatusNotification.tsx
msgid "Buy order cancelled"
msgstr ""

#: src/components/Synthetics/StatusNotification/GmStatusNotification.tsx
msgid "Buy order executed"
msgstr ""

#: src/components/Synthetics/StatusNotification/GmStatusNotification.tsx
msgid "Buy request sent"
msgstr ""

#: src/components/Glp/GlpSwap.js
msgid "Buy submitted."
msgstr "구매 제출 완료"

#: src/components/Glp/GlpSwap.js
#: src/components/Glp/GlpSwap.js
msgid "Buy with {0}"
msgstr "{0}로 구매"

#: src/pages/BuyGMX/BuyGMX.tsx
msgid "Buy {nativeTokenSymbol}"
msgstr ""

#: src/components/Exchange/NoLiquidityErrorModal.tsx
msgid "Buy {swapTokenSymbol} on 1inch"
msgstr "{swapTokenSymbol}을 1inch에서 구매하기"

#: src/components/Synthetics/GmList/GmList.tsx
#: src/components/Synthetics/MarketStats/MarketStats.tsx
msgid "Buyable"
msgstr ""

#: src/components/Synthetics/GmSwap/GmConfirmationBox/GmConfirmationBox.tsx
msgid "Buying GM..."
msgstr ""

#: src/components/Glp/GlpSwap.js
msgid "Buying..."
msgstr "구매중..."

#: src/pages/OrdersOverview/OrdersOverview.js
msgid "Can't execute because of an error"
msgstr "에러로 인해 실행되지 못했습니다"

#: src/components/Exchange/ConfirmationBox.js
#: src/components/Exchange/ConfirmationBox.js
#: src/components/Exchange/OrdersList.js
#: src/components/Exchange/OrdersList.js
#: src/components/Exchange/OrdersList.js
#: src/components/Exchange/TradeHistory.js
#: src/components/Synthetics/ConfirmationBox/ConfirmationBox.tsx
#: src/components/Synthetics/OrderItem/OrderItem.tsx
#: src/components/Synthetics/OrderItem/OrderItem.tsx
#: src/components/Synthetics/TradeHistoryRow/utils.ts
#: src/components/Synthetics/TradeHistoryRow/utils.ts
msgid "Cancel"
msgstr "취소"

#: src/components/Exchange/ConfirmationBox.js
msgid "Cancel failed"
msgstr "취소 실패"

#: src/domain/legacy.ts
#: src/pages/Exchange/Exchange.js
msgid "Cancel failed."
msgstr "취소 실패"

#: src/components/Exchange/ConfirmationBox.js
msgid "Cancel submitted"
msgstr "취소 제출 완료"

#: src/domain/legacy.ts
#: src/pages/Exchange/Exchange.js
msgid "Cancel submitted."
msgstr "취소 제출 완료"

#: src/domain/synthetics/orders/cancelOrdersTxn.ts
#~ msgid "Canceling {ordersText}"
#~ msgstr ""

#: src/domain/synthetics/orders/cancelOrdersTxn.ts
msgid "Cancelling {ordersText}"
msgstr ""

#: src/App/App.js
#: src/pages/Exchange/Exchange.js
#: src/pages/SyntheticsPage/SyntheticsPage.tsx
msgid "Chart positions"
msgstr "차트 포지션"

#: src/components/Glp/GlpSwap.js
#: src/components/Glp/GlpSwap.js
msgid "Check the \"Save on Fees\" section below to get the lowest fee percentages."
msgstr "최저 수수료로 이용하려면 \"수수료 절약\" 섹션 아래를 선택하세요."

#: src/components/Referrals/AddAffiliateCode.js
#: src/components/Referrals/JoinReferralCode.js
msgid "Checking code..."
msgstr "코드 확인중..."

#: src/pages/BuyGMX/BuyGMX.tsx
msgid "Choose to buy from decentralized or centralized exchanges."
msgstr ""

#: src/components/Referrals/ClaimAffiliatesModal/ClaimAffiliatesModal.tsx
#: src/components/Synthetics/ClaimModal/ClaimModal.tsx
#: src/components/Synthetics/Claims/ClaimableCard.tsx
#: src/pages/ClaimEsGmx/ClaimEsGmx.js
#: src/pages/Stake/StakeV1.js
#: src/pages/Stake/StakeV1.js
#: src/pages/Stake/StakeV1.js
#: src/pages/Stake/StakeV1.js
#: src/pages/Stake/StakeV1.js
#: src/pages/Stake/StakeV2.js
#: src/pages/Stake/StakeV2.js
msgid "Claim"
msgstr "수령하기"

#: src/components/Synthetics/ClaimModal/ClaimModal.tsx
msgid "Claim <0>{0}</0>"
msgstr ""

#: src/components/Synthetics/ClaimHistoryRow/ClaimHistoryRow.tsx
msgid "Claim Funding Fees"
msgstr ""

#: src/pages/Stake/StakeV2.js
#: src/pages/Stake/StakeV2.js
msgid "Claim GMX Rewards"
msgstr "GMX 보상 수령하기"

#: src/components/Synthetics/ClaimHistoryRow/ClaimHistoryRow.tsx
msgid "Claim Price Impact"
msgstr ""

#: src/pages/Stake/StakeV2.js
msgid "Claim Rewards"
msgstr "보상 수령하기"

#: src/components/Referrals/AffiliatesStats.tsx
msgid "Claim V2 Rebates from your referred Traders."
msgstr ""

#: src/pages/ClaimEsGmx/ClaimEsGmx.js
#: src/pages/Stake/StakeV2.js
msgid "Claim completed!"
msgstr "수령 완료!"

#: src/pages/ClaimEsGmx/ClaimEsGmx.js
msgid "Claim esGMX"
msgstr "esGMX 수령하기"

#: src/pages/Stake/StakeV2.js
#: src/pages/Stake/StakeV2.js
msgid "Claim esGMX Rewards"
msgstr "esGMX 보상 수령하기"

#: src/pages/Stake/StakeV1.js
msgid "Claim failed"
msgstr "수령 실패"

#: src/pages/ClaimEsGmx/ClaimEsGmx.js
#: src/pages/Stake/StakeV2.js
msgid "Claim failed."
msgstr "수령 실패"

#: src/pages/ClaimEsGmx/ClaimEsGmx.js
msgid "Claim submitted!"
msgstr "수령 제출 완료!"

#: src/pages/Stake/StakeV1.js
msgid "Claim submitted! <0>View status.</0>"
msgstr "수령 제출완료! <0>상태 보기.</0>"

#: src/pages/Stake/StakeV2.js
msgid "Claim submitted."
msgstr "수령 제출 완료."

#: src/pages/Stake/StakeV2.js
#: src/pages/Stake/StakeV2.js
msgid "Claim {wrappedTokenSymbol} Rewards"
msgstr "{wrappedTokenSymbol} 보상 수령하기"

#: src/components/Synthetics/Claims/ClaimableCard.tsx
#: src/pages/Stake/StakeV2.js
#: src/pages/Stake/StakeV2.js
msgid "Claimable"
msgstr "수령가능"

#: src/components/Referrals/AffiliatesStats.tsx
msgid "Claimable Rebates"
msgstr ""

#: src/domain/synthetics/markets/claimCollateralTxn.ts
#: src/domain/synthetics/referrals/claimAffiliateRewardsTxn.ts
msgid "Claiming failed"
msgstr ""

#: src/components/Referrals/ClaimAffiliatesModal/ClaimAffiliatesModal.tsx
#: src/components/Synthetics/ClaimModal/ClaimModal.tsx
#: src/pages/ClaimEsGmx/ClaimEsGmx.js
#: src/pages/Stake/StakeV2.js
msgid "Claiming..."
msgstr "수령중..."

#: src/pages/SyntheticsPage/SyntheticsPage.tsx
#: src/pages/SyntheticsPage/SyntheticsPage.tsx
msgid "Claims"
msgstr ""

#: src/pages/SyntheticsPage/SyntheticsPage.tsx
#: src/pages/SyntheticsPage/SyntheticsPage.tsx
msgid "Claims (1)"
msgstr ""

#: src/components/Exchange/PositionsList.js
msgid "Click on the Position to select its market, then use the trade box to increase your Position Size if needed."
msgstr ""

#: src/components/Synthetics/PositionItem/PositionItem.tsx
msgid "Click on the Position to select its market, then use the trade box to increase your Position Size, or to set Take-Profit / Stop-Loss Orders."
msgstr ""

#: src/components/Exchange/PositionSeller.js
#: src/components/Exchange/PositionSeller.js
#: src/components/Exchange/PositionsList.js
#: src/components/Exchange/PositionsList.js
#: src/components/Synthetics/OrderEditor/OrderEditor.tsx
#: src/components/Synthetics/PositionItem/PositionItem.tsx
#: src/components/Synthetics/PositionItem/PositionItem.tsx
#: src/components/Synthetics/PositionSeller/PositionSeller.tsx
#: src/components/Synthetics/PositionSeller/PositionSeller.tsx
#: src/components/Synthetics/TradeBox/TradeBox.tsx
msgid "Close"
msgstr "포지션 종료"

#: src/components/Exchange/FeesTooltip.tsx
#: src/components/Exchange/NetValueTooltip.tsx
#: src/components/Synthetics/PositionItem/PositionItem.tsx
#: src/components/Synthetics/TradeFeesRow/TradeFeesRow.tsx
msgid "Close Fee"
msgstr ""

#: src/components/Exchange/PositionSeller.js
msgid "Close failed."
msgstr ""

#: src/components/Exchange/PositionSeller.js
msgid "Close submitted!"
msgstr ""

#: src/pages/OrdersOverview/OrdersOverview.js
msgid "Close to execution price"
msgstr "집행 가격에 종료"

#: src/components/Exchange/PositionSeller.js
msgid "Close without profit"
msgstr ""

#: src/components/Synthetics/PositionSeller/PositionSeller.tsx
msgid "Close {0} {1}"
msgstr ""

#: src/components/Exchange/PositionSeller.js
msgid "Close {longOrShortText} {0}"
msgstr ""

#: src/components/Exchange/PositionSeller.js
msgid "Closing..."
msgstr ""

#: src/components/Referrals/AddAffiliateCode.js
msgid "Code already taken"
msgstr "이미 사용된 코드입니다"

#: src/components/Exchange/ConfirmationBox.js
#: src/components/Exchange/OrdersList.js
#: src/components/Exchange/OrdersList.js
#: src/components/Exchange/OrdersList.js
#: src/components/Exchange/OrdersList.js
#: src/components/Exchange/PositionsList.js
#: src/components/Exchange/PositionsList.js
#: src/components/Synthetics/ConfirmationBox/ConfirmationBox.tsx
#: src/components/Synthetics/ConfirmationBox/ConfirmationBox.tsx
#: src/components/Synthetics/OrderItem/OrderItem.tsx
#: src/components/Synthetics/PositionItem/PositionItem.tsx
#: src/components/Synthetics/PositionList/PositionList.tsx
msgid "Collateral"
msgstr "담보"

#: src/components/Exchange/ConfirmationBox.js
#: src/components/Exchange/PositionEditor.js
#: src/components/Exchange/PositionSeller.js
#: src/components/Synthetics/ConfirmationBox/ConfirmationBox.tsx
#: src/components/Synthetics/ConfirmationBox/ConfirmationBox.tsx
#: src/components/Synthetics/ConfirmationBox/ConfirmationBox.tsx
#: src/components/Synthetics/PositionEditor/PositionEditor.tsx
#: src/components/Synthetics/PositionSeller/PositionSeller.tsx
#: src/components/Synthetics/TradeBox/TradeBox.tsx
msgid "Collateral ({0})"
msgstr "담보 ({0})"

#: src/components/Exchange/SwapBox.js
#: src/components/Exchange/SwapBox.js
#: src/components/Exchange/SwapBox.js
#: src/components/Exchange/SwapBox.js
#: src/components/Synthetics/TradeBox/CollateralSelectorRow.tsx
#: src/components/Synthetics/TradeBox/CollateralSelectorRow.tsx
#: src/components/Synthetics/TradeBox/CollateralSelectorRow.tsx
msgid "Collateral In"
msgstr "담보 자산"

#: src/components/Exchange/ConfirmationBox.js
#: src/components/Synthetics/ConfirmationBox/ConfirmationBox.tsx
msgid "Collateral Spread"
msgstr ""

#: src/components/Exchange/PositionSeller.js
msgid "Collateral is not enough to cover pending Fees. Please uncheck \"Keep Leverage\" to pay the Fees with the realized PnL."
msgstr ""

#: src/components/Synthetics/ConfirmationBox/ConfirmationBox.tsx
msgid "Collateral value may differ due to different Price Impact at the time of execution."
msgstr ""

#: src/pages/Ecosystem/Ecosystem.js
msgid "Community Projects"
msgstr "커뮤니티 프로젝트"

#: src/pages/Ecosystem/Ecosystem.js
msgid "Community-led Telegram groups."
msgstr "커뮤니티 주도 텔레그램 그룹"

#: src/pages/CompleteAccountTransfer/CompleteAccountTransfer.js
#: src/pages/CompleteAccountTransfer/CompleteAccountTransfer.js
msgid "Complete Account Transfer"
msgstr "계정 전송 완료"

#: src/pages/CompleteAccountTransfer/CompleteAccountTransfer.js
msgid "Complete Transfer"
msgstr "전송 완료"

#: src/pages/Stake/StakeV2.js
#: src/pages/Stake/StakeV2.js
msgid "Compound"
msgstr "수령후 스테이킹"

#: src/pages/Stake/StakeV2.js
msgid "Compound Rewards"
msgstr "보상 수령 후 스테이킹"

#: src/pages/Stake/StakeV2.js
msgid "Compound completed!"
msgstr "수령 후 스테이킹 완료!"

#: src/pages/Stake/StakeV2.js
msgid "Compound failed."
msgstr "수령 후 스테이킹 실패."

#: src/pages/Stake/StakeV2.js
msgid "Compound submitted!"
msgstr "수령 후 스테이킹 제출 완료!"

#: src/pages/Stake/StakeV2.js
msgid "Compounding..."
msgstr "수령 및 스테이킹중..."

#: src/components/Referrals/ClaimAffiliatesModal/ClaimAffiliatesModal.tsx
#: src/components/Synthetics/ClaimModal/ClaimModal.tsx
msgid "Confirm Claim"
msgstr ""

#: src/components/Exchange/ConfirmationBox.js
#: src/components/Synthetics/ConfirmationBox/ConfirmationBox.tsx
#: src/components/Synthetics/ConfirmationBox/ConfirmationBox.tsx
msgid "Confirm Limit Order"
msgstr ""

#: src/components/Exchange/ConfirmationBox.js
#: src/components/Synthetics/ConfirmationBox/ConfirmationBox.tsx
msgid "Confirm Long"
msgstr "롱 포지션 확인"

#: src/components/Synthetics/SettleAccruedFundingFeeModal/SettleAccruedFundingFeeModal.tsx
msgid "Confirm Settle"
msgstr ""

#: src/components/Exchange/ConfirmationBox.js
#: src/components/Synthetics/ConfirmationBox/ConfirmationBox.tsx
msgid "Confirm Short"
msgstr "숏 포지션 확인"

#: src/components/Exchange/ConfirmationBox.js
#: src/components/Synthetics/ConfirmationBox/ConfirmationBox.tsx
msgid "Confirm Swap"
msgstr "스왑 확인"

#: src/components/Synthetics/ConfirmationBox/ConfirmationBox.tsx
#: src/components/Synthetics/ConfirmationBox/ConfirmationBox.tsx
msgid "Confirm {0} Order"
msgstr ""

#: src/components/Synthetics/GmSwap/GmConfirmationBox/GmConfirmationBox.tsx
#: src/components/Synthetics/GmSwap/GmConfirmationBox/GmConfirmationBox.tsx
msgid "Confirm {operationText}"
msgstr ""

#: src/components/Header/AppHeaderUser.tsx
msgid "Connect"
msgstr "연동"

#: src/components/Exchange/SwapBox.js
#: src/components/Glp/GlpSwap.js
#: src/components/Header/AppHeaderUser.tsx
#: src/components/Migration/Migration.js
#: src/components/Referrals/AddAffiliateCode.js
#: src/components/Referrals/JoinReferralCode.js
#: src/components/Synthetics/GmSwap/GmSwapBox/GmSwapBox.tsx
#: src/components/Synthetics/UserIncentiveDistributionList/UserIncentiveDistributionList.tsx
#: src/domain/synthetics/trade/utils/validation.ts
#: src/pages/Stake/StakeV1.js
#: src/pages/Stake/StakeV1.js
#: src/pages/Stake/StakeV1.js
#: src/pages/Stake/StakeV1.js
#: src/pages/Stake/StakeV1.js
#: src/pages/Stake/StakeV2.js
#: src/pages/Stake/StakeV2.js
#: src/pages/Stake/StakeV2.js
#: src/pages/Stake/StakeV2.js
msgid "Connect Wallet"
msgstr "지갑 연동"

#: src/components/Synthetics/GmSwap/GmSwapBox/GmSwapBox.tsx
msgid "Consider selecting and using the \"Pair\" option to reduce the Price Impact."
msgstr ""

#: src/components/Synthetics/SettleAccruedFundingFeeModal/SettleAccruedFundingFeeModal.tsx
msgid "Consider selecting only Positions where the accrued Funding Fees exceed the gas spent to Settle, which is around {0} per each selected Position."
msgstr ""

#: src/pages/BeginAccountTransfer/BeginAccountTransfer.js
#: src/pages/CompleteAccountTransfer/CompleteAccountTransfer.js
msgid "Continue"
msgstr "계속하기"

#: src/pages/Stake/StakeV2.js
msgid "Convert esGMX tokens to GMX tokens.<0/>Please read the <1>vesting details</1> before using the vaults."
msgstr "esGMX 토큰을 GMX 토큰으로 변환합니다.<0/>볼트를 사용하기 전 <1>베스팅 세부정보</1>를 참조해주세요."

#: src/components/Synthetics/SubaccountModal/SubaccountModal.tsx
msgid "Convert this amount of {0} to {1} in your Main Account to allow for auto top-ups, as only {2} can be automatically transferred to your Subaccount. The {3} balance of your main account is shown above."
msgstr ""

#: src/pages/Stake/StakeV2.js
#: src/pages/Stake/StakeV2.js
msgid "Convert {wrappedTokenSymbol} to {nativeTokenSymbol}"
msgstr "{wrappedTokenSymbol}를 {nativeTokenSymbol}로 변환"

#: src/components/Exchange/PositionShare.tsx
msgid "Copy"
msgstr "복사"

#: src/components/AddressDropdown/AddressDropdown.tsx
msgid "Copy Address"
msgstr "주소 복사"

#: src/components/Exchange/TradeHistory.js
msgid "Could not decrease {0} {longOrShortText}, +{1} USD, Acceptable Price: {2}"
msgstr "{0} {longOrShortText}을 감소시키지 못했습니다, +{1} USD, 허용가능한 가격: {2}"

#: src/pages/Exchange/Exchange.js
msgid "Could not decrease {tokenSymbol} {longOrShortText} within the allowed slippage, you can adjust the allowed slippage in the settings on the top right of the page."
msgstr "허용가능한 슬리피지 안에서는 {tokenSymbol} {longOrShortText}을 감소시키지 못했습니다. 최상단 우측의 설정 버튼을 통해 허용가능한 슬리피지를 변경할 수 있습니다."

#: src/components/Exchange/TradeHistory.js
msgid "Could not execute deposit into {0} {longOrShortText}"
msgstr "{0} {longOrShortText}의 입글을 실행시키지 못했습니다"

#: src/components/Exchange/TradeHistory.js
msgid "Could not execute withdrawal from {0} {longOrShortText}"
msgstr "{0} {longOrShortText}의 인출을 실행시키지 못했습니다"

#: src/components/Exchange/TradeHistory.js
msgid "Could not increase {0} {longOrShortText}, +{1} USD, Acceptable Price: {2}  USD"
msgstr ""

#: src/pages/Exchange/Exchange.js
msgid "Could not increase {tokenSymbol} {longOrShortText} within the allowed slippage, you can adjust the allowed slippage in the settings on the top right of the page."
msgstr "허용가능한 슬리피지 안에서는 {tokenSymbol} {longOrShortText}을 감소시키지 못했습니다. 최상단 우측의 설정 버튼을 통해 허용가능한 슬리피지를 변경할 수 있습니다."

#: src/domain/synthetics/trade/utils/validation.ts
msgid "Couldn't find a swap path with enough liquidity"
msgstr ""

#: src/domain/synthetics/trade/utils/validation.ts
msgid "Couldn't find a swap route with enough liquidity"
msgstr ""

#: src/components/Exchange/TradeHistory.js
#: src/components/Referrals/AddAffiliateCode.js
#: src/components/Referrals/AffiliatesStats.tsx
#: src/components/Synthetics/TradeHistoryRow/utils.ts
#: src/pages/Stake/StakeV1.js
#: src/pages/Stake/StakeV1.js
#: src/pages/Stake/StakeV1.js
msgid "Create"
msgstr "생성"

#: src/components/Synthetics/TradeBox/TradeBox.tsx
msgid "Create Limit order"
msgstr ""

#: src/components/Exchange/ConfirmationBox.js
#: src/components/Exchange/PositionSeller.js
msgid "Create Order"
msgstr "주문 생성"

#: src/components/Referrals/AffiliatesStats.tsx
msgid "Create Referral Code"
msgstr "추천 코드 생성"

#: src/components/Exchange/SwapBox.js
#: src/components/Synthetics/PositionSeller/PositionSeller.tsx
#: src/components/Synthetics/TradeBox/TradeBox.tsx
msgid "Create {0} Order"
msgstr "{0} 주문 생성하기"

#: src/pages/OrdersOverview/OrdersOverview.js
msgid "Created At"
msgstr ""

#: src/components/Exchange/SwapBox.js
msgid "Created limit order for {0} {1}: {2} USD!"
msgstr "{0} {1}: {2} USD의 지정가 주문을 생성하였습니다!"

#: src/components/Exchange/ConfirmationBox.js
#: src/components/Exchange/PositionSeller.js
#: src/components/Synthetics/ConfirmationBox/ConfirmationBox.tsx
#: src/components/Synthetics/PositionEditor/PositionEditor.tsx
#: src/components/Synthetics/PositionSeller/PositionSeller.tsx
msgid "Creating Order..."
msgstr "주문 생성중..."

#: src/components/Referrals/AddAffiliateCode.js
msgid "Creating..."
msgstr "생성중..."

#: src/pages/Ecosystem/Ecosystem.js
#: src/pages/Ecosystem/Ecosystem.js
msgid "Creator"
msgstr "제작자"

#: src/components/Synthetics/PositionItem/PositionItem.tsx
msgid "Current Borrow Fee / Day"
msgstr ""

#: src/components/Synthetics/PositionItem/PositionItem.tsx
msgid "Current Funding Fee / Day"
msgstr ""

#: src/components/Glp/GlpSwap.js
msgid "Current Pool Amount"
msgstr "현재 풀 양"

#: src/pages/Stake/StakeV2.js
msgid "Current Reserved"
msgstr "현재 리저브"

#: src/pages/Dashboard/DashboardV2.js
msgid "Current Weight"
msgstr "현재 가중치"

#: src/components/Exchange/SwapBox.js
msgid "Current {0} long"
msgstr "현재 {0} 롱"

#: src/components/Exchange/SwapBox.js
msgid "Current {0} shorts"
msgstr "현재 {0} 숏"

#: src/domain/synthetics/orders/utils.ts
msgid "Currently, There is a high Swap Price Impact for the Order Swap path."
msgstr ""

#: src/pages/Ecosystem/Ecosystem.js
#: src/pages/Ecosystem/Ecosystem.js
#: src/pages/Ecosystem/Ecosystem.js
#: src/pages/Ecosystem/Ecosystem.js
#: src/pages/Ecosystem/Ecosystem.js
#: src/pages/Ecosystem/Ecosystem.js
#: src/pages/Ecosystem/Ecosystem.js
#: src/pages/Ecosystem/Ecosystem.js
msgid "DEX Aggregator"
msgstr "DEX 어그리게이터"

#: src/components/Header/AppHeaderLinks.tsx
#: src/pages/Dashboard/DashboardV2.js
msgid "Dashboard"
msgstr "대시보드"

#: src/pages/Ecosystem/Ecosystem.js
msgid "Dashboard for GMX referral stats"
msgstr "GMX 추천 시스템 통계 대시보드"

#: src/pages/Ecosystem/Ecosystem.js
msgid "Dashboards"
msgstr "대시보드"

#: src/components/Referrals/AffiliatesStats.tsx
#: src/components/Referrals/TradersStats.tsx
#: src/components/Synthetics/UserIncentiveDistributionList/UserIncentiveDistributionList.tsx
msgid "Date"
msgstr "날짜"

#: src/pages/Ecosystem/Ecosystem.js
msgid "DeFi Portfolio Tracker"
msgstr "DeFi 포트폴리오 트래커"

#: src/components/Synthetics/SubaccountModal/SubaccountModal.tsx
msgid "Deactivate"
msgstr ""

#: src/components/Synthetics/StatusNotification/SubaccountNotification.tsx
msgid "Deactivating subaccount"
msgstr ""

#: src/components/Synthetics/SubaccountModal/SubaccountModal.tsx
msgid "Deactivating..."
msgstr ""

#: src/components/Synthetics/StatusNotification/SubaccountNotification.tsx
#: src/components/Synthetics/StatusNotification/SubaccountNotification.tsx
#: src/components/Synthetics/StatusNotification/SubaccountNotification.tsx
msgid "Deactivation"
msgstr ""

#: src/components/Exchange/ExchangeTVChart.js
#: src/components/Synthetics/TVChart/TVChart.tsx
msgid "Dec."
msgstr "12월"

#: src/pages/Ecosystem/Ecosystem.js
msgid "Decentralized Finance Dashboard"
msgstr "탈중앙화 금융 대시보드"

#: src/pages/Ecosystem/Ecosystem.js
msgid "Decentralized Money Market"
msgstr ""

#: src/pages/Ecosystem/Ecosystem.js
msgid "Decentralized Options Protocol"
msgstr "탈중앙화 옵션 프로토콜"

#: src/pages/Ecosystem/Ecosystem.js
msgid "Decentralized Options Strategies"
msgstr "탈중앙화 옵션 전략"

#: src/lib/legacy.ts
msgid "Decentralized Perpetual Exchange | GMX"
msgstr ""

#: src/pages/Ecosystem/Ecosystem.js
msgid "Decentralized Trading Protocol"
msgstr "탈중앙화 트레이딩 프로토콜"

#: src/pages/Home/Home.js
msgid "Decentralized<0/>Perpetual Exchange"
msgstr "탈중앙화<0/>퍼페추얼 거래소"

#: src/components/Exchange/ConfirmationBox.js
#: src/components/Exchange/ConfirmationBox.js
#: src/components/Exchange/OrdersList.js
#: src/components/Exchange/TradeHistory.js
#: src/components/Exchange/TradeHistory.js
#: src/components/Synthetics/ConfirmationBox/ConfirmationBox.tsx
#: src/components/Synthetics/ConfirmationBox/ConfirmationBox.tsx
#: src/components/Synthetics/OrderItem/OrderItem.tsx
#: src/components/Synthetics/TradeHistoryRow/utils.ts
#: src/domain/synthetics/orders/utils.ts
#: src/pages/OrdersOverview/OrdersOverview.js
msgid "Decrease"
msgstr "감소"

#: src/pages/OrdersOverview/OrdersOverview.js
msgid "Decrease active: {0}, executed: {1}, cancelled: {2}"
msgstr "감소 액티브: {0}, 실행 완료: {1} 취소 완료: {2}"

#: src/components/Synthetics/ConfirmationBox/ConfirmationBox.tsx
msgid "Decrease size"
msgstr ""

#: src/components/Synthetics/TradeBox/TradeBox.tsx
msgid "Decrease the Leverage by using the slider. If the Leverage slider is disabled, you can increase the Pay amount or reduce the Order size."
msgstr ""

#: src/components/Exchange/TradeHistory.js
#: src/context/SyntheticsEvents/SyntheticsEventsProvider.tsx
msgid "Decreased"
msgstr "감소 완료"

#: src/pages/Exchange/Exchange.js
msgid "Decreased {tokenSymbol} {longOrShortText}, -{0} USD."
msgstr "{tokenSymbol} {longOrShortText} 감소, -{0} USD."

#: src/components/Synthetics/StatusNotification/OrderStatusNotification.tsx
msgid "Decreasing"
msgstr ""

#: src/components/Exchange/PositionEditor.js
#: src/components/Exchange/PositionEditor.js
#: src/components/Exchange/PositionEditor.js
#: src/components/Synthetics/PositionEditor/PositionEditor.tsx
#: src/pages/Stake/StakeV2.js
#: src/pages/Stake/StakeV2.js
#: src/pages/Stake/StakeV2.js
#: src/pages/Stake/StakeV2.js
msgid "Deposit"
msgstr "예치"

#: src/components/Exchange/FeesTooltip.tsx
msgid "Deposit Fee"
msgstr ""

#: src/components/Exchange/PositionEditor.js
msgid "Deposit amount is insufficient to bring leverage below the max allowed leverage of 100x"
msgstr ""

#: src/components/Exchange/PositionEditor.js
msgid "Deposit disabled, pending {0} upgrade"
msgstr ""

#: src/domain/synthetics/markets/createDepositTxn.ts
msgid "Deposit error."
msgstr ""

#: src/pages/Stake/StakeV2.js
msgid "Deposit failed!"
msgstr "예치 실패!"

#: src/components/Exchange/PositionEditor.js
msgid "Deposit failed."
msgstr ""

#: src/components/Exchange/PositionEditor.js
msgid "Deposit not enough to cover fees"
msgstr ""

#: src/pages/Stake/StakeV2.js
msgid "Deposit submitted!"
msgstr "예치 제출 완료!"

#: src/components/Exchange/PositionEditor.js
msgid "Deposit submitted."
msgstr ""

#: src/components/Exchange/TradeHistory.js
msgid "Deposit {0} USD into {1} {longOrShortText}"
msgstr "{0} USD를 {1} {longOrShortText}으로 입금"

#: src/pages/Stake/StakeV2.js
msgid "Deposited"
msgstr "예치 완료"

#: src/pages/Exchange/Exchange.js
msgid "Deposited {0} USD into {tokenSymbol} {longOrShortText}"
msgstr "{0} USD를 {tokenSymbol} {longOrShortText}으로 입금 완료"

#: src/context/SyntheticsEvents/SyntheticsEventsProvider.tsx
msgid "Deposited {0} into {positionText}"
msgstr ""

#: src/pages/Stake/StakeV2.js
msgid "Deposited!"
msgstr "예치되었습니다!"

#: src/components/Synthetics/StatusNotification/OrderStatusNotification.tsx
msgid "Depositing {0} to {positionText}"
msgstr ""

#: src/components/Exchange/PositionEditor.js
#: src/pages/Stake/StakeV2.js
msgid "Depositing..."
msgstr "예치중..."

#: src/pages/OrdersOverview/OrdersOverview.js
msgid "Diff"
msgstr "차이"

#: src/App/App.js
msgid "Disable order validations"
msgstr "주문 밸리데이션 무효화"

#: src/components/AddressDropdown/AddressDropdown.tsx
msgid "Disconnect"
msgstr "연결 끊기"

#: src/App/App.js
msgid "Display PnL after fees"
msgstr "수수료포함 손익 표시"

#: src/pages/Dashboard/DashboardV2.js
msgid "Distribution"
msgstr "배분"

#: src/components/Header/AppHeaderLinks.tsx
#: src/components/Header/HomeHeaderLinks.tsx
msgid "Docs"
msgstr ""

#: src/components/ModalViews/RedirectModal.js
msgid "Don't show this message again for 30 days."
msgstr "30일 동안 해당 메시지 다시보지 않기"

#: src/components/Exchange/PositionShare.tsx
msgid "Download"
msgstr "다운로드"

#: src/components/Header/AppHeaderLinks.tsx
#: src/pages/Stake/StakeV2.js
#: src/pages/Stake/StakeV2.js
msgid "Earn"
msgstr "보상"

#: src/pages/Stake/StakeV2.js
msgid "Earn ARB tokens by purchasing GM tokens, trading, or migrating liquidity from GLP to GM. Only for GMX V2."
msgstr ""

#: src/components/Header/AppHeaderLinks.tsx
msgid "Ecosystem"
msgstr "이코시스템"

#: src/pages/Ecosystem/Ecosystem.js
msgid "Ecosystem Projects"
msgstr ""

#: src/components/Exchange/OrdersList.js
#: src/components/Exchange/OrdersList.js
#: src/components/Exchange/OrdersList.js
#: src/components/Synthetics/OrderItem/OrderItem.tsx
#: src/components/Synthetics/OrderItem/OrderItem.tsx
msgid "Edit"
msgstr "수정"

#: src/components/Exchange/PositionDropdown.tsx
#: src/components/Exchange/PositionsList.js
#: src/components/Synthetics/PositionItem/PositionItem.tsx
msgid "Edit Collateral"
msgstr "담보 수정"

#: src/components/Referrals/TradersStats.tsx
msgid "Edit Referral Code"
msgstr "추천 코드 수정"

#: src/components/Exchange/OrderEditor.js
#: src/components/Exchange/OrderEditor.js
msgid "Edit order"
msgstr "주문 수정"

#: src/components/Synthetics/OrderEditor/OrderEditor.tsx
msgid "Edit {0}"
msgstr ""

#: src/components/Synthetics/PositionEditor/PositionEditor.tsx
msgid "Edit {0} {1}"
msgstr ""

#: src/components/Exchange/PositionEditor.js
msgid "Edit {longOrShortText} {0}"
msgstr ""

#: src/components/Exchange/PositionEditor.js
#: src/components/Exchange/PositionSeller.js
#: src/components/Exchange/SwapBox.js
msgid "Enable Leverage"
msgstr "레버리지 유효화"

#: src/components/SubaccountNavigationButton/SubaccountNavigationButton.tsx
msgid "Enable One-Click Trading"
msgstr ""

#: src/components/Exchange/OrdersToa.js
#: src/components/Exchange/OrdersToa.js
#: src/components/Exchange/PositionSeller.js
#: src/components/Exchange/SwapBox.js
msgid "Enable Orders"
msgstr "주문 유효화"

#: src/components/Exchange/PositionEditor.js
msgid "Enable deposit failed."
msgstr ""

#: src/components/Exchange/PositionEditor.js
msgid "Enable deposit sent."
msgstr ""

#: src/components/Exchange/PositionSeller.js
#: src/components/Exchange/SwapBox.js
msgid "Enable leverage failed."
msgstr "레버리지 유효화 실패."

#: src/components/Exchange/PositionSeller.js
#: src/components/Exchange/SwapBox.js
msgid "Enable leverage sent."
msgstr "레버리지 유효화 제출 완료"

#: src/pages/Exchange/Exchange.js
msgid "Enable orders failed."
msgstr "주문 유효화 실패"

#: src/pages/Exchange/Exchange.js
msgid "Enable orders sent."
msgstr "주문 유효화 제출 완료"

#: src/components/Exchange/PositionEditor.js
msgid "Enable withdraw failed."
msgstr ""

#: src/components/Exchange/PositionEditor.js
msgid "Enable withdraw sent."
msgstr ""

#: src/components/Exchange/PositionEditor.js
msgid "Enabling Leverage"
msgstr ""

#: src/components/Exchange/PositionEditor.js
#: src/components/Exchange/PositionSeller.js
#: src/components/Exchange/PositionSeller.js
#: src/components/Exchange/SwapBox.js
#: src/components/Exchange/SwapBox.js
msgid "Enabling Leverage..."
msgstr "레버리지 유효화중"

#: src/components/Exchange/OrdersToa.js
#: src/components/Exchange/PositionSeller.js
#: src/components/Exchange/PositionSeller.js
#: src/components/Exchange/SwapBox.js
#: src/components/Exchange/SwapBox.js
msgid "Enabling Orders..."
msgstr "주문 유효화중.."

#: src/pages/NftWallet/NftWallet.js
msgid "Enter NFT Address"
msgstr "NFT 주소 입력"

#: src/pages/NftWallet/NftWallet.js
msgid "Enter NFT ID"
msgstr "NFT ID 입력"

#: src/components/Exchange/OrderEditor.js
#: src/components/Exchange/PositionSeller.js
msgid "Enter Price"
msgstr "가격 입력"

#: src/pages/BeginAccountTransfer/BeginAccountTransfer.js
#: src/pages/NftWallet/NftWallet.js
msgid "Enter Receiver Address"
msgstr "수령 주소 입력"

#: src/components/Referrals/JoinReferralCode.js
#: src/components/Referrals/JoinReferralCode.js
msgid "Enter Referral Code"
msgstr "추천 코드 입력"

#: src/domain/synthetics/trade/utils/validation.ts
msgid "Enter a  price"
msgstr ""

#: src/components/Referrals/AddAffiliateCode.js
#: src/components/Referrals/AddAffiliateCode.js
msgid "Enter a code"
msgstr "코드 입력"

#: src/components/Synthetics/OrderEditor/OrderEditor.tsx
msgid "Enter a new ratio"
msgstr ""

#: src/components/Synthetics/OrderEditor/OrderEditor.tsx
msgid "Enter a new size or price"
msgstr ""

#: src/components/Exchange/SwapBox.js
#: src/components/Exchange/SwapBox.js
#: src/components/Synthetics/OrderEditor/OrderEditor.tsx
#: src/domain/synthetics/trade/utils/validation.ts
msgid "Enter a price"
msgstr "가격 입력"

#: src/components/Synthetics/OrderEditor/OrderEditor.tsx
msgid "Enter a ratio"
msgstr ""

#: src/domain/synthetics/trade/utils/validation.ts
msgid "Enter a trigger price"
msgstr ""

#: src/components/Exchange/PositionEditor.js
#: src/components/Exchange/PositionSeller.js
#: src/components/Exchange/PositionSeller.js
#: src/components/Exchange/SwapBox.js
#: src/components/Exchange/SwapBox.js
#: src/components/Exchange/SwapBox.js
#: src/components/Exchange/SwapBox.js
#: src/components/Glp/GlpSwap.js
#: src/components/Glp/GlpSwap.js
#: src/components/Migration/Migration.js
#: src/components/Synthetics/OrderEditor/OrderEditor.tsx
#: src/domain/synthetics/trade/utils/validation.ts
#: src/domain/synthetics/trade/utils/validation.ts
#: src/domain/synthetics/trade/utils/validation.ts
#: src/domain/synthetics/trade/utils/validation.ts
#: src/domain/synthetics/trade/utils/validation.ts
#: src/domain/synthetics/trade/utils/validation.ts
#: src/pages/ClaimEsGmx/ClaimEsGmx.js
#: src/pages/Stake/StakeV1.js
#: src/pages/Stake/StakeV1.js
#: src/pages/Stake/StakeV2.js
#: src/pages/Stake/StakeV2.js
#: src/pages/Stake/StakeV2.js
msgid "Enter an amount"
msgstr "수량 입력"

#: src/pages/Home/Home.js
msgid "Enter and exit positions with minimal spread and low price impact. Get the optimal price without incurring additional costs."
msgstr ""

#: src/components/Exchange/OrderEditor.js
#: src/components/Exchange/OrderEditor.js
msgid "Enter new Price"
msgstr "새로운 가격 입력"

#: src/components/Synthetics/OrderEditor/OrderEditor.tsx
msgid "Enter new amount or price"
msgstr ""

#: src/components/Exchange/ConfirmationBox.js
#: src/components/Exchange/PositionEditor.js
#: src/components/Exchange/PositionSeller.js
#: src/components/Exchange/PositionsList.js
#: src/components/Exchange/PositionsList.js
#: src/components/Exchange/SwapBox.js
#: src/components/Exchange/SwapBox.js
#: src/components/Synthetics/ConfirmationBox/ConfirmationBox.tsx
#: src/components/Synthetics/ConfirmationBox/ConfirmationBox.tsx
#: src/components/Synthetics/MarketCard/MarketCard.tsx
#: src/components/Synthetics/PositionEditor/PositionEditor.tsx
#: src/components/Synthetics/PositionItem/PositionItem.tsx
#: src/components/Synthetics/PositionList/PositionList.tsx
#: src/components/Synthetics/PositionSeller/PositionSeller.tsx
#: src/components/Synthetics/TradeBox/TradeBox.tsx
msgid "Entry Price"
msgstr "진입 가격"

#: src/components/Glp/GlpSwap.js
msgid "Epoch ending is not acknowledged"
msgstr ""

#: src/components/Synthetics/ConfirmationBox/ConfirmationBox.tsx
#: src/components/Synthetics/ConfirmationBox/ConfirmationBox.tsx
#: src/components/Synthetics/ConfirmationBox/ConfirmationBox.tsx
msgid "Error submitting order"
msgstr ""

#: src/pages/Stake/StakeV2.js
#: src/pages/Stake/StakeV2.js
msgid "Escrowed GMX"
msgstr "에스크로 GMX"

#: src/components/Glp/GlpSwap.js
#: src/components/Stake/GMXAprTooltip.tsx
msgid "Escrowed GMX APR"
msgstr "esGMX APR"

#: src/components/Synthetics/TradeHistoryRow/utils.ts
#: src/pages/OrdersOverview/OrdersOverview.js
msgid "Execute"
msgstr "실행"

#: src/components/Exchange/TradeHistory.js
msgid "Execute Order: Swap {fromAmountDisplay} {0} for {toAmountDisplay} {1}"
msgstr "주문 실행: {fromAmountDisplay} {0}을 {toAmountDisplay} {1}로 스왑"

#: src/components/Exchange/TradeHistory.js
msgid "Execute Order: {orderTypeText} {0} {longShortDisplay} {sizeDeltaDisplay} USD, Price: {executionPriceDisplay} USD"
msgstr ""

#: src/domain/synthetics/orders/simulateExecuteOrderTxn.tsx
#: src/domain/synthetics/orders/simulateExecuteOrderTxn.tsx
msgid "Execute order simulation failed."
msgstr ""

#: src/components/Synthetics/TradeHistoryRow/utils.ts
msgid "Execute {orderTypeName} Order: {positionText} {sizeDeltaText},"
msgstr ""

#: src/components/Exchange/FeesTooltip.tsx
msgid "Execution Fee"
msgstr ""

#: src/components/Synthetics/ConfirmationBox/ConfirmationBox.tsx
#: src/components/Synthetics/TradeBox/TradeBox.tsx
#: src/components/Synthetics/TradeHistoryRow/utils.ts
#: src/components/Synthetics/TradeHistoryRow/utils.ts
msgid "Execution Price"
msgstr ""

#: src/components/Synthetics/TradeHistoryRow/utils.ts
msgid "Execution Price: {0}"
msgstr ""

#: src/components/Exchange/SwapBox.js
#: src/components/Synthetics/MarketCard/MarketCard.tsx
msgid "Exit Price"
msgstr "매도 가격"

#: src/components/GmTokensBalanceInfo/GmTokensBalanceInfo.tsx
msgid "Expected 365d Fees are projected based on past {daysConsidered}d base APR."
msgstr ""

#: src/components/Synthetics/SubaccountModal/SubaccountModal.tsx
msgid "Expected Actions are based on the current Network Fee."
msgstr ""

#: src/components/Synthetics/SubaccountModal/SubaccountModal.tsx
msgid "Expected Available Actions"
msgstr ""

#: src/pages/Ecosystem/Ecosystem.js
msgid "Explore, analyze, and copy on-chain traders"
msgstr ""

#: src/components/Glp/GlpSwap.js
msgid "FEES"
msgstr "수수료"

#: src/components/Synthetics/ClaimModal/ClaimModal.tsx
#: src/components/Synthetics/SettleAccruedFundingFeeModal/SettleAccruedFundingFeeModal.tsx
msgid "FUNDING FEE"
msgstr ""

#: src/components/Synthetics/MarketsList/MarketsList.tsx
msgid "FUNDING RATE / 1h"
msgstr ""

#: src/components/Synthetics/ClaimHistoryRow/ClaimHistoryRow.tsx
msgid "Failed Settlement of Funding Fees"
msgstr ""

#: src/domain/synthetics/orders/cancelOrdersTxn.ts
msgid "Failed to cancel {ordersText}"
msgstr ""

#: src/domain/synthetics/orders/updateOrderTxn.ts
msgid "Failed to update order"
msgstr ""

#: src/components/GmTokensBalanceInfo/GmTokensBalanceInfo.tsx
#: src/components/GmTokensBalanceInfo/GmTokensBalanceInfo.tsx
msgid "Fee values do not include incentives."
msgstr ""

#: src/components/Exchange/ConfirmationBox.js
#: src/components/Exchange/ConfirmationBox.js
#: src/components/Exchange/ConfirmationBox.js
#: src/components/Exchange/PositionEditor.js
#: src/components/Exchange/PositionSeller.js
#: src/components/Exchange/SwapBox.js
#: src/components/Exchange/SwapBox.js
#: src/components/Glp/GlpSwap.js
#: src/components/Glp/GlpSwap.js
#: src/components/Glp/GlpSwap.js
#: src/components/Synthetics/ConfirmationBox/ConfirmationBox.tsx
#: src/components/Synthetics/TradeFeesRow/TradeFeesRow.tsx
msgid "Fees"
msgstr "수수료"

#: src/components/Glp/GlpSwap.js
#: src/components/Synthetics/TradeFeesRow/TradeFeesRow.tsx
msgid "Fees (Rebated)"
msgstr ""

#: src/components/Synthetics/TradeFeesRow/TradeFeesRow.tsx
msgid "Fees (Rebated) and Price Impact"
msgstr ""

#: src/components/GmTokensBalanceInfo/GmTokensBalanceInfo.tsx
msgid "Fees USD value is calculated at the time they are accrued."
msgstr ""

#: src/components/Synthetics/GmSwap/GmFees/GmFees.tsx
#: src/components/Synthetics/TradeFeesRow/TradeFeesRow.tsx
msgid "Fees and Price Impact"
msgstr ""

#: src/components/Exchange/ConfirmationBox.js
msgid "Fees are high to swap from {0} to {1}."
msgstr "{0}을 {1}로 스왑하는 수수료가 높습니다."

#: src/components/Exchange/ConfirmationBox.js
msgid "Fees are high to swap from {0} to {1}. <0/>{2} is needed for collateral."
msgstr "{0}을 {1}로 스왑하는 수수료가 높습니다. <0/>{2}가 담보로 필요합니다."

#: src/components/Exchange/PositionSeller.js
msgid "Fees are higher than Collateral"
msgstr ""

#: src/domain/synthetics/trade/utils/validation.ts
#: src/domain/synthetics/trade/utils/validation.ts
#: src/domain/synthetics/trade/utils/validation.ts
msgid "Fees exceed Pay amount"
msgstr ""

#: src/domain/synthetics/trade/utils/validation.ts
msgid "Fees exceed amount"
msgstr ""

#: src/pages/Ecosystem/Ecosystem.js
msgid "Fees generated by GMX"
msgstr "GMX로 획득한 수수료"

#: src/components/Glp/GlpSwap.js
msgid "Fees may vary depending on which asset you sell GLP for. <0/>Enter the amount of GLP you want to redeem in the order form, then check here to compare fees."
msgstr "GLP를 판매하는 양에 따라서 수수료가 상이합니다. <0/>판매하려는 GLP의 양을 주문 양식에 입력하고, 여기에서 수수료를 비교하세요."

#: src/components/Glp/GlpSwap.js
msgid "Fees may vary depending on which asset you use to buy GLP. <0/>Enter the amount of GLP you want to purchase in the order form, then check here to compare fees."
msgstr "GLP를 구매하는 양에 따라서 수수료가 상이합니다. <0/>구매하려는 GLP의 양을 주문 양식에 입력하고, 여기에서 수수료를 비교하세요."

#: src/pages/Dashboard/DashboardV2.js
msgid "Fees since"
msgstr "이후 수수료"

#: src/components/Glp/GlpSwap.js
#: src/components/Glp/GlpSwap.js
#: src/components/Glp/GlpSwap.js
#: src/components/Glp/GlpSwap.js
msgid "Fees will be shown once you have entered an amount in the order form."
msgstr "입력란에 수량을 입력하면 수수료가 표시됩니다."

#: src/components/Exchange/SwapBox.js
msgid "Fetching token info..."
msgstr "토큰 정보 가져오는 중..."

#: src/pages/Ecosystem/Ecosystem.js
msgid "Financial reports and protocol analytics"
msgstr "금융 보고서 및 프로토콜 분석"

#: src/components/Synthetics/SubaccountModal/SubaccountModal.tsx
msgid "For additional safety, subaccounts are only allowed to perform a specified number of actions before re-authorization from your main account is required."
msgstr ""

#: src/components/Referrals/TradersStats.tsx
msgid "For trades on V1, this discount will be airdropped to your account every Wednesday. On V2, discounts are applied automatically and will reduce your fees when you make a trade."
msgstr ""

#: src/components/Exchange/ConfirmationBox.js
msgid "Forfeit profit"
msgstr "이익 상실"

#: src/components/Exchange/ConfirmationBox.js
msgid "Forfeit profit and Short"
msgstr "이익 상실 및 숏"

#: src/components/Exchange/ConfirmationBox.js
msgid "Forfeit profit and {action}"
msgstr "이익 상실 및 {action}"

#: src/components/Exchange/ConfirmationBox.js
msgid "Forfeit profit not checked"
msgstr "상실 이익이 확인되지 않았습니다."

#: src/components/Synthetics/TradeHistoryRow/utils.ts
#: src/components/Synthetics/TradeHistoryRow/utils.ts
msgid "Freeze"
msgstr ""

#: src/components/Synthetics/StatusNotification/GmStatusNotification.tsx
msgid "Fulfilling Buy request"
msgstr ""

#: src/components/Synthetics/StatusNotification/GmStatusNotification.tsx
msgid "Fulfilling Sell request"
msgstr ""

#: src/components/Synthetics/StatusNotification/OrderStatusNotification.tsx
msgid "Fulfilling order request"
msgstr ""

#: src/domain/synthetics/markets/claimCollateralTxn.ts
msgid "Funding Claimed"
msgstr ""

#: src/components/Synthetics/MarketCard/MarketCard.tsx
#: src/components/Synthetics/TradeFeesRow/TradeFeesRow.tsx
#: src/components/Synthetics/TradeHistoryRow/utils.ts
msgid "Funding Fee"
msgstr ""

#: src/components/Synthetics/TradeFeesRow/TradeFeesRow.tsx
msgid "Funding Fee Rate"
msgstr ""

#: src/components/Synthetics/MarketsList/MarketsList.tsx
msgid "Funding Rate / 1h"
msgstr ""

#: src/components/Synthetics/Claims/ClaimableCardUI.tsx
msgid "Funding fees"
msgstr ""

#: src/pages/Ecosystem/Ecosystem.js
msgid "GBC NFTs APR tracker and rewards"
msgstr "GBC NFT의 APR 트래커 및 보상"

#: src/pages/Dashboard/DashboardV2.js
#: src/pages/Dashboard/DashboardV2.js
msgid "GLP Index Composition"
msgstr "GLP 인덱스 구성"

#: src/pages/Dashboard/DashboardV2.js
msgid "GLP Pool"
msgstr "GLP 풀"

#: src/pages/Stake/StakeV2.js
#: src/pages/Stake/StakeV2.js
msgid "GLP Vault"
msgstr "GLP 볼트"

#: src/pages/Ecosystem/Ecosystem.js
msgid "GLP and GMX autocompounding vaults"
msgstr ""

#: src/pages/Ecosystem/Ecosystem.js
msgid "GLP autocompounding vaults"
msgstr ""

#: src/components/Glp/GlpSwap.js
msgid "GLP buy disabled, pending {0} upgrade"
msgstr "{0} 업그레이드를 위해 GLP 구매가 비활성화되었습니다"

#: src/components/TokenCard/TokenCard.js
msgid "GLP is the liquidity provider token for GMX V1 markets. Accrues 70% of the V1 markets generated fees."
msgstr ""

#: src/components/Glp/GlpSwap.js
msgid "GLP sell disabled, pending {0} upgrade"
msgstr "{0} 업그레이드를 위해 GLP 판매가 비활성화되었습니다"

#: src/pages/BuyGlp/BuyGlp.js
msgid "GLP to GM migration has reduced Fees due to STIP incentives. <0>Read more</0>."
msgstr ""

#: src/components/Synthetics/GmList/GmList.tsx
#: src/components/Synthetics/GmList/GmList.tsx
#: src/components/Synthetics/MarketsList/MarketsList.tsx
#: src/components/Synthetics/MarketsList/MarketsList.tsx
#: src/pages/Dashboard/DashboardV2.js
msgid "GM Pools"
msgstr ""

#: src/components/Synthetics/MarketStats/MarketStats.tsx
msgid "GM Token pricing includes positions' Pending PnL, Impact Pool Amount and Borrow Fees."
msgstr ""

#: src/components/Synthetics/MarketStats/MarketStats.tsx
msgid "GM can be sold for {0} and {1} for this market up to the specified selling caps. The remaining tokens in the pool are reserved for currently open Positions."
msgstr ""

#: src/components/TokenCard/TokenCard.js
msgid "GM is the liquidity provider token for GMX V2 markets. Accrues 63% of the V2 markets generated fees."
msgstr ""

#: src/pages/Ecosystem/Ecosystem.js
msgid "GMX Announcements and Updates"
msgstr "GMX 공지 및 업데이트"

#: src/pages/Ecosystem/Ecosystem.js
msgid "GMX Blueberry NFTs"
msgstr "GMX 블루베리 NFT"

#: src/pages/Ecosystem/Ecosystem.js
msgid "GMX Governance Page"
msgstr "GMX 거버넌스 페이지"

#: src/pages/Ecosystem/Ecosystem.js
msgid "GMX Pages"
msgstr "GMX 페이지"

#: src/pages/Ecosystem/Ecosystem.js
msgid "GMX Perpetuals Data"
msgstr "GMX 파생상품 데이터"

#: src/pages/Ecosystem/Ecosystem.js
msgid "GMX Proposals Voting page"
msgstr "GMX 프로포절 투표 페이지"

#: src/pages/Ecosystem/Ecosystem.js
msgid "GMX Stats Page"
msgstr "GMX 통계 페이지"

#: src/pages/Actions/Actions.js
msgid "GMX V1 actions for all accounts."
msgstr ""

#: src/pages/Actions/Actions.js
msgid "GMX V1 information for account: {checkSummedAccount}"
msgstr ""

#: src/pages/SyntheticsActions/SyntheticsActions.tsx
msgid "GMX V2 actions for all accounts."
msgstr ""

#: src/pages/SyntheticsActions/SyntheticsActions.tsx
msgid "GMX V2 information for account: {checkSummedAccount}"
msgstr ""

#: src/pages/Stake/StakeV2.js
#: src/pages/Stake/StakeV2.js
msgid "GMX Vault"
msgstr "GMX 볼트"

#: src/pages/Ecosystem/Ecosystem.js
msgid "GMX Weekly Updates"
msgstr "GMX 주간 업데이트"

#: src/pages/BuyGMX/BuyGMX.tsx
msgid "GMX bonds can be bought on Bond Protocol with a discount and a small vesting period:"
msgstr ""

#: src/pages/Ecosystem/Ecosystem.js
msgid "GMX community discussion"
msgstr "GMX 커뮤니티 토론"

#: src/pages/Ecosystem/Ecosystem.js
msgid "GMX dashboards and analytics."
msgstr "GMX 대시보드 및 통계"

#: src/pages/Ecosystem/Ecosystem.js
msgid "GMX ecosystem pages."
msgstr "GMX 이코시스템 페이지"

#: src/pages/Ecosystem/Ecosystem.js
msgid "GMX explorer for stats and traders"
msgstr "통계와 트레이드 정보를 위한 GMX 익스플로러"

#: src/pages/Ecosystem/Ecosystem.js
msgid "GMX fundamentals"
msgstr "GMX 펀더멘탈"

#: src/pages/Home/Home.js
msgid "GMX is currently live on Arbitrum and Avalanche."
msgstr "GMX는 현재 Arbitrum과 Avalanche에서 이용할 수 있습니다."

#: src/pages/Jobs/Jobs.js
msgid "GMX is not actively looking for new hires at the moment. However, if you think you can contribute to the project, please email <0>jobs@gmx.io</0>."
msgstr "GMX는 현재 구인하고 있지 않습니다. 하지만 해당 프로젝트에 기여할 수 있다고 생각하시면 email <0>jobs@gmx.io</0>으로 연락해주세요."

#: src/components/TokenCard/TokenCard.js
msgid "GMX is the utility and governance token. Accrues 30% and 27% of V1 and V2 markets generated fees, respectively."
msgstr ""

#: src/pages/Ecosystem/Ecosystem.js
msgid "GMX staking calculator"
msgstr "GMX 스테이킹 계산기"

#: src/pages/Ecosystem/Ecosystem.js
msgid "GMX staking calculator and guide"
msgstr ""

#: src/pages/Ecosystem/Ecosystem.js
msgid "GMX staking rewards updates and insights"
msgstr "GMX 스테이킹 보상 업데이트 및 인사이트"

#: src/pages/Stake/StakeV2.js
#: src/pages/Stake/StakeV2.js
msgid "GMX transfers not yet enabled"
msgstr "GMX 전송이 아직 불가능합니다."

#: src/components/Common/SEO.js
msgid "GMX | Decentralized Perpetual Exchange"
msgstr ""

#: src/components/Synthetics/SubaccountModal/utils.ts
msgid "Generate & Activate Subaccount"
msgstr ""

#: src/components/Referrals/AddAffiliateCode.js
msgid "Generate Referral Code"
msgstr "추천인 코드 생성"

#: src/components/Synthetics/SubaccountModal/SubaccountStatus.tsx
msgid "Generate and activate a Subaccount for <0>One-Click Trading</0> to reduce signing popups."
msgstr ""

#: src/components/Synthetics/StatusNotification/SubaccountNotification.tsx
msgid "Generating and activating Subaccount"
msgstr ""

#: src/components/Exchange/PositionShareCard.tsx
msgid "Generating shareable image..."
msgstr "공유가능한 이미지 생성중..."

#: src/pages/Referrals/Referrals.tsx
msgid "Get fee discounts and earn rebates through the GMX referral program.<0/>For more information, please read the <1>referral program details</1>."
msgstr ""

#: src/components/Header/HomeHeaderLinks.tsx
msgid "Governance"
msgstr ""

#: src/components/Exchange/SwapBox.js
msgid "High Slippage, Swap Anyway"
msgstr "높은 슬리피지 상관 없이 스왑"

#: src/components/Exchange/SwapBox.js
msgid "High USDG Slippage, Long Anyway"
msgstr "높은 USDG 슬리피지 상관 없이 롱 포지션 체결"

#: src/components/Exchange/ConfirmationBox.js
#: src/components/Synthetics/ConfirmationBox/ConfirmationBox.tsx
msgid "I am aware of the trigger orders"
msgstr "트리거 주문에 대해 충분히 인지하고 있습니다."

#: src/components/Synthetics/MarketCard/MarketCard.tsx
msgid "If you have an existing position, the position will be closed at a reference price of {0}, not accounting for price impact.<0/><1/>This exit price will change with the price of the asset.<2/><3/><4>More Info</4>"
msgstr ""

#: src/components/Exchange/SwapBox.js
msgid "If you have an existing position, the position will be closed at {0} USD.<0/><1/>This exit price will change with the price of the asset.<2/><3/><4>More Info</4>"
msgstr "포지션이 이미 존재한다면, 해당 포지션은 {0} USD에 종료될 것입니다.<0/><1/>이 종료 가격은 자산의 가격 변화에 따라 변경됩니다.<2/><3/><4>더 자세한 정보</4>"

#: src/components/Exchange/PositionShare.tsx
msgid "Image generation error, please refresh and try again."
msgstr "이미지 생성 에러. 새로고침 후 다시 시도해주세요."

#: src/components/Exchange/ExchangeTVChart.js
#: src/components/Synthetics/TVChart/TVChart.tsx
msgid "Inc."
msgstr "Inc."

#: src/pages/Stake/StakeV2.js
msgid "Incentives"
msgstr ""

#: src/components/Synthetics/UserIncentiveDistributionList/UserIncentiveDistributionList.tsx
msgid "Incentives Distribution History"
msgstr ""

#: src/components/Synthetics/UserIncentiveDistributionList/UserIncentiveDistributionList.tsx
#: src/components/Synthetics/UserIncentiveDistributionList/UserIncentiveDistributionList.tsx
msgid "Incentives are airdropped weekly."
msgstr ""

#: src/App/App.js
msgid "Include PnL in leverage display"
msgstr "레버리지 표시창에 손익 포함하기"

#: src/pages/CompleteAccountTransfer/CompleteAccountTransfer.js
msgid "Incorrect Account"
msgstr "잘못된 계정입니다"

#: src/components/Exchange/SwapBox.js
#: src/pages/Stake/StakeV1.js
msgid "Incorrect Network"
msgstr "잘못된 네트워크입니다"

#: src/components/Exchange/SwapBox.js
msgid "Incorrect network"
msgstr "잘못된 네트워크입니다"

#: src/components/Exchange/ConfirmationBox.js
#: src/components/Exchange/ConfirmationBox.js
#: src/components/Exchange/OrdersList.js
#: src/components/Exchange/TradeHistory.js
#: src/components/Exchange/TradeHistory.js
#: src/components/Synthetics/ConfirmationBox/ConfirmationBox.tsx
#: src/components/Synthetics/OrderItem/OrderItem.tsx
#: src/components/Synthetics/TradeHistoryRow/utils.ts
#: src/domain/synthetics/orders/utils.ts
#: src/pages/OrdersOverview/OrdersOverview.js
msgid "Increase"
msgstr "증가"

#: src/components/Exchange/PositionDropdown.tsx
msgid "Increase Size (Limit)"
msgstr ""

#: src/components/Exchange/PositionDropdown.tsx
msgid "Increase Size (Market)"
msgstr ""

#: src/pages/OrdersOverview/OrdersOverview.js
msgid "Increase active: {0}, executed: {1}, cancelled: {2}"
msgstr "중가 액티브: {0}, 실행 완료: {1}, 취소 완료: {2}"

#: src/components/Exchange/TradeHistory.js
msgid "Increase {0} {longOrShortText}, +{1} USD, {2} Price: {3} USD"
msgstr "{0} {longOrShortText}을 증가, +{1} USD, {2} 가격: {3} USD"

#: src/context/SyntheticsEvents/SyntheticsEventsProvider.tsx
msgid "Increased {positionText}, +{0}"
msgstr ""

#: src/pages/Exchange/Exchange.js
msgid "Increased {tokenSymbol} {longOrShortText}, +{0} USD."
msgstr "{tokenSymbol} {longOrShortText} 증가 완료, +{0} USD."

#: src/components/Synthetics/StatusNotification/OrderStatusNotification.tsx
msgid "Increasing"
msgstr ""

#: src/pages/OrdersOverview/OrdersOverview.js
msgid "Index"
msgstr "인덱스"

#: src/components/Exchange/NetValueTooltip.tsx
#: src/components/Exchange/PositionsList.js
#: src/components/Exchange/PositionsList.js
#: src/components/Synthetics/PositionItem/PositionItem.tsx
#: src/components/Synthetics/PositionItem/PositionItem.tsx
msgid "Initial Collateral"
msgstr "최초 담보"

#: src/components/Exchange/PositionSeller.js
msgid "Initial Collateral (Collateral excluding Borrow Fee)."
msgstr ""

#: src/components/Synthetics/PositionEditor/PositionEditor.tsx
#: src/components/Synthetics/PositionSeller/PositionSeller.tsx
msgid "Initial Collateral (Collateral excluding Borrow and Funding Fee)."
msgstr ""

#: src/components/Exchange/TradeHistory.js
#: src/components/Synthetics/TradeHistoryRow/utils.ts
msgid "Initial collateral"
msgstr "최초 담보"

#: src/components/Synthetics/SubaccountModal/SubaccountModal.tsx
msgid "Initial top-up"
msgstr ""

#: src/components/Exchange/PositionSeller.js
msgid "Insufficient Available Liquidity to swap to {0}:"
msgstr ""

#: src/components/Glp/GlpSwap.js
msgid "Insufficient GLP balance"
msgstr "GLP 잔고 부족"

#: src/components/Exchange/PositionSeller.js
#: src/components/Exchange/PositionSeller.js
#: src/components/Exchange/SwapBox.js
#: src/components/Exchange/SwapBox.js
#: src/components/Exchange/SwapBox.js
#: src/components/Exchange/SwapBox.js
#: src/components/Exchange/SwapBox.js
#: src/components/Exchange/SwapBox.js
#: src/components/Exchange/SwapBox.js
#: src/components/Exchange/SwapBox.js
#: src/components/Exchange/SwapBox.js
#: src/components/Exchange/SwapBox.js
msgid "Insufficient Liquidity"
msgstr ""

#: src/components/Exchange/SwapBox.js
#: src/components/Glp/GlpSwap.js
#: src/domain/synthetics/trade/utils/validation.ts
msgid "Insufficient liquidity"
msgstr "유동성 부족"

#: src/components/Synthetics/TradeBox/MarketPoolSelectorRow.tsx
msgid "Insufficient liquidity in any {0}/USD market pools for your order."
msgstr ""

#: src/components/Synthetics/TradeBox/MarketPoolSelectorRow.tsx
msgid "Insufficient liquidity in {0} market pool. <0/><1>Switch to {1} market pool.</1>"
msgstr ""

#: src/domain/synthetics/trade/utils/validation.ts
msgid "Insufficient liquidity to swap collateral"
msgstr ""

#: src/domain/synthetics/trade/utils/validation.ts
msgid "Insufficient receive token liquidity"
msgstr ""

#: src/pages/Stake/StakeV2.js
msgid "Insufficient staked tokens"
msgstr "스테이킹된 토큰 부족"

#: src/components/Exchange/SwapBox.js
#: src/components/Exchange/SwapBox.js
#: src/components/Glp/GlpSwap.js
#: src/domain/synthetics/trade/utils/validation.ts
#: src/domain/synthetics/trade/utils/validation.ts
#: src/domain/synthetics/trade/utils/validation.ts
#: src/domain/synthetics/trade/utils/validation.ts
#: src/domain/synthetics/trade/utils/validation.ts
#: src/domain/synthetics/trade/utils/validation.ts
msgid "Insufficient {0} balance"
msgstr "{0} 잔고 부족"

#: src/domain/synthetics/trade/utils/validation.ts
#: src/domain/synthetics/trade/utils/validation.ts
msgid "Insufficient {0} liquidity"
msgstr ""

#: src/components/Synthetics/SubaccountModal/utils.ts
msgid "Insufficient {nativeTokenSymbol} balance"
msgstr ""

#: src/components/Exchange/PositionSeller.js
#: src/components/Exchange/PositionSeller.js
msgid "Invalid Liquidation Price"
msgstr ""

#: src/pages/NftWallet/NftWallet.js
msgid "Invalid NFT Address"
msgstr "유요하지 않은 NFT 주소"

#: src/pages/BeginAccountTransfer/BeginAccountTransfer.js
msgid "Invalid Receiver"
msgstr "유효하지 않은 수령인"

#: src/pages/BeginAccountTransfer/BeginAccountTransfer.js
#: src/pages/NftWallet/NftWallet.js
msgid "Invalid Receiver Address"
msgstr "유효하지 않은 수령 주소"

#: src/pages/CompleteAccountTransfer/CompleteAccountTransfer.js
msgid "Invalid Transfer Addresses: Please check the url."
msgstr ""

#: src/App/App.js
msgid "Invalid execution fee buffer value"
msgstr ""

#: src/components/Exchange/PositionEditor.js
#: src/components/Exchange/PositionEditor.js
#: src/components/Exchange/PositionEditor.js
#: src/domain/synthetics/trade/utils/validation.ts
#: src/domain/synthetics/trade/utils/validation.ts
msgid "Invalid liq. price"
msgstr "유효하지 않은 청산가"

#: src/components/Exchange/ConfirmationBox.js
#: src/components/Exchange/OrderEditor.js
#: src/components/Exchange/PositionSeller.js
msgid "Invalid price, see warning"
msgstr "유효하지 않은 가격, 경고문을 보세요"

#: src/App/App.js
msgid "Invalid slippage value"
msgstr "유효하지 않은 슬리피지 값"

#: src/pages/OrdersOverview/OrdersOverview.js
msgid "Invalid token fromToken: \"{0}\" toToken: \"{toTokenAddress}\""
msgstr "유요하지 않은 fromToken: \"{0}\" toToken: \"{toTokenAddress}\""

#: src/pages/OrdersOverview/OrdersOverview.js
msgid "Invalid token indexToken: \"{0}\" collateralToken: \"{1}\""
msgstr "유요하지 않은 indexToken: \"{0}\" collateralToken\" \"{1}\""

#: src/pages/Jobs/Jobs.js
msgid "Job Openings"
msgstr ""

#: src/pages/Jobs/Jobs.js
msgid "Job openings at GMX."
msgstr "GMX의 구인"

#: src/pages/Jobs/Jobs.js
msgid "Jobs"
msgstr "구인"

#: src/components/Exchange/PositionSeller.js
msgid "Keep Leverage is not possible"
msgstr ""

#: src/components/Synthetics/ConfirmationBox/ConfirmationBox.tsx
#: src/components/Synthetics/PositionSeller/PositionSeller.tsx
#: src/components/Synthetics/TradeBox/TradeBox.tsx
msgid "Keep leverage at {0}"
msgstr ""

#: src/components/Exchange/PositionSeller.js
msgid "Keep leverage at {0}x"
msgstr ""

#: src/components/Synthetics/ChartTokenSelector/ChartTokenSelector.tsx
msgid "LONG LIQ."
msgstr ""

#: src/components/NetworkDropdown/NetworkDropdown.tsx
msgid "Language"
msgstr "언어"

#: src/components/Header/AppHeaderUser.tsx
#: src/components/Header/AppHeaderUser.tsx
#: src/components/ModalViews/RedirectModal.js
#: src/pages/Home/Home.js
msgid "Launch App"
msgstr "앱 실행하기"

#: src/components/Exchange/UsefulLinks.tsx
msgid "Leaderboard"
msgstr "리더보드"

#: src/pages/Ecosystem/Ecosystem.js
msgid "Leaderboard for GMX traders"
msgstr "GMX 트레이더를 위한 리더보드"

#: src/components/Exchange/PositionEditor.js
msgid "Leave at least {0} ETH for gas"
msgstr ""

#: src/components/Exchange/SwapBox.js
#: src/components/Exchange/SwapBox.js
msgid "Leave at least {0} {1} for gas"
msgstr "가스를 위해 최소 {0} {1}을(를) 남겨주세요"

#: src/components/Exchange/PositionEditor.js
msgid "Leftover Collateral not enough to cover fees"
msgstr ""

#: src/components/Exchange/PositionSeller.js
msgid "Leftover collateral below 5 USD"
msgstr ""

#: src/domain/synthetics/trade/utils/validation.ts
msgid "Leftover collateral below {0} USD"
msgstr ""

#: src/components/Exchange/PositionSeller.js
msgid "Leftover position below 10 USD"
msgstr ""

#: src/components/Exchange/ConfirmationBox.js
#: src/components/Exchange/PositionEditor.js
#: src/components/Exchange/PositionSeller.js
#: src/components/Exchange/SwapBox.js
#: src/components/Exchange/SwapBox.js
#: src/components/Synthetics/ConfirmationBox/ConfirmationBox.tsx
#: src/components/Synthetics/PositionEditor/PositionEditor.tsx
#: src/components/Synthetics/PositionSeller/PositionSeller.tsx
#: src/components/Synthetics/TradeBox/TradeBox.tsx
#: src/components/Synthetics/TradeBox/TradeBox.tsx
#: src/components/Synthetics/TradeBox/TradeBox.tsx
msgid "Leverage"
msgstr "레버리지"

#: src/pages/Ecosystem/Ecosystem.js
msgid "Leverage Trading Terminal"
msgstr ""

#: src/components/Exchange/SwapBox.js
msgid "Leverage disabled, pending {0} upgrade"
msgstr "{0} 업그레이드를 위해 레버리지가 비활성화되었습니다."

#: src/components/Synthetics/TradeBox/TradeBox.tsx
msgid "Leverage slider"
msgstr ""

#: src/components/Exchange/OrdersList.js
#: src/components/Exchange/OrdersList.js
#: src/components/Exchange/SwapBox.js
#: src/components/Synthetics/OrderEditor/OrderEditor.tsx
#: src/components/Synthetics/OrderItem/OrderItem.tsx
#: src/components/Synthetics/OrderItem/OrderItem.tsx
#: src/components/Synthetics/PositionItem/PositionItem.tsx
#: src/components/Synthetics/TradeBox/TradeBox.tsx
#: src/components/Synthetics/TradeHistoryRow/utils.ts
#: src/domain/synthetics/orders/utils.ts
msgid "Limit"
msgstr "지정가"

#: src/domain/synthetics/orders/utils.ts
msgid "Limit Decrease"
msgstr ""

#: src/domain/synthetics/orders/utils.ts
msgid "Limit Increase"
msgstr ""

#: src/components/Synthetics/ConfirmationBox/ConfirmationBox.tsx
msgid "Limit Order Price to guarantee Min. Receive amount is updated in real time in the Orders tab after the order has been created."
msgstr ""

#: src/components/Synthetics/ConfirmationBox/ConfirmationBox.tsx
msgid "Limit Order Price will vary based on Fees and Price Impact to guarantee the Min. Receive amount."
msgstr ""

#: src/components/Exchange/ConfirmationBox.js
#: src/components/Exchange/ConfirmationBox.js
#: src/components/Synthetics/ConfirmationBox/ConfirmationBox.tsx
#: src/components/Synthetics/ConfirmationBox/ConfirmationBox.tsx
#: src/domain/synthetics/orders/utils.ts
msgid "Limit Price"
msgstr "지정가"

#: src/components/Synthetics/StatusNotification/OrderStatusNotification.tsx
#: src/domain/synthetics/orders/utils.ts
msgid "Limit Swap"
msgstr ""

#: src/components/Exchange/SwapBox.js
msgid "Limit order creation failed."
msgstr "지정가 주문 생성 실패."

#: src/components/Synthetics/StatusNotification/OrderStatusNotification.tsx
msgid "Limit order for"
msgstr ""

#: src/components/Exchange/SwapBox.js
msgid "Limit order submitted!"
msgstr "지정가 주문 제출 완료!"

#: src/pages/Ecosystem/Ecosystem.js
#: src/pages/Ecosystem/Ecosystem.js
#: src/pages/Ecosystem/Ecosystem.js
#: src/pages/Ecosystem/Ecosystem.js
#: src/pages/Ecosystem/Ecosystem.js
msgid "Link"
msgstr "링크"

#: src/components/Exchange/PositionShare.tsx
msgid "Link copied to clipboard."
msgstr "클립보드로 링크가 복사되었습니다."

#: src/components/Exchange/ConfirmationBox.js
#: src/components/Exchange/OrderEditor.js
#: src/components/Exchange/PositionEditor.js
#: src/components/Exchange/PositionSeller.js
#: src/components/Exchange/PositionsList.js
#: src/components/Exchange/PositionsList.js
#: src/components/Exchange/SwapBox.js
#: src/components/Synthetics/ConfirmationBox/ConfirmationBox.tsx
#: src/components/Synthetics/ConfirmationBox/ConfirmationBox.tsx
#: src/components/Synthetics/OrderEditor/OrderEditor.tsx
#: src/components/Synthetics/PositionEditor/PositionEditor.tsx
#: src/components/Synthetics/PositionItem/PositionItem.tsx
#: src/components/Synthetics/PositionList/PositionList.tsx
#: src/components/Synthetics/PositionSeller/PositionSeller.tsx
#: src/components/Synthetics/TradeBox/TradeBox.tsx
#: src/components/Synthetics/TradeBox/TradeBox.tsx
msgid "Liq. Price"
msgstr "청산가"

#: src/components/Exchange/ExchangeTVChart.js
msgid "Liq. {0} {longOrShortText}"
msgstr ""

#: src/components/Synthetics/TVChart/TVChart.tsx
msgid "Liq. {longOrShortText} {tokenSymbol}"
msgstr ""

#: src/components/Exchange/TradeHistory.js
#: src/context/SyntheticsEvents/SyntheticsEventsProvider.tsx
msgid "Liquidated"
msgstr "청산"

#: src/components/Exchange/TradeHistory.js
msgid ""
"Liquidated {0} {longOrShortText},\n"
"-{1} USD,\n"
"{2} Price: {3} USD"
msgstr ""

#: src/components/Exchange/TradeHistory.js
msgid "Liquidation Fee"
msgstr ""

#: src/components/Exchange/PositionEditor.js
msgid "Liquidation price would cross mark price."
msgstr ""

#: src/pages/Stake/StakeV2.js
msgid "Liquidity and trading incentives program is live on Arbitrum. <0>Read more</0>."
msgstr ""

#: src/components/Exchange/SwapBox.js
#: src/components/Exchange/SwapBox.js
msgid "Liquidity data not loaded"
msgstr "유동성 데이터를 불러오지 못하였습니다."

#: src/components/Exchange/PositionsList.js
#: src/components/Exchange/PositionsList.js
#: src/components/Synthetics/Claims/Claims.tsx
#: src/components/Synthetics/GmSwap/GmConfirmationBox/GmConfirmationBox.tsx
#: src/components/Synthetics/OrderEditor/OrderEditor.tsx
#: src/components/Synthetics/OrderEditor/OrderEditor.tsx
#: src/components/Synthetics/OrderList/OrderList.tsx
#: src/components/Synthetics/OrderList/OrderList.tsx
#: src/components/Synthetics/PositionList/PositionList.tsx
#: src/components/Synthetics/PositionList/PositionList.tsx
#: src/components/Synthetics/TradeHistory/TradeHistory.tsx
#: src/domain/synthetics/trade/utils/validation.ts
#: src/domain/synthetics/trade/utils/validation.ts
msgid "Loading..."
msgstr "로딩중..."

#: src/components/Exchange/ConfirmationBox.js
#: src/components/Exchange/ConfirmationBox.js
#: src/components/Exchange/ConfirmationBox.js
#: src/components/Exchange/ConfirmationBox.js
#: src/components/Exchange/ConfirmationBox.js
#: src/components/Exchange/ExchangeTVChart.js
#: src/components/Exchange/ExchangeTVChart.js
#: src/components/Exchange/OrdersList.js
#: src/components/Exchange/PositionEditor.js
#: src/components/Exchange/PositionSeller.js
#: src/components/Exchange/PositionsList.js
#: src/components/Exchange/PositionsList.js
#: src/components/Exchange/PositionsList.js
#: src/components/Exchange/SwapBox.js
#: src/components/Exchange/SwapBox.js
#: src/components/Exchange/SwapBox.js
#: src/components/Exchange/SwapBox.js
#: src/components/Exchange/SwapBox.js
#: src/components/Exchange/TradeHistory.js
#: src/components/Exchange/TradeHistory.js
#: src/components/Exchange/TradeHistory.js
#: src/components/Synthetics/ClaimHistoryRow/ClaimHistoryRow.tsx
#: src/components/Synthetics/ClaimHistoryRow/ClaimHistoryRow.tsx
#: src/components/Synthetics/ClaimHistoryRow/ClaimHistoryRow.tsx
#: src/components/Synthetics/ConfirmationBox/ConfirmationBox.tsx
#: src/components/Synthetics/ConfirmationBox/ConfirmationBox.tsx
#: src/components/Synthetics/ConfirmationBox/ConfirmationBox.tsx
#: src/components/Synthetics/ConfirmationBox/ConfirmationBox.tsx
#: src/components/Synthetics/ConfirmationBox/ConfirmationBox.tsx
#: src/components/Synthetics/MarketCard/MarketCard.tsx
#: src/components/Synthetics/OrderItem/OrderItem.tsx
#: src/components/Synthetics/PositionEditor/PositionEditor.tsx
#: src/components/Synthetics/PositionItem/PositionItem.tsx
#: src/components/Synthetics/PositionItem/PositionItem.tsx
#: src/components/Synthetics/PositionSeller/PositionSeller.tsx
#: src/components/Synthetics/SettleAccruedFundingFeeModal/SettleAccruedFundingFeeRow.tsx
#: src/components/Synthetics/StatusNotification/FeesSettlementStatusNotification.tsx
#: src/components/Synthetics/StatusNotification/OrderStatusNotification.tsx
#: src/components/Synthetics/TVChart/TVChart.tsx
#: src/components/Synthetics/TVChart/TVChart.tsx
#: src/components/Synthetics/TVChart/TVChart.tsx
#: src/components/Synthetics/TradeBox/TradeBox.tsx
#: src/components/Synthetics/TradeHistoryRow/utils.ts
#: src/context/SyntheticsEvents/SyntheticsEventsProvider.tsx
#: src/context/SyntheticsEvents/SyntheticsEventsProvider.tsx
#: src/domain/synthetics/orders/utils.ts
#: src/domain/synthetics/orders/utils.ts
#: src/pages/Actions/Actions.js
#: src/pages/Actions/Actions.js
#: src/pages/Exchange/Exchange.js
#: src/pages/Exchange/Exchange.js
#: src/pages/Exchange/Exchange.js
#: src/pages/Exchange/Exchange.js
#: src/pages/OrdersOverview/OrdersOverview.js
msgid "Long"
msgstr "롱"

#: src/components/Synthetics/MarketStats/MarketStats.tsx
msgid "Long Collateral"
msgstr ""

#: src/components/Synthetics/MarketsList/MarketsList.tsx
msgid "Long Funding Payments"
msgstr ""

#: src/components/Synthetics/MarketsList/MarketsList.tsx
msgid "Long Funding Rewards"
msgstr ""

#: src/components/Exchange/ChartTokenSelector.tsx
msgid "Long Liquidity"
msgstr ""

#: src/components/Synthetics/MarketCard/MarketCard.tsx
msgid "Long Open Interest"
msgstr ""

#: src/pages/Dashboard/DashboardV2.js
msgid "Long Positions"
msgstr "롱 포지션"

#: src/components/Synthetics/MarketCard/MarketCard.tsx
msgid "Long positions {0} a Funding Fee of <0>{1}{2}%</0> per hour."
msgstr ""

#: src/components/Exchange/SwapBox.js
msgid "Long {0}"
msgstr "롱 {0}"

#: src/components/Exchange/ConfirmationBox.js
msgid "Longing..."
msgstr "롱 실행중..."

#: src/components/Referrals/AddAffiliateCode.js
msgid "Looks like you don't have a referral code to share. <0/> Create one now and start earning rebates!"
msgstr "공유할 수 있는 추천인 코드가 없는 것 같습니다. <0/> 코드를 바로 생성해서 소개 보수를 획득하세요!"

#: src/pages/Actions/Actions.js
msgid "Loss"
msgstr "손실"

#: src/components/Synthetics/ClaimModal/ClaimModal.tsx
#: src/components/Synthetics/GmList/GmList.tsx
msgid "MARKET"
msgstr ""

#: src/components/BuyInputSection/BuyInputSection.tsx
#: src/components/InputSection/InputSection.js
#: src/pages/ClaimEsGmx/ClaimEsGmx.js
msgid "MAX"
msgstr "최대"

#: src/components/Synthetics/SubaccountModal/SubaccountModal.tsx
msgid "Main Account Balance"
msgstr ""

#: src/components/Synthetics/SubaccountModal/SubaccountModal.tsx
msgid "Main Account {0} Balance is used to top up Subaccount Balance on each Action up to the set Max auto top-up amount. Use the \"Сonvert {1} to {2}\" field if the Main Account {3} Balance is low."
msgstr ""

#: src/components/Exchange/OrderEditor.js
#: src/components/Exchange/PositionSeller.js
#: src/components/Exchange/SwapBox.js
#: src/components/Synthetics/OrderEditor/OrderEditor.tsx
#: src/components/Synthetics/PositionSeller/PositionSeller.tsx
#: src/components/Synthetics/TradeBox/TradeBox.tsx
#: src/components/Synthetics/TradeBox/TradeBox.tsx
msgid "Mark"
msgstr ""

#: src/components/Exchange/ConfirmationBox.js
#: src/components/Exchange/ConfirmationBox.js
#: src/components/Exchange/OrderEditor.js
#: src/components/Exchange/OrdersList.js
#: src/components/Exchange/OrdersList.js
#: src/components/Exchange/OrdersList.js
#: src/components/Exchange/PositionEditor.js
#: src/components/Exchange/PositionSeller.js
#: src/components/Exchange/PositionsList.js
#: src/components/Exchange/PositionsList.js
#: src/components/Synthetics/ConfirmationBox/ConfirmationBox.tsx
#: src/components/Synthetics/ConfirmationBox/ConfirmationBox.tsx
#: src/components/Synthetics/ConfirmationBox/ConfirmationBox.tsx
#: src/components/Synthetics/OrderItem/OrderItem.tsx
#: src/components/Synthetics/OrderList/OrderList.tsx
#: src/components/Synthetics/PositionEditor/PositionEditor.tsx
#: src/components/Synthetics/PositionItem/PositionItem.tsx
#: src/components/Synthetics/PositionList/PositionList.tsx
#: src/components/Synthetics/PositionSeller/PositionSeller.tsx
#: src/components/Synthetics/TradeHistoryRow/utils.ts
#: src/components/Synthetics/TradeHistoryRow/utils.ts
#: src/pages/OrdersOverview/OrdersOverview.js
msgid "Mark Price"
msgstr "시장 평균가"

#: src/components/Exchange/PositionSeller.js
#: src/components/Exchange/SwapBox.js
#: src/components/Referrals/ClaimAffiliatesModal/ClaimAffiliatesModal.tsx
#: src/components/Synthetics/MarketCard/MarketCard.tsx
#: src/components/Synthetics/MarketStats/MarketStats.tsx
#: src/components/Synthetics/OrderItem/OrderItem.tsx
#: src/components/Synthetics/PositionItem/PositionItem.tsx
#: src/components/Synthetics/PositionItem/PositionItem.tsx
#: src/components/Synthetics/PositionSeller/PositionSeller.tsx
#: src/components/Synthetics/TradeBox/TradeBox.tsx
#: src/components/Synthetics/TradeBox/TradeBox.tsx
#: src/components/Synthetics/TradeBox/TradeBox.tsx
#: src/components/Synthetics/TradeHistoryRow/TradeHistoryRow.tsx
#: src/components/Synthetics/TradeHistoryRow/utils.ts
#: src/components/Synthetics/TradeHistoryRow/utils.ts
msgid "Market"
msgstr "마켓"

#: src/pages/Dashboard/DashboardV2.js
#: src/pages/Dashboard/DashboardV2.js
msgid "Market Cap"
msgstr "시가총액"

#: src/domain/synthetics/orders/utils.ts
msgid "Market Decrease"
msgstr ""

#: src/domain/synthetics/orders/utils.ts
msgid "Market Increase"
msgstr ""

#: src/domain/synthetics/orders/utils.ts
msgid "Market Swap"
msgstr ""

#: src/components/Exchange/PositionEditor.js
#: src/components/Exchange/PositionSeller.js
#: src/components/Synthetics/PositionEditor/PositionEditor.tsx
#: src/components/Synthetics/PositionSeller/PositionSeller.tsx
#: src/pages/Stake/StakeV2.js
#: src/pages/Stake/StakeV2.js
#: src/pages/Stake/StakeV2.js
msgid "Max"
msgstr ""

#: src/context/SubaccountContext/SubaccountContext.tsx
msgid "Max Action Count Reached. <0>Click here</0> to update."
msgstr ""

#: src/components/Synthetics/TradeFeesRow/TradeFeesRow.tsx
msgid "Max Bonus Rebate"
msgstr ""

#: src/pages/Stake/StakeV2.js
msgid "Max Capacity"
msgstr "최대 수용량"

#: src/components/Glp/GlpSwap.js
msgid "Max Capacity for {0} Reached"
msgstr "{0}의 최대치에 도달했습니다."

#: src/components/Synthetics/GmSwap/GmFees/GmFees.tsx
#: src/components/Synthetics/OrderEditor/OrderEditor.tsx
#: src/components/Synthetics/TradeFeesRow/TradeFeesRow.tsx
msgid "Max Execution Fee"
msgstr ""

#: src/App/App.js
msgid "Max Execution Fee Buffer"
msgstr ""

#: src/App/App.js
msgid "Max Execution Fee buffer below {0}% may result in failed orders."
msgstr ""

#: src/components/Exchange/ChartTokenSelector.tsx
msgid "Max In"
msgstr ""

#: src/components/Exchange/PositionSeller.js
msgid "Max Leverage without PnL: 100x"
msgstr ""

#: src/components/Exchange/ChartTokenSelector.tsx
msgid "Max Out"
msgstr ""

#: src/components/Glp/GlpSwap.js
msgid "Max Pool Capacity"
msgstr "풀 최대 수용량"

<<<<<<< HEAD
=======
#: src/components/Synthetics/SubaccountModal/SubaccountModal.tsx
msgid "Max allowed actions"
msgstr ""

>>>>>>> 4c21aac5
#: src/components/Migration/Migration.js
#: src/pages/Stake/StakeV1.js
#: src/pages/Stake/StakeV1.js
#: src/pages/Stake/StakeV2.js
#: src/pages/Stake/StakeV2.js
#: src/pages/Stake/StakeV2.js
msgid "Max amount exceeded"
msgstr "최대 수량을 초과했습니다"

#: src/components/Synthetics/SubaccountModal/SubaccountModal.tsx
msgid "Max auto top-up amount"
msgstr ""

#: src/components/Exchange/PositionSeller.js
#: src/domain/synthetics/trade/utils/validation.ts
msgid "Max close amount exceeded"
msgstr ""

#: src/App/App.js
msgid "Max execution fee buffer precision is 0.01%"
msgstr ""

#: src/components/Exchange/TradeHistory.js
msgid "Max leverage of 100x was exceeded, the remaining collateral after deducting losses and fees have been sent back to your account:"
msgstr "최대 레버리지 100x를 초과하였습니다. 손실과 수수료를 제외한 나머지 담보 자산은 귀하의 계정으로 반환되었습니다:"

#: src/components/Exchange/PositionEditor.js
msgid "Max leverage without PnL: {0}x"
msgstr ""

#: src/components/Exchange/PositionEditor.js
#: src/components/Exchange/PositionSeller.js
#: src/components/Exchange/SwapBox.js
#: src/domain/synthetics/trade/utils/validation.ts
#: src/domain/synthetics/trade/utils/validation.ts
#: src/domain/synthetics/trade/utils/validation.ts
msgid "Max leverage: {0}x"
msgstr ""

#: src/components/Glp/GlpSwap.js
msgid "Max pool capacity reached for {0}. Please mint GLP using another token"
msgstr "{0}의 최대 풀 수용량에 도달했습니다"

#: src/components/Glp/GlpSwap.js
msgid "Max pool capacity reached for {0}<0/><1/>Please mint GLP using another token"
msgstr "최대 풀 수용량인 {0}에 도달했습니다<0/><1/>다른 토큰을 이용행 GLP를 민트해주세요"

#: src/App/App.js
msgid "Max slippage precision is 0.01%"
msgstr "허용 가능한 최대 슬리피지는 0.01%입니다"

#: src/components/Synthetics/MarketStats/MarketStats.tsx
#: src/components/Synthetics/MarketStats/MarketStats.tsx
#: src/components/Synthetics/MarketStats/MarketStats.tsx
#: src/components/Synthetics/MarketStats/MarketStats.tsx
msgid "Max {0}"
msgstr ""

#: src/pages/Dashboard/DashboardV2.js
#: src/pages/Dashboard/DashboardV2.js
msgid "Max {0} Capacity"
msgstr "{0}의 최대 수용량"

#: src/domain/synthetics/trade/utils/validation.ts
#: src/domain/synthetics/trade/utils/validation.ts
msgid "Max {0} amount exceeded"
msgstr ""

#: src/components/Exchange/PositionSeller.js
#: src/components/Exchange/SwapBox.js
msgid "Max {0} in"
msgstr "최대 {0} in"

#: src/components/Exchange/SwapBox.js
msgid "Max {0} long capacity"
msgstr "최대 {0} 롱 수용량"

#: src/components/Exchange/SwapBox.js
#: src/domain/synthetics/trade/utils/validation.ts
msgid "Max {0} long exceeded"
msgstr "{0} 롱 최대치를 초과했습니다"

#: src/components/Exchange/PositionSeller.js
#: src/components/Exchange/SwapBox.js
#: src/components/Synthetics/SwapCard/SwapCard.tsx
msgid "Max {0} out"
msgstr "최대 {0} out"

#: src/components/Exchange/SwapBox.js
msgid "Max {0} short capacity"
msgstr "최대 {0} 숏 수용량"

#: src/components/Exchange/SwapBox.js
#: src/domain/synthetics/trade/utils/validation.ts
msgid "Max {0} short exceeded"
msgstr "{0} 숏 최대치를 초과했습니다."

#: src/components/TokenCard/TokenCard.js
msgid "Max. Arbitrum APR:"
msgstr ""

#: src/components/TokenCard/TokenCard.js
msgid "Max. Avalanche APR: {0}"
msgstr ""

#: src/domain/synthetics/trade/utils/validation.ts
msgid "Max. Leverage exceeded"
msgstr ""

#: src/components/Stake/GMXAprTooltip.tsx
msgid "Max. {nativeTokenSymbol} APR with 200% Boost for this week: {0}%."
msgstr ""

#: src/components/Migration/Migration.js
#: src/pages/Stake/StakeV1.js
#: src/pages/Stake/StakeV1.js
msgid "Max: {0}"
msgstr "최대: {0}"

#: src/components/Synthetics/SubaccountModal/utils.ts
msgid "Maximum allowed actions is required"
msgstr ""

#: src/components/Synthetics/SubaccountModal/utils.ts
msgid "Maximum auto top-up amount is required"
msgstr ""

#: src/components/Footer/constants.ts
#: src/components/Footer/constants.ts
msgid "Media Kit"
msgstr "미디어 키트"

#: src/components/Migration/Migration.js
#: src/components/Migration/Migration.js
#: src/pages/Stake/StakeV1.js
#: src/pages/Stake/StakeV1.js
#: src/pages/Stake/StakeV1.js
msgid "Migrate"
msgstr "이전"

#: src/components/Migration/Migration.js
msgid "Migrated"
msgstr "이전완료"

#: src/components/Migration/Migration.js
msgid "Migrating..."
msgstr "이전중..."

#: src/components/Migration/Migration.js
msgid "Migration Price"
msgstr "이전 가격"

#: src/components/Migration/Migration.js
msgid "Migration failed"
msgstr "이전 실패"

#: src/components/Migration/Migration.js
msgid "Migration submitted! <0>View status.</0>"
msgstr "이전 제출완료! <0>상태 보기.</0>"

#: src/domain/synthetics/trade/utils/validation.ts
msgid "Min collateral: {0}"
msgstr ""

#: src/domain/synthetics/trade/utils/validation.ts
msgid "Min collateral: {0} USD"
msgstr ""

#: src/components/Exchange/PositionEditor.js
#: src/components/Exchange/PositionSeller.js
#: src/components/Exchange/SwapBox.js
msgid "Min leverage: 1.1x"
msgstr "최소 레버리지: 1.1x"

#: src/components/Exchange/SwapBox.js
msgid "Min order: 10 USD"
msgstr "최소 주문: 10 USD"

#: src/domain/synthetics/trade/utils/validation.ts
msgid "Min order: {0}"
msgstr ""

#: src/components/Exchange/TradeHistory.js
#: src/components/Synthetics/TradeHistoryRow/utils.ts
msgid "Min required collateral"
msgstr "최소 필요 담보"

#: src/components/Exchange/PositionEditor.js
msgid "Min residual collateral: 10 USD"
msgstr ""

#: src/components/Exchange/ConfirmationBox.js
#: src/components/Synthetics/ConfirmationBox/ConfirmationBox.tsx
#: src/components/Synthetics/OrderEditor/OrderEditor.tsx
msgid "Min. Receive"
msgstr "최소 수취량"

#: src/components/Exchange/OrderEditor.js
msgid "Minimum received"
msgstr "최소량 수치 완료"

#: src/components/Exchange/SwapBox.js
#: src/components/Synthetics/MarketStats/MarketStats.tsx
#: src/pages/Dashboard/DashboardV2.js
msgid "More Info"
msgstr "더 자세한 정보"

#: src/components/NetworkDropdown/NetworkDropdown.tsx
msgid "More Options"
msgstr "더 많은 설정"

#: src/pages/Stake/StakeV2.js
msgid "Multiplier Points"
msgstr "멀티플라이어 포인트"

#: src/pages/Stake/StakeV2.js
msgid "Multiplier Points APR"
msgstr "멀티플라이어 포인트 APR"

#: src/components/Synthetics/AcceptablePriceImpactInputRow/AcceptablePriceImpactInputRow.tsx
msgid "NA"
msgstr ""

#: src/pages/NftWallet/NftWallet.js
msgid "NFT Address"
msgstr "NFT 주소"

#: src/pages/NftWallet/NftWallet.js
msgid "NFT ID"
msgstr "NFT ID"

#: src/pages/NftWallet/NftWallet.js
msgid "NFT Wallet"
msgstr "NFT 지갑"

#: src/components/Synthetics/PositionItem/PositionItem.tsx
msgid "Negative Funding Fees are settled against the collateral automatically and will influence the liquidation price. Positive Funding Fees can be claimed under Claimable Funding after realizing any action on the position."
msgstr ""

#: src/components/Exchange/PositionSeller.js
msgid "Neither Collateral nor realized PnL is enough to cover pending Fees. Please close a larger position amount."
msgstr ""

#: src/components/Exchange/PositionsList.js
#: src/components/Exchange/PositionsList.js
#: src/components/Synthetics/PositionItem/PositionItem.tsx
#: src/components/Synthetics/PositionList/PositionList.tsx
msgid "Net Value"
msgstr "순이익"

#: src/components/Exchange/NetValueTooltip.tsx
msgid "Net Value: Initial Collateral + PnL - Borrow Fee - Close Fee"
msgstr ""

#: src/components/Synthetics/PositionItem/PositionItem.tsx
msgid "Net Value: Initial Collateral + PnL - Borrow Fee - Negative Funding Fee - Close Fee"
msgstr ""

#: src/components/Synthetics/PositionItem/PositionItem.tsx
msgid "Net Value: Initial Collateral + PnL - Borrow Fee - Negative Funding Fee - Close Fee - UI Fee"
msgstr ""

#: src/components/NetworkDropdown/NetworkDropdown.tsx
#: src/components/NetworkDropdown/NetworkDropdown.tsx
msgid "Networks"
msgstr "네트워크"

#: src/components/NetworkDropdown/NetworkDropdown.tsx
msgid "Networks and Settings"
msgstr "네트워크 및 설정"

#: src/components/Synthetics/Claims/Claims.tsx
msgid "Next"
msgstr "다음"

#: src/pages/Actions/Actions.js
msgid "No PnLs found"
msgstr "손익을 찾지 못했습니다."

#: src/components/Synthetics/Claims/Claims.tsx
msgid "No claims yet"
msgstr ""

#: src/pages/ClaimEsGmx/ClaimEsGmx.js
msgid "No esGMX to claim"
msgstr "수령할 수 있는 esGMX가 없습니다"

#: src/components/Synthetics/UserIncentiveDistributionList/UserIncentiveDistributionList.tsx
msgid "No incentives distribution history yet."
msgstr ""

#: src/components/Exchange/OrdersList.js
#: src/components/Exchange/OrdersList.js
#: src/components/Synthetics/OrderList/OrderList.tsx
#: src/components/Synthetics/OrderList/OrderList.tsx
msgid "No open orders"
msgstr "열려있는 주문이 없습니다"

#: src/lib/legacy.ts
msgid "No open position, order cannot be executed unless a position is opened"
msgstr "열려있는 포지션이 없습니다. 열려있는 포지션이 없는 경우 주문은 실행될 수 없습니다."

#: src/components/Exchange/PositionsList.js
#: src/components/Exchange/PositionsList.js
#: src/components/Synthetics/PositionList/PositionList.tsx
#: src/components/Synthetics/PositionList/PositionList.tsx
msgid "No open positions"
msgstr "열려있는 포지션이 없습니다"

#: src/pages/Jobs/Jobs.js
msgid "No open positions at GMX currently"
msgstr "현재 GMX에서 열려있는 포지션이 없습니다."

#: src/pages/OrdersOverview/OrdersOverview.js
msgid "No position"
msgstr "열려있는 포지션이 없음"

#: src/components/Referrals/AffiliatesStats.tsx
#: src/components/Referrals/TradersStats.tsx
msgid "No rebates distribution history yet."
msgstr "소개 보수 분배 내역이 없습니다."

#: src/pages/Stake/StakeV1.js
msgid "No rewards to claim yet"
msgstr "수령할 보상이 아직 없습니다"

#: src/components/Exchange/TradeHistory.js
#: src/components/Synthetics/TradeHistory/TradeHistory.tsx
msgid "No trades yet"
msgstr "거래가 아직 없습니다"

#: src/components/Synthetics/TradeHistoryRow/utils.ts
msgid "Not enough Available Liquidity to fill the Order. The Order will get filled when the condition is met and there is enough Available Liquidity."
msgstr ""

#: src/components/Synthetics/TradeHistoryRow/utils.ts
msgid "Not enough Available Swap Liquidity to fill the Order. The Order will get filled when the condition is met and there is enough Available Swap Liquidity."
msgstr ""

#: src/components/Synthetics/SubaccountModal/SubaccountStatus.tsx
msgid "Not enough {0} on your Main Account. Use the \"Convert {1} to {2}\" field to increase the Main Account {3} balance."
msgstr ""

#: src/components/Exchange/OrdersToa.js
msgid "Note that orders are not guaranteed to be executed.<0/><1/>This can occur in a few situations including but not exclusive to:"
msgstr "주문 실행은 보장되지 않습니다.<0/><1/>이것은 다음과 같은 상황에 일어날 수 있습니다:"

#: src/components/AddressDropdown/AddressDropdown.tsx
#: src/components/Synthetics/SubaccountModal/SubaccountModal.tsx
msgid "One-Click Trading"
msgstr ""

#: src/components/SubaccountNavigationButton/SubaccountNavigationButton.tsx
#~ msgid "One-Click Trading is not available using network's native token AVAX. Consider using WAVAX as Pay token instead."
#~ msgstr ""

#: src/components/SubaccountNavigationButton/SubaccountNavigationButton.tsx
msgid "One-Click Trading is not available using network's native token {0}. Consider using {1} as Pay token instead."
msgstr ""

#: src/components/Referrals/referralsHelper.js
msgid "Only letters, numbers and underscores are allowed."
msgstr "문자, 숫자 및 언더스코어만 가능합니다"

#: src/components/Exchange/FeesTooltip.tsx
#: src/components/Exchange/NetValueTooltip.tsx
#: src/components/Synthetics/TradeFeesRow/TradeFeesRow.tsx
msgid "Open Fee"
msgstr ""

#: src/pages/Dashboard/DashboardV2.js
#: src/pages/Home/Home.js
msgid "Open Interest"
msgstr "미결제 약정"

#: src/components/Synthetics/MarketCard/MarketCard.tsx
msgid "Open Interest Balance"
msgstr ""

#: src/components/Exchange/SwapBox.js
msgid "Open a position"
msgstr "포지션 열기"

#: src/pages/Home/Home.js
msgid "Open positions through a simple swap interface. Conveniently swap from any supported asset into the position of your choice."
msgstr "간단한 스왑 인터페이스를 통해 포지션을 열어보세요. 지원되는 자산내에서 원하는 포지션으로 편리하게 스왑할 수 있습니다."

#: src/pages/PositionsOverview/PositionsOverview.js
msgid "Open positions: {0}<0/>Under risk: {1}"
msgstr "열린 포지션: {0}<0>리스크: {1}"

#: src/pages/Ecosystem/Ecosystem.js
msgid "Open trades ranking and stats"
msgstr ""

#: src/pages/Dashboard/AssetDropdown.tsx
msgid "Open {0} in Coingecko"
msgstr ""

#: src/pages/Dashboard/AssetDropdown.tsx
msgid "Open {0} in Explorer"
msgstr ""

#: src/components/Exchange/ExchangeTVChart.js
msgid "Open {0} {longOrShortText}"
msgstr ""

#: src/components/Synthetics/TVChart/TVChart.tsx
msgid "Open {longOrShortText} {tokenSymbol}"
msgstr ""

#: src/components/Synthetics/GmAssetDropdown/GmAssetDropdown.tsx
msgid "Open {marketName} in Explorer"
msgstr ""

#: src/components/Exchange/PositionsList.js
#: src/components/Synthetics/PositionItem/PositionItem.tsx
#: src/components/Synthetics/PositionItem/PositionItem.tsx
msgid "Opening..."
msgstr "여는 중..."

#: src/components/Exchange/OrdersList.js
#: src/components/Synthetics/OrderList/OrderList.tsx
#: src/pages/OrdersOverview/OrdersOverview.js
msgid "Order"
msgstr "주문"

#: src/domain/synthetics/orders/utils.ts
msgid "Order Trigger Price is beyond position's Liquidation Price."
msgstr ""

#: src/components/Synthetics/OrderItem/OrderItem.tsx
msgid "Order Type"
msgstr ""

#: src/components/Exchange/ConfirmationBox.js
#: src/components/Synthetics/StatusNotification/OrderStatusNotification.tsx
msgid "Order cancelled"
msgstr "주문 최소됨"

#: src/domain/legacy.ts
msgid "Order cancelled."
msgstr "주문이 취소되었습니다."

#: src/lib/legacy.ts
msgid "Order cannot be executed as it would reduce the position's leverage below 1"
msgstr ""

#: src/lib/legacy.ts
msgid "Order cannot be executed as the remaining position would be smaller than $5.00"
msgstr "포지션의 금액이 $5.00 이하로 남게되면 주문은 실행될 수 없습니다"

#: src/components/Exchange/PositionSeller.js
msgid "Order created!"
msgstr ""

#: src/components/Exchange/PositionSeller.js
msgid "Order creation failed."
msgstr ""

#: src/domain/synthetics/orders/createDecreaseOrderTxn.ts
#: src/domain/synthetics/orders/createIncreaseOrderTxn.ts
#: src/domain/synthetics/orders/createSwapOrderTxn.ts
msgid "Order error."
msgstr ""

#: src/components/Synthetics/StatusNotification/OrderStatusNotification.tsx
msgid "Order executed"
msgstr ""

#: src/components/Synthetics/StatusNotification/OrderStatusNotification.tsx
msgid "Order request sent"
msgstr ""

#: src/pages/OrdersOverview/OrdersOverview.js
msgid "Order size exceeds position"
msgstr "주문의 사이즈가 포지션을 초과했습니다"

#: src/pages/OrdersOverview/OrdersOverview.js
msgid "Order size is 0"
msgstr "주문의 사이즈가 0입니다"

#: src/components/Exchange/PositionsList.js
#: src/lib/legacy.ts
msgid "Order size is bigger than position, will only be executable if position increases"
msgstr "주문의 사이즈가 포지션을 초과했습니다. 포지션을 증가하는 경우에만 실행 가능합니다."

#: src/components/Exchange/PositionSeller.js
msgid "Order submitted!"
msgstr ""

#: src/components/Synthetics/TradeHistoryRow/utils.ts
msgid "Order trigger price"
msgstr ""

#: src/components/Exchange/OrderEditor.js
msgid "Order update failed."
msgstr "주문 업데이트 실패됨."

#: src/components/Exchange/OrderEditor.js
msgid "Order update submitted!"
msgstr "주문 업데이트 제출 완료!"

#: src/components/Exchange/OrderEditor.js
msgid "Order updated!"
msgstr "주문 업데이트됨!"

#: src/components/Exchange/PositionsList.js
#: src/components/Synthetics/PositionItem/PositionItem.tsx
#: src/pages/Actions/Actions.js
#: src/pages/Exchange/Exchange.js
#: src/pages/SyntheticsActions/SyntheticsActions.tsx
#: src/pages/SyntheticsPage/SyntheticsPage.tsx
#: src/pages/SyntheticsPage/SyntheticsPage.tsx
msgid "Orders"
msgstr "주문"

#: src/components/Exchange/PositionsList.js
#: src/pages/Exchange/Exchange.js
msgid "Orders ({0})"
msgstr "주문 ({0})"

#: src/pages/Exchange/Exchange.js
msgid "Orders cancelled."
msgstr "주문 취소"

#: src/components/Synthetics/PositionItem/PositionItem.tsx
msgid "Orders <0>({0})</0>"
msgstr ""

#: src/pages/Ecosystem/Ecosystem.js
msgid "Overall protocol analytics"
msgstr ""

#: src/pages/Dashboard/DashboardV2.js
msgid "Overview"
msgstr "개요"

#: src/pages/Dashboard/DashboardV2.js
msgid "POOL"
msgstr "풀"

#: src/components/Synthetics/MarketsList/MarketsList.tsx
msgid "POOLS"
msgstr ""

#: src/components/Synthetics/SettleAccruedFundingFeeModal/SettleAccruedFundingFeeModal.tsx
msgid "POSITION"
msgstr ""

#: src/components/Glp/GlpSwap.js
#: src/components/Synthetics/GmList/GmList.tsx
#: src/components/Synthetics/MarketsList/MarketsList.tsx
#: src/pages/Dashboard/DashboardV2.js
msgid "PRICE"
msgstr "가격"

#: src/pages/PageNotFound/PageNotFound.js
#: src/pages/PageNotFound/PageNotFound.js
msgid "Page not found"
msgstr "페이지를 찾을 수 없습니다"

#: src/components/Exchange/PositionSeller.js
#: src/components/Exchange/SwapBox.js
#: src/domain/synthetics/trade/utils/validation.ts
msgid "Page outdated, please refresh"
msgstr "페이지가 오래되었습니다. 새로고침해주세요."

#: src/components/Synthetics/GmSwap/GmSwapBox/GmSwapBox.tsx
msgid "Pair"
msgstr ""

#: src/components/Exchange/TradeHistory.js
msgid "Partial Liquidation"
msgstr "부분 청산"

#: src/components/Exchange/TradeHistory.js
msgid "Partially Liquidated"
msgstr "부분 청산됨"

#: src/pages/Ecosystem/Ecosystem.js
msgid "Partnerships and Integrations"
msgstr "파트너쉽 및 합병"

#: src/components/Exchange/ConfirmationBox.js
#: src/components/Exchange/ConfirmationBox.js
#: src/components/Exchange/SwapBox.js
#: src/components/Exchange/SwapBox.js
#: src/components/Glp/GlpSwap.js
#: src/components/Glp/GlpSwap.js
#: src/components/Synthetics/ConfirmationBox/ConfirmationBox.tsx
#: src/components/Synthetics/ConfirmationBox/ConfirmationBox.tsx
#: src/components/Synthetics/GmSwap/GmConfirmationBox/GmConfirmationBox.tsx
#: src/components/Synthetics/GmSwap/GmConfirmationBox/GmConfirmationBox.tsx
#: src/components/Synthetics/GmSwap/GmSwapBox/GmSwapBox.tsx
#: src/components/Synthetics/GmSwap/GmSwapBox/GmSwapBox.tsx
#: src/components/Synthetics/GmSwap/GmSwapBox/GmSwapBox.tsx
#: src/components/Synthetics/GmSwap/GmSwapBox/GmSwapBox.tsx
#: src/components/Synthetics/TradeBox/TradeBox.tsx
#: src/components/Synthetics/TradeBox/TradeBox.tsx
msgid "Pay"
msgstr "지불"

#: src/components/Exchange/ConfirmationBox.js
#: src/components/Synthetics/ConfirmationBox/ConfirmationBox.tsx
msgid "Pay Amount"
msgstr "지불액"

#: src/components/Synthetics/StatusNotification/SubaccountNotification.tsx
msgid "Pending Wallet message sign"
msgstr ""

#: src/components/Synthetics/StatusNotification/SubaccountNotification.tsx
#: src/components/Synthetics/StatusNotification/SubaccountNotification.tsx
msgid "Pending Wallet transaction sign"
msgstr ""

#: src/components/Synthetics/ConfirmationBox/ConfirmationBox.tsx
#: src/components/Synthetics/PositionEditor/PositionEditor.tsx
msgid "Pending {0} approval"
msgstr ""

#: src/pages/Dashboard/DashboardV2.js
msgid "Platform, GLP and GM tokens."
msgstr ""

#: src/components/Referrals/JoinReferralCode.js
msgid "Please input a referral code to benefit from fee discounts."
msgstr "수수료 할인의 혜택을 받으려면 추천인 코드를 입력해주세요."

#: src/pages/BeginAccountTransfer/BeginAccountTransfer.js
msgid "Please only use this for full account transfers.<0/>This will transfer all your GMX, esGMX, GLP and Multiplier Points to your new account.<1/>Transfers are only supported if the receiving account has not staked GMX or GLP tokens before.<2/>Transfers are one-way, you will not be able to transfer staked tokens back to the sending account."
msgstr "계정 전체 이전을 위해서만 해당 기능을 사용해주세요.<0/>이 기능은, 귀하의 GMX, esGMX, GLP 및 멀티플라이어 포인트 전부를 새로운 계정으로 전송합니다.<1/>이전은 수취 게정이 이전에 GMX, GLP를 스테이킹한 적이 없는 경우에만 지원됩니다.<2/>이전은 단방향이며, 발송 계정으로 다시 이전하는 것이 불가능합니다."

#: src/pages/ClaimEsGmx/ClaimEsGmx.js
msgid "Please switch your network to Arbitrum."
msgstr "네트워크를 Arbitrum으로 변경해주세요."

#: src/components/Exchange/PositionSeller.js
msgid "Please uncheck \"Keep Leverage\", or close a larger position amount."
msgstr ""

#: src/components/Exchange/NetValueTooltip.tsx
#: src/components/Exchange/PositionSeller.js
#: src/components/Exchange/PositionsList.js
#: src/components/Exchange/TradeHistory.js
#: src/components/Synthetics/ConfirmationBox/ConfirmationBox.tsx
#: src/components/Synthetics/PositionItem/PositionItem.tsx
#: src/components/Synthetics/PositionItem/PositionItem.tsx
#: src/components/Synthetics/PositionSeller/PositionSeller.tsx
#: src/components/Synthetics/PositionSeller/PositionSeller.tsx
#: src/components/Synthetics/TradeBox/TradeBox.tsx
#: src/pages/Actions/Actions.js
msgid "PnL"
msgstr "PnL"

#: src/components/Exchange/NetValueTooltip.tsx
#: src/components/Synthetics/PositionItem/PositionItem.tsx
#: src/components/Synthetics/TradeHistoryRow/utils.ts
msgid "PnL After Fees"
msgstr "수수료 제외한 PnL"

#: src/components/Synthetics/GmSwap/GmSwapBox/GmSwapBox.tsx
#: src/components/Synthetics/GmSwap/GmSwapBox/GmSwapBox.tsx
#: src/components/Synthetics/GmSwap/GmSwapBox/GmSwapBox.tsx
#: src/components/Synthetics/TradeBox/MarketPoolSelectorRow.tsx
#: src/components/Synthetics/TradeBox/MarketPoolSelectorRow.tsx
#: src/components/Synthetics/TradeBox/MarketPoolSelectorRow.tsx
#: src/pages/Dashboard/DashboardV2.js
msgid "Pool"
msgstr "풀"

#: src/components/Synthetics/MarketStats/MarketStats.tsx
#: src/components/Synthetics/MarketStats/MarketStats.tsx
#: src/pages/Dashboard/DashboardV2.js
#: src/pages/Dashboard/DashboardV2.js
msgid "Pool Amount"
msgstr "풀 수량"

#: src/components/Synthetics/MarketsList/MarketsList.tsx
msgid "Pools"
msgstr ""

#: src/components/Exchange/PositionsList.js
#: src/components/Synthetics/ClaimHistoryRow/ClaimHistoryRow.tsx
#: src/components/Synthetics/PositionList/PositionList.tsx
msgid "Position"
msgstr "포지션"

#: src/components/Synthetics/TradeHistoryRow/utils.ts
msgid "Position Fee"
msgstr ""

#: src/components/Synthetics/TradeFeesRow/TradeFeesRow.tsx
msgid "Position Price Impact"
msgstr ""

#: src/components/Exchange/PositionSeller.js
msgid "Position close disabled, pending {0} upgrade"
msgstr ""

#: src/pages/Actions/Actions.js
#: src/pages/Exchange/Exchange.js
#: src/pages/SyntheticsActions/SyntheticsActions.tsx
msgid "Positions"
msgstr "포지션"

#: src/pages/Exchange/Exchange.js
msgid "Positions ({0})"
msgstr "포지션 ({0})"

#: src/pages/SyntheticsPage/SyntheticsPage.tsx
#: src/pages/SyntheticsPage/SyntheticsPage.tsx
msgid "Positions{0}"
msgstr ""

#: src/components/Synthetics/Claims/ClaimableCard.tsx
msgid "Positive Funding Fees for a Position become claimable after the Position is increased, decreased or closed; or settled its fees with the option under \"Accrued\"."
msgstr ""

#: src/components/Synthetics/Claims/Claims.tsx
msgid "Prev"
msgstr "이전"

#: src/components/Exchange/OrderEditor.js
#: src/components/Exchange/OrderEditor.js
#: src/components/Exchange/OrderEditor.js
#: src/components/Exchange/OrderEditor.js
#: src/components/Exchange/OrdersList.js
#: src/components/Exchange/OrdersList.js
#: src/components/Exchange/OrdersList.js
#: src/components/Exchange/PositionSeller.js
#: src/components/Exchange/SwapBox.js
#: src/components/Exchange/SwapBox.js
#: src/components/Exchange/SwapBox.js
#: src/components/Glp/GlpSwap.js
#: src/components/Glp/GlpSwap.js
#: src/components/Synthetics/GmList/GmList.tsx
#: src/components/Synthetics/MarketStats/MarketStats.tsx
#: src/components/Synthetics/MarketsList/MarketsList.tsx
#: src/components/Synthetics/OrderEditor/OrderEditor.tsx
#: src/components/Synthetics/OrderEditor/OrderEditor.tsx
#: src/components/Synthetics/PositionSeller/PositionSeller.tsx
#: src/components/Synthetics/SwapCard/SwapCard.tsx
#: src/components/Synthetics/TradeBox/TradeBox.tsx
#: src/components/Synthetics/TradeBox/TradeBox.tsx
#: src/pages/Dashboard/DashboardV2.js
#: src/pages/Dashboard/DashboardV2.js
#: src/pages/Dashboard/DashboardV2.js
#: src/pages/OrdersOverview/OrdersOverview.js
#: src/pages/Stake/StakeV2.js
#: src/pages/Stake/StakeV2.js
#: src/pages/Stake/StakeV2.js
msgid "Price"
msgstr "가격"

#: src/components/Synthetics/GmSwap/GmFees/GmFees.tsx
#: src/components/Synthetics/TradeHistoryRow/utils.ts
#: src/components/Synthetics/TradeHistoryRow/utils.ts
msgid "Price Impact"
msgstr ""

#: src/domain/synthetics/trade/utils/validation.ts
#: src/domain/synthetics/trade/utils/validation.ts
#: src/domain/synthetics/trade/utils/validation.ts
#: src/domain/synthetics/trade/utils/validation.ts
msgid "Price Impact not yet acknowledged"
msgstr ""

#: src/components/Exchange/OrderEditor.js
#: src/components/Exchange/PositionSeller.js
#: src/components/Synthetics/OrderEditor/OrderEditor.tsx
#: src/domain/synthetics/trade/utils/validation.ts
msgid "Price above Liq. Price"
msgstr "청산가 초과 가격"

#: src/components/Exchange/OrderEditor.js
#: src/components/Exchange/SwapBox.js
#: src/components/Exchange/SwapBox.js
#: src/components/Synthetics/OrderEditor/OrderEditor.tsx
#: src/components/Synthetics/OrderEditor/OrderEditor.tsx
#: src/components/Synthetics/OrderEditor/OrderEditor.tsx
#: src/components/Synthetics/OrderEditor/OrderEditor.tsx
#: src/domain/synthetics/trade/utils/validation.ts
#: src/domain/synthetics/trade/utils/validation.ts
#: src/domain/synthetics/trade/utils/validation.ts
msgid "Price above Mark Price"
msgstr "시장 평균가 초과 가격"

#: src/components/Exchange/OrderEditor.js
#: src/components/Exchange/PositionSeller.js
#: src/components/Synthetics/OrderEditor/OrderEditor.tsx
#: src/domain/synthetics/trade/utils/validation.ts
msgid "Price below Liq. Price"
msgstr "청산가 미만 가격"

#: src/components/Exchange/OrderEditor.js
#: src/components/Exchange/SwapBox.js
#: src/components/Exchange/SwapBox.js
#: src/components/Synthetics/OrderEditor/OrderEditor.tsx
#: src/components/Synthetics/OrderEditor/OrderEditor.tsx
#: src/components/Synthetics/OrderEditor/OrderEditor.tsx
#: src/components/Synthetics/OrderEditor/OrderEditor.tsx
#: src/domain/synthetics/trade/utils/validation.ts
#: src/domain/synthetics/trade/utils/validation.ts
#: src/domain/synthetics/trade/utils/validation.ts
msgid "Price below Mark Price"
msgstr "시장 평균가 미만 가격"

#: src/pages/OrdersOverview/OrdersOverview.js
msgid "Price conditions are met"
msgstr "가격 조건에 충족되었습니다"

#: src/components/Exchange/OrderEditor.js
msgid "Price is above Mark Price"
msgstr "가격이 시장 평균가보다 높습니다"

#: src/components/Exchange/OrderEditor.js
msgid "Price is below Mark Price"
msgstr "가격이 시장 평군가보다 낮습니다"

#: src/pages/Dashboard/DashboardV2.js
#: src/pages/Stake/StakeV2.js
msgid "Price on Arbitrum"
msgstr "Arbitrum에서 가격"

#: src/pages/Dashboard/DashboardV2.js
#: src/pages/Stake/StakeV2.js
msgid "Price on Avalanche"
msgstr "Avalanche에서 가격"

#: src/pages/Actions/Actions.js
msgid "Profit"
msgstr "수익"

#: src/pages/Ecosystem/Ecosystem.js
msgid "Projects developed by the GMX community. <0/>Please exercise caution when interacting with any app, apps are fully maintained by community developers."
msgstr ""

#: src/pages/Ecosystem/Ecosystem.js
msgid "Projects integrated with GMX."
msgstr "GMX와 통합된 프로젝트"

#: src/pages/Dashboard/AssetDropdown.tsx
msgid "Proof of Reserves"
msgstr "예비구두 증명"

#: src/components/Header/HomeHeaderLinks.tsx
msgid "Protocol"
msgstr ""

#: src/pages/Ecosystem/Ecosystem.js
#: src/pages/Ecosystem/Ecosystem.js
msgid "Protocol analytics"
msgstr "프로토콜 분석"

#: src/pages/Ecosystem/Ecosystem.js
msgid "Protocol risk explorer and stats"
msgstr ""

#: src/pages/BuyGlp/BuyGlp.js
msgid "Purchase <0>GLP tokens</0> to earn {nativeTokenSymbol} fees from swaps and leverage trading."
msgstr ""

#: src/pages/MarketPoolsPage/MarketPoolsPage.tsx
msgid "Purchase <0>GM Tokens</0> to earn fees from swaps and leverage trading."
msgstr ""

#: src/pages/Stake/StakeV2.js
msgid "Purchase Insurance"
msgstr "보험 구입"

#: src/components/TokenCard/TokenCard.js
#: src/components/TokenCard/TokenCard.js
#: src/components/TokenCard/TokenCard.js
msgid "Read more"
msgstr "더 알아보기"

#: src/components/Exchange/PositionSeller.js
msgid "Realized PnL insufficient for Fees"
msgstr ""

#: src/components/Synthetics/TradeHistoryRow/utils.ts
msgid "Reason: {0}"
msgstr ""

#: src/components/Referrals/AffiliatesStats.tsx
#: src/components/Referrals/TradersStats.tsx
msgid "Rebates"
msgstr ""

#: src/components/Referrals/AffiliatesStats.tsx
#: src/components/Referrals/TradersStats.tsx
msgid "Rebates Distribution History"
msgstr "소개 보수 분배 내역"

#: src/components/Referrals/AffiliatesStats.tsx
msgid "Rebates are airdropped weekly."
msgstr "소개 보수는 매주 에어드랍됩니다."

#: src/components/Referrals/TradersStats.tsx
msgid "Rebates earned by this account as a trader."
msgstr "트레이더로서 이 계정이 획득한 소개 보수."

#: src/components/Referrals/AffiliatesStats.tsx
msgid "Rebates earned by this account as an affiliate."
msgstr "어필리에이트로서 이 계정이 획득한 소개 보수."

#: src/components/Referrals/AffiliatesStats.tsx
msgid "Rebates on V1"
msgstr ""

#: src/components/Referrals/AffiliatesStats.tsx
msgid "Rebates on V2"
msgstr ""

#: src/components/Exchange/ConfirmationBox.js
#: src/components/Exchange/PositionSeller.js
#: src/components/Exchange/PositionSeller.js
#: src/components/Exchange/SwapBox.js
#: src/components/Exchange/SwapBox.js
#: src/components/Glp/GlpSwap.js
#: src/components/Glp/GlpSwap.js
#: src/components/Synthetics/ConfirmationBox/ConfirmationBox.tsx
#: src/components/Synthetics/ConfirmationBox/ConfirmationBox.tsx
#: src/components/Synthetics/GmSwap/GmConfirmationBox/GmConfirmationBox.tsx
#: src/components/Synthetics/GmSwap/GmConfirmationBox/GmConfirmationBox.tsx
#: src/components/Synthetics/GmSwap/GmSwapBox/GmSwapBox.tsx
#: src/components/Synthetics/GmSwap/GmSwapBox/GmSwapBox.tsx
#: src/components/Synthetics/GmSwap/GmSwapBox/GmSwapBox.tsx
#: src/components/Synthetics/PositionEditor/PositionEditor.tsx
#: src/components/Synthetics/PositionSeller/PositionSeller.tsx
#: src/components/Synthetics/PositionSeller/PositionSeller.tsx
#: src/components/Synthetics/PositionSeller/PositionSeller.tsx
#: src/components/Synthetics/TradeBox/TradeBox.tsx
#: src/components/Synthetics/TradeBox/TradeBox.tsx
#: src/components/Synthetics/TradeBox/TradeBox.tsx
msgid "Receive"
msgstr "수령하기"

#: src/pages/BeginAccountTransfer/BeginAccountTransfer.js
#: src/pages/NftWallet/NftWallet.js
msgid "Receiver Address"
msgstr "수령할 주소"

#: src/pages/BeginAccountTransfer/BeginAccountTransfer.js
msgid "Receiver has not staked GLP tokens before"
msgstr "수취인은 지금까지 GLP 토큰을 스테이킹한 적이 없습니다."

#: src/pages/BeginAccountTransfer/BeginAccountTransfer.js
msgid "Receiver has not staked GMX tokens before"
msgstr "수취인은 지금까지 GMX 토큰을 스테이킹한 적이 없습니다."

#: src/components/Glp/GlpSwap.js
msgid "Redemption time not yet reached"
msgstr "아직 판매할 수 있는 시간이 아닙니다"

#: src/pages/Home/Home.js
msgid "Reduce Liquidation Risks"
msgstr "청산 위험 감소하기"

#: src/components/SubaccountNavigationButton/SubaccountNavigationButton.tsx
msgid "Reduce wallet signing popups with One-Click Trading. This option is also available through the Wallet menu in the top right. <0>More Info</0>."
msgstr ""

#: src/components/Referrals/AffiliatesStats.tsx
msgid "Referral Code"
msgstr "추천인 코드"

#: src/components/Referrals/JoinReferralCode.js
msgid "Referral Code does not exist"
msgstr "추천인 코드가 존재하지 않습니다"

#: src/components/Referrals/AffiliatesStats.tsx
msgid "Referral Codes"
msgstr "추천인 코드"

#: src/components/Synthetics/TradeFeesRow/TradeFeesRow.tsx
msgid "Referral Discount"
msgstr ""

#: src/components/Footer/constants.ts
#: src/pages/ReferralTerms/ReferralTerms.js
msgid "Referral Terms"
msgstr "추천 약관"

#: src/components/Referrals/JoinReferralCode.js
msgid "Referral code added!"
msgstr "추천인 코드가 추가되었습니다!"

#: src/components/Referrals/AddAffiliateCode.js
msgid "Referral code created!"
msgstr "추천인 코드 생성 완료!"

#: src/pages/Referrals/Referrals.tsx
msgid "Referral code creation failed."
msgstr ""

#: src/pages/Referrals/Referrals.tsx
msgid "Referral code submitted!"
msgstr ""

#: src/components/Referrals/JoinReferralCode.js
msgid "Referral code updated failed."
msgstr "추천인 코드 업데이트 실패."

#: src/components/Referrals/JoinReferralCode.js
msgid "Referral code updated!"
msgstr "추천인 코드 업데이트 완료!"

#: src/components/Header/AppHeaderLinks.tsx
#: src/pages/Referrals/Referrals.tsx
#: src/pages/Referrals/Referrals.tsx
msgid "Referrals"
msgstr "추천"

#: src/components/Synthetics/TradeHistoryRow/utils.ts
#: src/components/Synthetics/TradeHistoryRow/utils.ts
msgid "Request"
msgstr ""

#: src/components/Synthetics/ClaimHistoryRow/ClaimHistoryRow.tsx
msgid "Request Settlement of Funding Fees"
msgstr ""

#: src/components/Exchange/TradeHistory.js
msgid "Request decrease {0} {longOrShortText}, -{1} USD, Acceptable Price: {2} {3} USD"
msgstr "{0} {longOrShortText} 감소 요청, -{1} USD, 허용가능한 가격: {2} {3} USD"

#: src/components/Exchange/TradeHistory.js
msgid "Request deposit into {0} {longOrShortText}"
msgstr "{0} {longOrShortText} 예치 요청"

#: src/components/Exchange/TradeHistory.js
msgid "Request increase {0} {longOrShortText}, +{1} USD, Acceptable Price: {2} {3} USD"
msgstr "{0} {longOrShortText} 증가 요청, +{1} USD, 허용가능한 가격: {2} {3} USD"

#: src/components/Exchange/TradeHistory.js
msgid "Request withdrawal from {0} {longOrShortText}"
msgstr "{0} {longOrShortText} 인출 요청"

#: src/components/Exchange/PositionSeller.js
msgid "Requested decrease of {0} {longOrShortText} by {sizeDeltaUsd} USD."
msgstr ""

#: src/components/Exchange/PositionEditor.js
msgid "Requested deposit of {0} {1} into {2} {longOrShortText}."
msgstr ""

#: src/components/Exchange/SwapBox.js
msgid "Requested increase of {tokenSymbol} {longOrShortText} by {0} USD."
msgstr "{tokenSymbol} {longOrShortText} {0} USD의 증가 요청됨."

#: src/components/Exchange/PositionEditor.js
msgid "Requested withdrawal of {0} USD from {1} {longOrShortText}."
msgstr ""

#: src/pages/Stake/StakeV2.js
msgid "Reserve Amount"
msgstr "리저브 수량"

#: src/components/Synthetics/MarketCard/MarketCard.tsx
msgid "Reserve considers the PnL of Open Positions, while Open Interest does not."
msgstr ""

#: src/components/Glp/GlpSwap.js
msgid "Reserved"
msgstr "리저브 완료"

#: src/pages/Stake/StakeV2.js
#: src/pages/Stake/StakeV2.js
msgid "Reserved for Vesting"
msgstr "베스팅을 위해 리저브됨"

#: src/pages/Ecosystem/Ecosystem.js
msgid "Returns calculator for GMX and GLP"
msgstr "GMX 및 GLP 수익 계산기"

#: src/components/Referrals/ClaimAffiliatesModal/ClaimAffiliatesModal.tsx
#: src/pages/Stake/StakeV1.js
#: src/pages/Stake/StakeV1.js
#: src/pages/Stake/StakeV1.js
#: src/pages/Stake/StakeV1.js
#: src/pages/Stake/StakeV1.js
#: src/pages/Stake/StakeV2.js
#: src/pages/Stake/StakeV2.js
msgid "Rewards"
msgstr "보상"

#: src/components/Synthetics/ChartTokenSelector/ChartTokenSelector.tsx
msgid "SHORT LIQ."
msgstr ""

#: src/domain/synthetics/positions/utils.ts
msgid "SL"
msgstr ""

#: src/components/Referrals/JoinReferralCode.js
msgid "Same as current active code"
msgstr "현재 유효한 코드와 같음"

#: src/App/App.js
msgid "Save"
msgstr "저장"

#: src/pages/Home/Home.js
msgid "Save on Costs"
msgstr "비용 절감"

#: src/components/Glp/GlpSwap.js
msgid "Save on Fees"
msgstr "수수료 절약"

#: src/components/MarketSelector/MarketSelector.tsx
msgid "Search Market"
msgstr ""

#: src/components/MarketSelector/PoolSelector.tsx
msgid "Search Pool"
msgstr ""

#: src/components/SearchInput/SearchInput.tsx
msgid "Search Token"
msgstr "토큰 찾기"

#: src/components/NetworkDropdown/LanguagePopupHome.tsx
#: src/components/NetworkDropdown/NetworkDropdown.tsx
msgid "Select Language"
msgstr "언어 선택"

#: src/components/Exchange/PositionDropdown.tsx
msgid "Select Market"
msgstr "마켓 선택"

#: src/components/Synthetics/SettleAccruedFundingFeeModal/SettleAccruedFundingFeeModal.tsx
msgid "Select Positions"
msgstr ""

#: src/pages/MarketPoolsPage/MarketPoolsPage.tsx
msgid "Select a Market"
msgstr ""

#: src/domain/synthetics/trade/utils/validation.ts
msgid "Select a Pay token"
msgstr ""

#: src/domain/synthetics/trade/utils/validation.ts
msgid "Select a collateral"
msgstr ""

#: src/domain/synthetics/trade/utils/validation.ts
#: src/domain/synthetics/trade/utils/validation.ts
msgid "Select a market"
msgstr ""

#: src/domain/synthetics/trade/utils/validation.ts
msgid "Select a token"
msgstr ""

#: src/pages/ClaimEsGmx/ClaimEsGmx.js
msgid "Select an option"
msgstr "옵션 선택"

#: src/components/Exchange/SwapBox.js
#: src/components/Exchange/SwapBox.js
#: src/components/Exchange/SwapBox.js
#: src/components/Exchange/SwapBox.js
#: src/domain/synthetics/trade/utils/validation.ts
msgid "Select different tokens"
msgstr "다른 토큰 선택"

#: src/pages/ClaimEsGmx/ClaimEsGmx.js
msgid "Select your vesting option below then click \"Claim\"."
msgstr "베스팅 옵션을 선택한 후 \"수령하기\" 버튼을 클릭해주세요."

#: src/pages/BeginAccountTransfer/BeginAccountTransfer.js
msgid "Self-transfer not supported"
msgstr "자신에게 전송하는 것은 지원되지 않습니다"

#: src/components/Synthetics/GmList/GmList.tsx
#: src/components/Synthetics/GmList/GmList.tsx
#: src/components/Synthetics/GmSwap/GmConfirmationBox/GmConfirmationBox.tsx
msgid "Sell"
msgstr ""

#: src/components/Synthetics/GmSwap/GmFees/GmFees.tsx
msgid "Sell Fee"
msgstr ""

#: src/components/Glp/GlpSwap.js
#: src/components/Glp/GlpSwap.js
#: src/components/Glp/GlpSwap.js
#: src/components/Glp/GlpSwap.js
#: src/pages/Stake/StakeV2.js
msgid "Sell GLP"
msgstr "GLP 판매"

#: src/components/Synthetics/GmSwap/GmSwapBox/GmSwapBox.tsx
#: src/components/Synthetics/GmSwap/GmSwapBox/GmSwapBox.tsx
msgid "Sell GM"
msgstr ""

#: src/components/Glp/GlpSwap.js
msgid "Sell failed."
msgstr "판매 실패"

#: src/components/Glp/GlpSwap.js
#: src/components/Glp/GlpSwap.js
msgid "Sell for {0}"
msgstr "{0}로 판매"

#: src/components/Synthetics/StatusNotification/GmStatusNotification.tsx
msgid "Sell order cancelled"
msgstr ""

#: src/components/Synthetics/StatusNotification/GmStatusNotification.tsx
msgid "Sell order executed"
msgstr ""

#: src/components/Synthetics/StatusNotification/GmStatusNotification.tsx
msgid "Sell request sent"
msgstr ""

#: src/components/Glp/GlpSwap.js
msgid "Sell submitted!"
msgstr "판매 제출 완료!"

#: src/components/Synthetics/MarketStats/MarketStats.tsx
msgid "Sellable"
msgstr ""

#: src/components/Synthetics/GmSwap/GmConfirmationBox/GmConfirmationBox.tsx
msgid "Selling GM..."
msgstr ""

#: src/components/Glp/GlpSwap.js
msgid "Selling..."
msgstr "판매중..."

#: src/pages/BeginAccountTransfer/BeginAccountTransfer.js
msgid "Sender has withdrawn all tokens from GLP Vesting Vault"
msgstr "GLP의 베스팅 볼트에서 모든 토큰을 인출했습니다."

#: src/pages/BeginAccountTransfer/BeginAccountTransfer.js
msgid "Sender has withdrawn all tokens from GMX Vesting Vault"
msgstr "GMX의 베스팅 볼트에서 모든 토큰을 인출했습니다."

#: src/components/Synthetics/StatusNotification/GmStatusNotification.tsx
msgid "Sending Buy request"
msgstr ""

#: src/components/Synthetics/StatusNotification/GmStatusNotification.tsx
msgid "Sending Sell request"
msgstr ""

#: src/components/Synthetics/StatusNotification/OrderStatusNotification.tsx
msgid "Sending order request"
msgstr ""

#: src/components/Synthetics/StatusNotification/FeesSettlementStatusNotification.tsx
msgid "Sending settle request"
msgstr ""

#: src/components/Exchange/PositionDropdown.tsx
msgid "Set TP/SL"
msgstr ""

#: src/App/App.js
#: src/components/Header/AppHeaderLinks.tsx
#: src/components/NetworkDropdown/NetworkDropdown.tsx
#: src/components/NetworkDropdown/NetworkDropdown.tsx
msgid "Settings"
msgstr "설정"

#: src/components/Synthetics/Claims/SettleAccruedCard.tsx
#: src/components/Synthetics/SettleAccruedFundingFeeModal/SettleAccruedFundingFeeModal.tsx
msgid "Settle"
msgstr ""

#: src/components/Synthetics/StatusNotification/FeesSettlementStatusNotification.tsx
msgid "Settle request for {0, plural, one {# position} other {# positions}} sent"
msgstr ""

#: src/components/Synthetics/ClaimHistoryRow/ClaimHistoryRow.tsx
msgid "Settled Funding Fees"
msgstr ""

#: src/components/Synthetics/StatusNotification/FeesSettlementStatusNotification.tsx
msgid "Settling Positions' Fees"
msgstr ""

#: src/components/Synthetics/SettleAccruedFundingFeeModal/SettleAccruedFundingFeeModal.tsx
msgid "Settling..."
msgstr ""

#: src/components/Exchange/PositionsList.js
msgid "Share"
msgstr "공유"

#: src/components/Exchange/PositionDropdown.tsx
#: src/components/Exchange/PositionShare.tsx
msgid "Share Position"
msgstr "포지션 공유"

#: src/components/Exchange/ConfirmationBox.js
#: src/components/Exchange/ConfirmationBox.js
#: src/components/Exchange/ConfirmationBox.js
#: src/components/Exchange/ConfirmationBox.js
#: src/components/Exchange/ConfirmationBox.js
#: src/components/Exchange/ExchangeTVChart.js
#: src/components/Exchange/ExchangeTVChart.js
#: src/components/Exchange/OrdersList.js
#: src/components/Exchange/PositionEditor.js
#: src/components/Exchange/PositionSeller.js
#: src/components/Exchange/PositionsList.js
#: src/components/Exchange/PositionsList.js
#: src/components/Exchange/PositionsList.js
#: src/components/Exchange/SwapBox.js
#: src/components/Exchange/SwapBox.js
#: src/components/Exchange/SwapBox.js
#: src/components/Exchange/SwapBox.js
#: src/components/Exchange/SwapBox.js
#: src/components/Exchange/TradeHistory.js
#: src/components/Exchange/TradeHistory.js
#: src/components/Exchange/TradeHistory.js
#: src/components/Synthetics/ClaimHistoryRow/ClaimHistoryRow.tsx
#: src/components/Synthetics/ClaimHistoryRow/ClaimHistoryRow.tsx
#: src/components/Synthetics/ClaimHistoryRow/ClaimHistoryRow.tsx
#: src/components/Synthetics/ConfirmationBox/ConfirmationBox.tsx
#: src/components/Synthetics/ConfirmationBox/ConfirmationBox.tsx
#: src/components/Synthetics/ConfirmationBox/ConfirmationBox.tsx
#: src/components/Synthetics/ConfirmationBox/ConfirmationBox.tsx
#: src/components/Synthetics/ConfirmationBox/ConfirmationBox.tsx
#: src/components/Synthetics/MarketCard/MarketCard.tsx
#: src/components/Synthetics/OrderItem/OrderItem.tsx
#: src/components/Synthetics/PositionEditor/PositionEditor.tsx
#: src/components/Synthetics/PositionItem/PositionItem.tsx
#: src/components/Synthetics/PositionItem/PositionItem.tsx
#: src/components/Synthetics/PositionSeller/PositionSeller.tsx
#: src/components/Synthetics/SettleAccruedFundingFeeModal/SettleAccruedFundingFeeRow.tsx
#: src/components/Synthetics/StatusNotification/FeesSettlementStatusNotification.tsx
#: src/components/Synthetics/StatusNotification/OrderStatusNotification.tsx
#: src/components/Synthetics/TVChart/TVChart.tsx
#: src/components/Synthetics/TVChart/TVChart.tsx
#: src/components/Synthetics/TVChart/TVChart.tsx
#: src/components/Synthetics/TradeBox/TradeBox.tsx
#: src/components/Synthetics/TradeHistoryRow/utils.ts
#: src/context/SyntheticsEvents/SyntheticsEventsProvider.tsx
#: src/context/SyntheticsEvents/SyntheticsEventsProvider.tsx
#: src/domain/synthetics/orders/utils.ts
#: src/domain/synthetics/orders/utils.ts
#: src/pages/Actions/Actions.js
#: src/pages/Actions/Actions.js
#: src/pages/Exchange/Exchange.js
#: src/pages/Exchange/Exchange.js
#: src/pages/Exchange/Exchange.js
#: src/pages/Exchange/Exchange.js
#: src/pages/OrdersOverview/OrdersOverview.js
msgid "Short"
msgstr "숏"

#: src/components/Synthetics/MarketStats/MarketStats.tsx
msgid "Short Collateral"
msgstr ""

#: src/components/Synthetics/MarketsList/MarketsList.tsx
msgid "Short Funding Payments"
msgstr ""

#: src/components/Synthetics/MarketsList/MarketsList.tsx
msgid "Short Funding Rewards"
msgstr ""

#: src/components/Exchange/ChartTokenSelector.tsx
msgid "Short Liquidity"
msgstr ""

#: src/components/Synthetics/MarketCard/MarketCard.tsx
msgid "Short Open Interest"
msgstr ""

#: src/pages/Dashboard/DashboardV2.js
msgid "Short Positions"
msgstr "숏 포지션"

#: src/components/Synthetics/MarketCard/MarketCard.tsx
msgid "Short positions {0} a Funding Fee of <0>{1}{2}%</0> per hour."
msgstr ""

#: src/components/Exchange/SwapBox.js
msgid "Short {0}"
msgstr "{0} 숏"

#: src/components/Exchange/ConfirmationBox.js
msgid "Shorting..."
msgstr "숏 실행중..."

#: src/App/App.js
msgid "Show debug values"
msgstr ""

#: src/pages/Home/Home.js
msgid "Simple Swaps"
msgstr "간단한 스왑"

#: src/pages/Ecosystem/Ecosystem.js
msgid "Simulate your hedge strategy"
msgstr ""

#: src/components/Synthetics/PositionItem/PositionItem.tsx
msgid "Since your position's Collateral is {0} with a value larger than the Position Size, the Collateral value will cover any negative PnL."
msgstr ""

#: src/components/Synthetics/PositionItem/PositionItem.tsx
msgid "Since your position's Collateral is {0} with a value larger than the Position Size, the Collateral value will increase to cover any negative PnL."
msgstr ""

#: src/components/Synthetics/GmSwap/GmSwapBox/GmSwapBox.tsx
msgid "Single"
msgstr ""

#: src/components/Exchange/PositionEditor.js
#: src/components/Exchange/PositionSeller.js
#: src/components/Exchange/PositionsList.js
#: src/components/Exchange/PositionsList.js
#: src/components/Synthetics/ConfirmationBox/ConfirmationBox.tsx
#: src/components/Synthetics/OrderEditor/OrderEditor.tsx
#: src/components/Synthetics/PositionEditor/PositionEditor.tsx
#: src/components/Synthetics/PositionItem/PositionItem.tsx
#: src/components/Synthetics/PositionList/PositionList.tsx
#: src/components/Synthetics/PositionSeller/PositionSeller.tsx
#: src/components/Synthetics/TradeBox/TradeBox.tsx
msgid "Size"
msgstr "사이즈"

#: src/components/Exchange/ConfirmationBox.js
#: src/components/Exchange/PositionSeller.js
#: src/components/Synthetics/ConfirmationBox/ConfirmationBox.tsx
#: src/components/Synthetics/PositionSeller/PositionSeller.tsx
msgid "Slippage is too high"
msgstr ""

#: src/App/App.js
msgid "Slippage should be less than 5%"
msgstr "슬리피지는 5%미만이어야 합니다."

#: src/components/Exchange/UsefulLinks.tsx
msgid "Speed up page loading"
msgstr "페이지 로드 속도 향상"

#: src/components/Exchange/ConfirmationBox.js
#: src/components/Exchange/PositionSeller.js
#: src/components/Synthetics/ConfirmationBox/ConfirmationBox.tsx
msgid "Spread"
msgstr "스프레드"

#: src/pages/Ecosystem/Ecosystem.js
msgid "Spreadsheet for position calculations"
msgstr ""

#: src/pages/Dashboard/DashboardV2.js
msgid "Stablecoin Percentage"
msgstr "스테이블코인 비율"

#: src/pages/Stake/StakeV1.js
#: src/pages/Stake/StakeV1.js
#: src/pages/Stake/StakeV1.js
#: src/pages/Stake/StakeV2.js
#: src/pages/Stake/StakeV2.js
#: src/pages/Stake/StakeV2.js
#: src/pages/Stake/StakeV2.js
msgid "Stake"
msgstr "스테이킹"

#: src/pages/Stake/StakeV2.js
msgid "Stake <0>GMX</0> and buy <1>GM</1> or <2>GLP</2> to earn rewards."
msgstr ""

#: src/pages/Stake/StakeV2.js
msgid "Stake GMX"
msgstr "GMX 스테이킹"

#: src/pages/Stake/StakeV2.js
msgid "Stake GMX Rewards"
msgstr "GMX 보상 스테이킹"

#: src/pages/Stake/StakeV2.js
msgid "Stake Multiplier Points"
msgstr "멀티플라이어 포인트 스테이킹"

#: src/pages/Stake/StakeV2.js
msgid "Stake esGMX"
msgstr "esGMX 스테이킹"

#: src/pages/Stake/StakeV2.js
msgid "Stake esGMX Rewards"
msgstr "esGMX 보상 스테이킹"

#: src/pages/Stake/StakeV1.js
msgid "Stake failed"
msgstr "스테이킹 실패됨"

#: src/pages/Stake/StakeV2.js
msgid "Stake failed."
msgstr "스테이킹 실패됨."

#: src/pages/Stake/StakeV2.js
msgid "Stake submitted!"
msgstr "스테이킹 제출 완료!"

#: src/pages/Stake/StakeV1.js
msgid "Stake submitted! <0>View status.</0>"
msgstr "스테이킹 제출완료! <0>상태 보기.</0>"

#: src/components/Glp/GlpSwap.js
#: src/pages/Stake/StakeV1.js
#: src/pages/Stake/StakeV1.js
#: src/pages/Stake/StakeV1.js
#: src/pages/Stake/StakeV1.js
#: src/pages/Stake/StakeV1.js
#: src/pages/Stake/StakeV2.js
#: src/pages/Stake/StakeV2.js
#: src/pages/Stake/StakeV2.js
msgid "Staked"
msgstr "스테이킹 완료"

#: src/pages/Stake/StakeV2.js
msgid "Staked Multiplier Points"
msgstr "스테이킹된 멀티플라이어 포인트"

#: src/pages/Stake/StakeV2.js
#: src/pages/Stake/StakeV2.js
msgid "Staked Tokens"
msgstr "스테이킹된 토큰"

#: src/pages/Stake/StakeV1.js
#: src/pages/Stake/StakeV2.js
msgid "Staking..."
msgstr "스테이킹중..."

#: src/pages/Dashboard/DashboardV2.js
msgid "Stats"
msgstr "통계"

#: src/domain/synthetics/orders/utils.ts
msgid "Stop Loss Decrease"
msgstr ""

#: src/domain/synthetics/positions/utils.ts
msgid "Stop-Loss"
msgstr ""

#: src/pages/Ecosystem/Ecosystem.js
msgid "Structured Products"
msgstr "구조화금융 프로덕트"

#: src/components/Synthetics/SubaccountModal/SubaccountModal.tsx
msgid "Subaccount Balance"
msgstr ""

#: src/components/Synthetics/StatusNotification/SubaccountNotification.tsx
msgid "Subaccount activated"
msgstr ""

#: src/components/Synthetics/StatusNotification/SubaccountNotification.tsx
msgid "Subaccount activation failed."
msgstr ""

#: src/components/Synthetics/StatusNotification/SubaccountNotification.tsx
msgid "Subaccount created"
msgstr ""

#: src/components/Synthetics/StatusNotification/SubaccountNotification.tsx
msgid "Subaccount deactivated."
msgstr ""

#: src/components/Synthetics/StatusNotification/SubaccountNotification.tsx
msgid "Subaccount deactivation failed."
msgstr ""

#: src/components/Synthetics/StatusNotification/SubaccountNotification.tsx
msgid "Subaccount generation failed."
msgstr ""

#: src/components/Synthetics/StatusNotification/SubaccountNotification.tsx
msgid "Subaccount is updated"
msgstr ""

#: src/components/Synthetics/SubaccountModal/SubaccountModal.tsx
msgid "Subaccount {0} Balance is used to pay for the Network Fees. Use the \"Top-up\" field if you need to transfer {1} to your Subaccount."
msgstr ""

#: src/components/Synthetics/SubaccountModal/SubaccountModal.tsx
msgid "Subaccount:"
msgstr ""

#: src/components/Referrals/JoinReferralCode.js
msgid "Submit"
msgstr "제출"

#: src/domain/synthetics/markets/claimCollateralTxn.ts
#: src/domain/synthetics/referrals/claimAffiliateRewardsTxn.ts
msgid "Success claimings"
msgstr ""

#: src/pages/Dashboard/DashboardV2.js
#: src/pages/Dashboard/DashboardV2.js
msgid "Supply"
msgstr "공급량"

#: src/components/Exchange/OrdersList.js
#: src/components/Exchange/SwapBox.js
#: src/components/Exchange/SwapBox.js
#: src/components/Exchange/SwapBox.js
#: src/components/Synthetics/ConfirmationBox/ConfirmationBox.tsx
#: src/components/Synthetics/StatusNotification/OrderStatusNotification.tsx
#: src/components/Synthetics/SwapCard/SwapCard.tsx
#: src/components/Synthetics/TradeBox/TradeBox.tsx
#: src/pages/OrdersOverview/OrdersOverview.js
msgid "Swap"
msgstr "스왑"

#: src/components/Exchange/FeesTooltip.tsx
msgid "Swap Fee"
msgstr ""

#: src/components/Synthetics/OrderEditor/OrderEditor.tsx
msgid "Swap Fees"
msgstr ""

#: src/components/Exchange/SwapBox.js
msgid "Swap Order created!"
msgstr "스완 주문 생성!"

#: src/components/Exchange/SwapBox.js
msgid "Swap Order creation failed."
msgstr "스왑 주문 생성 실패."

#: src/components/Exchange/SwapBox.js
msgid "Swap Order submitted!"
msgstr "스왑 주문 제출 완료!"

#: src/components/Synthetics/OrderEditor/OrderEditor.tsx
#: src/components/Synthetics/TradeFeesRow/TradeFeesRow.tsx
msgid "Swap Price Impact"
msgstr ""

#: src/components/Synthetics/TradeFeesRow/TradeFeesRow.tsx
msgid "Swap Profit Fee"
msgstr ""

#: src/components/Synthetics/TradeFeesRow/TradeFeesRow.tsx
msgid "Swap UI Fee"
msgstr ""

#: src/pages/OrdersOverview/OrdersOverview.js
msgid "Swap active: {0}, executed: {1}, cancelled: {2}"
msgstr "스왑 액티브: {0}, 실행 완료: {1}, 취소 완료: {2}"

#: src/components/Exchange/SwapBox.js
msgid "Swap amount exceeds Available Liquidity."
msgstr ""

#: src/components/Exchange/PositionSeller.js
msgid "Swap amount from {0} to {1} exceeds {2} acceptable amount. Can only receive {3}."
msgstr ""

#: src/components/Exchange/PositionSeller.js
msgid "Swap amount from {0} to {1} exceeds {2} available liquidity. Choose a different \"Receive\" token."
msgstr ""

#: src/components/Exchange/SwapBox.js
#: src/components/Exchange/SwapBox.js
#: src/components/Exchange/SwapBox.js
#: src/domain/synthetics/orders/createWrapOrUnwrapTxn.ts
#: src/domain/synthetics/orders/createWrapOrUnwrapTxn.ts
msgid "Swap failed."
msgstr "스왑 실패."

#: src/components/Glp/SwapErrorModal.tsx
msgid "Swap on 1inch"
msgstr "1inch에서 스왑하기"

#: src/components/Exchange/SwapBox.js
msgid "Swap submitted!"
msgstr "스왑 제출완료"

#: src/components/Exchange/SwapBox.js
#: src/domain/synthetics/orders/createWrapOrUnwrapTxn.ts
#: src/domain/synthetics/orders/createWrapOrUnwrapTxn.ts
msgid "Swap submitted."
msgstr "스왑 제출 완료."

#: src/components/Synthetics/TradeBox/TradeBox.tsx
msgid "Swap {0}"
msgstr ""

#: src/components/Exchange/TradeHistory.js
msgid "Swap {0} USDG for{1} {2}"
msgstr ""

#: src/components/Glp/GlpSwap.js
msgid "Swap {0} on 1inch"
msgstr "{0}을 1inch에서 스왑"

#: src/components/Exchange/SwapBox.js
msgid "Swap {0} submitted!"
msgstr "{0} 스왑 제출완료!"

#: src/components/Synthetics/TradeFeesRow/TradeFeesRow.tsx
msgid "Swap {0} to {1}"
msgstr ""

#: src/components/Glp/SwapErrorModal.tsx
msgid "Swap {0} to {1} on 1inch"
msgstr "{0}에서 {1}로 1inch에서 스왑"

#: src/components/Exchange/TradeHistory.js
msgid "Swap {0} {1} for {2} {3}"
msgstr ""

#: src/components/Exchange/TradeHistory.js
msgid "Swap {0} {1} for{2} USDG"
msgstr ""

#: src/domain/synthetics/orders/utils.ts
msgid "Swap {fromTokenText} for {toTokenText}"
msgstr ""

#: src/domain/synthetics/orders/createWrapOrUnwrapTxn.ts
#: src/domain/synthetics/orders/createWrapOrUnwrapTxn.ts
msgid "Swapped {0} for {1}"
msgstr ""

#: src/components/Exchange/SwapBox.js
#: src/components/Exchange/SwapBox.js
#: src/components/Exchange/SwapBox.js
msgid "Swapped {0} {1} for {2} {3}!"
msgstr "{0} {1}에서 {2} {3}으로 스왑됨"

#: src/components/Exchange/ConfirmationBox.js
msgid "Swapping..."
msgstr "스왑중..."

#: src/components/Exchange/SwapBox.js
msgid "Swaps disabled, pending {0} upgrade"
msgstr "{0} 업그레이드를 위해 스왑이 비활성화되었습니다"

#: src/components/Exchange/SwapBox.js
msgid "Switch to {0} collateral."
msgstr ""

#: src/domain/synthetics/positions/utils.ts
msgid "T"
msgstr ""

#: src/components/Glp/GlpSwap.js
#: src/components/Synthetics/MarketsList/MarketsList.tsx
#: src/pages/Dashboard/DashboardV2.js
msgid "TOKEN"
msgstr "토큰"

#: src/components/Synthetics/GmList/GmList.tsx
msgid "TOTAL SUPPLY"
msgstr ""

#: src/domain/synthetics/positions/utils.ts
msgid "TP"
msgstr ""

#: src/components/Synthetics/PositionItem/PositionItem.tsx
#: src/components/Synthetics/PositionSeller/PositionSeller.tsx
#: src/components/Synthetics/TradeBox/TradeBox.tsx
msgid "TP/SL"
msgstr ""

#: src/domain/synthetics/orders/utils.ts
#: src/domain/synthetics/positions/utils.ts
msgid "Take-Profit"
msgstr ""

#: src/components/Exchange/SwapBox.js
msgid "Take-profit and stop-loss orders can be set after opening a position. <0/><1/>There will be a \"Close\" button on each position row, clicking this will display the option to set trigger orders. <2/><3/>For screenshots and more information, please see the <4>docs</4>."
msgstr "TP/SL 주문은 포지션을 연 후 가능합니다. <0/><1/>각 행의 \"닫기\" 버튼을 클리하면 트리거 주문 설정 화면을 표시합니다. <2/><3/>더 자세한 스크린샷과 정보는 <4>docs</4>를 참고해주세요."

#: src/pages/Dashboard/DashboardV2.js
#: src/pages/Dashboard/DashboardV2.js
msgid "Target Min Amount"
msgstr "최소 목표 수량"

#: src/pages/Dashboard/DashboardV2.js
msgid "Target Weight"
msgstr "목표 가중치"

#: src/pages/Ecosystem/Ecosystem.js
msgid "Telegram Group"
msgstr "텔레그램 그룹"

#: src/pages/Ecosystem/Ecosystem.js
msgid "Telegram Group (Chinese)"
msgstr "텔레그램 그룹 (중국어)"

#: src/pages/Ecosystem/Ecosystem.js
msgid "Telegram Group (Portuguese)"
msgstr "텔레그램 그룹 (포르투갈어)"

#: src/pages/Ecosystem/Ecosystem.js
msgid "Telegram Groups"
msgstr "텔레그램 그룹"

#: src/pages/Ecosystem/Ecosystem.js
msgid "Telegram bot for GMX Swaps monitoring"
msgstr ""

#: src/pages/Ecosystem/Ecosystem.js
msgid "Telegram bot for GMX position updates"
msgstr "GMX 포지션 업데이트를 위한 텔레그램 봇"

#: src/pages/Ecosystem/Ecosystem.js
msgid "Telegram bot for Open Interest on GMX"
msgstr "GMX 미결제약정을 위한 텔레그램 봇"

#: src/components/Footer/constants.ts
#: src/pages/TermsAndConditions/TermsAndConditions.js
msgid "Terms and Conditions"
msgstr "약관"

#: src/pages/Stake/StakeV1.js
msgid "The <0>GMX migration</0> is in progress, please migrate your GMT, xGMT, GMT-USDG and xGMT-USDG tokens.<1/>USDG tokens will continue to function as before and do not need to be migrated."
msgstr "<0>GMX 마이그레이션</0>은 진행중입니다. 귀하의 GMT, xGMT, GMT-USDG 및 xGMT-USDG 토큰을 이전해주세요.<1/>USDG 토큰은 계속 기능하기때문에 이전할 필요가 없습니다."

#: src/components/Synthetics/MarketCard/MarketCard.tsx
msgid "The Available Liquidity will be the lesser of the difference between the maximum value and the current value for the Reserve and Open Interest."
msgstr ""

#: src/components/AprInfo/AprInfo.tsx
msgid "The Bonus APR will be airdropped as ARB tokens. <0>Read more</0>."
msgstr ""

#: src/components/Glp/GlpSwap.js
msgid "The Bonus Rebate is an estimate and will be airdropped as ARB tokens when migrating this liquidity to GM pools within the same epoch. <0>Read more</0>."
msgstr ""

#: src/components/Synthetics/TradeFeesRow/TradeFeesRow.tsx
msgid "The Bonus Rebate will be airdropped as ARB tokens on a pro-rata basis. <0>Read more</0>."
msgstr ""

#: src/components/Stake/GMXAprTooltip.tsx
msgid "The Boosted APR is from your staked Multiplier Points."
msgstr "\"APR 부스트는 스테이킹된 멀티플라이어 포인트로부터 적용됩니다."

#: src/components/Synthetics/AcceptablePriceImpactInputRow/AcceptablePriceImpactInputRow.tsx
msgid "The Current Price Impact is {0}. Consider adding a buffer of 0.30% to it so the order is more likely to be processed."
msgstr ""

#: src/components/Synthetics/TradeHistoryRow/utils.ts
msgid "The Execution Price didn't meet the Acceptable Price condition. The Order will get filled when the condition is met."
msgstr ""

#: src/pages/Stake/StakeV1.js
msgid "The Gambit protocol is in beta, please read the <0>staking details</0>before participating."
msgstr "해당 Gambit 프로토콜은 베타 버전입니다. 참여하기 전에 <0>스테이킹 세부사항</0>을 참조해주세요."

#: src/components/Synthetics/TradeFeesRow/TradeFeesRow.tsx
msgid "The Max Execution Fee is overestimated by {maxExecutionFeeText}%. Upon execution, the excess Execution Fee is sent back to your account."
msgstr ""

#: src/App/App.js
msgid "The Max Execution Fee is set to a higher value to handle potential increases in gas price during order execution. Any excess execution fee will be refunded to your account when the order is executed. Only applicable to GMX V2."
msgstr ""

#: src/domain/synthetics/orders/utils.ts
msgid "The Order may not execute at the desired {priceText} as the current Price Impact {0} is higher than its Acceptable Price Impact {1}. Consider canceling and creating a new {suggestionType} Order."
msgstr ""

#: src/pages/ClaimEsGmx/ClaimEsGmx.js
msgid "The address of the esGMX (IOU) token is {esGmxIouAddress}."
msgstr "esGMX (IOU) 토큰의 주소는 {esGmxIouAddress}입니다."

#: src/components/Exchange/SwapBox.js
msgid "The borrow fee is calculated as (assets borrowed) / (total assets in pool) * 0.01% per hour."
msgstr "차용 수수료는 시간당 (차용된 자산) / (풀 안의 총 자산) * 0.01%로 계산됩니다."

#: src/components/Synthetics/AcceptablePriceImpactInputRow/AcceptablePriceImpactInputRow.tsx
msgid "The current Price Impact is {0}. Consider using -0.30% Acceptable Price Impact so the order is more likely to be processed."
msgstr ""

#: src/pages/ClaimEsGmx/ClaimEsGmx.js
msgid "The esGMX (IOU) token is transferrable. You can add the token to your wallet and send it to another address to claim if you'd like."
msgstr "\"esGMX (IOU) 토큰의 주소는 {esGmxIouAddress} 입니다."

#: src/pages/ClaimEsGmx/ClaimEsGmx.js
msgid "The esGMX tokens can be staked or vested at any time."
msgstr "esGMX는 언제든지 스테이킹하거나 베스팅 할 수 있습니다."

#: src/lib/contracts/transactionErrors.tsx
msgid "The mark price has changed, consider increasing your Allowed Slippage by clicking on the \"...\" icon next to your address."
msgstr "시장 평균가가 변화되었습니다. 귀하의 주소 옆에 \"...\" 아이콘을 클릭해서 허용 가능한 슬리피지 증가를 고려해보세요."

#: src/components/Synthetics/SubaccountModal/SubaccountStatus.tsx
msgid "The maximum number of authorized Actions has been reached. Re-authorize a higher value using the \"Max allowed actions\" field."
msgstr ""

#: src/domain/legacy.ts
#: src/domain/synthetics/fees/utils/executionFee.ts
msgid "The network Fees are very high currently, which may be due to a temporary increase in transactions on the {0} network."
msgstr ""

#: src/components/Synthetics/ConfirmationBox/ConfirmationBox.tsx
msgid "The order will only execute if the Min. Receive is met and there is sufficient liquidity."
msgstr ""

#: src/components/Exchange/ConfirmationBox.js
msgid "The order will only execute if the price conditions are met and there is sufficient liquidity"
msgstr "주문은 가격 조건 및 유동성 충분 요건이 만족하는 경우에만 실행됩니다"

#: src/components/Synthetics/ConfirmationBox/ConfirmationBox.tsx
msgid "The order will only execute if the price conditions are met and there is sufficient liquidity."
msgstr ""

#: src/components/Referrals/TradersStats.tsx
msgid "The owner of this Referral Code has set a custom discount of {currentTierDiscount}% instead of the standard {0}% for Tier {1}."
msgstr ""

#: src/components/Exchange/PositionEditor.js
msgid "The pending borrow fee will be charged on this transaction."
msgstr ""

#: src/components/Synthetics/MarketCard/MarketCard.tsx
msgid "The position will be opened at a reference price of {0}, not accounting for price impact, with a max slippage of {1}%.<0/><1/>The slippage amount can be configured under Settings, found by clicking on your address at the top right of the page after connecting your wallet.<2/><3/><4>More Info</4>"
msgstr ""

#: src/components/Exchange/SwapBox.js
msgid "The position will be opened at {0} USD with a max slippage of {1}%.<0/><1/>The slippage amount can be configured under Settings, found by clicking on your address at the top right of the page after connecting your wallet.<2/><3/><4>More Info</4>"
msgstr "해당 포지션은 최대 슬리피지 {1}%의 {0} USD에서 열리게 됩니다.<0/><1/>슬리피지 설정은 지갑 연동 후 최상단 우측, 귀하의 지갑주소 우측의 세팅을 통해서 설정할 수 있습니다.<2/><3/><4>더 자세한 정보<4/>"

#: src/components/SubaccountNavigationButton/SubaccountNavigationButton.tsx
msgid "The previously authorized maximum number of Actions has been reached for One-Click Trading. Click here to re-authorize."
msgstr ""

#: src/components/Exchange/OrdersList.js
msgid "The price that the order can be executed at may differ slightly from the chart price as market orders can change the price while limit / trigger orders cannot."
msgstr "주문이 실행될 수 있는 가격은 차트에 표시된 가격과 조금 다를 수 있습니다. 그 이유는 시장가 주문이 가격을 바꿀 수 있는 반면 지정가 주문이나 트리거 주문이 가격을 바꾸지는 않기 때문입니다."

#: src/components/Referrals/referralsHelper.js
msgid "The referral code can't be more than {MAX_REFERRAL_CODE_LENGTH} characters."
msgstr "추천인 코드의 길이는 {MAX_REFERRAL_CODE_LENGTH}글자를 넘을 수 없습니다."

#: src/components/Synthetics/ConfirmationBox/ConfirmationBox.tsx
msgid "The spread is > 1%, please ensure the trade details are acceptable before comfirming"
msgstr ""

#: src/components/Exchange/ConfirmationBox.js
msgid "The spread is > 1%, please ensure the trade details are acceptable before confirming"
msgstr ""

#: src/components/ModalViews/RedirectModal.js
msgid "The website is a community deployed and maintained instance of the open source <0>GMX front end</0>, hosted and served on the distributed, peer-to-peer <1>IPFS network</1>."
msgstr "웹사이트는 오픈소스인 <0>GMX front end</0>를 이용하고 커뮤니티에의해 배포되며, P2P <1>IPFS network<1/>에 의해 서빙및 호스팅됩니다."

#: src/context/SubaccountContext/SubaccountContext.tsx
msgid "There are insufficient funds in your Main account for One-Click Trading auto top-ups. <0>Click here</0> to convert."
msgstr ""

#: src/context/SubaccountContext/SubaccountContext.tsx
msgid "There are insufficient funds in your Subaccount for One-Click Trading. <0>Click here</0> to top-up."
msgstr ""

#: src/components/SubaccountNavigationButton/SubaccountNavigationButton.tsx
msgid "There are insufficient funds in your Subaccount for One-Click Trading. Click here to top-up."
msgstr ""

#: src/components/Synthetics/SubaccountModal/SubaccountStatus.tsx
msgid "There are insufficient funds in your Subaccount for One-Click Trading. Use the \"Top-up\" field to increase the Subaccount Balance."
msgstr ""

#: src/components/Exchange/SwapBox.js
msgid "There are more longs than shorts, borrow fees for shorting is currently zero"
msgstr "숏 포지션보다 롱 포지션이 더 많이 열려있기 때문에, 현재 숏 포지션에 적용되는 차용수수료는 0입니다"

#: src/components/Exchange/SwapBox.js
msgid "There are more shorts than longs, borrow fees for longing is currently zero"
msgstr "롱 포지션보다 숏 포지션이 더 많이 열려있기 때문에, 현재 롱 포지션에 적용되는 차용수수료는 0입니다"

#: src/components/Glp/SwapErrorModal.tsx
msgid "There is not enough liquidity in a single token for your size. Please check the Save on Fees section and consider splitting your order into several different ones"
msgstr "한 종류의 토큰에서 해당 스왑을 실현할 수 있는 충분한 유동성이 존재하지 않습니다. \" 수수료 절약 섹션을 확인 후 주문을 복수로 분할하는 것을 검토해주세요"

#: src/lib/contracts/transactionErrors.tsx
msgid "There is not enough {0} in your account on {1} to send this transaction.<0/><1/><2>Buy or Transfer {2} to {3}</2>"
msgstr ""

#: src/domain/tokens/approveTokens.tsx
msgid "There is not enough {0} in your account on {networkName} to send this transaction.<0/><1/><2>Buy or Transfer {1} to {networkName}</2>"
msgstr ""

#: src/domain/synthetics/orders/utils.ts
msgid "There may not be sufficient liquidity to execute swap to Receive Token when the Price conditions are met."
msgstr ""

#: src/domain/synthetics/orders/utils.ts
msgid "There may not be sufficient liquidity to execute the Pay Token to Collateral Token swap when the Price conditions are met."
msgstr ""

#: src/domain/synthetics/orders/utils.ts
msgid "There may not be sufficient liquidity to execute the Swap when the Min. Receive conditions are met."
msgstr ""

#: src/domain/synthetics/orders/utils.ts
msgid "There may not be sufficient liquidity to execute your Order when the Price conditions are met."
msgstr ""

#: src/components/Synthetics/ConfirmationBox/ConfirmationBox.tsx
msgid "There may not be sufficient liquidity to execute your order when the Min. Receive are met."
msgstr ""

#: src/components/Exchange/ConfirmationBox.js
msgid "There may not be sufficient liquidity to execute your order when the price conditions are met"
msgstr "가격 조건이 충족되었을 때 귀하의 주문을 실행할 수 있는 충분한 유동성이 존재하지 않을 수 있습니다"

#: src/components/Synthetics/ConfirmationBox/ConfirmationBox.tsx
msgid "There may not be sufficient liquidity to execute your order when the price conditions are met."
msgstr ""

#: src/components/Synthetics/SubaccountModal/SubaccountModal.tsx
msgid "This amount of {0} will be sent from your Main Account to your Subaccount to pay for transaction fees."
msgstr ""

#: src/components/Referrals/AffiliatesStats.tsx
msgid "This code has been taken by someone else on {0}, you will not receive rebates from traders using this code on {1}."
msgstr "해당 코드는 {0}에서 다른 사용자에 의해 이미 사용되었습니다. {1}에서는 해당 코드를 통해 트레이더로부터의 소개 보수는 받을 수 없습니다."

#: src/components/Referrals/AffiliatesStats.tsx
msgid "This code is not yet registered on {0}, you will not receive rebates there.<0/><1/>Switch your network to create this code on {1}."
msgstr "해당 코드는 {0}에 아직 등록되지 않았기때문에, 소개 보수를 받을 수 없습니다.<0/><1/>네트워크를 변경후 해당 코드를 {1}상에서 생성하세요."

#: src/components/Synthetics/SubaccountModal/SubaccountModal.tsx
msgid "This is the maximum top-up amount that will be sent from your Main account to your Subaccount after each transaction. The actual amount sent will depend on the final transaction fee."
msgstr ""

#: src/components/Synthetics/MarketCard/MarketCard.tsx
#: src/components/Synthetics/MarketsList/MarketsList.tsx
msgid "This market uses an Adaptive Funding Rate. The Funding Rate will adjust over time depending on the ratio of longs and shorts. <0>Read more</0>."
msgstr ""

#: src/components/Exchange/TradeHistory.js
msgid "This position was liquidated as the max leverage of 100x was exceeded."
msgstr "해당 포지션은 최대 레버리지인 100x를 초과하여 청산되었습니다."

#: src/components/Synthetics/TradeHistoryRow/utils.ts
msgid "This position was liquidated as the max leverage of {maxLeverageText} was exceeded."
msgstr ""

#: src/pages/Home/Home.js
msgid "Three tokens create our ecosystem"
msgstr ""

#: src/components/Referrals/AffiliatesStats.tsx
msgid "Tier {0} ({currentRebatePercentage}% rebate)"
msgstr ""

#: src/components/Referrals/TradersStats.tsx
msgid "Tier {0} ({currentTierDiscount}% discount)"
msgstr ""

#: src/components/Migration/Migration.js
msgid "To Receive"
msgstr "수취하기"

#: src/pages/CompleteAccountTransfer/CompleteAccountTransfer.js
msgid "To complete the transfer, you must switch your connected account to {receiver}."
msgstr "전송을 완료하려면 {receiver} 계정에 다시 연결해야 합니다."

#: src/pages/BuyGMX/BuyGMX.tsx
msgid "To purchase GMX on the {0} blockchain, please <0>change your network</0>."
msgstr ""

#: src/components/Glp/GlpSwap.js
#: src/components/Glp/GlpSwap.js
msgid "To reduce fees, select a different asset to pay with."
msgstr "수수료를 줄이기 위해서는 다른 자산으로 지불해주세요."

#: src/pages/Dashboard/DashboardV2.js
msgid "Tokens"
msgstr "토큰"

#: src/components/Synthetics/SubaccountModal/SubaccountModal.tsx
msgid "Top-up"
msgstr ""

#: src/components/Referrals/AffiliatesStats.tsx
#: src/components/Referrals/AffiliatesStats.tsx
#: src/components/Referrals/AffiliatesStats.tsx
#: src/components/Referrals/TradersStats.tsx
#: src/components/Referrals/TradersStats.tsx
#: src/pages/Stake/StakeV2.js
msgid "Total"
msgstr "총계"

#: src/components/Migration/Migration.js
msgid "Total Assets Migrated"
msgstr "총 이전된 자산"

#: src/pages/Stake/StakeV1.js
msgid "Total Assets Staked"
msgstr "총 스테이킹된 자산"

#: src/pages/Dashboard/DashboardV2.js
msgid "Total Fees"
msgstr "총 수수료"

#: src/components/Referrals/AffiliatesStats.tsx
msgid "Total Rebates"
msgstr "총 소개 보수"

#: src/pages/Stake/StakeV2.js
msgid "Total Rewards"
msgstr "총 보상"

#: src/pages/Dashboard/DashboardV2.js
#: src/pages/Dashboard/DashboardV2.js
#: src/pages/Stake/StakeV1.js
#: src/pages/Stake/StakeV1.js
#: src/pages/Stake/StakeV1.js
#: src/pages/Stake/StakeV1.js
#: src/pages/Stake/StakeV1.js
#: src/pages/Stake/StakeV2.js
#: src/pages/Stake/StakeV2.js
#: src/pages/Stake/StakeV2.js
msgid "Total Staked"
msgstr "총 스테이킹"

#: src/pages/Dashboard/DashboardV2.js
msgid "Total Stats"
msgstr "전체 통계"

#: src/components/Glp/GlpSwap.js
#: src/components/Synthetics/GmList/GmList.tsx
#: src/components/Synthetics/MarketStats/MarketStats.tsx
#: src/pages/Stake/StakeV1.js
#: src/pages/Stake/StakeV1.js
#: src/pages/Stake/StakeV2.js
#: src/pages/Stake/StakeV2.js
#: src/pages/Stake/StakeV2.js
msgid "Total Supply"
msgstr "총 공급량"

#: src/pages/Home/Home.js
msgid "Total Trading Volume"
msgstr "총 트레이딩 거래량"

#: src/pages/Dashboard/DashboardV2.js
#: src/pages/Home/Home.js
msgid "Total Users"
msgstr "총 유저"

#: src/components/Referrals/AffiliatesStats.tsx
#: src/pages/Dashboard/DashboardV2.js
msgid "Total Volume"
msgstr "총 거래량"

#: src/components/GmTokensBalanceInfo/GmTokensBalanceInfo.tsx
msgid "Total accrued Fees"
msgstr ""

#: src/pages/OrdersOverview/OrdersOverview.js
msgid "Total active: {openTotal}, executed: {executedTotal}, cancelled: {cancelledTotal}"
msgstr "전체 액티브: {openTotal}, 실행 완료: {executedTotal}, 취소 완료: {cancelledTotal}"

#: src/components/StatsTooltip/ChainsStatsTooltipRow.tsx
msgid "Total:"
msgstr "총계:"

#: src/components/Header/AppHeaderUser.tsx
#: src/components/Header/AppHeaderUser.tsx
msgid "Trade"
msgstr "트레이드"

#: src/pages/Home/Home.js
msgid "Trade BTC, ETH, AVAX and other top cryptocurrencies with up to 50x leverage directly from your wallet"
msgstr ""

#: src/components/Exchange/ExchangeBanner.js
msgid "Trade on GMX and win <0>$250.000</0> in prizes! Live until November 30th, <1>click here</1> to learn more."
msgstr "GMX에서 트레이드하고 <0>$250.000</0> 상금을 획득하세요! 11월 30일까지 진행되며, <1>여기를 클릭해</1> 더 많은 정보를 확인하세요."

#: src/components/Common/SEO.js
msgid "Trade spot or perpetual BTC, ETH, AVAX and other top cryptocurrencies with up to 50x leverage directly from your wallet on Arbitrum and Avalanche."
msgstr ""

#: src/pages/Referrals/Referrals.tsx
msgid "Traders"
msgstr ""

#: src/components/Referrals/AffiliatesStats.tsx
#: src/components/Referrals/AffiliatesStats.tsx
msgid "Traders Referred"
msgstr "추천한 트레이더"

#: src/components/Referrals/AffiliatesStats.tsx
msgid "Traders Referred on Arbitrum"
msgstr ""

#: src/components/Referrals/AffiliatesStats.tsx
msgid "Traders Referred on Avalanche"
msgstr ""

#: src/components/Referrals/AffiliatesStats.tsx
msgid "Traders Referred on Avalanche Fuji"
msgstr ""

#: src/pages/Exchange/Exchange.js
#: src/pages/SyntheticsPage/SyntheticsPage.tsx
#: src/pages/SyntheticsPage/SyntheticsPage.tsx
msgid "Trades"
msgstr "트레이드"

#: src/components/Referrals/AffiliatesStats.tsx
#: src/components/Referrals/TradersStats.tsx
msgid "Trading Volume"
msgstr ""

#: src/components/Exchange/UsefulLinks.tsx
msgid "Trading guide"
msgstr "트레이딩 가이드"

#: src/pages/NftWallet/NftWallet.js
msgid "Tranferring..."
msgstr "전송중..."

#: src/components/Exchange/ConfirmationBox.js
#: src/components/Exchange/PositionSeller.js
#: src/components/Synthetics/ConfirmationBox/ConfirmationBox.tsx
msgid "Transacting with a depegged stable coin is subject to spreads reflecting the worse of current market price or $1.00, with transactions involving multiple stablecoins may have multiple spreads."
msgstr ""

#: src/components/Referrals/AffiliatesStats.tsx
#: src/components/Referrals/TradersStats.tsx
#: src/components/Synthetics/UserIncentiveDistributionList/UserIncentiveDistributionList.tsx
msgid "Transaction"
msgstr "거래"

#: src/lib/contracts/callContract.tsx
msgid "Transaction completed!"
msgstr "트랜잭션 완료!"

#: src/lib/contracts/transactionErrors.tsx
msgid "Transaction failed"
msgstr "트랜잭션 실패"

#: src/lib/contracts/transactionErrors.tsx
msgid "Transaction failed due to RPC error.<0/><1/>Please try changing the RPC url in your wallet settings. <2>More info</2>"
msgstr "RPC 에러로 인해 트랜잭션이 실패했스빈아.<0/><1/>지갑 설정에서 RPC url을 변경하여 시도해주세요. <2>더 자세한 정보</2>"

#: src/lib/contracts/callContract.tsx
msgid "Transaction sent."
msgstr "트랜잭션 전송됨."

#: src/lib/contracts/transactionErrors.tsx
msgid "Transaction was cancelled."
msgstr "트랜잭션 실패됨."

#: src/pages/BeginAccountTransfer/BeginAccountTransfer.js
#: src/pages/Stake/StakeV2.js
msgid "Transfer Account"
msgstr "계정 이전"

#: src/pages/NftWallet/NftWallet.js
msgid "Transfer NFT"
msgstr "NFT 전송하기"

#: src/pages/BeginAccountTransfer/BeginAccountTransfer.js
msgid "Transfer Submitted"
msgstr "전송 제출 완료"

#: src/pages/BeginAccountTransfer/BeginAccountTransfer.js
msgid "Transfer already initiated"
msgstr "이전이 이미 시작됐습니다"

#: src/pages/BeginAccountTransfer/BeginAccountTransfer.js
#: src/pages/CompleteAccountTransfer/CompleteAccountTransfer.js
#: src/pages/NftWallet/NftWallet.js
msgid "Transfer failed."
msgstr "이전 실패."

#: src/pages/BeginAccountTransfer/BeginAccountTransfer.js
#: src/pages/CompleteAccountTransfer/CompleteAccountTransfer.js
#: src/pages/NftWallet/NftWallet.js
msgid "Transfer submitted!"
msgstr "이전 제출 완료!"

#: src/pages/BuyGMX/BuyGMX.tsx
msgid "Transfer {nativeTokenSymbol}"
msgstr ""

#: src/pages/BeginAccountTransfer/BeginAccountTransfer.js
msgid "Transferring"
msgstr "이전중"

#: src/pages/Dashboard/DashboardV2.js
msgid "Treasury"
msgstr ""

#: src/components/Exchange/OrdersList.js
#: src/components/Exchange/PositionSeller.js
#: src/components/Exchange/SwapBox.js
#: src/domain/synthetics/positions/utils.ts
msgid "Trigger"
msgstr "트리거"

#: src/components/Exchange/PositionSeller.js
#: src/components/Synthetics/ConfirmationBox/ConfirmationBox.tsx
#: src/components/Synthetics/OrderItem/OrderItem.tsx
#: src/components/Synthetics/OrderList/OrderList.tsx
#: src/components/Synthetics/PositionSeller/PositionSeller.tsx
#: src/components/Synthetics/TradeBox/TradeBox.tsx
#: src/domain/synthetics/orders/utils.ts
msgid "Trigger Price"
msgstr ""

#: src/components/Synthetics/TradeHistoryRow/utils.ts
msgid "Trigger Price: {pricePrefix} {0}"
msgstr ""

#: src/components/Exchange/PositionSeller.js
msgid "Trigger order disabled, pending {0} upgrade"
msgstr ""

#: src/components/Synthetics/StatusNotification/OrderStatusNotification.tsx
msgid "Trigger order for"
msgstr ""

#: src/components/Synthetics/TradeHistoryRow/utils.ts
msgid "Triggered at: {0}"
msgstr ""

#: src/components/Exchange/TradeHistory.js
msgid "Try increasing the \"Allowed Slippage\", under the Settings menu on the top right"
msgstr "우측 상단의 세팅을 이용해 \"허용 가능한 슬리피지\"를 증가시켜보세요"

#: src/components/Exchange/TradeHistory.js
msgid "Try increasing the \"Allowed Slippage\", under the Settings menu on the top right."
msgstr "우측 상단의 세팅을 이용해 \"허용 가능한 슬리피지\"를 증가시켜보세요"

#: src/components/Exchange/PositionShare.tsx
msgid "Tweet"
msgstr "Tweet"

#: src/App/App.js
msgid "Txn failed. <0>View</0>"
msgstr "트랜잭션 실패됨. <0>보기</0>"

#: src/components/Exchange/OrdersList.js
#: src/components/Referrals/AffiliatesStats.tsx
#: src/components/Referrals/TradersStats.tsx
#: src/components/Synthetics/OrderList/OrderList.tsx
#: src/components/Synthetics/UserIncentiveDistributionList/UserIncentiveDistributionList.tsx
#: src/pages/OrdersOverview/OrdersOverview.js
msgid "Type"
msgstr "타입"

#: src/components/Synthetics/GmSwap/GmFees/GmFees.tsx
#: src/components/Synthetics/PositionItem/PositionItem.tsx
#: src/components/Synthetics/TradeFeesRow/TradeFeesRow.tsx
#: src/components/Synthetics/TradeFeesRow/TradeFeesRow.tsx
msgid "UI Fee"
msgstr ""

#: src/components/Referrals/AffiliatesStats.tsx
#: src/components/Referrals/TradersStats.tsx
msgid "USD Value may not be accurate since the data does not contain prices for {0}"
msgstr ""

#: src/components/Synthetics/MarketsList/MarketsList.tsx
#: src/pages/Dashboard/DashboardV2.js
msgid "UTILIZATION"
msgstr "이용률"

#: src/components/Synthetics/SubaccountModal/SubaccountModal.tsx
msgid "Unknown"
msgstr ""

#: src/components/Synthetics/StatusNotification/GmStatusNotification.tsx
msgid "Unknown buy GM order"
msgstr ""

#: src/components/Synthetics/StatusNotification/OrderStatusNotification.tsx
msgid "Unknown order"
msgstr ""

#: src/components/Synthetics/StatusNotification/GmStatusNotification.tsx
msgid "Unknown sell GM order"
msgstr ""

#: src/pages/Stake/StakeV1.js
#: src/pages/Stake/StakeV1.js
#: src/pages/Stake/StakeV1.js
#: src/pages/Stake/StakeV1.js
#: src/pages/Stake/StakeV1.js
#: src/pages/Stake/StakeV2.js
#: src/pages/Stake/StakeV2.js
#: src/pages/Stake/StakeV2.js
#: src/pages/Stake/StakeV2.js
msgid "Unstake"
msgstr "언스테이킹"

#: src/pages/Stake/StakeV2.js
msgid "Unstake GMX"
msgstr "GMX 언스테이킹"

#: src/pages/Stake/StakeV2.js
msgid "Unstake completed!"
msgstr "언스테이킹 완료!"

#: src/pages/Stake/StakeV2.js
msgid "Unstake esGMX"
msgstr "스테이킹되지 않은 esGMX"

#: src/pages/Stake/StakeV1.js
msgid "Unstake failed"
msgstr "스테이킹 실패"

#: src/pages/Stake/StakeV2.js
msgid "Unstake failed."
msgstr "언스테이킹 실패."

#: src/pages/Stake/StakeV2.js
msgid "Unstake submitted!"
msgstr "언스테이킹 제출 완료!"

#: src/pages/Stake/StakeV1.js
msgid "Unstake submitted! <0>View status.</0>"
msgstr "언스테이킹 제출완료! <0>상태 보기.</0>"

#: src/pages/Stake/StakeV2.js
msgid "Unstaking will burn <0>{0} Multiplier Points</0>. {1}"
msgstr ""

#: src/pages/Stake/StakeV1.js
#: src/pages/Stake/StakeV2.js
msgid "Unstaking..."
msgstr "언스테이킹중..."

#: src/components/Exchange/TradeHistory.js
#: src/components/Referrals/JoinReferralCode.js
#: src/components/Synthetics/SubaccountModal/utils.ts
#: src/components/Synthetics/SubaccountModal/utils.ts
#: src/components/Synthetics/SubaccountModal/utils.ts
#: src/components/Synthetics/TradeHistoryRow/utils.ts
#: src/components/Synthetics/TradeHistoryRow/utils.ts
msgid "Update"
msgstr "업데이트"

#: src/components/Exchange/OrderEditor.js
msgid "Update Order"
msgstr "주문 업데이트"

#: src/domain/synthetics/orders/updateOrderTxn.ts
msgid "Update order executed"
msgstr ""

#: src/components/Exchange/OrderEditor.js
#: src/components/Synthetics/OrderEditor/OrderEditor.tsx
msgid "Updating Order..."
msgstr "주문 업데이트중..."

#: src/components/Synthetics/StatusNotification/SubaccountNotification.tsx
msgid "Updating Subaccount"
msgstr ""

#: src/domain/synthetics/orders/updateOrderTxn.ts
msgid "Updating order"
msgstr ""

#: src/components/Referrals/JoinReferralCode.js
msgid "Updating..."
msgstr "업데이트중..."

#: src/components/Exchange/PositionsList.js
msgid "Use the \"Close\" button to reduce your Position Size, or to set Take-Profit / Stop-Loss Orders."
msgstr ""

#: src/components/Synthetics/PositionItem/PositionItem.tsx
msgid "Use the \"Close\" button to reduce your Position Size."
msgstr ""

#: src/pages/Stake/StakeV2.js
msgid "Use the \"Compound\" button to stake your Multiplier Points."
msgstr "멀티플라이어 포인트를 스테이킹하기 위해 \"수령 후 스테이킹\" 버튼을 사용하세요."

#: src/components/Exchange/PositionsList.js
#: src/components/Exchange/PositionsList.js
#: src/components/Synthetics/PositionItem/PositionItem.tsx
msgid "Use the Edit Collateral icon to deposit or withdraw collateral."
msgstr "담보 예치 혹은 인출을 위해 담보 수정하기 아이콘을 사용하세요."

#: src/components/Exchange/UsefulLinks.tsx
msgid "Useful Links"
msgstr "유용한 링크"

#: src/components/Synthetics/MarketsList/MarketsList.tsx
#: src/pages/Dashboard/DashboardV2.js
msgid "Utilization"
msgstr "이용률"

#: src/pages/Actions/Actions.js
msgid "V1 Account"
msgstr ""

#: src/pages/Actions/Actions.js
msgid "V1 Actions"
msgstr ""

#: src/components/Referrals/AffiliatesStats.tsx
msgid "V1 Airdrop"
msgstr ""

#: src/components/Referrals/AffiliatesStats.tsx
#: src/components/Referrals/AffiliatesStats.tsx
#: src/components/Referrals/TradersStats.tsx
#: src/components/Referrals/TradersStats.tsx
msgid "V1 Arbitrum"
msgstr ""

#: src/components/Referrals/AffiliatesStats.tsx
#: src/components/Referrals/AffiliatesStats.tsx
#: src/components/Referrals/TradersStats.tsx
#: src/components/Referrals/TradersStats.tsx
msgid "V1 Avalanche"
msgstr ""

#: src/components/Referrals/AffiliatesStats.tsx
#: src/components/Referrals/AffiliatesStats.tsx
#: src/components/Referrals/TradersStats.tsx
#: src/components/Referrals/TradersStats.tsx
msgid "V1 Avalanche Fuji"
msgstr ""

#: src/components/Referrals/AffiliatesStats.tsx
msgid "V1 Rebates and V1/V2 esGMX are airdropped weekly. V2 Rebates are claimed manually."
msgstr ""

#: src/components/Referrals/AffiliatesStats.tsx
msgid "V1 esGMX"
msgstr ""

#: src/components/Referrals/TradersStats.tsx
#: src/components/Referrals/TradersStats.tsx
msgid "V1 rebates are airdropped weekly. V2 rebates are automatically applied as fee discounts on each trade and do not show on this table."
msgstr ""

#: src/pages/SyntheticsActions/SyntheticsActions.tsx
msgid "V2 Account"
msgstr ""

#: src/pages/SyntheticsActions/SyntheticsActions.tsx
msgid "V2 Actions"
msgstr ""

#: src/components/Referrals/AffiliatesStats.tsx
#: src/components/Referrals/AffiliatesStats.tsx
#: src/components/Referrals/TradersStats.tsx
#: src/components/Referrals/TradersStats.tsx
msgid "V2 Arbitrum"
msgstr ""

#: src/components/Referrals/AffiliatesStats.tsx
#: src/components/Referrals/AffiliatesStats.tsx
#: src/components/Referrals/TradersStats.tsx
#: src/components/Referrals/TradersStats.tsx
msgid "V2 Avalanche"
msgstr ""

#: src/components/Referrals/AffiliatesStats.tsx
#: src/components/Referrals/AffiliatesStats.tsx
#: src/components/Referrals/TradersStats.tsx
#: src/components/Referrals/TradersStats.tsx
msgid "V2 Avalanche Fuji"
msgstr ""

#: src/components/Referrals/AffiliatesStats.tsx
msgid "V2 Claim"
msgstr ""

#: src/pages/SyntheticsFallbackPage/SyntheticsFallbackPage.tsx
msgid "V2 doesn't currently support this network"
msgstr ""

#: src/components/Synthetics/TradeBox/MarketPoolSelectorRow.tsx
msgid "V2 is newly live, and liquidity may be low initially."
msgstr ""

#: src/pages/Stake/StakeV2.js
msgid "Vault Capacity"
msgstr "볼트 수용량"

#: src/pages/Stake/StakeV2.js
msgid "Vault Capacity for your Account:"
msgstr "귀하 계정의 볼트 수용량:"

#: src/pages/Stake/StakeV2.js
msgid "Vest"
msgstr "베스팅"

#: src/pages/ClaimEsGmx/ClaimEsGmx.js
msgid "Vest with GLP on Arbitrum"
msgstr "Arbitrum에서 GLP로 베스팅하기"

#: src/pages/ClaimEsGmx/ClaimEsGmx.js
msgid "Vest with GLP on Avalanche"
msgstr "Avalanche에서 GMX로 베스팅하기"

#: src/pages/ClaimEsGmx/ClaimEsGmx.js
msgid "Vest with GMX on Arbitrum"
msgstr "Arbitrum에서 GMX로 베스팅하기"

#: src/pages/ClaimEsGmx/ClaimEsGmx.js
msgid "Vest with GMX on Avalanche"
msgstr "Avalanche에서 GMX로 베스팅하기"

#: src/pages/BeginAccountTransfer/BeginAccountTransfer.js
msgid "Vested GLP not withdrawn"
msgstr "베스트팅된 GLP에서 인출되지 않은 양"

#: src/pages/BeginAccountTransfer/BeginAccountTransfer.js
msgid "Vested GMX not withdrawn"
msgstr "베스트팅된 GMX에서 인출되지 않은 양"

#: src/pages/Stake/StakeV2.js
#: src/pages/Stake/StakeV2.js
msgid "Vesting Status"
msgstr "베스팅 상황"

#: src/App/App.js
#: src/lib/contracts/notifications.tsx
#: src/lib/contracts/notifications.tsx
#: src/pages/Exchange/Exchange.js
#: src/pages/Exchange/Exchange.js
msgid "View"
msgstr "보기"

#: src/components/AddressDropdown/AddressDropdown.tsx
msgid "View in Explorer"
msgstr "Explorer에서 보기"

#: src/components/Synthetics/StatusNotification/SubaccountNotification.tsx
msgid "View status"
msgstr ""

#: src/lib/contracts/callContract.tsx
msgid "View status."
msgstr "상태 보기."

#: src/components/Referrals/AffiliatesStats.tsx
msgid "Volume on V1"
msgstr ""

#: src/components/Referrals/AffiliatesStats.tsx
msgid "Volume on V2"
msgstr ""

#: src/components/Referrals/TradersStats.tsx
msgid "Volume traded by this account with an active referral code."
msgstr "유효한 추천인 코드를 사용하여 이 계정으로 트레이드된 거래량"

#: src/components/Referrals/AffiliatesStats.tsx
msgid "Volume traded by your referred traders."
msgstr "귀하가 추천한 트레이더들의 거래량"

#: src/components/Header/HomeHeaderLinks.tsx
msgid "Voting"
msgstr ""

#: src/components/Glp/GlpSwap.js
#: src/components/Synthetics/GmList/GmList.tsx
msgid "WALLET"
msgstr "지갑이"

#: src/components/Glp/GlpSwap.js
msgid "WARNING: High Fees"
msgstr "경고: 높은 수수료"

#: src/components/Exchange/PositionsList.js
#: src/components/Exchange/PositionsList.js
msgid "WARNING: This position has a low amount of collateral after deducting borrowing fees, deposit more collateral to reduce the position's liquidation risk."
msgstr "경고: 이 포지션은 차용수수료를 차감하면 담보액이 낮습니다. 포지션 청산 위험을 줄이기 위해 담보액을 늘려주세요."

#: src/components/Synthetics/PositionItem/PositionItem.tsx
msgid "WARNING: This position has a low amount of collateral after deducting fees, deposit more collateral to reduce the position's liquidation risk."
msgstr ""

#: src/pages/Dashboard/DashboardV2.js
msgid "WEIGHT"
msgstr "비중"

#: src/components/Exchange/SwapBox.js
#: src/components/Glp/GlpSwap.js
#: src/components/Migration/Migration.js
msgid "Waiting for Approval"
msgstr "승인 대기중"

#: src/components/Glp/GlpSwap.js
#: src/components/Glp/GlpSwap.js
#: src/components/Migration/Migration.js
#: src/components/Synthetics/GmList/GmList.tsx
#: src/components/Synthetics/MarketStats/MarketStats.tsx
#: src/pages/Stake/StakeV1.js
#: src/pages/Stake/StakeV1.js
#: src/pages/Stake/StakeV1.js
#: src/pages/Stake/StakeV1.js
#: src/pages/Stake/StakeV1.js
#: src/pages/Stake/StakeV2.js
#: src/pages/Stake/StakeV2.js
#: src/pages/Stake/StakeV2.js
#: src/pages/Stake/StakeV2.js
msgid "Wallet"
msgstr "지갑"

#: src/components/GmTokensBalanceInfo/GmTokensBalanceInfo.tsx
msgid "Wallet 365d expected Fees"
msgstr ""

#: src/pages/BeginAccountTransfer/BeginAccountTransfer.js
#: src/pages/CompleteAccountTransfer/CompleteAccountTransfer.js
msgid "Wallet is not connected"
msgstr "지갑이 연결되지 않았습니다"

#: src/pages/ClaimEsGmx/ClaimEsGmx.js
#: src/pages/NftWallet/NftWallet.js
msgid "Wallet not connected"
msgstr "지갑이 연결되지 않음"

#: src/pages/Stake/StakeV1.js
msgid "Wallet not yet connected"
msgstr "지갑이 아직 연동되지 않았습니다"

#: src/components/GmTokensBalanceInfo/GmTokensBalanceInfo.tsx
msgid "Wallet total"
msgstr ""

#: src/components/GmTokensBalanceInfo/GmTokensBalanceInfo.tsx
msgid "Wallet total accrued Fees"
msgstr ""

#: src/components/GmTokensBalanceInfo/GmTokensBalanceInfo.tsx
msgid "Wallet {daysConsidered}d accrued Fees"
msgstr ""

#: src/pages/Dashboard/DashboardV2.js
msgid "Weight"
msgstr "가중치"

#: src/components/Exchange/SwapBox.js
msgid "When closing the position, you can select which token you would like to receive the profits in."
msgstr "포지션을 닫을 때, 어떤 토큰으로 이익을 수취할 지 선택할 수 있습니다."

#: src/components/Exchange/PositionEditor.js
#: src/components/Exchange/PositionEditor.js
#: src/components/Exchange/PositionEditor.js
#: src/components/Synthetics/PositionEditor/PositionEditor.tsx
#: src/components/Synthetics/SubaccountModal/SubaccountModal.tsx
#: src/pages/Stake/StakeV2.js
#: src/pages/Stake/StakeV2.js
msgid "Withdraw"
msgstr "인출"

#: src/components/Exchange/PositionEditor.js
msgid "Withdraw disabled, pending {0} upgrade"
msgstr ""

#: src/pages/Stake/StakeV2.js
msgid "Withdraw failed."
msgstr "인출 실패."

#: src/pages/Stake/StakeV2.js
msgid "Withdraw from GLP Vault"
msgstr "GLP 볼트에서 인출"

#: src/pages/Stake/StakeV2.js
msgid "Withdraw from GMX Vault"
msgstr "GMX 볼트에서 인출"

#: src/pages/Stake/StakeV2.js
msgid "Withdraw submitted."
msgstr "인출 제출 완료."

#: src/components/Exchange/TradeHistory.js
msgid "Withdraw {0} USD from {1}{longOrShortText}"
msgstr ""

#: src/domain/synthetics/markets/createWithdrawalTxn.ts
msgid "Withdrawal error."
msgstr ""

#: src/components/Exchange/PositionEditor.js
msgid "Withdrawal failed."
msgstr ""

#: src/components/Exchange/PositionEditor.js
msgid "Withdrawal submitted."
msgstr ""

#: src/components/Synthetics/StatusNotification/OrderStatusNotification.tsx
msgid "Withdrawing {0} from {positionText}"
msgstr ""

#: src/components/Exchange/PositionEditor.js
#: src/components/Synthetics/SubaccountModal/SubaccountModal.tsx
msgid "Withdrawing..."
msgstr ""

#: src/pages/Stake/StakeV2.js
msgid "Withdrawn!"
msgstr "인출 완료!"

#: src/pages/Exchange/Exchange.js
msgid "Withdrew {0} USD from {tokenSymbol} {longOrShortText}."
msgstr "{tokenSymbol} {longOrShortText} {0} USD 인출됨."

#: src/context/SyntheticsEvents/SyntheticsEventsProvider.tsx
msgid "Withdrew {0} from {positionText}"
msgstr ""

#: src/pages/Ecosystem/Ecosystem.js
msgid "Yield Optimizer on Avalanche"
msgstr "Avalanche 일드 옵티마이저"

#: src/pages/Ecosystem/Ecosystem.js
msgid "Yield Trading"
msgstr ""

#: src/pages/Ecosystem/Ecosystem.js
msgid "Yield Vaults"
msgstr "일드 볼트"

#: src/pages/Ecosystem/Ecosystem.js
msgid "Yield simulator for GMX"
msgstr "GMX를 위한 일드 시뮬레이터"

#: src/pages/Stake/StakeV2.js
msgid "You are earning rewards with {0} tokens.<0/>Tokens: {amountStr}."
msgstr ""

#: src/pages/Stake/StakeV2.js
msgid "You are earning {0}% more {nativeTokenSymbol} rewards using {1} Staked Multiplier Points."
msgstr "스테이킹된 {1} 멀티플라이어 포인트을 통해 보상의 {nativeTokenSymbol} {0}% 더 획득하고 있습니다."

#: src/components/ModalViews/RedirectModal.js
msgid "You are leaving GMX.io and will be redirected to a third party, independent website."
msgstr "귀하는 GMX.io 페이지를 벗어나, 써드파티 웹사이트로 리다이렉트되고 있습니다."

#: src/pages/BuyGMX/BuyGMX.tsx
msgid "You can buy AVAX directly on <0>Avalanche</0> using these options:"
msgstr ""

#: src/pages/BuyGMX/BuyGMX.tsx
msgid "You can buy ETH directly on <0>Arbitrum</0> using these options:"
msgstr ""

#: src/components/Exchange/SwapBox.js
msgid "You can change the \"Collateral In\" token above to find lower fees"
msgstr "더 낮은 수수로를 찾기 위해 \"담보자산\"을 변경할 수 있습니다"

#: src/components/Exchange/PositionSeller.js
msgid "You can change this in the settings menu on the top right of the page.<0/><1/>Note that a low allowed slippage, e.g. less than {0}, may result in failed orders if prices are volatile."
msgstr ""

#: src/pages/ClaimEsGmx/ClaimEsGmx.js
msgid "You can check your claim history <0>here</0>."
msgstr "<0>여기</0>에서 수령한 내역을 확인할 수 있습니다."

#: src/pages/ClaimEsGmx/ClaimEsGmx.js
msgid "You can currently vest a maximum of {0} esGMX tokens at a ratio of {1} {stakingToken} to 1 esGMX."
msgstr "{1} {stakingToken} 대 1 esGMX 비율로 최대 {0} esGMX 토큰을 현재 베스팅 할 수 있습니다."

#: src/components/Exchange/ConfirmationBox.js
#: src/components/Synthetics/ConfirmationBox/ConfirmationBox.tsx
#: src/components/Synthetics/PositionSeller/PositionSeller.tsx
msgid "You can edit the default Allowed Slippage in the settings menu on the top right of the page.<0/><1/>Note that a low allowed slippage, e.g. less than {0}, may result in failed orders if prices are volatile."
msgstr ""

#: src/components/Synthetics/TradeBox/MarketPoolSelectorRow.tsx
msgid "You can get a {0} better execution price in the {1} market pool.<0>Switch to {2} market pool.</0>"
msgstr ""

#: src/pages/BuyGMX/BuyGMX.tsx
msgid "You can transfer AVAX from other networks to Avalanche using any of the below options:"
msgstr ""

#: src/pages/BuyGMX/BuyGMX.tsx
msgid "You can transfer ETH from other networks to Arbitrum using any of the below options:"
msgstr "아래의 옵션중 하나를 사용해, ETH를 Arbitrum에 보낼 수 있습니다."

#: src/pages/BeginAccountTransfer/BeginAccountTransfer.js
msgid "You have a <0>pending transfer</0> to {pendingReceiver}."
msgstr "{pendingReceiver}로 <0>전송 보류중</0>"

#: src/pages/CompleteAccountTransfer/CompleteAccountTransfer.js
msgid "You have a pending transfer from {sender}."
msgstr "{sender}로부터 보류중인 전송이 있습니다."

#: src/components/Exchange/ConfirmationBox.js
msgid "You have an active Limit Order to Increase {longOrShortText} {sizeInToken} {0} (${1}) at price ${2}"
msgstr "{longOrShortText} {sizeInToken} {0} (${1})를 ${2} 가격에서 증가시키는 액티브한 지정가 주문이 존재합니다."

#: src/components/Synthetics/ConfirmationBox/ConfirmationBox.tsx
msgid "You have an active Limit Order to Increase {longShortText} {0} {sizeText} at price {1}."
msgstr ""

#: src/components/Exchange/PositionSeller.js
msgid "You have an active order to decrease {longOrShortText} {sizeInToken} {0} (${1}) at {prefix} {2}"
msgstr ""

#: src/components/Synthetics/TradeBox/MarketPoolSelectorRow.tsx
msgid "You have an existing order in the {0} market pool. <0>Switch to {1} market pool.</0>"
msgstr ""

#: src/components/Synthetics/TradeBox/CollateralSelectorRow.tsx
msgid "You have an existing order with {0} as collateral. <0>Switch to {1} collateral.</0>"
msgstr ""

#: src/components/Synthetics/TradeBox/MarketPoolSelectorRow.tsx
msgid "You have an existing position in the {0} market pool. <0>Switch to {1} market pool.</0>"
msgstr ""

#: src/components/Exchange/SwapBox.js
msgid "You have an existing position with {0} as collateral."
msgstr ""

#: src/components/Synthetics/ConfirmationBox/ConfirmationBox.tsx
msgid "You have an existing position with {0} as collateral. This Order will not be valid for that Position."
msgstr ""

#: src/components/Synthetics/ConfirmationBox/ConfirmationBox.tsx
msgid "You have an existing position with {0} as collateral. This action will not apply for that position."
msgstr ""

#: src/domain/synthetics/orders/utils.ts
msgid ""
"You have an existing {longText} position with {0} as Collateral. This Order will not\n"
"be valid for that Position."
msgstr ""

#: src/components/Exchange/ConfirmationBox.js
msgid "You have multiple existing Increase {longOrShortText} {0} limit orders"
msgstr "{longOrShortText} {0}에 대한 복수의 지정가 주문이 존재합니다."

#: src/components/Synthetics/ConfirmationBox/ConfirmationBox.tsx
msgid "You have multiple existing Increase {longShortText} {0} limit orders"
msgstr ""

#: src/pages/Stake/StakeV2.js
#: src/pages/Stake/StakeV2.js
msgid "You have not deposited any tokens for vesting."
msgstr "베스트팅을 위한 토큰이 예치되지 않았습니다."

#: src/components/Synthetics/ConfirmationBox/ConfirmationBox.tsx
msgid "You have selected {collateralTokenSymbol} as Collateral, the Liquidation Price will vary based on the price of {collateralTokenSymbol}."
msgstr ""

#: src/components/Synthetics/ConfirmationBox/ConfirmationBox.tsx
msgid "You have selected {collateralTokenSymbol} as collateral to short {indexTokenSymbol}."
msgstr ""

#: src/components/Synthetics/ConfirmationBox/ConfirmationBox.tsx
msgid "You have selected {collateralTokenSymbol} as collateral, the Liquidation Price is higher compared to using a stablecoin as collateral since the worth of the collateral will change with its price. If required, you can change the collateral type using the Collateral In option in the trade box."
msgstr ""

#: src/components/Synthetics/AcceptablePriceImpactInputRow/AcceptablePriceImpactInputRow.tsx
msgid "You have set a high Acceptable Price Impact. The current Price Impact is {0}."
msgstr ""

#: src/pages/ClaimEsGmx/ClaimEsGmx.js
msgid "You have {0} esGMX (IOU) tokens."
msgstr "귀하는 {0} esGMx (IOU) 토큰을 보유하고 있습니다."

#: src/pages/Stake/StakeV2.js
msgid "You need a total of at least {0} {stakeTokenLabel} to vest {1} esGMX."
msgstr "{1} esGMX을 베스팅하기위해 최소 총 {0} {stakeTokenLabel}이 필요합니다."

#: src/components/Exchange/NoLiquidityErrorModal.tsx
msgid "You need to select {swapTokenSymbol} as the \"Pay\" token to use it for collateral to initiate this trade."
msgstr "해당 트레이드를 시작하기위해 담보로 {swapTokenSymbol}을 \"지불\" 토큰으로서 선택할 필요가 있습니다."

#: src/pages/CompleteAccountTransfer/CompleteAccountTransfer.js
msgid "You will need to be on this page to accept the transfer, <0>click here</0> to copy the link to this page if needed."
msgstr "이전을 수락하려면 이 페이지에 있어야 합니다. 필요에 따라, <0>여기를 클릭하세요</0>를 통해 페이지 링크를 복사하세요."

#: src/components/Referrals/TradersStats.tsx
msgid "You will receive a {currentTierDiscount}% discount on opening and closing fees."
msgstr ""

#: src/components/Exchange/OrdersList.js
msgid "You will receive at least {0} {1} if this order is executed. The exact execution price may vary depending on fees at the time the order is executed."
msgstr "해당 주문이 실행되게 되면 최소 {0} {1}을 받을 수 있습니다. 정확한 실행가격은 주문이 실행된 수수료에 의해 상이합니다."

#: src/components/Exchange/OrdersList.js
msgid "You will receive at least {0} {1} if this order is executed. The execution price may vary depending on swap fees at the time the order is executed."
msgstr "해당 주문이 실행되게 되면 최소 {0} {1}을 받을 수 있습니다. 정확한 실행가격은 주문이 실행된 스왑 수수료에 의해 상이합니다."

#: src/components/Synthetics/OrderItem/OrderItem.tsx
msgid "You will receive at least {toAmountText} if this order is executed. This price is being updated in real time based on Swap Fees and Price Impact."
msgstr ""

#: src/pages/ClaimEsGmx/ClaimEsGmx.js
msgid "Your esGMX (IOU) balance will decrease by your claim amount after claiming, this is expected behaviour."
msgstr "귀하의 esGMX(IOU) 잔액은 수령 후 수령액만큼 감소하는데 이는 상정된 행동입니다."

#: src/components/Exchange/ConfirmationBox.js
#: src/components/Synthetics/ConfirmationBox/ConfirmationBox.tsx
msgid "Your position's collateral after deducting fees."
msgstr "수수료를 제외한 귀하의 포지션 담보입니다."

#: src/pages/CompleteAccountTransfer/CompleteAccountTransfer.js
msgid "Your transfer has been completed."
msgstr "이전이 완료되었습니다."

#: src/pages/BeginAccountTransfer/BeginAccountTransfer.js
msgid "Your transfer has been initiated."
msgstr "이전이 시작되었습니다."

#: src/components/Migration/Migration.js
msgid "Your wallet: {0}"
msgstr "귀하의 지갑: {0}"

#: src/pages/PositionsOverview/PositionsOverview.js
msgid "account"
msgstr "게정"

#: src/pages/PositionsOverview/PositionsOverview.js
msgid "collateral"
msgstr "담보"

#: src/pages/Ecosystem/Ecosystem.js
msgid "esGMX OTC Market"
msgstr ""

#: src/pages/PositionsOverview/PositionsOverview.js
msgid "fee"
msgstr "수수료"

#: src/components/Synthetics/ClaimHistoryRow/ClaimHistoryRow.tsx
msgid "from"
msgstr ""

#: src/components/Exchange/ConfirmationBox.js
#: src/components/Synthetics/ConfirmationBox/ConfirmationBox.tsx
msgid "hide"
msgstr "숨기기"

#: src/pages/Dashboard/DashboardV2.js
msgid "in liquidity"
msgstr "유동성"

#: src/pages/Dashboard/DashboardV2.js
msgid "not staked"
msgstr "스테이킹되지 않음"

#: src/components/Synthetics/MarketCard/MarketCard.tsx
#: src/components/Synthetics/MarketCard/MarketCard.tsx
msgid "pay"
msgstr ""

#: src/components/Synthetics/MarketCard/MarketCard.tsx
#: src/components/Synthetics/MarketCard/MarketCard.tsx
msgid "receive"
msgstr ""

#: src/pages/PositionsOverview/PositionsOverview.js
msgid "size"
msgstr "사이즈"

#: src/pages/Dashboard/DashboardV2.js
msgid "staked"
msgstr "스테이킹됨"

#: src/pages/PositionsOverview/PositionsOverview.js
msgid "time to liq"
msgstr "청산까지의 시간"

#: src/components/Exchange/ConfirmationBox.js
#: src/components/Synthetics/ConfirmationBox/ConfirmationBox.tsx
msgid "view"
msgstr "보기"

#: src/components/Synthetics/ClaimHistoryRow/ClaimHistoryRow.tsx
msgid "{0, plural, one {# Position} other {# Positions}}"
msgstr ""

#: src/pages/Exchange/Exchange.js
#: src/pages/SyntheticsPage/SyntheticsPage.tsx
msgid "{0, plural, one {Cancel order} other {Cancel # orders}}"
msgstr ""

#: src/components/Synthetics/GmSwap/GmConfirmationBox/GmConfirmationBox.tsx
msgid "{0, plural, one {Pending {symbolsText} approval} other {Pending {symbolsText} approvals}}"
msgstr ""

#: src/pages/SyntheticsPage/SyntheticsPage.tsx
msgid "{0} <0><1>{indexName}</1><2>[{poolName}]</2></0> <3>market selected</3>."
msgstr ""

#: src/domain/tokens/approveTokens.tsx
msgid "{0} Approved!"
msgstr "{0} 승인 완료!"

#: src/components/Glp/SwapErrorModal.tsx
msgid "{0} Capacity Reached"
msgstr "{0} 수용량 도달됨"

#: src/components/Glp/GlpSwap.js
msgid "{0} GLP (${1})"
msgstr "{0} GLP (${1})"

#: src/components/Glp/GlpSwap.js
msgid "{0} GLP bought with {1} {2}!"
msgstr "{1} {2}로 GLP를 구매하였습니다!"

#: src/components/Glp/GlpSwap.js
msgid "{0} GLP have been reserved for vesting."
msgstr "{0} GLP가 베스팅을 위해 리저브되었습니다."

#: src/components/Glp/GlpSwap.js
msgid "{0} GLP sold for {1} {2}!"
msgstr "{0} GLP를 {1} {2}로 판매하였습니다!"

#: src/pages/Stake/StakeV2.js
#: src/pages/Stake/StakeV2.js
msgid "{0} GMX tokens can be claimed, use the options under the Total Rewards section to claim them."
msgstr "{0} GMX 토큰을 클레임할 수 있습니다. 총 보상 섹션 아래의 옵션을 사용해서 클레임하세요."

#: src/components/Exchange/NoLiquidityErrorModal.tsx
msgid "{0} Pool Capacity Reached"
msgstr "{0} 풀 수용량 도달됨"

#: src/components/Exchange/ConfirmationBox.js
#: src/components/Exchange/ConfirmationBox.js
#: src/components/Exchange/SwapBox.js
#: src/components/Exchange/SwapBox.js
#: src/components/Synthetics/ConfirmationBox/ConfirmationBox.tsx
#: src/components/Synthetics/ConfirmationBox/ConfirmationBox.tsx
#: src/components/Synthetics/SwapCard/SwapCard.tsx
#: src/components/Synthetics/SwapCard/SwapCard.tsx
msgid "{0} Price"
msgstr "{0} 가격"

#: src/components/Exchange/NoLiquidityErrorModal.tsx
msgid "{0} Required"
msgstr "{0} 요구됨"

#: src/components/Synthetics/MarketStats/MarketStats.tsx
msgid "{0} and {1} can be used to buy GM for this market up to the specified buying caps."
msgstr ""

#: src/components/Synthetics/GmList/GmList.tsx
msgid "{0} and {1} can be used to buy GM tokens for this market up to the specified buying caps."
msgstr ""

#: src/components/Synthetics/MarketStats/MarketStats.tsx
msgid "{0} can be used to buy GM for this market up to the specified buying caps."
msgstr ""

#: src/domain/synthetics/trade/utils/validation.ts
msgid "{0} can not be sent to smart contract addresses. Select another token."
msgstr ""

#: src/pages/Dashboard/DashboardV2.js
msgid "{0} is above its target weight.<0/><1/>Get lower fees to <2>swap</2> tokens for {1}."
msgstr "{0}은 목표 가중치를 초과 했습니다.<0/><1/>토큰을 {1}로 <2>스왑</2>하는 수수료가 감소합니다."

#: src/pages/Dashboard/DashboardV2.js
msgid "{0} is below its target weight.<0/><1/>Get lower fees to <2>buy GLP</2> with {1}, and to <3>swap</3> {2} for other tokens."
msgstr "{0}은 목표 가중치를 미달합니다.<0/><1/>{1}로 <2>GLP 구매</2>를 하거나 {2}에서 다른 토큰으로 <3>스왑</3>하는 수수료가 감소합니다."

#: src/components/Exchange/SwapBox.js
msgid "{0} is required for collateral."
msgstr "담보를 위해 {0}이 필요합니다."

#: src/components/Glp/GlpSwap.js
msgid "{0} pool exceeded, try different token"
msgstr "{0} 풀이 초과되었습니다. 다른 자산으로 시도해보세요"

#: src/components/Exchange/OrderEditor.js
#: src/components/Exchange/OrderEditor.js
msgid "{0} price"
msgstr "{0} 가격"

#: src/components/Glp/GlpSwap.js
msgid "{0} selected in order form"
msgstr "{0}이(가) 주문 폼에서 선택되었습니다."

#: src/pages/Stake/StakeV2.js
#: src/pages/Stake/StakeV2.js
msgid "{0} tokens have been converted to GMX from the {1} esGMX deposited for vesting."
msgstr "베스팅을 위해 예치된 {1} esGMX에서 {0} 토큰이 GMX로 변환되었습니다."

#: src/components/Synthetics/ConfirmationBox/ConfirmationBox.tsx
#: src/components/Synthetics/OrderItem/OrderItem.tsx
msgid "{0} will be swapped to {1} on order execution."
msgstr ""

#: src/components/Exchange/SwapBox.js
msgid "{0} {1} not supported"
msgstr ""

#: src/components/Exchange/TradeHistory.js
msgid "{0}: Swap {amountInDisplay}{1} for{minOutDisplay} {2}, Price:{3} USD"
msgstr ""

#: src/components/Exchange/TradeHistory.js
msgid "{0}: {1}, Price: {priceDisplay}"
msgstr ""

#: src/components/Exchange/TradeHistory.js
msgid "{0}  {1} {longOrShortText}, -{2} USD, {3} Price: ${4} USD"
msgstr ""

#: src/components/Exchange/TradeHistory.js
msgid "{actionDisplay} Order"
msgstr "{actionDisplay} 주문"

#: src/components/Exchange/TradeHistory.js
msgid ""
"{actionDisplay} {0} {longOrShortText},\n"
"-{1} USD,\n"
"{2} Price: {3} USD"
msgstr ""

#: src/components/Synthetics/TradeHistoryRow/utils.ts
msgid "{actionText} Deposit {collateralText} into {positionText}"
msgstr ""

#: src/components/Synthetics/TradeHistoryRow/utils.ts
msgid "{actionText} Withdraw {collateralText} from {positionText}"
msgstr ""

#: src/components/Synthetics/TradeHistoryRow/utils.ts
msgid "{actionText} {orderTypeName} Swap: {fromText} for {toText}"
msgstr ""

#: src/components/Synthetics/TradeHistoryRow/utils.ts
msgid "{actionText} {orderTypeName} Swap: {fromText} for {toText}, Price: {ratioText}"
msgstr ""

#: src/pages/Dashboard/DashboardV2.js
msgid "{chainName} Total Stats start from {totalStatsStartDate}.<0/> For detailed stats:"
msgstr "{chainName}의 전체 통계는 {totalStatsStartDate}부터 시작됩니다.<0/> 더 자세한 통계:"

#: src/domain/synthetics/orders/cancelOrdersTxn.ts
msgid "{count, plural, one {Order} other {# Orders}}"
msgstr ""

#: src/components/GmTokensBalanceInfo/GmTokensBalanceInfo.tsx
msgid "{daysConsidered}d accrued Fees"
msgstr ""

#: src/components/Synthetics/ClaimHistoryRow/ClaimHistoryRow.tsx
msgid "{eventTitle} from"
msgstr ""

#: src/components/Exchange/ConfirmationBox.js
#: src/components/Synthetics/ConfirmationBox/ConfirmationBox.tsx
msgid "{existingTriggerOrderLength, plural, one {You have an active trigger order that could impact this position.} other {You have # active trigger orders that could impact this position.}}"
msgstr "{existingTriggerOrderLength, plural, one {You have an active trigger order that could impact this position.} other {You have # active trigger orders that could impact this position.}}"

#: src/components/Exchange/ConfirmationBox.js
#: src/components/Synthetics/ConfirmationBox/ConfirmationBox.tsx
msgid "{existingTriggerOrderLength, plural, one {You have an active trigger order that might execute immediately after you open this position. Please cancel the order or accept the confirmation to continue.} other {You have # active trigger orders that might execute immediately after you open this position. Please cancel the orders or accept the confirmation to continue.}}"
msgstr "{existingTriggerOrderLength, plural, one {You have an active trigger order that might execute immediately after you open this position. Please cancel the order or accept the confirmation to continue.} other {You have # active trigger orders that might execute immediately after you open this position. Please cancel the orders or accept the confirmation to continue.}}"

#: src/domain/synthetics/orders/utils.ts
msgid "{increaseOrDecreaseText} {tokenText} by {sizeText}"
msgstr ""

#: src/components/Exchange/PositionsList.js
msgid "{longOrShortText} {0} market selected"
msgstr ""

#: src/components/Synthetics/MarketCard/MarketCard.tsx
msgid "{longShortText} {0} Open Interest"
msgstr ""

#: src/components/Synthetics/MarketCard/MarketCard.tsx
msgid "{longShortText} {0} Reserve"
msgstr ""

#: src/components/Synthetics/ClaimHistoryRow/ClaimHistoryRow.tsx
msgid "{marketsCount, plural, one {# Market} other {# Markets}}"
msgstr ""

#: src/components/Glp/GlpSwap.js
msgid "{nativeTokenSymbol} ({wrappedTokenSymbol}) APR"
msgstr "{nativeTokenSymbol} ({wrappedTokenSymbol}) APR"

#: src/components/Stake/GMXAprTooltip.tsx
msgid "{nativeTokenSymbol} APR"
msgstr ""

#: src/components/Stake/GMXAprTooltip.tsx
msgid "{nativeTokenSymbol} Base APR"
msgstr ""

#: src/components/Stake/GMXAprTooltip.tsx
msgid "{nativeTokenSymbol} Boosted APR"
msgstr ""

#: src/components/Stake/GMXAprTooltip.tsx
msgid "{nativeTokenSymbol} Total APR"
msgstr ""

#: src/components/Exchange/PositionSeller.js
msgid "{nativeTokenSymbol} can not be sent to smart contract addresses. Select another token."
msgstr ""

#: src/components/Synthetics/SubaccountModal/utils.ts
msgid "{nativeTokenSymbol} is not available"
msgstr ""

#: src/context/SyntheticsEvents/SyntheticsEventsProvider.tsx
msgid "{orderTypeLabel} {positionText}, -{0}"
msgstr ""

#: src/components/Synthetics/TradeHistoryRow/utils.ts
msgid "{orderTypeName} Order Execution Failed"
msgstr ""

#: src/components/Synthetics/TradeHistoryRow/utils.ts
msgid "{orderTypeName} Swap Execution Failed: {fromText} for {toText}, Price: {ratioText}"
msgstr ""

#: src/components/Synthetics/StatusNotification/OrderStatusNotification.tsx
msgid "{orderTypeText} {0} for {1}"
msgstr ""

#: src/components/Synthetics/StatusNotification/OrderStatusNotification.tsx
msgid "{orderTypeText} {0} {longShortText}: {sign}{1}"
msgstr ""

#: src/domain/synthetics/orders/cancelOrdersTxn.ts
#~ msgid "{ordersText} canceled"
#~ msgstr ""

#: src/domain/synthetics/orders/cancelOrdersTxn.ts
msgid "{ordersText} cancelled"
msgstr ""

#: src/components/Synthetics/StatusNotification/FeesSettlementStatusNotification.tsx
msgid "{positionName} Failed to settle"
msgstr ""

#: src/components/Synthetics/StatusNotification/FeesSettlementStatusNotification.tsx
msgid "{positionName} Fees settled"
msgstr ""

#: src/components/Synthetics/StatusNotification/FeesSettlementStatusNotification.tsx
msgid "{positionName} Fees settling"
msgstr ""

#: src/components/StatsTooltip/ChainsStatsTooltipRow.tsx
msgid "{title}"
msgstr ""

#: src/components/Synthetics/SubaccountModal/SubaccountModal.tsx
msgid "Сonvert {0} to {1}"
msgstr ""<|MERGE_RESOLUTION|>--- conflicted
+++ resolved
@@ -754,10 +754,6 @@
 #: src/pages/Exchange/Exchange.js
 msgid "Cancel submitted."
 msgstr "취소 제출 완료"
-
-#: src/domain/synthetics/orders/cancelOrdersTxn.ts
-#~ msgid "Canceling {ordersText}"
-#~ msgstr ""
 
 #: src/domain/synthetics/orders/cancelOrdersTxn.ts
 msgid "Cancelling {ordersText}"
@@ -2926,13 +2922,10 @@
 msgid "Max Pool Capacity"
 msgstr "풀 최대 수용량"
 
-<<<<<<< HEAD
-=======
 #: src/components/Synthetics/SubaccountModal/SubaccountModal.tsx
 msgid "Max allowed actions"
 msgstr ""
 
->>>>>>> 4c21aac5
 #: src/components/Migration/Migration.js
 #: src/pages/Stake/StakeV1.js
 #: src/pages/Stake/StakeV1.js
@@ -3284,10 +3277,6 @@
 #: src/components/Synthetics/SubaccountModal/SubaccountModal.tsx
 msgid "One-Click Trading"
 msgstr ""
-
-#: src/components/SubaccountNavigationButton/SubaccountNavigationButton.tsx
-#~ msgid "One-Click Trading is not available using network's native token AVAX. Consider using WAVAX as Pay token instead."
-#~ msgstr ""
 
 #: src/components/SubaccountNavigationButton/SubaccountNavigationButton.tsx
 msgid "One-Click Trading is not available using network's native token {0}. Consider using {1} as Pay token instead."
@@ -6272,10 +6261,6 @@
 msgstr ""
 
 #: src/domain/synthetics/orders/cancelOrdersTxn.ts
-#~ msgid "{ordersText} canceled"
-#~ msgstr ""
-
-#: src/domain/synthetics/orders/cancelOrdersTxn.ts
 msgid "{ordersText} cancelled"
 msgstr ""
 

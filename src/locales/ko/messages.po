msgid ""
msgstr ""
"POT-Creation-Date: 2022-08-06 13:30+0530\n"
"MIME-Version: 1.0\n"
"Content-Type: text/plain; charset=utf-8\n"
"Content-Transfer-Encoding: 8bit\n"
"X-Generator: @lingui/cli\n"
"Language: ko\n"
"Project-Id-Version: \n"
"Report-Msgid-Bugs-To: \n"
"PO-Revision-Date: \n"
"Last-Translator: Tourist\n"
"Language-Team: \n"
"Plural-Forms: \n"

#: src/pages/Dashboard/DashboardV2.js
msgid "01 Sep 2021"
msgstr "2021년 9월 1일"

#: src/pages/Dashboard/DashboardV2.js
msgid "06 Jan 2022"
msgstr "2022년 1월 6일"

#: src/components/Exchange/ExchangeTVChart.js
msgid "24h Change"
msgstr "24시간 변화"

#: src/components/Exchange/ExchangeTVChart.js
msgid "24h High"
msgstr "24시간 최고가"

#: src/components/Exchange/ExchangeTVChart.js
msgid "24h Low"
msgstr "24시간 최저가"

#: src/pages/Dashboard/DashboardV2.js
msgid "24h Volume"
msgstr "24시간 거래량"

#: src/components/Exchange/PositionSeller.js
msgid "<0/>Profit price: {0} ${1}. This rule applies for the next {2}, until {3}."
msgstr "<0/>수익 가격: {0} ${1}. 해당 규칙은 다음의 {2}동안, {3}까지 적용됩니다."

#: src/App/App.js
msgid "<0>Install Coinbase Wallet</0> to start using GMX."
msgstr ""

#: src/App/App.js
msgid "<0>Install Coinbase Wallet</0>, and use GMX with its built-in browser."
msgstr ""

#: src/App/App.js
msgid "<0>Install MetaMask</0> to start using GMX."
msgstr ""

#: src/App/App.js
msgid "<0>Install MetaMask</0>, and use GMX with its built-in browser."
msgstr ""

#: src/components/Exchange/OrdersToa.js
msgid "<0>Insufficient liquidity to execute the order</0><1>The mark price which is an aggregate of exchange prices did not reach the specified price</1><2>The specified price was reached but not long enough for it to be executed</2><3>No keeper picked up the order for execution</3>"
msgstr "<0>주문을 체결하기 위한 유동성이 부족합니다</0><1>시장 평균가가 지정된 가격에 도달하지 않았습니다</1><2>지정된 가격에 도달했지만 실행하기에 충분한 시간이 지나지 않았습니다</2>주문을 체결할 수 있는 키퍼가 없습니다.<3>"

#: src/components/Exchange/PositionSeller.js
msgid "<0>More Info</0> about fees."
msgstr "수수료에 대한 <0>더 많은 정보</0>."

#: src/pages/PageNotFound/PageNotFound.js
msgid "<0>Return to </0><1>Homepage</1> <2>or </2> <3>Trade</3>"
msgstr "<1>홈페이지</1> <2>혹은</2> <3>트레이드 페이지</3><0>로 돌아가기</0>"

#: src/components/Glp/SwapErrorModal.tsx
msgid "<0>The pool's capacity has been reached for {0}. Please use another token to buy GLP.</0><1>Check the \"Save on Fees\" section for tokens with the lowest fees.</1>"
msgstr "<0>풀의 최대허용량이 {0}에 도달했습니다. 다른 토큰을 이용해 GLP를 구매해주세요.</0><1>\"수수료 절약\" 섹션을 통해 가장 저렴한 수수료를 확인하세요.</1>"

#: src/components/Exchange/OrdersList.js
msgid "<0>The price that orders can be executed at may differ slightly from the chart price, as market orders update oracle prices, while limit/trigger orders do not.</0><1>This can also cause limit/triggers to not be executed if the price is not reached for long enough. <2>Read more</2>.</1>"
msgstr ""

#: src/pages/Stake/StakeV2.js
msgid "<0>This will withdraw and unreserve all tokens as well as pause vesting.<1/><2/>esGMX tokens that have been converted to GMX will remain as GMX tokens.<3/><4/>To claim GMX tokens without withdrawing, use the \"Claim\" button under the Total Rewards section.<5/><6/></0>"
msgstr "<0>모든 토큰이 인출되고 취소되며 베스팅이 중지됩니다.<1/><2/>GMX로 변환된 esGMX 토큰은 GMX 토큰으로 유지됩니다.<3/><4/>인출하지 않고 GMX 토큰을 수령하기 위해서는 총 보상 섹션 아래의 \"수령하기\" 버튼을 사용해주세요."

#: src/pages/Dashboard/DashboardV2.js
msgid "<0>Total value of tokens in GLP pool ({chainName}).</0><1>Other websites may show a higher value as they add positions' collaterals to the GLP pool.</1>"
msgstr ""

#: src/lib/contracts/callContract.tsx
#: src/lib/wallets/index.tsx
msgid "<0>Your wallet is not connected to {0}.</0><1/><2>Switch to {1}</2>"
msgstr ""

#: src/components/Exchange/SwapBox.js
msgid "A snapshot of the USD value of your {0} collateral is taken when the position is opened."
msgstr "{0}담보의 USD가치 스냅샷은 해당 포지션이 열려있을 때 결정됩니다."

#: src/components/Glp/GlpSwap.js
#: src/pages/Stake/StakeV1.js
#: src/pages/Stake/StakeV1.js
#: src/pages/Stake/StakeV1.js
#: src/pages/Stake/StakeV1.js
#: src/pages/Stake/StakeV2.js
#: src/pages/Stake/StakeV2.js
#: src/pages/Stake/StakeV2.js
msgid "APR"
msgstr "APR"

#: src/components/Stake/GMXAprTooltip.tsx
#: src/pages/Stake/StakeV2.js
msgid "APRs are updated weekly on Wednesday and will depend on the fees collected for the week."
msgstr "APR은 매주 수요일에 업데이트되며 한 주 동안 쌓인 수수료에 따라 달라집니다."

#: src/pages/Dashboard/DashboardV2.js
msgid "AUM"
msgstr "AUM"

#: src/components/Glp/GlpSwap.js
#: src/components/Glp/GlpSwap.js
msgid "AVAILABLE"
msgstr "사용가능"

#: src/components/Header/AppHeaderLinks.tsx
#: src/pages/Ecosystem/Ecosystem.js
#: src/pages/Ecosystem/Ecosystem.js
#: src/pages/Ecosystem/Ecosystem.js
#: src/pages/Ecosystem/Ecosystem.js
#: src/pages/Ecosystem/Ecosystem.js
msgid "About"
msgstr "대하여"

#: src/components/Exchange/ConfirmationBox.js
msgid "Accept confirmation of trigger orders"
msgstr "트리거 주문의 확인에 동의해주세요"

#: src/components/Exchange/ConfirmationBox.js
msgid "Accept minimum and {action}"
msgstr "최저액과 {action}에 동의해주세요"

#: src/components/Exchange/OrdersToa.js
msgid "Accept terms to enable orders"
msgstr "주문을 활성화하기 위해 약관에 동의해주세요"

#: src/components/Exchange/OrdersToa.js
msgid "Accept that orders are not guaranteed to execute and trigger orders may not settle at the trigger price"
msgstr "주문의 실행이 보장되지 않으며 트리거 주문이 트리거 가격으로 실행되지 않을 수 있음을 확인합니다."

#: src/pages/Actions/Actions.js
#: src/pages/OrdersOverview/OrdersOverview.js
msgid "Account"
msgstr "계정"

#: src/pages/Actions/Actions.js
msgid "Actions"
msgstr "액션"

#: src/components/Exchange/PositionsList.js
msgid "Active Orders"
msgstr "활성화된 주문"

#: src/components/Referrals/TradersStats.js
msgid "Active Referral Code"
msgstr "활성화된 추천 코드"

#: src/pages/Dashboard/AssetDropdown.tsx
#: src/pages/Dashboard/AssetDropdown.tsx
msgid "Add to Metamask"
msgstr "메타마스크에 추가해주세요"

#: src/components/Referrals/JoinReferralCode.js
msgid "Adding referral code failed."
msgstr "추천 코드 추가 실패"

#: src/components/Referrals/JoinReferralCode.js
msgid "Adding..."
msgstr "추가중..."

#: src/pages/Stake/StakeV2.js
msgid "Additional reserve required"
msgstr "추가의 리저브양이 필요합니다"

#: src/components/Exchange/OrdersToa.js
msgid "Additionally, trigger orders are market orders and are not guaranteed to settle at the trigger price."
msgstr "추가로, 트리거 주문은 시장가 주문이며 트리거 가격으로 결제되지 않을 수도 있습니다."

#: src/components/AddressDropdown/AddressDropdown.tsx
msgid "Address copied to your clipboard"
msgstr ""

#: src/pages/Referrals/Referrals.js
msgid "Affiliates"
msgstr "제휴"

#: src/pages/ClaimEsGmx/ClaimEsGmx.js
msgid "After claiming you will be able to vest a maximum of {0} esGMX at a ratio of {1} {stakingToken} to 1 esGMX."
msgstr "수령 후 {1} {stake} 대 1 esGMX 비율로 최대 {0}개의 esGMX를 베스팅 할 수 있습니다."

#: src/pages/ClaimEsGmx/ClaimEsGmx.js
msgid "After claiming, the esGMX tokens will be airdropped to your account on the selected network within 7 days."
msgstr "수령 후, esGMX 토큰은 7일 이내에 선택한 네트워크의 계정으로 에어드랍됩니다."

#: src/components/ModalViews/RedirectModal.js
msgid "Agree"
msgstr "동의하기"

#: src/components/Exchange/ConfirmationBox.js
#: src/components/Exchange/PositionSeller.js
msgid "Allow up to 1% slippage"
msgstr "1%의 슬리피지까지 허용하기"

#: src/App/App.js
#: src/components/Exchange/ConfirmationBox.js
#: src/components/Exchange/PositionSeller.js
msgid "Allowed Slippage"
msgstr "허용 가능한 슬리피지"

#: src/components/ModalViews/RedirectModal.js
msgid "Alternative links can be found in the <0>docs</0>.<1/><2/>By clicking Agree you accept the <3>T&Cs</3> and <4>Referral T&Cs</4>.<5/><6/>"
msgstr "이외의 링크는 <0>docs</0>에서 확인할 수 있습니다.<1/><2/>동의 버튼을 클릭하여 <3>T&Cs</3> 그리고 <4>Referral T&Cs</4>에 동의합니다.<5/><6/>"

#: src/components/Exchange/NoLiquidityErrorModal.tsx
msgid "Alternatively, you can select a different \"Collateral In\" token."
msgstr "추가적으로, 별도의 \"담보자산\"을 선택할 수 있습니다."

#: src/components/Referrals/AffiliatesStats.js
#: src/components/Referrals/TradersStats.js
msgid "Amount"
msgstr "수량"

#: src/components/Referrals/AffiliatesStats.js
msgid "Amount of traders you referred."
msgstr "추천한 거래자 수"

#: src/components/Exchange/PositionEditor.js
msgid "Amount should be greater than zero"
msgstr ""

#: src/pages/ClaimEsGmx/ClaimEsGmx.js
msgid "Amount to claim"
msgstr "수령할 양"

#: src/pages/Home/Home.js
msgid "An aggregate of high-quality price feeds determine when liquidations occur. This keeps positions safe from temporary wicks."
msgstr "고품질의 여러 가격 피드를 통해 청산 발생 시기를 결정합니다. 이것은 일시적인 가격 변화로부터 포지션을 안전하게 유지합니다."

#: src/pages/Ecosystem/Ecosystem.js
msgid "Announcement"
msgstr "공지"

#: src/components/Header/HomeHeaderLinks.tsx
msgid "App"
msgstr ""

#: src/domain/tokens/approveTokens.tsx
msgid "Approval failed"
msgstr "승인 실패"

#: src/domain/tokens/approveTokens.tsx
msgid "Approval submitted! <0>View status.</0>"
msgstr "승인 제출완료! <0>상태 보기</0>"

#: src/domain/tokens/approveTokens.tsx
msgid "Approval was cancelled"
msgstr "제출 취소되었습니다"

#: src/pages/BeginAccountTransfer/BeginAccountTransfer.js
#: src/pages/Stake/StakeV2.js
msgid "Approve GMX"
msgstr "GMX 승인"

#: src/components/Exchange/PositionEditor.js
#: src/components/Exchange/SwapBox.js
#: src/components/Glp/GlpSwap.js
#: src/components/Migration/Migration.js
msgid "Approve {0}"
msgstr "{0} 승인"

#: src/pages/Stake/StakeV1.js
#: src/pages/Stake/StakeV2.js
msgid "Approve {stakingTokenSymbol}"
msgstr "{stakingTokenSymbol} 승인"

#: src/pages/Stake/StakeV2.js
msgid "Approving GMX..."
msgstr "GMX 승인중..."

#: src/components/Exchange/PositionEditor.js
#: src/components/Exchange/SwapBox.js
#: src/components/Glp/GlpSwap.js
msgid "Approving {0}..."
msgstr "{0} 승인중..."

#: src/pages/Stake/StakeV1.js
#: src/pages/Stake/StakeV2.js
msgid "Approving {stakingTokenSymbol}..."
msgstr "{stakingTokenSymbol} 승인중..."

#: src/components/Migration/Migration.js
#: src/pages/BeginAccountTransfer/BeginAccountTransfer.js
msgid "Approving..."
msgstr "승인중..."

#: src/components/TokenCard/TokenCard.js
#: src/components/TokenCard/TokenCard.js
msgid "Arbitrum APR:"
msgstr "Arbitrum APR:"

#: src/pages/Dashboard/DashboardV2.js
#: src/pages/Dashboard/DashboardV2.js
msgid "Arbitrum Icon"
msgstr "Arbtirum 아이콘"

#: src/components/Exchange/NoLiquidityErrorModal.tsx
msgid "As there is not enough liquidity in GLP to swap {0} to {swapTokenSymbol}, you can use the option below to do so:"
msgstr "{0}에서 {swapTokenSymbol}로 교환할 수 있는 유동성이 GLP에 충분하지 않기 때문에, 이하의 옵션을 사용해주세요:"

#: src/pages/Dashboard/DashboardV1.js
msgid "Assets Under Management"
msgstr "총 운용자산"

#: src/pages/Dashboard/DashboardV2.js
msgid "Assets Under Management: GMX staked (All chains) + GLP pool ({chainName})."
msgstr "자산운용규모: 스테이킹된 GMX + GLP 풀 ({chainName})."

#: src/components/Glp/GlpSwap.js
msgid "Available"
msgstr "사용가능"

#: src/components/Exchange/ConfirmationBox.js
#: src/components/Exchange/SwapBox.js
#: src/components/Exchange/SwapBox.js
#: src/components/Exchange/SwapBox.js
msgid "Available Liquidity"
msgstr "사용가능 유동성"

#: src/components/Glp/GlpSwap.js
#: src/components/Glp/GlpSwap.js
msgid "Available amount to deposit into GLP."
msgstr "GLP에 예치할 수 있는 양"

#: src/components/Glp/GlpSwap.js
#: src/components/Glp/GlpSwap.js
msgid "Available amount to withdraw from GLP. Funds not utilized by current open positions."
msgstr "GLP로부터 인출가능한 수량. 현재 포지션에 의해 활용되고 있지 않은 유휴 수량"

#: src/pages/Home/Home.js
msgid "Available on your preferred network"
msgstr "선택한 네트워크에서 이용가능"

#: src/components/Glp/GlpSwap.js
msgid "Available:"
msgstr "사용가능"

#: src/components/TokenCard/TokenCard.js
#: src/components/TokenCard/TokenCard.js
msgid "Avalanche APR:"
msgstr "Avalanche APR:"

#: src/pages/Dashboard/DashboardV2.js
#: src/pages/Dashboard/DashboardV2.js
msgid "Avalanche Icon"
msgstr "Avalanche Icon"

#: src/components/Exchange/SwapBox.js
msgid "Balance"
msgstr "잔고"

#: src/components/Glp/GlpSwap.js
#: src/components/Glp/GlpSwap.js
#: src/components/Glp/GlpSwap.js
msgid "Balance:"
msgstr "잔고:"

#: src/components/Exchange/SwapBox.js
msgid "Balance: {0}"
msgstr "잔고: {0}"

#: src/pages/BeginAccountTransfer/BeginAccountTransfer.js
msgid "Begin Transfer"
msgstr "전송시작"

#: src/components/Migration/Migration.js
#: src/components/Migration/Migration.js
msgid "Bonus Tokens"
msgstr "보너스 토큰"

#: src/pages/Stake/StakeV2.js
msgid "Boost Percentage"
msgstr "증가된 비율"

#: src/pages/Stake/StakeV2.js
msgid "Boost your rewards with Multiplier Points. <0>More info</0>."
msgstr "멀티플라이어 포인트를 사용해서 보상을 증가시키세요. <0>더 자세한 정보</0>."

#: src/components/Exchange/ConfirmationBox.js
#: src/components/Exchange/PositionEditor.js
#: src/components/Exchange/PositionsList.js
#: src/components/Exchange/PositionsList.js
#: src/components/Exchange/PositionsList.js
#: src/components/Exchange/PositionsList.js
#: src/components/Exchange/SwapBox.js
msgid "Borrow Fee"
msgstr "차용 수수료"

#: src/components/Exchange/PositionsList.js
#: src/components/Exchange/PositionsList.js
msgid "Borrow Fee / Day"
msgstr "차용 수수료 / 일"

#: src/components/Exchange/PositionSeller.js
#: src/components/Exchange/TradeHistory.js
msgid "Borrow fee"
msgstr "차용 수수료"

#: src/components/Header/AppHeaderLinks.tsx
msgid "Buy"
msgstr "구매"

#: src/pages/BuyGlp/BuyGlp.js
msgid "Buy / Sell GLP"
msgstr "GLP 구매 / 판매"

#: src/pages/BuyGMX/BuyGMX.tsx
msgid "Buy AVAX directly to Avalanche or transfer it there."
msgstr ""

#: src/pages/BuyGMX/BuyGMX.tsx
msgid "Buy ETH directly to Arbitrum or transfer it there."
msgstr ""

#: src/components/Glp/GlpSwap.js
#: src/components/Glp/GlpSwap.js
#: src/components/Glp/GlpSwap.js
#: src/pages/Stake/StakeV2.js
msgid "Buy GLP"
msgstr "GLP 구매"

#: src/pages/BuyGlp/BuyGlp.js
msgid "Buy GLP Icon"
msgstr "GLP 구매 아이콘"

#: src/pages/Stake/StakeV2.js
msgid "Buy GMX"
msgstr "GMX 구매"

#: src/pages/BuyGMX/BuyGMX.tsx
msgid "Buy GMX from Traderjoe:"
msgstr ""

#: src/pages/BuyGMX/BuyGMX.tsx
msgid "Buy GMX from Uniswap (make sure to select Arbitrum):"
msgstr ""

#: src/pages/BuyGMX/BuyGMX.tsx
msgid "Buy GMX from a Decentralized Exchange"
msgstr ""

#: src/pages/BuyGMX/BuyGMX.tsx
msgid "Buy GMX from centralized exchanges:"
msgstr ""

#: src/pages/BuyGMX/BuyGMX.tsx
msgid "Buy GMX from centralized services"
msgstr ""

#: src/pages/BuyGMX/BuyGMX.tsx
msgid "Buy GMX on {0}"
msgstr ""

#: src/pages/Buy/Buy.js
msgid "Buy GMX or GLP"
msgstr "GMX 혹은 GLP 구매"

#: src/pages/BuyGMX/BuyGMX.tsx
msgid "Buy GMX using Decentralized Exchange Aggregators:"
msgstr ""

#: src/pages/BuyGMX/BuyGMX.tsx
msgid "Buy GMX using FIAT gateways:"
msgstr ""

#: src/pages/BuyGMX/BuyGMX.tsx
msgid "Buy GMX using any token from any network:"
msgstr ""

#: src/components/Glp/GlpSwap.js
msgid "Buy failed."
msgstr "구매 실패"

#: src/components/TokenCard/TokenCard.js
#: src/components/TokenCard/TokenCard.js
msgid "Buy on Arbitrum"
msgstr "Arbitrum에서 구매"

#: src/components/TokenCard/TokenCard.js
#: src/components/TokenCard/TokenCard.js
msgid "Buy on Avalanche"
msgstr "Avalanche에서 구매"

#: src/pages/BuyGMX/BuyGMX.tsx
msgid "Buy or Transfer AVAX to Avalanche"
msgstr ""

#: src/pages/BuyGMX/BuyGMX.tsx
msgid "Buy or Transfer ETH to Arbitrum"
msgstr ""

#: src/components/Glp/GlpSwap.js
msgid "Buy submitted."
msgstr "구매 제출 완료"

#: src/components/Glp/GlpSwap.js
#: src/components/Glp/GlpSwap.js
msgid "Buy with {0}"
msgstr "{0}로 구매"

#: src/pages/BuyGMX/BuyGMX.tsx
msgid "Buy {nativeTokenSymbol}"
msgstr ""

#: src/components/Exchange/NoLiquidityErrorModal.tsx
msgid "Buy {swapTokenSymbol} on 1inch"
msgstr "{swapTokenSymbol}을 1inch에서 구매하기"

#: src/components/Glp/GlpSwap.js
msgid "Buying..."
msgstr "구매중..."

#: src/pages/OrdersOverview/OrdersOverview.js
msgid "Can't execute because of an error"
msgstr "에러로 인해 실행되지 못했습니다"

#: src/components/Exchange/ConfirmationBox.js
#: src/components/Exchange/ConfirmationBox.js
#: src/components/Exchange/OrdersList.js
#: src/components/Exchange/OrdersList.js
#: src/components/Exchange/OrdersList.js
#: src/components/Exchange/TradeHistory.js
msgid "Cancel"
msgstr "취소"

#: src/components/Exchange/ConfirmationBox.js
msgid "Cancel failed"
msgstr "취소 실패"

#: src/domain/legacy.ts
#: src/pages/Exchange/Exchange.js
msgid "Cancel failed."
msgstr "취소 실패"

#: src/components/Exchange/ConfirmationBox.js
msgid "Cancel submitted"
msgstr "취소 제출 완료"

#: src/domain/legacy.ts
#: src/pages/Exchange/Exchange.js
msgid "Cancel submitted."
msgstr "취소 제출 완료"

#: src/pages/Exchange/Exchange.js
msgid "Chart positions"
msgstr "차트 포지션"

#: src/components/Glp/GlpSwap.js
#: src/components/Glp/GlpSwap.js
msgid "Check the \"Save on Fees\" section below to get the lowest fee percentages."
msgstr "최저 수수료로 이용하려면 \"수수료 절약\" 섹션 아래를 선택하세요."

#: src/components/Referrals/AddAffiliateCode.js
#: src/components/Referrals/JoinReferralCode.js
msgid "Checking code..."
msgstr "코드 확인중..."

#: src/pages/BuyGMX/BuyGMX.tsx
msgid "Choose to buy from decentralized or centralized exchanges."
msgstr ""

#: src/pages/ClaimEsGmx/ClaimEsGmx.js
#: src/pages/Stake/StakeV1.js
#: src/pages/Stake/StakeV1.js
#: src/pages/Stake/StakeV1.js
#: src/pages/Stake/StakeV1.js
#: src/pages/Stake/StakeV1.js
#: src/pages/Stake/StakeV2.js
#: src/pages/Stake/StakeV2.js
#: src/pages/Stake/StakeV2.js
msgid "Claim"
msgstr "수령하기"

#: src/pages/Stake/StakeV2.js
#: src/pages/Stake/StakeV2.js
msgid "Claim GMX Rewards"
msgstr "GMX 보상 수령하기"

#: src/pages/Stake/StakeV2.js
msgid "Claim Rewards"
msgstr "보상 수령하기"

#: src/pages/ClaimEsGmx/ClaimEsGmx.js
#: src/pages/Stake/StakeV2.js
msgid "Claim completed!"
msgstr "수령 완료!"

#: src/pages/ClaimEsGmx/ClaimEsGmx.js
msgid "Claim esGMX"
msgstr "esGMX 수령하기"

#: src/pages/Stake/StakeV2.js
#: src/pages/Stake/StakeV2.js
msgid "Claim esGMX Rewards"
msgstr "esGMX 보상 수령하기"

#: src/pages/Stake/StakeV1.js
msgid "Claim failed"
msgstr "수령 실패"

#: src/pages/ClaimEsGmx/ClaimEsGmx.js
#: src/pages/Stake/StakeV2.js
msgid "Claim failed."
msgstr "수령 실패"

#: src/pages/ClaimEsGmx/ClaimEsGmx.js
msgid "Claim submitted!"
msgstr "수령 제출 완료!"

#: src/pages/Stake/StakeV1.js
msgid "Claim submitted! <0>View status.</0>"
msgstr "수령 제출완료! <0>상태 보기.</0>"

#: src/pages/Stake/StakeV2.js
msgid "Claim submitted."
msgstr "수령 제출 완료."

#: src/pages/Stake/StakeV2.js
#: src/pages/Stake/StakeV2.js
msgid "Claim {wrappedTokenSymbol} Rewards"
msgstr "{wrappedTokenSymbol} 보상 수령하기"

#: src/pages/Stake/StakeV2.js
#: src/pages/Stake/StakeV2.js
msgid "Claimable"
msgstr "수령가능"

#: src/pages/ClaimEsGmx/ClaimEsGmx.js
#: src/pages/Stake/StakeV2.js
msgid "Claiming..."
msgstr "수령중..."

#: src/components/Exchange/PositionsList.js
msgid "Click on a row to select the position's market, then use the swap box to increase your position size if needed."
msgstr "포지션 마켓을 선택하세요. 그 후 스왑 박스를 통해 필요한 만큼 사이즈를 조정하세요."

#: src/components/Exchange/PositionSeller.js
#: src/components/Exchange/PositionSeller.js
#: src/components/Exchange/PositionsList.js
#: src/components/Exchange/PositionsList.js
msgid "Close"
msgstr "포지션 종료"

#: src/components/Exchange/PositionSeller.js
msgid "Close failed."
msgstr "포지션 종료 실패"

#: src/components/Exchange/PositionSeller.js
msgid "Close submitted!"
msgstr "포지션 종료 제출 완료"

#: src/pages/OrdersOverview/OrdersOverview.js
msgid "Close to execution price"
msgstr "집행 가격에 종료"

#: src/components/Exchange/PositionSeller.js
msgid "Close without profit"
msgstr "수익없이 포지션 종료"

#: src/components/Exchange/PositionSeller.js
msgid "Close {longOrShortText} {0}"
msgstr "{longOrShortText} 종료 {0}"

#: src/components/Exchange/PositionSeller.js
msgid "Close: {convertedAmountFormatted} {0}"
msgstr "종료: {convertedAmountFormatted} {0}"

#: src/components/Exchange/PositionSeller.js
msgid "Closing fee"
msgstr "종료 수수료"

#: src/components/Exchange/PositionSeller.js
msgid "Closing..."
msgstr "종료중..."

#: src/components/Referrals/AddAffiliateCode.js
msgid "Code already taken"
msgstr "이미 사용된 코드입니다"

#: src/App/App.js
msgid "Coinbase Wallet"
msgstr "Coinbase 지갑"

#: src/App/App.js
msgid "Coinbase Wallet not detected."
msgstr "Coinbase 지갑이 존재하지 않습니다."

#: src/components/Exchange/ConfirmationBox.js
#: src/components/Exchange/ConfirmationBox.js
#: src/components/Exchange/OrdersList.js
#: src/components/Exchange/OrdersList.js
#: src/components/Exchange/PositionEditor.js
#: src/components/Exchange/PositionsList.js
#: src/components/Exchange/PositionsList.js
msgid "Collateral"
msgstr "담보"

#: src/components/Exchange/PositionSeller.js
msgid "Collateral ({0})"
msgstr "담보 ({0})"

#: src/components/Exchange/ConfirmationBox.js
#: src/components/Exchange/ConfirmationBox.js
#: src/components/Exchange/SwapBox.js
#: src/components/Exchange/SwapBox.js
#: src/components/Exchange/SwapBox.js
msgid "Collateral In"
msgstr "담보 자산"

#: src/pages/Ecosystem/Ecosystem.js
msgid "Community Projects"
msgstr "커뮤니티 프로젝트"

#: src/pages/Ecosystem/Ecosystem.js
msgid "Community curated tweet collection"
msgstr "커뮤니티가 큐레이트한 트윗 컬렉션"

#: src/pages/Ecosystem/Ecosystem.js
msgid "Community-led Telegram groups."
msgstr "커뮤니티 주도 텔레그램 그룹"

#: src/pages/CompleteAccountTransfer/CompleteAccountTransfer.js
msgid "Complete Account Transfer"
msgstr "계정 전송 완료"

#: src/pages/CompleteAccountTransfer/CompleteAccountTransfer.js
msgid "Complete Transfer"
msgstr "전송 완료"

#: src/pages/Stake/StakeV2.js
#: src/pages/Stake/StakeV2.js
#: src/pages/Stake/StakeV2.js
msgid "Compound"
msgstr "수령후 스테이킹"

#: src/pages/Stake/StakeV2.js
msgid "Compound Rewards"
msgstr "보상 수령 후 스테이킹"

#: src/pages/Stake/StakeV2.js
msgid "Compound completed!"
msgstr "수령 후 스테이킹 완료!"

#: src/pages/Stake/StakeV2.js
msgid "Compound failed."
msgstr "수령 후 스테이킹 실패."

#: src/pages/Stake/StakeV2.js
msgid "Compound submitted!"
msgstr "수령 후 스테이킹 제출 완료!"

#: src/pages/Stake/StakeV2.js
msgid "Compounding..."
msgstr "수령 및 스테이킹중..."

#: src/components/Exchange/ConfirmationBox.js
msgid "Confirm Limit Order"
msgstr "지정가 주문 확인"

#: src/components/Exchange/ConfirmationBox.js
msgid "Confirm Long"
msgstr "롱 포지션 확인"

#: src/components/Exchange/ConfirmationBox.js
msgid "Confirm Short"
msgstr "숏 포지션 확인"

#: src/components/Exchange/ConfirmationBox.js
msgid "Confirm Swap"
msgstr "스왑 확인"

#: src/components/Header/AppHeaderUser.tsx
msgid "Connect"
msgstr "연동"

#: src/App/App.js
#: src/components/Exchange/SwapBox.js
#: src/components/Glp/GlpSwap.js
#: src/components/Header/AppHeaderUser.tsx
#: src/components/Migration/Migration.js
#: src/components/Referrals/AddAffiliateCode.js
#: src/components/Referrals/JoinReferralCode.js
#: src/pages/Stake/StakeV1.js
#: src/pages/Stake/StakeV1.js
#: src/pages/Stake/StakeV1.js
#: src/pages/Stake/StakeV1.js
#: src/pages/Stake/StakeV1.js
#: src/pages/Stake/StakeV2.js
#: src/pages/Stake/StakeV2.js
#: src/pages/Stake/StakeV2.js
#: src/pages/Stake/StakeV2.js
msgid "Connect Wallet"
msgstr "지갑 연동"

#: src/lib/wallets/index.tsx
msgid "Connected to {0}"
msgstr "{0}에 연동하기"

#: src/pages/BeginAccountTransfer/BeginAccountTransfer.js
#: src/pages/CompleteAccountTransfer/CompleteAccountTransfer.js
msgid "Continue"
msgstr "계속하기"

#: src/pages/Stake/StakeV2.js
msgid "Convert esGMX tokens to GMX tokens.<0/>Please read the <1>vesting details</1> before using the vaults."
msgstr "esGMX 토큰을 GMX 토큰으로 변환합니다.<0/>볼트를 사용하기 전 <1>베스팅 세부정보</1>를 참조해주세요."

#: src/pages/Stake/StakeV2.js
#: src/pages/Stake/StakeV2.js
msgid "Convert {wrappedTokenSymbol} to {nativeTokenSymbol}"
msgstr "{wrappedTokenSymbol}를 {nativeTokenSymbol}로 변환"

#: src/components/Exchange/PositionShare.js
msgid "Copy"
msgstr "복사"

#: src/components/AddressDropdown/AddressDropdown.tsx
msgid "Copy Address"
msgstr "주소 복사"

#: src/pages/Dashboard/DashboardV1.js
#: src/pages/Dashboard/DashboardV1.js
msgid "Could not add token to MetaMask"
msgstr "메타마스크에 토큰을 추가하지 못했습니다"

#: src/components/Exchange/TradeHistory.js
msgid "Could not decrease {0} {longOrShortText}, +{1} USD, Acceptable Price: {2}"
msgstr "{0} {longOrShortText}을 감소시키지 못했습니다, +{1} USD, 허용가능한 가격: {2}"

#: src/pages/Exchange/Exchange.js
msgid "Could not decrease {tokenSymbol} {longOrShortText} within the allowed slippage, you can adjust the allowed slippage in the settings on the top right of the page."
msgstr "허용가능한 슬리피지 안에서는 {tokenSymbol} {longOrShortText}을 감소시키지 못했습니다. 최상단 우측의 설정 버튼을 통해 허용가능한 슬리피지를 변경할 수 있습니다."

#: src/components/Exchange/TradeHistory.js
msgid "Could not execute deposit into {0} {longOrShortText}"
msgstr "{0} {longOrShortText}의 입글을 실행시키지 못했습니다"

#: src/components/Exchange/TradeHistory.js
msgid "Could not execute withdrawal from {0} {longOrShortText}"
msgstr "{0} {longOrShortText}의 인출을 실행시키지 못했습니다"

#: src/components/Exchange/TradeHistory.js
msgid "Could not increase {0} {longOrShortText}, +{1} USD, Acceptable Price: {2}"
msgstr "{0} {longOrShortText}을 증가시키지 못했습니다, +{1} USD, 허용가능한 가격: {2}"

#: src/pages/Exchange/Exchange.js
msgid "Could not increase {tokenSymbol} {longOrShortText} within the allowed slippage, you can adjust the allowed slippage in the settings on the top right of the page."
msgstr "허용가능한 슬리피지 안에서는 {tokenSymbol} {longOrShortText}을 감소시키지 못했습니다. 최상단 우측의 설정 버튼을 통해 허용가능한 슬리피지를 변경할 수 있습니다."

#: src/components/Exchange/TradeHistory.js
#: src/components/Referrals/AddAffiliateCode.js
#: src/components/Referrals/AffiliatesStats.js
#: src/pages/Stake/StakeV1.js
#: src/pages/Stake/StakeV1.js
#: src/pages/Stake/StakeV1.js
msgid "Create"
msgstr "생성"

#: src/components/Exchange/ConfirmationBox.js
#: src/components/Exchange/PositionSeller.js
msgid "Create Order"
msgstr "주문 생성"

#: src/components/Referrals/AffiliatesStats.js
msgid "Create Referral Code"
msgstr "추천 코드 생성"

#: src/components/Exchange/SwapBox.js
msgid "Create {0} Order"
msgstr "{0} 주문 생성하기"

#: src/pages/OrdersOverview/OrdersOverview.js
msgid "Created At"
msgstr ""

#: src/components/Exchange/SwapBox.js
msgid "Created limit order for {0} {1}: {2} USD!"
msgstr "{0} {1}: {2} USD의 지정가 주문을 생성하였습니다!"

#: src/components/Exchange/ConfirmationBox.js
#: src/components/Exchange/PositionSeller.js
msgid "Creating Order..."
msgstr "주문 생성중..."

#: src/components/Referrals/AddAffiliateCode.js
msgid "Creating..."
msgstr "생성중..."

#: src/pages/Ecosystem/Ecosystem.js
#: src/pages/Ecosystem/Ecosystem.js
msgid "Creator"
msgstr "제작자"

#: src/components/Glp/GlpSwap.js
msgid "Current Pool Amount"
msgstr "현재 풀 양"

#: src/pages/Stake/StakeV2.js
msgid "Current Reserved"
msgstr "현재 리저브"

#: src/pages/Dashboard/DashboardV2.js
msgid "Current Weight"
msgstr "현재 가중치"

#: src/components/Exchange/SwapBox.js
msgid "Current {0} long"
msgstr "현재 {0} 롱"

#: src/components/Exchange/SwapBox.js
msgid "Current {0} shorts"
msgstr "현재 {0} 숏"

#: src/pages/Ecosystem/Ecosystem.js
#: src/pages/Ecosystem/Ecosystem.js
#: src/pages/Ecosystem/Ecosystem.js
#: src/pages/Ecosystem/Ecosystem.js
#: src/pages/Ecosystem/Ecosystem.js
msgid "DEX Aggregator"
msgstr "DEX 어그리게이터"

#: src/components/Header/AppHeaderLinks.tsx
msgid "Dashboard"
msgstr "대시보드"

#: src/pages/Ecosystem/Ecosystem.js
msgid "Dashboard for GMX referral stats"
msgstr "GMX 추천 시스템 통계 대시보드"

#: src/pages/Ecosystem/Ecosystem.js
msgid "Dashboards"
msgstr "대시보드"

#: src/components/Referrals/AffiliatesStats.js
#: src/components/Referrals/TradersStats.js
msgid "Date"
msgstr "날짜"

#: src/pages/Ecosystem/Ecosystem.js
msgid "DeFi Portfolio Tracker"
msgstr "DeFi 포트폴리오 트래커"

#: src/components/Exchange/ExchangeTVChart.js
msgid "Dec."
msgstr "12월"

#: src/pages/Ecosystem/Ecosystem.js
msgid "Decentralized Finance Dashboard"
msgstr "탈중앙화 금융 대시보드"

#: src/pages/Ecosystem/Ecosystem.js
msgid "Decentralized Options Protocol"
msgstr "탈중앙화 옵션 프로토콜"

#: src/pages/Ecosystem/Ecosystem.js
msgid "Decentralized Options Strategies"
msgstr "탈중앙화 옵션 전략"

#: src/pages/Ecosystem/Ecosystem.js
msgid "Decentralized Trading Protocol"
msgstr "탈중앙화 트레이딩 프로토콜"

#: src/pages/Home/Home.js
msgid "Decentralized<0/>Perpetual Exchange"
msgstr "탈중앙화<0/>퍼페추얼 거래소"

#: src/components/Exchange/ConfirmationBox.js
#: src/components/Exchange/ConfirmationBox.js
#: src/components/Exchange/OrdersList.js
#: src/components/Exchange/TradeHistory.js
#: src/components/Exchange/TradeHistory.js
#: src/pages/OrdersOverview/OrdersOverview.js
msgid "Decrease"
msgstr "감소"

#: src/pages/OrdersOverview/OrdersOverview.js
msgid "Decrease active: {0}, executed: {1}, cancelled: {2}"
msgstr "감소 액티브: {0}, 실행 완료: {1} 취소 완료: {2}"

#: src/components/Exchange/TradeHistory.js
msgid "Decreased"
msgstr "감소 완료"

#: src/pages/Exchange/Exchange.js
msgid "Decreased {tokenSymbol} {longOrShortText}, -{0} USD."
msgstr "{tokenSymbol} {longOrShortText} 감소, -{0} USD."

#: src/components/Exchange/PositionEditor.js
#: src/components/Exchange/PositionEditor.js
#: src/components/Exchange/PositionEditor.js
#: src/components/Exchange/PositionEditor.js
#: src/pages/Stake/StakeV2.js
#: src/pages/Stake/StakeV2.js
#: src/pages/Stake/StakeV2.js
#: src/pages/Stake/StakeV2.js
msgid "Deposit"
msgstr "예치"

#: src/components/Exchange/PositionEditor.js
msgid "Deposit disabled, pending {0} upgrade"
msgstr "{0} 업그레이드를 위해 예치가 비활성화되었습니다"

#: src/pages/Stake/StakeV2.js
msgid "Deposit failed!"
msgstr "예치 실패!"

#: src/components/Exchange/PositionEditor.js
msgid "Deposit failed."
msgstr "예치 실패."

#: src/pages/Stake/StakeV2.js
msgid "Deposit submitted!"
msgstr "예치 제출 완료!"

#: src/components/Exchange/PositionEditor.js
msgid "Deposit submitted."
msgstr "예치 제출 완료."

#: src/components/Exchange/TradeHistory.js
msgid "Deposit {0} USD into {1} {longOrShortText}"
msgstr "{0} USD를 {1} {longOrShortText}으로 입금"

#: src/pages/Stake/StakeV2.js
msgid "Deposited"
msgstr "예치 완료"

#: src/pages/Exchange/Exchange.js
msgid "Deposited {0} USD into {tokenSymbol} {longOrShortText}"
msgstr "{0} USD를 {tokenSymbol} {longOrShortText}으로 입금 완료"

#: src/pages/Stake/StakeV2.js
msgid "Deposited!"
msgstr "예치되었습니다!"

#: src/components/Exchange/PositionEditor.js
#: src/pages/Stake/StakeV2.js
msgid "Depositing..."
msgstr "예치중..."

#: src/pages/OrdersOverview/OrdersOverview.js
msgid "Diff"
msgstr "차이"

#: src/App/App.js
msgid "Disable order validations"
msgstr "주문 밸리데이션 무효화"

#: src/components/AddressDropdown/AddressDropdown.tsx
msgid "Disconnect"
msgstr "연결 끊기"

#: src/App/App.js
msgid "Display PnL after fees"
msgstr "수수료포함 손익 표시"

#: src/pages/Dashboard/DashboardV2.js
msgid "Distribution"
msgstr "배분"

#: src/components/Header/HomeHeaderLinks.tsx
msgid "Docs"
msgstr ""

#: src/components/ModalViews/RedirectModal.js
msgid "Don't show this message again for 30 days."
msgstr "30일 동안 해당 메시지 다시보지 않기"

#: src/components/Exchange/PositionShare.js
msgid "Download"
msgstr "다운로드"

#: src/components/Header/AppHeaderLinks.tsx
#: src/pages/Stake/StakeV2.js
msgid "Earn"
msgstr "보상"

#: src/components/Header/AppHeaderLinks.tsx
msgid "Ecosystem"
msgstr "이코시스템"

#: src/components/Exchange/OrdersList.js
#: src/components/Exchange/OrdersList.js
#: src/components/Exchange/OrdersList.js
msgid "Edit"
msgstr "수정"

#: src/components/Exchange/PositionDropdown.js
#: src/components/Exchange/PositionsList.js
msgid "Edit Collateral"
msgstr "담보 수정"

#: src/components/Referrals/TradersStats.js
msgid "Edit Referral Code"
msgstr "추천 코드 수정"

#: src/components/Exchange/OrderEditor.js
#: src/components/Exchange/OrderEditor.js
msgid "Edit order"
msgstr "주문 수정"

#: src/components/Exchange/PositionEditor.js
msgid "Edit {longOrShortText} {0}"
msgstr "{0} {longOrShortText} 수정"

#: src/components/Exchange/PositionEditor.js
#: src/components/Exchange/PositionSeller.js
#: src/components/Exchange/SwapBox.js
msgid "Enable Leverage"
msgstr "레버리지 유효화"

#: src/components/Exchange/OrdersToa.js
#: src/components/Exchange/OrdersToa.js
#: src/components/Exchange/PositionSeller.js
#: src/components/Exchange/SwapBox.js
msgid "Enable Orders"
msgstr "주문 유효화"

#: src/components/Exchange/PositionEditor.js
msgid "Enable deposit failed."
msgstr "예치 유효화 실패."

#: src/components/Exchange/PositionEditor.js
msgid "Enable deposit sent."
msgstr "예치 유효화 제출 완료."

#: src/components/Exchange/PositionSeller.js
#: src/components/Exchange/SwapBox.js
msgid "Enable leverage failed."
msgstr "레버리지 유효화 실패."

#: src/components/Exchange/PositionSeller.js
#: src/components/Exchange/SwapBox.js
msgid "Enable leverage sent."
msgstr "레버리지 유효화 제출 완료"

#: src/pages/Exchange/Exchange.js
msgid "Enable orders failed."
msgstr "주문 유효화 실패"

#: src/pages/Exchange/Exchange.js
msgid "Enable orders sent."
msgstr "주문 유효화 제출 완료"

#: src/components/Exchange/PositionEditor.js
msgid "Enable withdraw failed."
msgstr "인출 유효화 실패"

#: src/components/Exchange/PositionEditor.js
msgid "Enable withdraw sent."
msgstr "인출 유효화 제출 완료"

#: src/components/Exchange/PositionEditor.js
msgid "Enabling Leverage"
msgstr "레버리지 유효화"

#: src/components/Exchange/PositionEditor.js
#: src/components/Exchange/PositionSeller.js
#: src/components/Exchange/PositionSeller.js
#: src/components/Exchange/SwapBox.js
#: src/components/Exchange/SwapBox.js
msgid "Enabling Leverage..."
msgstr "레버리지 유효화중"

#: src/components/Exchange/OrdersToa.js
#: src/components/Exchange/PositionSeller.js
#: src/components/Exchange/PositionSeller.js
#: src/components/Exchange/SwapBox.js
#: src/components/Exchange/SwapBox.js
msgid "Enabling Orders..."
msgstr "주문 유효화중.."

#: src/pages/NftWallet/NftWallet.js
msgid "Enter NFT Address"
msgstr "NFT 주소 입력"

#: src/pages/NftWallet/NftWallet.js
msgid "Enter NFT ID"
msgstr "NFT ID 입력"

#: src/components/Exchange/OrderEditor.js
#: src/components/Exchange/PositionSeller.js
msgid "Enter Price"
msgstr "가격 입력"

#: src/pages/BeginAccountTransfer/BeginAccountTransfer.js
#: src/pages/NftWallet/NftWallet.js
msgid "Enter Receiver Address"
msgstr "수령 주소 입력"

#: src/components/Referrals/JoinReferralCode.js
#: src/components/Referrals/JoinReferralCode.js
msgid "Enter Referral Code"
msgstr "추천 코드 입력"

#: src/components/Referrals/AddAffiliateCode.js
#: src/components/Referrals/AddAffiliateCode.js
msgid "Enter a code"
msgstr "코드 입력"

#: src/components/Exchange/SwapBox.js
#: src/components/Exchange/SwapBox.js
msgid "Enter a price"
msgstr "가격 입력"

#: src/components/Exchange/PositionEditor.js
#: src/components/Exchange/PositionSeller.js
#: src/components/Exchange/PositionSeller.js
#: src/components/Exchange/SwapBox.js
#: src/components/Exchange/SwapBox.js
#: src/components/Exchange/SwapBox.js
#: src/components/Exchange/SwapBox.js
#: src/components/Glp/GlpSwap.js
#: src/components/Glp/GlpSwap.js
#: src/components/Migration/Migration.js
#: src/pages/ClaimEsGmx/ClaimEsGmx.js
#: src/pages/Stake/StakeV1.js
#: src/pages/Stake/StakeV1.js
#: src/pages/Stake/StakeV2.js
#: src/pages/Stake/StakeV2.js
#: src/pages/Stake/StakeV2.js
msgid "Enter an amount"
msgstr "수량 입력"

#: src/pages/Home/Home.js
msgid "Enter and exit positions with minimal spread and zero price impact. Get the optimal price without incurring additional costs."
msgstr "최소한의 스프레드 및 가격 영향 없이 포지션을 열고 닫을 수 있습니다. 추가 비용 없이 최적의 가격에서 시작하세요."

#: src/components/Exchange/OrderEditor.js
#: src/components/Exchange/OrderEditor.js
msgid "Enter new Price"
msgstr "새로운 가격 입력"

#: src/components/Exchange/ConfirmationBox.js
#: src/components/Exchange/PositionSeller.js
#: src/components/Exchange/PositionsList.js
#: src/components/Exchange/PositionsList.js
#: src/components/Exchange/SwapBox.js
#: src/components/Exchange/SwapBox.js
msgid "Entry Price"
msgstr "진입 가격"

#: src/pages/Stake/StakeV2.js
#: src/pages/Stake/StakeV2.js
msgid "Escrowed GMX"
msgstr "에스크로 GMX"

#: src/components/Glp/GlpSwap.js
#: src/components/Stake/GMXAprTooltip.tsx
msgid "Escrowed GMX APR"
msgstr "esGMX APR"

#: src/pages/OrdersOverview/OrdersOverview.js
msgid "Execute"
msgstr "실행"

#: src/components/Exchange/TradeHistory.js
msgid "Execute Order: Swap {fromAmountDisplay} {0} for {toAmountDisplay} {1}"
msgstr "주문 실행: {fromAmountDisplay} {0}을 {toAmountDisplay} {1}로 스왑"

#: src/components/Exchange/TradeHistory.js
msgid "Execute Order: {orderTypeText} {0} {longShortDisplay} {sizeDeltaDisplay} USD, Price: {executionPriceDisplay} USD"
msgstr ""

#: src/components/Exchange/ConfirmationBox.js
#: src/components/Exchange/ConfirmationBox.js
#: src/components/Exchange/PositionEditor.js
msgid "Execution Fee"
msgstr "실행 수수료"

#: src/components/Exchange/PositionSeller.js
msgid "Execution fee"
msgstr "실행 수수료"

#: src/components/Exchange/SwapBox.js
msgid "Exit Price"
msgstr "매도 가격"

#: src/components/Glp/GlpSwap.js
msgid "FEES"
msgstr "수수료"

#: src/components/Exchange/ConfirmationBox.js
#: src/components/Exchange/ConfirmationBox.js
#: src/components/Exchange/ConfirmationBox.js
#: src/components/Exchange/PositionSeller.js
#: src/components/Exchange/SwapBox.js
#: src/components/Exchange/SwapBox.js
#: src/components/Glp/GlpSwap.js
#: src/components/Glp/GlpSwap.js
#: src/pages/Dashboard/DashboardV1.js
#: src/pages/Dashboard/DashboardV2.js
msgid "Fees"
msgstr "수수료"

#: src/components/Exchange/ConfirmationBox.js
msgid "Fees are high to swap from {0} to {1}."
msgstr "{0}을 {1}로 스왑하는 수수료가 높습니다."

#: src/components/Exchange/ConfirmationBox.js
msgid "Fees are high to swap from {0} to {1}. <0/>{2} is needed for collateral."
msgstr "{0}을 {1}로 스왑하는 수수료가 높습니다. <0/>{2}가 담보로 필요합니다."

#: src/pages/Ecosystem/Ecosystem.js
msgid "Fees generated by GMX"
msgstr "GMX로 획득한 수수료"

#: src/components/Glp/GlpSwap.js
msgid "Fees may vary depending on which asset you sell GLP for. <0/>Enter the amount of GLP you want to redeem in the order form, then check here to compare fees."
msgstr "GLP를 판매하는 양에 따라서 수수료가 상이합니다. <0/>판매하려는 GLP의 양을 주문 양식에 입력하고, 여기에서 수수료를 비교하세요."

#: src/components/Glp/GlpSwap.js
msgid "Fees may vary depending on which asset you use to buy GLP. <0/>Enter the amount of GLP you want to purchase in the order form, then check here to compare fees."
msgstr "GLP를 구매하는 양에 따라서 수수료가 상이합니다. <0/>구매하려는 GLP의 양을 주문 양식에 입력하고, 여기에서 수수료를 비교하세요."

#: src/pages/Dashboard/DashboardV2.js
msgid "Fees since"
msgstr "이후 수수료"

#: src/components/Glp/GlpSwap.js
#: src/components/Glp/GlpSwap.js
#: src/components/Glp/GlpSwap.js
#: src/components/Glp/GlpSwap.js
msgid "Fees will be shown once you have entered an amount in the order form."
msgstr "입력란에 수량을 입력하면 수수료가 표시됩니다."

#: src/components/Exchange/SwapBox.js
msgid "Fetching token info..."
msgstr "토큰 정보 가져오는 중..."

#: src/pages/Ecosystem/Ecosystem.js
msgid "Financial reports and protocol analytics"
msgstr "금융 보고서 및 프로토콜 분석"

#: src/pages/Dashboard/DashboardV2.js
msgid "Floor Price Fund"
msgstr "하한 가격 펀드"

#: src/components/Exchange/ConfirmationBox.js
msgid "Forfeit profit"
msgstr "이익 상실"

#: src/components/Exchange/ConfirmationBox.js
msgid "Forfeit profit and Short"
msgstr "이익 상실 및 숏"

#: src/components/Exchange/ConfirmationBox.js
msgid "Forfeit profit and {action}"
msgstr "이익 상실 및 {action}"

#: src/components/Exchange/ConfirmationBox.js
#: src/components/Exchange/PositionSeller.js
msgid "Forfeit profit not checked"
msgstr "상실 이익이 확인되지 않았습니다."

#: src/pages/Ecosystem/Ecosystem.js
msgid "GBC NFTs APR tracker and rewards"
msgstr "GBC NFT의 APR 트래커 및 보상"

#: src/pages/Dashboard/DashboardV2.js
msgid "GLP Index Composition"
msgstr "GLP 인덱스 구성"

#: src/pages/Dashboard/DashboardV2.js
msgid "GLP Pool"
msgstr "GLP 풀"

#: src/pages/Stake/StakeV2.js
#: src/pages/Stake/StakeV2.js
msgid "GLP Vault"
msgstr "GLP 볼트"

#: src/pages/Ecosystem/Ecosystem.js
msgid "GLP and GMX autocompounding vaults"
msgstr ""

#: src/pages/Ecosystem/Ecosystem.js
msgid "GLP autocompounding vaults"
msgstr ""

#: src/components/Glp/GlpSwap.js
msgid "GLP buy disabled, pending {0} upgrade"
msgstr "{0} 업그레이드를 위해 GLP 구매가 비활성화되었습니다"

#: src/components/Exchange/SwapBox.js
msgid "GLP doesn't accept this amount of {0}."
msgstr ""

#: src/components/TokenCard/TokenCard.js
msgid "GLP is the liquidity provider token. Accrues 70% of the platform's generated fees."
msgstr "GLP는 유동성 공급 토큰입니다. 플랫폼에서 생성되는 수수료의 70%를 축적하세요."

#: src/components/Glp/GlpSwap.js
msgid "GLP sell disabled, pending {0} upgrade"
msgstr "{0} 업그레이드를 위해 GLP 판매가 비활성화되었습니다"

#: src/pages/Ecosystem/Ecosystem.js
msgid "GMX Announcements and Updates"
msgstr "GMX 공지 및 업데이트"

#: src/pages/Ecosystem/Ecosystem.js
msgid "GMX Blueberry NFTs"
msgstr "GMX 블루베리 NFT"

#: src/pages/Ecosystem/Ecosystem.js
msgid "GMX Governance Page"
msgstr "GMX 거버넌스 페이지"

#: src/pages/Ecosystem/Ecosystem.js
msgid "GMX Pages"
msgstr "GMX 페이지"

#: src/pages/Ecosystem/Ecosystem.js
msgid "GMX Perpetuals Data"
msgstr "GMX 파생상품 데이터"

#: src/pages/Ecosystem/Ecosystem.js
msgid "GMX Proposals Voting page"
msgstr "GMX 프로포절 투표 페이지"

#: src/pages/Ecosystem/Ecosystem.js
msgid "GMX Stats Page"
msgstr "GMX 통계 페이지"

#: src/pages/Stake/StakeV2.js
#: src/pages/Stake/StakeV2.js
msgid "GMX Vault"
msgstr "GMX 볼트"

#: src/pages/Ecosystem/Ecosystem.js
msgid "GMX Weekly Updates"
msgstr "GMX 주간 업데이트"

#: src/pages/BuyGMX/BuyGMX.tsx
msgid "GMX bonds can be bought on Bond Protocol with a discount and a small vesting period:"
<<<<<<< HEAD
msgstr ""
=======
msgstr ">>>>>>> master"
>>>>>>> efb8d8de

#: src/pages/Ecosystem/Ecosystem.js
msgid "GMX community discussion"
msgstr "GMX 커뮤니티 토론"

#: src/pages/Ecosystem/Ecosystem.js
msgid "GMX dashboards and analytics."
msgstr "GMX 대시보드 및 통계"

#: src/pages/Ecosystem/Ecosystem.js
msgid "GMX ecosystem pages."
msgstr "GMX 이코시스템 페이지"

#: src/pages/Ecosystem/Ecosystem.js
msgid "GMX explorer for stats and traders"
msgstr "통계와 트레이드 정보를 위한 GMX 익스플로러"

#: src/pages/Ecosystem/Ecosystem.js
msgid "GMX fundamentals"
msgstr "GMX 펀더멘탈"

#: src/pages/Home/Home.js
msgid "GMX is currently live on Arbitrum and Avalanche."
msgstr "GMX는 현재 Arbitrum과 Avalanche에서 이용할 수 있습니다."

#: src/pages/Jobs/Jobs.js
msgid "GMX is not actively looking for new hires at the moment. However, if you think you can contribute to the project, please email <0>jobs@gmx.io</0>."
msgstr "GMX는 현재 구인하고 있지 않습니다. 하지만 해당 프로젝트에 기여할 수 있다고 생각하시면 email <0>jobs@gmx.io</0>으로 연락해주세요."

#: src/components/TokenCard/TokenCard.js
msgid "GMX is the utility and governance token. Accrues 30% of the platform's generated fees."
msgstr "GMX는 유틸리티 및 거버넌스 토큰입니다. 플랫폼에서 생성되는 수수료의 30%를 축적하세요."

#: src/pages/Ecosystem/Ecosystem.js
msgid "GMX staking calculator"
msgstr "GMX 스테이킹 계산기"

#: src/pages/Ecosystem/Ecosystem.js
msgid "GMX staking rewards updates and insights"
msgstr "GMX 스테이킹 보상 업데이트 및 인사이트"

#: src/pages/Stake/StakeV2.js
#: src/pages/Stake/StakeV2.js
msgid "GMX transfers not yet enabled"
msgstr "GMX 전송이 아직 불가능합니다."

#: src/components/Referrals/AddAffiliateCode.js
msgid "Generate Referral Code"
msgstr "추천인 코드 생성"

#: src/components/Exchange/PositionShare.js
msgid "Generating shareable image..."
msgstr "공유가능한 이미지 생성중..."

#: src/pages/Referrals/Referrals.js
msgid "Get fee discounts and earn rebates through the GMX referral program.<0/>For more information, please read the <1>referral program details</1>."
msgstr "GMX 추천 프로그램을 통해 수수료 할인 및 소개 보수를 받으세요.<0/>자세한 내용은 <1>추천 프로그램 세부 정보를 참조하세요.</1>"

#: src/components/Header/HomeHeaderLinks.tsx
msgid "Governance"
msgstr ""

#: src/components/Exchange/SwapBox.js
msgid "High Slippage, Swap Anyway"
msgstr "높은 슬리피지 상관 없이 스왑"

#: src/components/Exchange/SwapBox.js
msgid "High USDG Slippage, Long Anyway"
msgstr "높은 USDG 슬리피지 상관 없이 롱 포지션 체결"

#: src/components/Exchange/ConfirmationBox.js
msgid "I am aware of the trigger orders"
msgstr "트리거 주문에 대해 충분히 인지하고 있습니다."

#: src/components/Exchange/SwapBox.js
msgid "If you have an existing position, the position will be closed at {0} USD.<0/><1/>This exit price will change with the price of the asset.<2/><3/><4>More Info</4>"
msgstr "포지션이 이미 존재한다면, 해당 포지션은 {0} USD에 종료될 것입니다.<0/><1/>이 종료 가격은 자산의 가격 변화에 따라 변경됩니다.<2/><3/><4>더 자세한 정보</4>"

#: src/components/Exchange/PositionShare.js
msgid "Image generation error, please refresh and try again."
msgstr "이미지 생성 에러. 새로고침 후 다시 시도해주세요."

#: src/components/Exchange/ExchangeTVChart.js
msgid "Inc."
msgstr "Inc."

#: src/App/App.js
msgid "Include PnL in leverage display"
msgstr "레버리지 표시창에 손익 포함하기"

#: src/pages/CompleteAccountTransfer/CompleteAccountTransfer.js
msgid "Incorrect Account"
msgstr "잘못된 계정입니다"

#: src/components/Exchange/SwapBox.js
#: src/pages/Stake/StakeV1.js
msgid "Incorrect Network"
msgstr "잘못된 네트워크입니다"

#: src/components/Exchange/SwapBox.js
msgid "Incorrect network"
msgstr "잘못된 네트워크입니다"

#: src/components/Exchange/ConfirmationBox.js
#: src/components/Exchange/ConfirmationBox.js
#: src/components/Exchange/OrdersList.js
#: src/components/Exchange/TradeHistory.js
#: src/components/Exchange/TradeHistory.js
#: src/pages/OrdersOverview/OrdersOverview.js
msgid "Increase"
msgstr "증가"

#: src/pages/OrdersOverview/OrdersOverview.js
msgid "Increase active: {0}, executed: {1}, cancelled: {2}"
msgstr "중가 액티브: {0}, 실행 완료: {1}, 취소 완료: {2}"

#: src/components/Exchange/TradeHistory.js
msgid "Increase {0} {longOrShortText}, +{1} USD, {2} Price: {3} USD"
msgstr "{0} {longOrShortText}을 증가, +{1} USD, {2} 가격: {3} USD"

#: src/pages/Exchange/Exchange.js
msgid "Increased {tokenSymbol} {longOrShortText}, +{0} USD."
msgstr "{tokenSymbol} {longOrShortText} 증가 완료, +{0} USD."

#: src/pages/OrdersOverview/OrdersOverview.js
msgid "Index"
msgstr "인덱스"

#: src/components/Exchange/PositionsList.js
#: src/components/Exchange/PositionsList.js
#: src/components/Exchange/PositionsList.js
#: src/components/Exchange/PositionsList.js
msgid "Initial Collateral"
msgstr "최초 담보"

#: src/components/Exchange/TradeHistory.js
msgid "Initial collateral"
msgstr "최초 담보"

#: src/components/Exchange/PositionSeller.js
msgid "Insufficient Available Liquidity to swap to {0}:"
msgstr "{0}으로 스왑하기 위한 유동성이 충분하지 않습니다:"

#: src/components/Glp/GlpSwap.js
msgid "Insufficient GLP balance"
msgstr "GLP 잔고 부족"

#: src/components/Exchange/SwapBox.js
#: src/components/Exchange/SwapBox.js
#: src/components/Exchange/SwapBox.js
#: src/components/Exchange/SwapBox.js
#: src/components/Exchange/SwapBox.js
#: src/components/Glp/GlpSwap.js
msgid "Insufficient liquidity"
msgstr "유동성 부족"

#: src/components/Exchange/SwapBox.js
#: src/components/Exchange/SwapBox.js
#: src/components/Exchange/SwapBox.js
msgid "Insufficient liquidity, change \"Collateral In\""
msgstr "유동성 부족, \"담보자산\"을 변경하세요"

#: src/components/Exchange/PositionSeller.js
msgid "Insufficient receive token liquidity"
msgstr "수령할 자산의 토큰 유동성이 부족합니다"

#: src/pages/Stake/StakeV2.js
msgid "Insufficient staked tokens"
msgstr "스테이킹된 토큰 부족"

#: src/components/Exchange/SwapBox.js
#: src/components/Exchange/SwapBox.js
#: src/components/Glp/GlpSwap.js
msgid "Insufficient {0} balance"
msgstr "{0} 잔고 부족"

#: src/pages/NftWallet/NftWallet.js
msgid "Invalid NFT Address"
msgstr "유요하지 않은 NFT 주소"

#: src/pages/BeginAccountTransfer/BeginAccountTransfer.js
msgid "Invalid Receiver"
msgstr "유효하지 않은 수령인"

#: src/pages/BeginAccountTransfer/BeginAccountTransfer.js
#: src/pages/NftWallet/NftWallet.js
msgid "Invalid Receiver Address"
msgstr "유효하지 않은 수령 주소"

#: src/components/Exchange/PositionEditor.js
#: src/components/Exchange/PositionEditor.js
msgid "Invalid liq. price"
msgstr "유효하지 않은 청산가"

#: src/components/Exchange/ConfirmationBox.js
#: src/components/Exchange/OrderEditor.js
#: src/components/Exchange/PositionSeller.js
msgid "Invalid price, see warning"
msgstr "유효하지 않은 가격, 경고문을 보세요"

#: src/App/App.js
msgid "Invalid slippage value"
msgstr "유효하지 않은 슬리피지 값"

#: src/pages/OrdersOverview/OrdersOverview.js
msgid "Invalid token fromToken: \"{0}\" toToken: \"{toTokenAddress}\""
msgstr "유요하지 않은 fromToken: \"{0}\" toToken: \"{toTokenAddress}\""

#: src/pages/OrdersOverview/OrdersOverview.js
msgid "Invalid token indexToken: \"{0}\" collateralToken: \"{1}\""
msgstr "유요하지 않은 indexToken: \"{0}\" collateralToken\" \"{1}\""

#: src/pages/Jobs/Jobs.js
msgid "Job openings at GMX."
msgstr "GMX의 구인"

#: src/pages/Jobs/Jobs.js
msgid "Jobs"
msgstr "구인"

#: src/components/Exchange/PositionSeller.js
msgid "Keep leverage at {0}x"
msgstr "레버리지를 {0}x로 유지"

#: src/components/NetworkDropdown/NetworkDropdown.tsx
msgid "Language"
msgstr "언어"

#: src/components/Header/AppHeaderUser.tsx
#: src/components/ModalViews/RedirectModal.js
#: src/pages/Home/Home.js
msgid "Launch App"
msgstr "앱 실행하기"

#: src/components/Exchange/SwapBox.js
msgid "Leaderboard"
msgstr "리더보드"

#: src/pages/Ecosystem/Ecosystem.js
msgid "Leaderboard for GMX traders"
msgstr "GMX 트레이더를 위한 리더보드"

#: src/components/Exchange/PositionEditor.js
msgid "Leave at least {0} ETH for gas"
msgstr "가스를 위해 최소 {0} ETH를 남겨주세요"

#: src/components/Exchange/SwapBox.js
#: src/components/Exchange/SwapBox.js
msgid "Leave at least {0} {1} for gas"
msgstr "가스를 위해 최소 {0} {1}을(를) 남겨주세요"

#: src/components/Exchange/PositionSeller.js
msgid "Leftover collateral below 5 USD"
msgstr "남은 담보가 5 USD 미만입니다"

#: src/components/Exchange/PositionSeller.js
msgid "Leftover position below 10 USD"
msgstr "남은 포지션이 10 USD 미만입니다."

#: src/components/Exchange/ConfirmationBox.js
#: src/components/Exchange/PositionEditor.js
#: src/components/Exchange/PositionSeller.js
#: src/components/Exchange/PositionsList.js
#: src/components/Exchange/SwapBox.js
#: src/components/Exchange/SwapBox.js
msgid "Leverage"
msgstr "레버리지"

#: src/components/Exchange/SwapBox.js
msgid "Leverage disabled, pending {0} upgrade"
msgstr "{0} 업그레이드를 위해 레버리지가 비활성화되었습니다."

#: src/components/Exchange/OrdersList.js
#: src/components/Exchange/OrdersList.js
#: src/components/Exchange/SwapBox.js
msgid "Limit"
msgstr "지정가"

#: src/components/Exchange/ConfirmationBox.js
#: src/components/Exchange/ConfirmationBox.js
msgid "Limit Price"
msgstr "지정가"

#: src/components/Exchange/SwapBox.js
msgid "Limit order creation failed."
msgstr "지정가 주문 생성 실패."

#: src/components/Exchange/SwapBox.js
msgid "Limit order submitted!"
msgstr "지정가 주문 제출 완료!"

#: src/pages/Ecosystem/Ecosystem.js
#: src/pages/Ecosystem/Ecosystem.js
#: src/pages/Ecosystem/Ecosystem.js
#: src/pages/Ecosystem/Ecosystem.js
#: src/pages/Ecosystem/Ecosystem.js
msgid "Link"
msgstr "링크"

#: src/components/Exchange/PositionShare.js
msgid "Link copied to clipboard."
msgstr "클립보드로 링크가 복사되었습니다."

#: src/components/Exchange/ConfirmationBox.js
#: src/components/Exchange/OrderEditor.js
#: src/components/Exchange/PositionEditor.js
#: src/components/Exchange/PositionSeller.js
#: src/components/Exchange/PositionsList.js
#: src/components/Exchange/PositionsList.js
#: src/components/Exchange/SwapBox.js
msgid "Liq. Price"
msgstr "청산가"

#: src/components/Exchange/ExchangeTVChart.js
msgid "Liq. {0} {longOrShortText}"
msgstr "청산 {0} {longOrShortText}"

#: src/components/Exchange/TradeHistory.js
msgid "Liquidated"
msgstr "청산"

#: src/components/Exchange/TradeHistory.js
msgid ""
"Liquidated {0} {longOrShortText},\n"
"-{1} USD,\n"
"{2} Price: {3} USD"
msgstr ""
"청산 {0} {longOrShortText},\n"
"-{1} USD,\n"
"{2} 가격: {3} USD"

#: src/components/Exchange/TradeHistory.js
msgid "Liquidation fee"
msgstr "청산 수수료"

#: src/components/Exchange/PositionEditor.js
msgid "Liquidation price would cross mark price."
msgstr ""

#: src/components/Exchange/SwapBox.js
#: src/components/Exchange/SwapBox.js
msgid "Liquidity data not loaded"
msgstr "유동성 데이터를 불러오지 못하였습니다."

#: src/components/Exchange/PositionsList.js
msgid "Loading..."
msgstr "로딩중..."

#: src/components/Exchange/ConfirmationBox.js
#: src/components/Exchange/ConfirmationBox.js
#: src/components/Exchange/ConfirmationBox.js
#: src/components/Exchange/ConfirmationBox.js
#: src/components/Exchange/ConfirmationBox.js
#: src/components/Exchange/ExchangeTVChart.js
#: src/components/Exchange/ExchangeTVChart.js
#: src/components/Exchange/OrdersList.js
#: src/components/Exchange/PositionEditor.js
#: src/components/Exchange/PositionSeller.js
#: src/components/Exchange/PositionsList.js
#: src/components/Exchange/PositionsList.js
#: src/components/Exchange/PositionsList.js
#: src/components/Exchange/SwapBox.js
#: src/components/Exchange/SwapBox.js
#: src/components/Exchange/SwapBox.js
#: src/components/Exchange/SwapBox.js
#: src/components/Exchange/SwapBox.js
#: src/components/Exchange/TradeHistory.js
#: src/components/Exchange/TradeHistory.js
#: src/components/Exchange/TradeHistory.js
#: src/pages/Actions/Actions.js
#: src/pages/Actions/Actions.js
#: src/pages/Exchange/Exchange.js
#: src/pages/Exchange/Exchange.js
#: src/pages/Exchange/Exchange.js
#: src/pages/Exchange/Exchange.js
#: src/pages/OrdersOverview/OrdersOverview.js
msgid "Long"
msgstr "롱"

#: src/pages/Dashboard/DashboardV2.js
#: src/pages/Dashboard/DashboardV2.js
msgid "Long Positions"
msgstr "롱 포지션"

#: src/pages/Dashboard/DashboardV1.js
msgid "Long positions: {0} USD, Short positions: {1} USD, {volumeLabel} volume: {2} USD"
msgstr "롱 포지션: {0} USD, 숏 포지션: {1} USD, {volumeLabel} 거래량: {2} USD"

#: src/components/Exchange/SwapBox.js
msgid "Long {0}"
msgstr "롱 {0}"

#: src/components/Exchange/ConfirmationBox.js
msgid "Longing..."
msgstr "롱 실행중..."

#: src/components/Referrals/AddAffiliateCode.js
msgid "Looks like you don't have a referral code to share. <0/> Create one now and start earning rebates!"
msgstr "공유할 수 있는 추천인 코드가 없는 것 같습니다. <0/> 코드를 바로 생성해서 소개 보수를 획득하세요!"

#: src/pages/Actions/Actions.js
msgid "Loss"
msgstr "손실"

#: src/components/BuyInputSection/BuyInputSection.js
#: src/components/Exchange/PositionEditor.js
#: src/components/Exchange/PositionSeller.js
#: src/components/Exchange/SwapBox.js
#: src/components/InputSection/InputSection.js
#: src/pages/ClaimEsGmx/ClaimEsGmx.js
msgid "MAX"
msgstr "최대"

#: src/pages/Ecosystem/Ecosystem.js
msgid "MEV Optimizer"
msgstr "MEV 옵티마이저"

#: src/components/Exchange/OrdersList.js
#: src/components/Exchange/OrdersList.js
#: src/components/Exchange/OrdersList.js
#: src/components/Exchange/PositionEditor.js
#: src/components/Exchange/PositionSeller.js
#: src/components/Exchange/PositionsList.js
#: src/components/Exchange/PositionsList.js
#: src/pages/OrdersOverview/OrdersOverview.js
msgid "Mark Price"
msgstr "시장 평균가"

#: src/components/Exchange/OrderEditor.js
msgid "Mark Price:"
msgstr "시장 평균가"

#: src/components/Exchange/OrderEditor.js
#: src/components/Exchange/PositionSeller.js
#: src/components/Exchange/SwapBox.js
msgid "Mark: {0}"
msgstr "시장 평균가: {0}"

#: src/components/Exchange/PositionSeller.js
#: src/components/Exchange/SwapBox.js
msgid "Market"
msgstr "마켓"

#: src/pages/Dashboard/DashboardV1.js
#: src/pages/Dashboard/DashboardV1.js
#: src/pages/Dashboard/DashboardV1.js
#: src/pages/Dashboard/DashboardV2.js
#: src/pages/Dashboard/DashboardV2.js
msgid "Market Cap"
msgstr "시가총액"

#: src/pages/Stake/StakeV2.js
msgid "Max Capacity"
msgstr "최대 수용량"

#: src/components/Glp/GlpSwap.js
msgid "Max Capacity for {0} Reached"
msgstr "{0}의 최대치에 도달했습니다."

#: src/components/Glp/GlpSwap.js
msgid "Max Pool Capacity"
msgstr "풀 최대 수용량"

#: src/components/Migration/Migration.js
#: src/pages/Stake/StakeV1.js
#: src/pages/Stake/StakeV1.js
#: src/pages/Stake/StakeV2.js
#: src/pages/Stake/StakeV2.js
#: src/pages/Stake/StakeV2.js
msgid "Max amount exceeded"
msgstr "최대 수량을 초과했습니다"

#: src/components/Exchange/PositionSeller.js
msgid "Max close amount exceeded"
msgstr "닫을 수 있는 최댜 수량을 초과했습니다"

#: src/components/Exchange/TradeHistory.js
msgid "Max leverage of 100x was exceeded, the remaining collateral after deducting losses and fees have been sent back to your account"
msgstr "최대 레버리지 100x를 초과하였습니다. 손실과 수수료를 제외한 나머지 담보 자산은 귀하의 계정으로 반환되었습니다."

#: src/components/Exchange/PositionEditor.js
#: src/components/Exchange/PositionSeller.js
#: src/components/Exchange/SwapBox.js
msgid "Max leverage: {0}x"
msgstr ""

#: src/components/Glp/GlpSwap.js
msgid "Max pool capacity reached for {0}. Please mint GLP using another token"
msgstr "{0}의 최대 풀 수용량에 도달했습니다"

#: src/components/Glp/GlpSwap.js
msgid "Max pool capacity reached for {0}<0/><1/>Please mint GLP using another token"
msgstr "최대 풀 수용량인 {0}에 도달했습니다<0/><1/>다른 토큰을 이용행 GLP를 민트해주세요"

#: src/App/App.js
msgid "Max slippage precision is 0.01%"
msgstr "허용 가능한 최대 슬리피지는 0.01%입니다"

#: src/pages/Dashboard/DashboardV2.js
#: src/pages/Dashboard/DashboardV2.js
msgid "Max {0} Capacity"
msgstr "{0}의 최대 수용량"

#: src/components/Exchange/PositionSeller.js
#: src/components/Exchange/SwapBox.js
msgid "Max {0} in"
msgstr "최대 {0} in"

#: src/components/Exchange/SwapBox.js
msgid "Max {0} long capacity"
msgstr "최대 {0} 롱 수용량"

#: src/components/Exchange/SwapBox.js
msgid "Max {0} long exceeded"
msgstr "{0} 롱 최대치를 초과했습니다"

#: src/components/Exchange/PositionSeller.js
#: src/components/Exchange/SwapBox.js
msgid "Max {0} out"
msgstr "최대 {0} out"

#: src/components/Exchange/SwapBox.js
msgid "Max {0} short capacity"
msgstr "최대 {0} 숏 수용량"

#: src/components/Exchange/SwapBox.js
msgid "Max {0} short exceeded"
msgstr "{0} 숏 최대치를 초과했습니다."

#: src/components/Migration/Migration.js
#: src/pages/Stake/StakeV1.js
#: src/pages/Stake/StakeV1.js
#: src/pages/Stake/StakeV2.js
#: src/pages/Stake/StakeV2.js
#: src/pages/Stake/StakeV2.js
msgid "Max: {0}"
msgstr "최대: {0}"

#: src/components/Exchange/PositionEditor.js
#: src/components/Exchange/PositionSeller.js
msgid "Max: {maxAmountFormatted}"
msgstr "최대: {maxAmountFormatted}"

#: src/components/Footer/constants.ts
#: src/components/Footer/constants.ts
msgid "Media Kit"
msgstr "미디어 키트"

#: src/App/App.js
msgid "MetaMask"
msgstr "메타마스크"

#: src/App/App.js
msgid "MetaMask not detected."
msgstr "메타마스크가 탐지되지 않았습니다."

#: src/components/Migration/Migration.js
#: src/components/Migration/Migration.js
#: src/pages/Stake/StakeV1.js
#: src/pages/Stake/StakeV1.js
#: src/pages/Stake/StakeV1.js
msgid "Migrate"
msgstr "이전"

#: src/components/Migration/Migration.js
msgid "Migrated"
msgstr "이전완료"

#: src/components/Migration/Migration.js
msgid "Migrating..."
msgstr "이전중..."

#: src/components/Migration/Migration.js
msgid "Migration Price"
msgstr "이전 가격"

#: src/components/Migration/Migration.js
msgid "Migration failed"
msgstr "이전 실패"

#: src/components/Migration/Migration.js
msgid "Migration submitted! <0>View status.</0>"
msgstr "이전 제출완료! <0>상태 보기.</0>"

#: src/components/Exchange/PositionEditor.js
#: src/components/Exchange/PositionSeller.js
#: src/components/Exchange/SwapBox.js
msgid "Min leverage: 1.1x"
msgstr "최소 레버리지: 1.1x"

#: src/components/Exchange/SwapBox.js
msgid "Min order: 10 USD"
msgstr "최소 주문: 10 USD"

#: src/components/Exchange/TradeHistory.js
msgid "Min required collateral"
msgstr "최소 필요 담보"

#: src/components/Exchange/PositionEditor.js
msgid "Min residual collateral: 10 USD"
msgstr ""

#: src/components/Exchange/ConfirmationBox.js
msgid "Min. Receive"
msgstr "최소 수취량"

#: src/components/Exchange/OrderEditor.js
msgid "Minimum received"
msgstr "최소량 수치 완료"

#: src/components/Exchange/SwapBox.js
#: src/pages/Dashboard/DashboardV2.js
msgid "More Info"
msgstr "더 자세한 정보"

#: src/components/NetworkDropdown/NetworkDropdown.tsx
msgid "More Options"
msgstr "더 많은 설정"

#: src/pages/Stake/StakeV2.js
msgid "Multiplier Points"
msgstr "멀티플라이어 포인트"

#: src/pages/Stake/StakeV2.js
msgid "Multiplier Points APR"
msgstr "멀티플라이어 포인트 APR"

#: src/pages/NftWallet/NftWallet.js
msgid "NFT Address"
msgstr "NFT 주소"

#: src/pages/NftWallet/NftWallet.js
msgid "NFT ID"
msgstr "NFT ID"

#: src/pages/NftWallet/NftWallet.js
msgid "NFT Wallet"
msgstr "NFT 지갑"

#: src/components/Exchange/PositionsList.js
#: src/components/Exchange/PositionsList.js
msgid "Net Value"
msgstr "순이익"

#: src/components/Exchange/PositionsList.js
#: src/components/Exchange/PositionsList.js
msgid "Net Value: Initial Collateral + PnL - Borrow Fee"
msgstr ""

#: src/components/Exchange/PositionsList.js
#: src/components/Exchange/PositionsList.js
msgid "Net Value: Initial Collateral + PnL - Fees"
msgstr ""

#: src/components/Exchange/ConfirmationBox.js
#: src/components/Exchange/PositionEditor.js
msgid "Network fee"
msgstr "네트워크 수수료"

#: src/components/NetworkDropdown/NetworkDropdown.tsx
#: src/components/NetworkDropdown/NetworkDropdown.tsx
msgid "Networks"
msgstr "네트워크"

#: src/components/NetworkDropdown/NetworkDropdown.tsx
msgid "Networks and Settings"
msgstr "네트워크 및 설정"

#: src/components/Exchange/TradeHistory.js
msgid "Next"
msgstr "다음"

#: src/pages/Actions/Actions.js
msgid "No PnLs found"
msgstr "손익을 찾지 못했습니다."

#: src/pages/ClaimEsGmx/ClaimEsGmx.js
msgid "No esGMX to claim"
msgstr "수령할 수 있는 esGMX가 없습니다"

#: src/components/Exchange/OrdersList.js
#: src/components/Exchange/OrdersList.js
msgid "No open orders"
msgstr "열려있는 주문이 없습니다"

#: src/lib/legacy.ts
msgid "No open position, order cannot be executed unless a position is opened"
msgstr "열려있는 포지션이 없습니다. 열려있는 포지션이 없는 경우 주문은 실행될 수 없습니다."

#: src/components/Exchange/PositionsList.js
#: src/components/Exchange/PositionsList.js
msgid "No open positions"
msgstr "열려있는 포지션이 없습니다"

#: src/pages/Jobs/Jobs.js
msgid "No open positions at GMX currently"
msgstr "현재 GMX에서 열려있는 포지션이 없습니다."

#: src/pages/OrdersOverview/OrdersOverview.js
msgid "No position"
msgstr "열려있는 포지션이 없음"

#: src/components/Referrals/AffiliatesStats.js
#: src/components/Referrals/TradersStats.js
msgid "No rebates distribution history yet."
msgstr "소개 보수 분배 내역이 없습니다."

#: src/pages/Stake/StakeV1.js
msgid "No rewards to claim yet"
msgstr "수령할 보상이 아직 없습니다"

#: src/components/Exchange/TradeHistory.js
msgid "No trades yet"
msgstr "거래가 아직 없습니다"

#: src/components/Exchange/OrdersToa.js
msgid "Note that orders are not guaranteed to be executed.<0/><1/>This can occur in a few situations including but not exclusive to:"
msgstr "주문 실행은 보장되지 않습니다.<0/><1/>이것은 다음과 같은 상황에 일어날 수 있습니다:"

#: src/components/Referrals/referralsHelper.js
msgid "Only letters, numbers and underscores are allowed."
msgstr "문자, 숫자 및 언더스코어만 가능합니다"

#: src/components/Exchange/PositionsList.js
#: src/components/Exchange/PositionsList.js
msgid "Open + Close fee"
msgstr "열기 + 닫기(종료) 수수료"

#: src/pages/Home/Home.js
msgid "Open Interest"
msgstr "미결제 약정"

#: src/components/Exchange/SwapBox.js
msgid "Open a position"
msgstr "포지션 열기"

#: src/pages/Dashboard/AssetDropdown.tsx
msgid "Open in Coingecko"
msgstr "Coingecko에서 보기"

#: src/pages/Dashboard/AssetDropdown.tsx
#: src/pages/Dashboard/AssetDropdown.tsx
msgid "Open in Explorer"
msgstr "Explorer에서 보기"

#: src/pages/Home/Home.js
msgid "Open positions through a simple swap interface. Conveniently swap from any supported asset into the position of your choice."
msgstr "간단한 스왑 인터페이스를 통해 포지션을 열어보세요. 지원되는 자산내에서 원하는 포지션으로 편리하게 스왑할 수 있습니다."

#: src/pages/PositionsOverview/PositionsOverview.js
msgid "Open positions: {0}<0/>Under risk: {1}"
msgstr "열린 포지션: {0}<0>리스크: {1}"

#: src/pages/Ecosystem/Ecosystem.js
msgid "Open trades ranking and stats"
msgstr ""

#: src/components/Exchange/ExchangeTVChart.js
msgid "Open {0} {longOrShortText}"
msgstr "{0} {longOrShortText} 열기"

#: src/components/Exchange/PositionsList.js
msgid "Opening..."
msgstr "여는 중..."

#: src/components/Exchange/OrdersList.js
#: src/pages/OrdersOverview/OrdersOverview.js
msgid "Order"
msgstr "주문"

#: src/components/Exchange/ConfirmationBox.js
msgid "Order cancelled"
msgstr "주문 최소됨"

#: src/domain/legacy.ts
msgid "Order cancelled."
msgstr "주문이 취소되었습니다."

#: src/lib/legacy.ts
msgid "Order cannot be executed as it would reduce the position's leverage below 1"
msgstr ""

#: src/lib/legacy.ts
msgid "Order cannot be executed as the remaining position would be smaller than $5.00"
msgstr "포지션의 금액이 $5.00 이하로 남게되면 주문은 실행될 수 없습니다"

#: src/components/Exchange/PositionSeller.js
msgid "Order created!"
msgstr "주문 생성!"

#: src/components/Exchange/PositionSeller.js
msgid "Order creation failed."
msgstr "주문 생성 실패."

#: src/pages/OrdersOverview/OrdersOverview.js
msgid "Order size exceeds position"
msgstr "주문의 사이즈가 포지션을 초과했습니다"

#: src/pages/OrdersOverview/OrdersOverview.js
msgid "Order size is 0"
msgstr "주문의 사이즈가 0입니다"

#: src/components/Exchange/PositionsList.js
#: src/lib/legacy.ts
msgid "Order size is bigger than position, will only be executable if position increases"
msgstr "주문의 사이즈가 포지션을 초과했습니다. 포지션을 증가하는 경우에만 실행 가능합니다."

#: src/components/Exchange/PositionSeller.js
msgid "Order submitted!"
msgstr "주문 제출 완료!"

#: src/components/Exchange/OrderEditor.js
msgid "Order update failed."
msgstr "주문 업데이트 실패됨."

#: src/components/Exchange/OrderEditor.js
msgid "Order update submitted!"
msgstr "주문 업데이트 제출 완료!"

#: src/components/Exchange/OrderEditor.js
msgid "Order updated!"
msgstr "주문 업데이트됨!"

#: src/components/Exchange/PositionsList.js
#: src/pages/Actions/Actions.js
#: src/pages/Exchange/Exchange.js
msgid "Orders"
msgstr "주문"

#: src/components/Exchange/PositionsList.js
#: src/pages/Exchange/Exchange.js
msgid "Orders ({0})"
msgstr "주문 ({0})"

#: src/pages/Exchange/Exchange.js
msgid "Orders cancelled."
msgstr "주문 취소"

#: src/pages/Ecosystem/Ecosystem.js
msgid "Overall protocol analytics"
msgstr ""

#: src/pages/Dashboard/DashboardV2.js
msgid "Overview"
msgstr "개요"

#: src/pages/Dashboard/DashboardV2.js
msgid "POOL"
msgstr "풀"

#: src/components/Glp/GlpSwap.js
#: src/pages/Dashboard/DashboardV2.js
msgid "PRICE"
msgstr "가격"

#: src/pages/PageNotFound/PageNotFound.js
msgid "Page not found"
msgstr "페이지를 찾을 수 없습니다"

#: src/components/Exchange/PositionSeller.js
#: src/components/Exchange/SwapBox.js
msgid "Page outdated, please refresh"
msgstr "페이지가 오래되었습니다. 새로고침해주세요."

#: src/components/Exchange/TradeHistory.js
msgid "Partial Liquidation"
msgstr "부분 청산"

#: src/components/Exchange/TradeHistory.js
msgid "Partially Liquidated"
msgstr "부분 청산됨"

#: src/pages/Ecosystem/Ecosystem.js
msgid "Partnerships and Integrations"
msgstr "파트너쉽 및 합병"

#: src/components/Exchange/ConfirmationBox.js
#: src/components/Exchange/ConfirmationBox.js
#: src/components/Exchange/SwapBox.js
#: src/components/Exchange/SwapBox.js
#: src/components/Glp/GlpSwap.js
#: src/components/Glp/GlpSwap.js
msgid "Pay"
msgstr "지불"

#: src/components/Exchange/ConfirmationBox.js
msgid "Pay Amount"
msgstr "지불액"

#: src/components/Exchange/SwapBox.js
msgid "Pay: {0} USD"
msgstr "지불: {0} USD"

#: src/pages/Dashboard/DashboardV2.js
msgid "Platform and GLP index tokens."
msgstr "플랫폼과 GLP 지수 토큰."

#: src/components/Referrals/JoinReferralCode.js
msgid "Please input a referral code to benefit from fee discounts."
msgstr "수수료 할인의 혜택을 받으려면 추천인 코드를 입력해주세요."

#: src/pages/BeginAccountTransfer/BeginAccountTransfer.js
msgid "Please only use this for full account transfers.<0/>This will transfer all your GMX, esGMX, GLP and Multiplier Points to your new account.<1/>Transfers are only supported if the receiving account has not staked GMX or GLP tokens before.<2/>Transfers are one-way, you will not be able to transfer staked tokens back to the sending account."
msgstr "계정 전체 이전을 위해서만 해당 기능을 사용해주세요.<0/>이 기능은, 귀하의 GMX, esGMX, GLP 및 멀티플라이어 포인트 전부를 새로운 계정으로 전송합니다.<1/>이전은 수취 게정이 이전에 GMX, GLP를 스테이킹한 적이 없는 경우에만 지원됩니다.<2/>이전은 단방향이며, 발송 계정으로 다시 이전하는 것이 불가능합니다."

#: src/components/Migration/Migration.js
msgid "Please read the <0>Medium post</0> before migrating."
msgstr "이전 작업전에 <0>Medium post</0>를 참조해주세요."

#: src/pages/ClaimEsGmx/ClaimEsGmx.js
msgid "Please switch your network to Arbitrum."
msgstr "네트워크를 Arbitrum으로 변경해주세요."

#: src/components/Exchange/PositionSeller.js
#: src/components/Exchange/PositionsList.js
#: src/components/Exchange/PositionsList.js
#: src/components/Exchange/PositionsList.js
#: src/components/Exchange/TradeHistory.js
#: src/pages/Actions/Actions.js
msgid "PnL"
msgstr "PnL"

#: src/components/Exchange/PositionsList.js
#: src/components/Exchange/PositionsList.js
msgid "PnL After Fees"
msgstr "수수료 제외한 PnL"

#: src/pages/Dashboard/DashboardV1.js
#: src/pages/Dashboard/DashboardV2.js
msgid "Pool"
msgstr "풀"

#: src/pages/Dashboard/DashboardV2.js
#: src/pages/Dashboard/DashboardV2.js
msgid "Pool Amount"
msgstr "풀 수량"

#: src/components/Exchange/PositionsList.js
msgid "Position"
msgstr "포지션"

#: src/components/Exchange/SwapBox.js
msgid "Position Fee (0.1% of position size)"
msgstr "포지션 수수료 (포지션 사이지의 0.1%)"

#: src/components/Exchange/PositionSeller.js
msgid "Position close disabled, pending {0} upgrade"
msgstr "{0} 업그레이드를 위해 포지션 종료가 비활성화되었습니다"

#: src/pages/Actions/Actions.js
#: src/pages/Exchange/Exchange.js
msgid "Positions"
msgstr "포지션"

#: src/pages/Exchange/Exchange.js
msgid "Positions ({0})"
msgstr "포지션 ({0})"

#: src/components/Exchange/TradeHistory.js
msgid "Prev"
msgstr "이전"

#: src/components/Exchange/ConfirmationBox.js
#: src/components/Exchange/OrderEditor.js
#: src/components/Exchange/OrderEditor.js
#: src/components/Exchange/OrderEditor.js
#: src/components/Exchange/OrderEditor.js
#: src/components/Exchange/OrdersList.js
#: src/components/Exchange/OrdersList.js
#: src/components/Exchange/OrdersList.js
#: src/components/Exchange/PositionSeller.js
#: src/components/Exchange/SwapBox.js
#: src/components/Exchange/SwapBox.js
#: src/components/Exchange/SwapBox.js
#: src/components/Glp/GlpSwap.js
#: src/components/Glp/GlpSwap.js
#: src/pages/Dashboard/DashboardV1.js
#: src/pages/Dashboard/DashboardV1.js
#: src/pages/Dashboard/DashboardV1.js
#: src/pages/Dashboard/DashboardV2.js
#: src/pages/Dashboard/DashboardV2.js
#: src/pages/Dashboard/DashboardV2.js
#: src/pages/OrdersOverview/OrdersOverview.js
#: src/pages/Stake/StakeV2.js
#: src/pages/Stake/StakeV2.js
#: src/pages/Stake/StakeV2.js
msgid "Price"
msgstr "가격"

#: src/components/Exchange/OrderEditor.js
#: src/components/Exchange/PositionSeller.js
msgid "Price above Liq. Price"
msgstr "청산가 초과 가격"

#: src/components/Exchange/OrderEditor.js
#: src/components/Exchange/SwapBox.js
#: src/components/Exchange/SwapBox.js
msgid "Price above Mark Price"
msgstr "시장 평균가 초과 가격"

#: src/components/Exchange/OrderEditor.js
#: src/components/Exchange/PositionSeller.js
msgid "Price below Liq. Price"
msgstr "청산가 미만 가격"

#: src/components/Exchange/OrderEditor.js
#: src/components/Exchange/SwapBox.js
#: src/components/Exchange/SwapBox.js
msgid "Price below Mark Price"
msgstr "시장 평균가 미만 가격"

#: src/pages/OrdersOverview/OrdersOverview.js
msgid "Price conditions are met"
msgstr "가격 조건에 충족되었습니다"

#: src/components/Exchange/OrderEditor.js
msgid "Price is above Mark Price"
msgstr "가격이 시장 평균가보다 높습니다"

#: src/components/Exchange/OrderEditor.js
msgid "Price is below Mark Price"
msgstr "가격이 시장 평군가보다 낮습니다"

#: src/pages/Dashboard/DashboardV2.js
#: src/pages/Stake/StakeV2.js
msgid "Price on Arbitrum"
msgstr "Arbitrum에서 가격"

#: src/pages/Dashboard/DashboardV2.js
#: src/pages/Stake/StakeV2.js
msgid "Price on Avalanche"
msgstr "Avalanche에서 가격"

#: src/pages/Actions/Actions.js
msgid "Profit"
msgstr "수익"

#: src/components/Exchange/PositionSeller.js
msgid "Profit price: {0} ${1}. This rule applies for the next {2}, until {3}."
msgstr "수익 가격: {0} ${1}. 해당 규칙은 다음의 {2}동안, {3}까지 적용됩니다."

#: src/pages/Ecosystem/Ecosystem.js
msgid "Projects developed by the GMX community. <0/>Please exercise caution when interacting with any app, apps are fully maintained by community developers."
msgstr ""

#: src/pages/Ecosystem/Ecosystem.js
msgid "Projects integrated with GMX."
msgstr "GMX와 통합된 프로젝트"

#: src/pages/Dashboard/AssetDropdown.tsx
msgid "Proof of Reserves"
msgstr "예비구두 증명"

#: src/components/Header/HomeHeaderLinks.tsx
msgid "Protocol"
msgstr ""

#: src/pages/Ecosystem/Ecosystem.js
#: src/pages/Ecosystem/Ecosystem.js
msgid "Protocol analytics"
msgstr "프로토콜 분석"

#: src/pages/BuyGlp/BuyGlp.js
msgid "Purchase <0>GLP tokens</0> to earn {nativeTokenSymbol} fees from swaps and leverages trading."
msgstr "<0>GLP 토큰</0>을 구입해서 스왑과 레버리지 트레이딩으로 생성된 {nativeTokenSymbol}를 얻기"

#: src/pages/Stake/StakeV2.js
msgid "Purchase Insurance"
msgstr "보험 구입"

#: src/components/TokenCard/TokenCard.js
#: src/components/TokenCard/TokenCard.js
msgid "Read more"
msgstr "더 알아보기"

#: src/components/Referrals/TradersStats.js
msgid "Rebates Distribution History"
msgstr "소개 보수 분배 내역"

#: src/components/Referrals/AffiliatesStats.js
#: src/components/Referrals/TradersStats.js
#: src/components/Referrals/TradersStats.js
msgid "Rebates are airdropped weekly."
msgstr "소개 보수는 매주 에어드랍됩니다."

#: src/components/Referrals/TradersStats.js
msgid "Rebates earned by this account as a trader."
msgstr "트레이더로서 이 계정이 획득한 소개 보수."

#: src/components/Referrals/AffiliatesStats.js
msgid "Rebates earned by this account as an affiliate."
msgstr "어필리에이트로서 이 계정이 획득한 소개 보수."

#: src/components/Exchange/ConfirmationBox.js
#: src/components/Exchange/PositionSeller.js
#: src/components/Exchange/PositionSeller.js
#: src/components/Exchange/SwapBox.js
#: src/components/Exchange/SwapBox.js
#: src/components/Glp/GlpSwap.js
#: src/components/Glp/GlpSwap.js
msgid "Receive"
msgstr "수령하기"

#: src/pages/BeginAccountTransfer/BeginAccountTransfer.js
#: src/pages/NftWallet/NftWallet.js
msgid "Receiver Address"
msgstr "수령할 주소"

#: src/pages/BeginAccountTransfer/BeginAccountTransfer.js
msgid "Receiver has not staked GLP tokens before"
msgstr "수취인은 지금까지 GLP 토큰을 스테이킹한 적이 없습니다."

#: src/pages/BeginAccountTransfer/BeginAccountTransfer.js
msgid "Receiver has not staked GMX tokens before"
msgstr "수취인은 지금까지 GMX 토큰을 스테이킹한 적이 없습니다."

#: src/components/Glp/GlpSwap.js
msgid "Redemption time not yet reached"
msgstr "아직 판매할 수 있는 시간이 아닙니다"

#: src/pages/Home/Home.js
msgid "Reduce Liquidation Risks"
msgstr "청산 위험 감소하기"

#: src/components/Exchange/PositionSeller.js
msgid "Reducing the position at the current price will forfeit a <0>pending profit</0> of {deltaStr}. <1/>"
msgstr "현재 가격에서 포지션을 줄이게되면 {deltaStr}의 <0>미확정손익</0>을 상실합니다."

#: src/components/Referrals/AffiliatesStats.js
msgid "Referral Code"
msgstr "추천인 코드"

#: src/components/Referrals/JoinReferralCode.js
msgid "Referral Code does not exist"
msgstr "추천인 코드가 존재하지 않습니다"

#: src/components/Referrals/AffiliatesStats.js
msgid "Referral Codes"
msgstr "추천인 코드"

#: src/components/Footer/constants.ts
msgid "Referral Terms"
msgstr "추천 약관"

#: src/components/Referrals/JoinReferralCode.js
msgid "Referral code added!"
msgstr "추천인 코드가 추가되었습니다!"

#: src/components/Referrals/AddAffiliateCode.js
msgid "Referral code created!"
msgstr "추천인 코드 생성 완료!"

#: src/pages/Referrals/Referrals.js
msgid "Referral code creation failed."
msgstr "추천인 코드 생성 실패."

#: src/pages/Referrals/Referrals.js
msgid "Referral code submitted!"
msgstr "추천인 코드 제출 완료!"

#: src/components/Referrals/JoinReferralCode.js
msgid "Referral code updated failed."
msgstr "추천인 코드 업데이트 실패."

#: src/components/Referrals/JoinReferralCode.js
msgid "Referral code updated!"
msgstr "추천인 코드 업데이트 완료!"

#: src/components/Header/AppHeaderLinks.tsx
#: src/pages/Referrals/Referrals.js
msgid "Referrals"
msgstr "추천"

#: src/components/Exchange/TradeHistory.js
msgid "Request decrease {0} {longOrShortText}, -{1} USD, Acceptable Price: {2} {3} USD"
msgstr "{0} {longOrShortText} 감소 요청, -{1} USD, 허용가능한 가격: {2} {3} USD"

#: src/components/Exchange/TradeHistory.js
msgid "Request deposit into {0} {longOrShortText}"
msgstr "{0} {longOrShortText} 예치 요청"

#: src/components/Exchange/TradeHistory.js
msgid "Request increase {0} {longOrShortText}, +{1} USD, Acceptable Price: {2} {3} USD"
msgstr "{0} {longOrShortText} 증가 요청, +{1} USD, 허용가능한 가격: {2} {3} USD"

#: src/components/Exchange/TradeHistory.js
msgid "Request withdrawal from {0} {longOrShortText}"
msgstr "{0} {longOrShortText} 인출 요청"

#: src/components/Exchange/PositionSeller.js
msgid "Requested decrease of {0} {longOrShortText} by {sizeDeltaUsd} USD."
msgstr "{0} {longOrShortText} {sizeDeltaUsd} USD만큼의 감소 요청됨."

#: src/components/Exchange/PositionEditor.js
msgid "Requested deposit of {0} {1} into {2} {longOrShortText}."
msgstr "{0} {1}의 {2} {longOrShortText}으로 예치 요청됨."

#: src/components/Exchange/SwapBox.js
msgid "Requested increase of {tokenSymbol} {longOrShortText} by {0} USD."
msgstr "{tokenSymbol} {longOrShortText} {0} USD의 증가 요청됨."

#: src/components/Exchange/PositionEditor.js
msgid "Requested withdrawal of {0} USD from {1} {longOrShortText}."
msgstr "{1} {longOrShortText} {0} USD만큼 예치 요청됨."

#: src/pages/Stake/StakeV2.js
msgid "Reserve Amount"
msgstr "리저브 수량"

#: src/components/Glp/GlpSwap.js
msgid "Reserved"
msgstr "리저브 완료"

#: src/pages/Stake/StakeV2.js
#: src/pages/Stake/StakeV2.js
msgid "Reserved for Vesting"
msgstr "베스팅을 위해 리저브됨"

#: src/pages/Ecosystem/Ecosystem.js
msgid "Returns calculator for GMX and GLP"
msgstr "GMX 및 GLP 수익 계산기"

#: src/pages/Stake/StakeV1.js
#: src/pages/Stake/StakeV1.js
#: src/pages/Stake/StakeV1.js
#: src/pages/Stake/StakeV1.js
#: src/pages/Stake/StakeV1.js
#: src/pages/Stake/StakeV2.js
#: src/pages/Stake/StakeV2.js
msgid "Rewards"
msgstr "보상"

#: src/components/Referrals/AffiliatesStats.js
msgid "Rewards Distribution History"
msgstr "보상 분배 내역"

#: src/components/Referrals/AffiliatesStats.js
msgid "Rewards are airdropped weekly."
msgstr "보상은 매주 에어드랍됩니다."

#: src/components/Referrals/JoinReferralCode.js
msgid "Same as current active code"
msgstr "현재 유효한 코드와 같음"

#: src/App/App.js
msgid "Save"
msgstr "저장"

#: src/pages/Home/Home.js
msgid "Save on Costs"
msgstr "비용 절감"

#: src/components/Glp/GlpSwap.js
msgid "Save on Fees"
msgstr "수수료 절약"

#: src/components/Exchange/TokenSelector.js
msgid "Search Token"
msgstr "토큰 찾기"

#: src/components/NetworkDropdown/LanguagePopupHome.tsx
#: src/components/NetworkDropdown/NetworkDropdown.tsx
msgid "Select Language"
msgstr "언어 선택"

#: src/components/Exchange/PositionDropdown.js
msgid "Select Market"
msgstr "마켓 선택"

#: src/pages/ClaimEsGmx/ClaimEsGmx.js
msgid "Select an option"
msgstr "옵션 선택"

#: src/components/Exchange/SwapBox.js
#: src/components/Exchange/SwapBox.js
#: src/components/Exchange/SwapBox.js
#: src/components/Exchange/SwapBox.js
msgid "Select different tokens"
msgstr "다른 토큰 선택"

#: src/pages/ClaimEsGmx/ClaimEsGmx.js
msgid "Select your vesting option below then click \"Claim\"."
msgstr "베스팅 옵션을 선택한 후 \"수령하기\" 버튼을 클릭해주세요."

#: src/pages/BeginAccountTransfer/BeginAccountTransfer.js
msgid "Self-transfer not supported"
msgstr "자신에게 전송하는 것은 지원되지 않습니다"

#: src/components/Glp/GlpSwap.js
#: src/components/Glp/GlpSwap.js
#: src/components/Glp/GlpSwap.js
#: src/components/Glp/GlpSwap.js
#: src/pages/Stake/StakeV2.js
msgid "Sell GLP"
msgstr "GLP 판매"

#: src/components/Glp/GlpSwap.js
msgid "Sell failed."
msgstr "판매 실패"

#: src/components/Glp/GlpSwap.js
#: src/components/Glp/GlpSwap.js
msgid "Sell for {0}"
msgstr "{0}로 판매"

#: src/components/Glp/GlpSwap.js
msgid "Sell submitted!"
msgstr "판매 제출 완료!"

#: src/components/Glp/GlpSwap.js
msgid "Selling..."
msgstr "판매중..."

#: src/pages/BeginAccountTransfer/BeginAccountTransfer.js
msgid "Sender has withdrawn all tokens from GLP Vesting Vault"
msgstr "GLP의 베스팅 볼트에서 모든 토큰을 인출했습니다."

#: src/pages/BeginAccountTransfer/BeginAccountTransfer.js
msgid "Sender has withdrawn all tokens from GMX Vesting Vault"
msgstr "GMX의 베스팅 볼트에서 모든 토큰을 인출했습니다."

#: src/App/App.js
#: src/components/Header/AppHeaderLinks.tsx
#: src/components/NetworkDropdown/NetworkDropdown.tsx
#: src/components/NetworkDropdown/NetworkDropdown.tsx
msgid "Settings"
msgstr "설정"

#: src/components/Exchange/PositionsList.js
msgid "Share"
msgstr "공유"

#: src/components/Exchange/PositionDropdown.js
#: src/components/Exchange/PositionShare.js
msgid "Share Position"
msgstr "포지션 공유"

#: src/components/Exchange/ConfirmationBox.js
#: src/components/Exchange/ConfirmationBox.js
#: src/components/Exchange/ConfirmationBox.js
#: src/components/Exchange/ConfirmationBox.js
#: src/components/Exchange/ConfirmationBox.js
#: src/components/Exchange/ExchangeTVChart.js
#: src/components/Exchange/ExchangeTVChart.js
#: src/components/Exchange/OrdersList.js
#: src/components/Exchange/PositionEditor.js
#: src/components/Exchange/PositionSeller.js
#: src/components/Exchange/PositionsList.js
#: src/components/Exchange/PositionsList.js
#: src/components/Exchange/PositionsList.js
#: src/components/Exchange/SwapBox.js
#: src/components/Exchange/SwapBox.js
#: src/components/Exchange/SwapBox.js
#: src/components/Exchange/SwapBox.js
#: src/components/Exchange/SwapBox.js
#: src/components/Exchange/TradeHistory.js
#: src/components/Exchange/TradeHistory.js
#: src/components/Exchange/TradeHistory.js
#: src/pages/Actions/Actions.js
#: src/pages/Actions/Actions.js
#: src/pages/Exchange/Exchange.js
#: src/pages/Exchange/Exchange.js
#: src/pages/Exchange/Exchange.js
#: src/pages/Exchange/Exchange.js
#: src/pages/OrdersOverview/OrdersOverview.js
msgid "Short"
msgstr "숏"

#: src/pages/Dashboard/DashboardV2.js
#: src/pages/Dashboard/DashboardV2.js
msgid "Short Positions"
msgstr "숏 포지션"

#: src/components/Exchange/SwapBox.js
msgid "Short {0}"
msgstr "{0} 숏"

#: src/components/Exchange/ConfirmationBox.js
msgid "Shorting..."
msgstr "숏 실행중..."

#: src/pages/Home/Home.js
msgid "Simple Swaps"
msgstr "간단한 스왑"

#: src/pages/Ecosystem/Ecosystem.js
msgid "Simulate your hedge strategy"
msgstr ""

#: src/components/Exchange/PositionEditor.js
#: src/components/Exchange/PositionSeller.js
#: src/components/Exchange/PositionsList.js
#: src/components/Exchange/PositionsList.js
msgid "Size"
msgstr "사이즈"

#: src/App/App.js
msgid "Slippage should be less than 5%"
msgstr "슬리피지는 5%미만이어야 합니다."

#: src/components/Exchange/SwapBox.js
msgid "Speed up page loading"
msgstr "페이지 로드 속도 향상"

#: src/components/Exchange/ConfirmationBox.js
#: src/components/Exchange/ConfirmationBox.js
msgid "Spread"
msgstr "스프레드"

#: src/pages/Ecosystem/Ecosystem.js
msgid "Spreadsheet for position calculations"
msgstr ""

#: src/pages/Dashboard/DashboardV2.js
msgid "Stablecoin Percentage"
msgstr "스테이블코인 비율"

#: src/pages/Stake/StakeV1.js
#: src/pages/Stake/StakeV1.js
#: src/pages/Stake/StakeV1.js
#: src/pages/Stake/StakeV2.js
#: src/pages/Stake/StakeV2.js
#: src/pages/Stake/StakeV2.js
#: src/pages/Stake/StakeV2.js
msgid "Stake"
msgstr "스테이킹"

#: src/pages/Stake/StakeV2.js
msgid "Stake <0>GMX</0> and <1>GLP</1> to earn rewards."
msgstr "<0>GMX</0>과 <1>GLP</1>를 스테이킹하여 보상을 획득하세요."

#: src/pages/Stake/StakeV2.js
msgid "Stake GMX"
msgstr "GMX 스테이킹"

#: src/pages/Stake/StakeV2.js
msgid "Stake GMX Rewards"
msgstr "GMX 보상 스테이킹"

#: src/pages/Stake/StakeV2.js
msgid "Stake Multiplier Points"
msgstr "멀티플라이어 포인트 스테이킹"

#: src/pages/Stake/StakeV2.js
msgid "Stake esGMX"
msgstr "esGMX 스테이킹"

#: src/pages/Stake/StakeV2.js
msgid "Stake esGMX Rewards"
msgstr "esGMX 보상 스테이킹"

#: src/pages/Stake/StakeV1.js
msgid "Stake failed"
msgstr "스테이킹 실패됨"

#: src/pages/Stake/StakeV2.js
msgid "Stake failed."
msgstr "스테이킹 실패됨."

#: src/pages/Stake/StakeV2.js
msgid "Stake submitted!"
msgstr "스테이킹 제출 완료!"

#: src/pages/Stake/StakeV1.js
msgid "Stake submitted! <0>View status.</0>"
msgstr "스테이킹 제출완료! <0>상태 보기.</0>"

#: src/components/Glp/GlpSwap.js
#: src/pages/Dashboard/DashboardV2.js
#: src/pages/Stake/StakeV1.js
#: src/pages/Stake/StakeV1.js
#: src/pages/Stake/StakeV1.js
#: src/pages/Stake/StakeV1.js
#: src/pages/Stake/StakeV1.js
#: src/pages/Stake/StakeV2.js
#: src/pages/Stake/StakeV2.js
#: src/pages/Stake/StakeV2.js
#: src/pages/Stake/StakeV2.js
msgid "Staked"
msgstr "스테이킹 완료"

#: src/pages/Stake/StakeV2.js
msgid "Staked Multiplier Points"
msgstr "스테이킹된 멀티플라이어 포인트"

#: src/pages/Stake/StakeV2.js
#: src/pages/Stake/StakeV2.js
msgid "Staked Tokens"
msgstr "스테이킹된 토큰"

#: src/pages/Stake/StakeV1.js
#: src/pages/Stake/StakeV2.js
msgid "Staking..."
msgstr "스테이킹중..."

#: src/pages/Dashboard/DashboardV2.js
msgid "Stats"
msgstr "통계"

#: src/pages/Ecosystem/Ecosystem.js
msgid "Structured Products"
msgstr "구조화금융 프로덕트"

#: src/components/Referrals/JoinReferralCode.js
msgid "Submit"
msgstr "제출"

#: src/pages/Dashboard/DashboardV1.js
#: src/pages/Dashboard/DashboardV1.js
#: src/pages/Dashboard/DashboardV1.js
#: src/pages/Dashboard/DashboardV2.js
#: src/pages/Dashboard/DashboardV2.js
msgid "Supply"
msgstr "공급량"

#: src/components/Exchange/OrdersList.js
#: src/components/Exchange/SwapBox.js
#: src/components/Exchange/SwapBox.js
#: src/components/Exchange/SwapBox.js
#: src/pages/OrdersOverview/OrdersOverview.js
msgid "Swap"
msgstr "스왑"

#: src/components/Exchange/SwapBox.js
msgid "Swap Order created!"
msgstr "스완 주문 생성!"

#: src/components/Exchange/SwapBox.js
msgid "Swap Order creation failed."
msgstr "스왑 주문 생성 실패."

#: src/components/Exchange/SwapBox.js
msgid "Swap Order submitted!"
msgstr "스왑 주문 제출 완료!"

#: src/pages/OrdersOverview/OrdersOverview.js
msgid "Swap active: {0}, executed: {1}, cancelled: {2}"
msgstr "스왑 액티브: {0}, 실행 완료: {1}, 취소 완료: {2}"

#: src/components/Exchange/SwapBox.js
#: src/components/Exchange/SwapBox.js
#: src/components/Exchange/SwapBox.js
msgid "Swap failed."
msgstr "스왑 실패."

#: src/components/Exchange/PositionSeller.js
msgid "Swap fee"
msgstr "스왑 수수료"

#: src/components/Glp/SwapErrorModal.tsx
msgid "Swap on 1inch"
msgstr "1inch에서 스왑하기"

#: src/components/Exchange/SwapBox.js
msgid "Swap submitted!"
msgstr "스왑 제출완료"

#: src/components/Exchange/SwapBox.js
msgid "Swap submitted."
msgstr "스왑 제출 완료."

#: src/components/Exchange/TradeHistory.js
msgid "Swap {0} USDG for {1} {2}"
msgstr "{0} USDG를 {1} {2}로 스왑"

#: src/components/Glp/GlpSwap.js
msgid "Swap {0} on 1inch"
msgstr "{0}을 1inch에서 스왑"

#: src/components/Exchange/SwapBox.js
msgid "Swap {0} submitted!"
msgstr "{0} 스왑 제출완료!"

#: src/components/Exchange/SwapBox.js
msgid "Swap {0} to {1} Fee"
msgstr "{0}에서 {1}로의 스왑 수수료"

#: src/components/Glp/SwapErrorModal.tsx
msgid "Swap {0} to {1} on 1inch"
msgstr "{0}에서 {1}로 1inch에서 스왑"

#: src/components/Exchange/TradeHistory.js
msgid "Swap {0} {1} for {2} USDG"
msgstr "{0} {1}을 {2} USDG로 스왑"

#: src/components/Exchange/TradeHistory.js
msgid "Swap {0} {1} for {2} {3}"
msgstr "{0} {1}을 {2} {3}으로 스왑"

#: src/components/Exchange/SwapBox.js
#: src/components/Exchange/SwapBox.js
#: src/components/Exchange/SwapBox.js
msgid "Swapped {0} {1} for {2} {3}!"
msgstr "{0} {1}에서 {2} {3}으로 스왑됨"

#: src/components/Exchange/ConfirmationBox.js
msgid "Swapping..."
msgstr "스왑중..."

#: src/components/Exchange/SwapBox.js
msgid "Swaps disabled, pending {0} upgrade"
msgstr "{0} 업그레이드를 위해 스왑이 비활성화되었습니다"

#: src/components/Glp/GlpSwap.js
#: src/pages/Dashboard/DashboardV2.js
msgid "TOKEN"
msgstr "토큰"

#: src/components/Exchange/SwapBox.js
msgid "Take-profit and stop-loss orders can be set after opening a position. <0/><1/>There will be a \"Close\" button on each position row, clicking this will display the option to set trigger orders. <2/><3/>For screenshots and more information, please see the <4>docs</4>."
msgstr "TP/SL 주문은 포지션을 연 후 가능합니다. <0/><1/>각 행의 \"닫기\" 버튼을 클리하면 트리거 주문 설정 화면을 표시합니다. <2/><3/>더 자세한 스크린샷과 정보는 <4>docs</4>를 참고해주세요."

#: src/pages/Dashboard/DashboardV2.js
#: src/pages/Dashboard/DashboardV2.js
msgid "Target Min Amount"
msgstr "최소 목표 수량"

#: src/pages/Dashboard/DashboardV2.js
msgid "Target Weight"
msgstr "목표 가중치"

#: src/pages/Ecosystem/Ecosystem.js
msgid "Telegram Group"
msgstr "텔레그램 그룹"

#: src/pages/Ecosystem/Ecosystem.js
msgid "Telegram Group (Chinese)"
msgstr "텔레그램 그룹 (중국어)"

#: src/pages/Ecosystem/Ecosystem.js
msgid "Telegram Group (Portuguese)"
msgstr "텔레그램 그룹 (포르투갈어)"

#: src/pages/Ecosystem/Ecosystem.js
msgid "Telegram Groups"
msgstr "텔레그램 그룹"

#: src/pages/Ecosystem/Ecosystem.js
msgid "Telegram bot for GMX Swaps monitoring"
msgstr ""

#: src/pages/Ecosystem/Ecosystem.js
msgid "Telegram bot for GMX position updates"
msgstr "GMX 포지션 업데이트를 위한 텔레그램 봇"

#: src/pages/Ecosystem/Ecosystem.js
msgid "Telegram bot for Open Interest on GMX"
msgstr "GMX 미결제약정을 위한 텔레그램 봇"

#: src/components/Footer/constants.ts
msgid "Terms and Conditions"
msgstr "약관"

#: src/pages/Stake/StakeV1.js
msgid "The <0>GMX migration</0> is in progress, please migrate your GMT, xGMT, GMT-USDG and xGMT-USDG tokens.<1/>USDG tokens will continue to function as before and do not need to be migrated."
msgstr "<0>GMX 마이그레이션</0>은 진행중입니다. 귀하의 GMT, xGMT, GMT-USDG 및 xGMT-USDG 토큰을 이전해주세요.<1/>USDG 토큰은 계속 기능하기때문에 이전할 필요가 없습니다."

#: src/components/Stake/GMXAprTooltip.tsx
msgid "The Boosted APR is from your staked Multiplier Points."
msgstr "\"APR 부스트는 스테이킹된 멀티플라이어 포인트로부터 적용됩니다."

#: src/pages/Stake/StakeV1.js
msgid "The Gambit protocol is in beta, please read the <0>staking details</0>before participating."
msgstr "해당 Gambit 프로토콜은 베타 버전입니다. 참여하기 전에 <0>스테이킹 세부사항</0>을 참조해주세요."

#: src/pages/ClaimEsGmx/ClaimEsGmx.js
msgid "The address of the esGMX (IOU) token is {esGmxIouAddress}."
msgstr "esGMX (IOU) 토큰의 주소는 {esGmxIouAddress}입니다."

#: src/components/Exchange/SwapBox.js
msgid "The borrow fee is calculated as (assets borrowed) / (total assets in pool) * 0.01% per hour."
msgstr "차용 수수료는 시간당 (차용된 자산) / (풀 안의 총 자산) * 0.01%로 계산됩니다."

#: src/pages/ClaimEsGmx/ClaimEsGmx.js
msgid "The esGMX (IOU) token is transferrable. You can add the token to your wallet and send it to another address to claim if you'd like."
msgstr "\"esGMX (IOU) 토큰의 주소는 {esGmxIouAddress} 입니다."

#: src/pages/ClaimEsGmx/ClaimEsGmx.js
msgid "The esGMX tokens can be staked or vested at any time."
msgstr "esGMX는 언제든지 스테이킹하거나 베스팅 할 수 있습니다."

#: src/lib/contracts/callContract.tsx
msgid "The mark price has changed, consider increasing your Allowed Slippage by clicking on the \"...\" icon next to your address."
msgstr "시장 평균가가 변화되었습니다. 귀하의 주소 옆에 \"...\" 아이콘을 클릭해서 허용 가능한 슬리피지 증가를 고려해보세요."

#: src/components/Exchange/ConfirmationBox.js
msgid "The order will only execute if the price conditions are met and there is sufficient liquidity"
msgstr "주문은 가격 조건 및 유동성 충분 요건이 만족하는 경우에만 실행됩니다"

#: src/components/Exchange/PositionEditor.js
msgid "The pending borrow fee will be charged on this transaction."
msgstr ""

#: src/components/Exchange/SwapBox.js
msgid "The position will be opened at {0} USD with a max slippage of {1}%.<0/><1/>The slippage amount can be configured under Settings, found by clicking on your address at the top right of the page after connecting your wallet.<2/><3/><4>More Info</4>"
msgstr "해당 포지션은 최대 슬리피지 {1}%의 {0} USD에서 열리게 됩니다.<0/><1/>슬리피지 설정은 지갑 연동 후 최상단 우측, 귀하의 지갑주소 우측의 세팅을 통해서 설정할 수 있습니다.<2/><3/><4>더 자세한 정보<4/>"

#: src/components/Exchange/OrdersList.js
msgid "The price that the order can be executed at may differ slightly from the chart price as market orders can change the price while limit / trigger orders cannot."
msgstr "주문이 실행될 수 있는 가격은 차트에 표시된 가격과 조금 다를 수 있습니다. 그 이유는 시장가 주문이 가격을 바꿀 수 있는 반면 지정가 주문이나 트리거 주문이 가격을 바꾸지는 않기 때문입니다."

#: src/components/Referrals/referralsHelper.js
msgid "The referral code can't be more than {MAX_REFERRAL_CODE_LENGTH} characters."
msgstr "추천인 코드의 길이는 {MAX_REFERRAL_CODE_LENGTH}글자를 넘을 수 없습니다."

#: src/components/Exchange/ConfirmationBox.js
msgid "The spread is > 1%, please ensure the trade details are acceptable before comfirming"
msgstr "스프레드가 1%를 초과합니다. 해당 트레이드의 상세 정보를 확인 후 진행해주세요."

#: src/components/ModalViews/RedirectModal.js
msgid "The website is a community deployed and maintained instance of the open source <0>GMX front end</0>, hosted and served on the distributed, peer-to-peer <1>IPFS network</1>."
msgstr "웹사이트는 오픈소스인 <0>GMX front end</0>를 이용하고 커뮤니티에의해 배포되며, P2P <1>IPFS network<1/>에 의해 서빙및 호스팅됩니다."

#: src/components/Exchange/SwapBox.js
msgid "There are more longs than shorts, borrow fees for shorting is currently zero"
msgstr "숏 포지션보다 롱 포지션이 더 많이 열려있기 때문에, 현재 숏 포지션에 적용되는 차용수수료는 0입니다"

#: src/components/Exchange/SwapBox.js
msgid "There are more shorts than longs, borrow fees for longing is currently zero"
msgstr "롱 포지션보다 숏 포지션이 더 많이 열려있기 때문에, 현재 롱 포지션에 적용되는 차용수수료는 0입니다"

#: src/domain/tokens/approveTokens.tsx
#: src/lib/contracts/callContract.tsx
msgid "There is not enough ETH in your account on Arbitrum to send this transaction.<0/><1/><2>Bridge ETH to Arbitrum</2>"
msgstr "해당 트랜잭션을 처리하기위한 충분한 ETH가 귀하의 Abritrum 계정에 존재하지 않습니다.<0/><1/><2>Abritrum으로 ETH를 브릿징하세요</2>"

#: src/components/Glp/SwapErrorModal.tsx
msgid "There is not enough liquidity in a single token for your size. Please check the Save on Fees section and consider splitting your order into several different ones"
msgstr "한 종류의 토큰에서 해당 스왑을 실현할 수 있는 충분한 유동성이 존재하지 않습니다. \" 수수료 절약 섹션을 확인 후 주문을 복수로 분할하는 것을 검토해주세요"

#: src/components/Exchange/ConfirmationBox.js
msgid "There may not be sufficient liquidity to execute your order when the price conditions are met"
msgstr "가격 조건이 충족되었을 때 귀하의 주문을 실행할 수 있는 충분한 유동성이 존재하지 않을 수 있습니다"

#: src/components/Referrals/AffiliatesStats.js
msgid "This code has been taken by someone else on {0}, you will not receive rebates from traders using this code on {1}."
msgstr "해당 코드는 {0}에서 다른 사용자에 의해 이미 사용되었습니다. {1}에서는 해당 코드를 통해 트레이더로부터의 소개 보수는 받을 수 없습니다."

#: src/components/Referrals/AffiliatesStats.js
msgid "This code is not yet registered on {0}, you will not receive rebates there.<0/><1/>Switch your network to create this code on {1}."
msgstr "해당 코드는 {0}에 아직 등록되지 않았기때문에, 소개 보수를 받을 수 없습니다.<0/><1/>네트워크를 변경후 해당 코드를 {1}상에서 생성하세요."

#: src/components/Exchange/ConfirmationBox.js
msgid "This is the network cost required to execute the postion. <0>More Info</0>"
msgstr "포지션을 실행하기 위해 요구되는 네트워크 비용입니다. <0>더 자세한 정보</0>"

#: src/components/Exchange/PositionEditor.js
msgid "This is the network cost required to execute the {depositOrWithdrawalText}.<0/><1/><2>More Info</2>"
msgstr "{depositOrWithdrawalText}를 실행하기 위해 요구되는 네트워크 비용입니다.<0/><1/><2>더 자세한 정보</2>"

#: src/components/Exchange/PositionSeller.js
msgid "This order will forfeit a <0>profit</0> of {deltaStr}. <1/>"
msgstr "해당 주문은 {deltaStr}의 <0>손익</0>을 상실하게 돕니다. <1/>"

#: src/components/Exchange/TradeHistory.js
msgid "This position was liquidated as the max leverage of 100x was exceeded."
msgstr "해당 포지션은 최대 레버리지인 100x를 초과하여 청산되었습니다."

#: src/components/Referrals/TradersStats.js
msgid "Tier {0} ({1}% discount)"
msgstr "티어 {0} ({1}% 할인)"

#: src/components/Referrals/AffiliatesStats.js
msgid "Tier {0} ({1}% rebate)"
msgstr "티어 {0} ({1}% 소개보수)"

#: src/components/Migration/Migration.js
msgid "To Receive"
msgstr "수취하기"

#: src/pages/CompleteAccountTransfer/CompleteAccountTransfer.js
msgid "To complete the transfer, you must switch your connected account to {receiver}."
msgstr "전송을 완료하려면 {receiver} 계정에 다시 연결해야 합니다."

#: src/pages/BuyGMX/BuyGMX.tsx
msgid "To purchase GMX on the {0} blockchain, please <0>change your network</0>."
msgstr ""

#: src/components/Glp/GlpSwap.js
msgid "To reduce fees, select a different asset to pay with."
msgstr "수수료를 줄이기 위해서는 다른 자산으로 지불해주세요."

#: src/components/Glp/GlpSwap.js
msgid "To reduce fees, select a different asset to receive."
msgstr "수수료를 줄이기 위해서는 다른 자산으로 수령해주세요."

#: src/pages/Dashboard/DashboardV2.js
msgid "Tokens"
msgstr "토큰"

#: src/pages/Stake/StakeV2.js
msgid "Total"
msgstr "총계"

#: src/components/Migration/Migration.js
msgid "Total Assets Migrated"
msgstr "총 이전된 자산"

#: src/pages/Stake/StakeV1.js
msgid "Total Assets Staked"
msgstr "총 스테이킹된 자산"

#: src/pages/Dashboard/DashboardV2.js
#: src/pages/Dashboard/DashboardV2.js
msgid "Total Fees"
msgstr "총 수수료"

#: src/pages/Dashboard/DashboardV1.js
msgid "Total Fees Distributed"
msgstr "총 분배된 수수료"

#: src/components/Referrals/AffiliatesStats.js
#: src/components/Referrals/AffiliatesStats.js
#: src/components/Referrals/TradersStats.js
msgid "Total Rebates"
msgstr "총 소개 보수"

#: src/pages/Stake/StakeV2.js
msgid "Total Rewards"
msgstr "총 보상"

#: src/pages/Dashboard/DashboardV2.js
#: src/pages/Dashboard/DashboardV2.js
#: src/pages/Stake/StakeV1.js
#: src/pages/Stake/StakeV1.js
#: src/pages/Stake/StakeV1.js
#: src/pages/Stake/StakeV1.js
#: src/pages/Stake/StakeV1.js
#: src/pages/Stake/StakeV2.js
#: src/pages/Stake/StakeV2.js
#: src/pages/Stake/StakeV2.js
msgid "Total Staked"
msgstr "총 스테이킹"

#: src/pages/Dashboard/DashboardV2.js
msgid "Total Stats"
msgstr "전체 통계"

#: src/components/Glp/GlpSwap.js
#: src/pages/Stake/StakeV1.js
#: src/pages/Stake/StakeV1.js
#: src/pages/Stake/StakeV2.js
#: src/pages/Stake/StakeV2.js
#: src/pages/Stake/StakeV2.js
msgid "Total Supply"
msgstr "총 공급량"

#: src/components/Referrals/AffiliatesStats.js
msgid "Total Traders Referred"
msgstr "추천한 총 트레이더"

#: src/components/Referrals/AffiliatesStats.js
#: src/components/Referrals/TradersStats.js
#: src/pages/Home/Home.js
msgid "Total Trading Volume"
msgstr "총 트레이딩 거래량"

#: src/pages/Home/Home.js
msgid "Total Users"
msgstr "총 유저"

#: src/components/Referrals/AffiliatesStats.js
#: src/pages/Dashboard/DashboardV2.js
#: src/pages/Dashboard/DashboardV2.js
msgid "Total Volume"
msgstr "총 거래량"

#: src/pages/Dashboard/DashboardV1.js
msgid "Total Volume Since 28 April 2021"
msgstr "2021년 4월 28일 이후 총 거래량"

#: src/pages/OrdersOverview/OrdersOverview.js
msgid "Total active: {openTotal}, executed: {executedTotal}, cancelled: {cancelledTotal}"
msgstr "전체 액티브: {openTotal}, 실행 완료: {executedTotal}, 취소 완료: {cancelledTotal}"

#: src/pages/Dashboard/DashboardV1.js
msgid "Total fees earned since {0}: {1} USD<0/>Fee assets: {feeText}"
msgstr "{0}이후로 얻은 총 수수료: {1} USD<0/>수수료 자산: {feeText}"

#: src/components/StatsTooltip/StatsTooltip.tsx
msgid "Total:"
msgstr "총계:"

#: src/components/Header/AppHeaderUser.tsx
#: src/components/Header/AppHeaderUser.tsx
msgid "Trade"
msgstr "트레이드"

#: src/pages/Home/Home.js
msgid "Trade BTC, ETH, AVAX and other top cryptocurrencies with up to 50x leverage directly from your wallet"
msgstr ""

#: src/components/Exchange/ExchangeBanner.js
msgid "Trade on GMX and win <0>$250.000</0> in prizes! Live until November 30th, <1>click here</1> to learn more."
msgstr "GMX에서 트레이드하고 <0>$250.000</0> 상금을 획득하세요! 11월 30일까지 진행되며, <1>여기를 클릭해</1> 더 많은 정보를 확인하세요."

#: src/pages/Referrals/Referrals.js
msgid "Traders"
msgstr "트레이더"

#: src/components/Referrals/AffiliatesStats.js
msgid "Traders Referred"
msgstr "추천한 트레이더"

#: src/pages/Exchange/Exchange.js
msgid "Trades"
msgstr "트레이드"

#: src/components/Exchange/SwapBox.js
msgid "Trading guide"
msgstr "트레이딩 가이드"

#: src/pages/NftWallet/NftWallet.js
msgid "Tranferring..."
msgstr "전송중..."

#: src/components/Referrals/AffiliatesStats.js
#: src/components/Referrals/TradersStats.js
msgid "Transaction"
msgstr "거래"

#: src/lib/contracts/callContract.tsx
msgid "Transaction completed!"
msgstr "트랜잭션 완료!"

#: src/lib/contracts/callContract.tsx
msgid "Transaction failed"
msgstr "트랜잭션 실패"

#: src/lib/contracts/callContract.tsx
msgid "Transaction failed due to RPC error.<0/><1/>Please try changing the RPC url in your wallet settings. <2>More info</2>"
msgstr "RPC 에러로 인해 트랜잭션이 실패했스빈아.<0/><1/>지갑 설정에서 RPC url을 변경하여 시도해주세요. <2>더 자세한 정보</2>"

#: src/lib/contracts/callContract.tsx
msgid "Transaction sent."
msgstr "트랜잭션 전송됨."

#: src/lib/contracts/callContract.tsx
msgid "Transaction was cancelled."
msgstr "트랜잭션 실패됨."

#: src/pages/BeginAccountTransfer/BeginAccountTransfer.js
#: src/pages/Stake/StakeV2.js
msgid "Transfer Account"
msgstr "계정 이전"

#: src/pages/NftWallet/NftWallet.js
msgid "Transfer NFT"
msgstr "NFT 전송하기"

#: src/pages/BeginAccountTransfer/BeginAccountTransfer.js
msgid "Transfer Submitted"
msgstr "전송 제출 완료"

#: src/pages/BeginAccountTransfer/BeginAccountTransfer.js
msgid "Transfer already initiated"
msgstr "이전이 이미 시작됐습니다"

#: src/pages/BeginAccountTransfer/BeginAccountTransfer.js
#: src/pages/CompleteAccountTransfer/CompleteAccountTransfer.js
#: src/pages/NftWallet/NftWallet.js
msgid "Transfer failed."
msgstr "이전 실패."

#: src/pages/BeginAccountTransfer/BeginAccountTransfer.js
#: src/pages/CompleteAccountTransfer/CompleteAccountTransfer.js
#: src/pages/NftWallet/NftWallet.js
msgid "Transfer submitted!"
msgstr "이전 제출 완료!"

#: src/pages/BuyGMX/BuyGMX.tsx
msgid "Transfer {nativeTokenSymbol}"
msgstr ""

#: src/pages/BeginAccountTransfer/BeginAccountTransfer.js
msgid "Transferring"
msgstr "이전중"

#: src/components/Exchange/OrdersList.js
#: src/components/Exchange/PositionSeller.js
#: src/components/Exchange/SwapBox.js
msgid "Trigger"
msgstr "트리거"

#: src/components/Exchange/PositionSeller.js
msgid "Trigger Price"
msgstr "트리거 가격"

#: src/components/Exchange/PositionSeller.js
msgid "Trigger order disabled, pending {0} upgrade"
msgstr "{0} 업그레이들 위해 트리거 주문이 비활성화되었습니다."

#: src/components/Exchange/TradeHistory.js
msgid "Try increasing the \"Allowed Slippage\", under the Settings menu on the top right"
msgstr "우측 상단의 세팅을 이용해 \"허용 가능한 슬리피지\"를 증가시켜보세요"

#: src/components/Exchange/TradeHistory.js
msgid "Try increasing the \"Allowed Slippage\", under the Settings menu on the top right."
msgstr "우측 상단의 세팅을 이용해 \"허용 가능한 슬리피지\"를 증가시켜보세요"

#: src/components/Exchange/PositionShare.js
msgid "Tweet"
msgstr "Tweet"

#: src/pages/Home/Home.js
msgid "Two tokens create our ecosystem"
msgstr "두개의 토큰이 생태계를 형성하고 있습니다"

#: src/App/App.js
msgid "Txn failed. <0>View</0>"
msgstr "트랜잭션 실패됨. <0>보기</0>"

#: src/components/Exchange/OrdersList.js
#: src/pages/OrdersOverview/OrdersOverview.js
msgid "Type"
msgstr "타입"

#: src/pages/Dashboard/DashboardV1.js
msgid "USDG Debt"
msgstr "USDG 부채"

#: src/pages/Dashboard/DashboardV2.js
msgid "UTILIZATION"
msgstr "이용률"

#: src/pages/Stake/StakeV1.js
#: src/pages/Stake/StakeV1.js
#: src/pages/Stake/StakeV1.js
#: src/pages/Stake/StakeV1.js
#: src/pages/Stake/StakeV1.js
#: src/pages/Stake/StakeV2.js
#: src/pages/Stake/StakeV2.js
#: src/pages/Stake/StakeV2.js
#: src/pages/Stake/StakeV2.js
msgid "Unstake"
msgstr "언스테이킹"

#: src/pages/Stake/StakeV2.js
msgid "Unstake GMX"
msgstr "GMX 언스테이킹"

#: src/pages/Stake/StakeV2.js
msgid "Unstake completed!"
msgstr "언스테이킹 완료!"

#: src/pages/Stake/StakeV2.js
msgid "Unstake esGMX"
msgstr "스테이킹되지 않은 esGMX"

#: src/pages/Stake/StakeV1.js
msgid "Unstake failed"
msgstr "스테이킹 실패"

#: src/pages/Stake/StakeV2.js
msgid "Unstake failed."
msgstr "언스테이킹 실패."

#: src/pages/Stake/StakeV2.js
msgid "Unstake submitted!"
msgstr "언스테이킹 제출 완료!"

#: src/pages/Stake/StakeV1.js
msgid "Unstake submitted! <0>View status.</0>"
msgstr "언스테이킹 제출완료! <0>상태 보기.</0>"

#: src/pages/Stake/StakeV2.js
msgid "Unstaking will burn <0>{0} Multiplier Points</0>. {1}"
msgstr ""

#: src/pages/Stake/StakeV1.js
#: src/pages/Stake/StakeV2.js
msgid "Unstaking..."
msgstr "언스테이킹중..."

#: src/lib/wallets/index.tsx
msgid "Unsupported chain. Switch to Arbitrum network on your wallet and try again"
msgstr "지원하지 않는 체인입니다. 지갑을 Arbitrum 네트워크로 변경하여 다시 시도해주세요"

#: src/components/Exchange/TradeHistory.js
#: src/components/Referrals/JoinReferralCode.js
msgid "Update"
msgstr "업데이트"

#: src/components/Exchange/OrderEditor.js
msgid "Update Order"
msgstr "주문 업데이트"

#: src/components/Exchange/OrderEditor.js
msgid "Updating Order..."
msgstr "주문 업데이트중..."

#: src/components/Referrals/JoinReferralCode.js
msgid "Updating..."
msgstr "업데이트중..."

#: src/components/Exchange/PositionsList.js
msgid "Use the \"Close\" button to reduce your position size, or to set stop-loss / take-profit orders."
msgstr "포지션을 감소시키거나 TP/SL을 위해 \"닫기\" 버튼을 사용하세요."

#: src/pages/Stake/StakeV2.js
msgid "Use the \"Compound\" button to stake your Multiplier Points."
msgstr "멀티플라이어 포인트를 스테이킹하기 위해 \"수령 후 스테이킹\" 버튼을 사용하세요."

#: src/components/Exchange/PositionsList.js
#: src/components/Exchange/PositionsList.js
msgid "Use the Edit Collateral icon to deposit or withdraw collateral."
msgstr "담보 예치 혹은 인출을 위해 담보 수정하기 아이콘을 사용하세요."

#: src/components/Exchange/SwapBox.js
msgid "Useful Links"
msgstr "유용한 링크"

#: src/pages/Dashboard/DashboardV1.js
#: src/pages/Dashboard/DashboardV2.js
msgid "Utilization"
msgstr "이용률"

#: src/pages/Stake/StakeV2.js
msgid "Vault Capacity"
msgstr "볼트 수용량"

#: src/pages/Stake/StakeV2.js
msgid "Vault Capacity for your Account:"
msgstr "귀하 계정의 볼트 수용량:"

#: src/pages/Stake/StakeV2.js
msgid "Vest"
msgstr "베스팅"

#: src/pages/ClaimEsGmx/ClaimEsGmx.js
msgid "Vest with GLP on Arbitrum"
msgstr "Arbitrum에서 GLP로 베스팅하기"

#: src/pages/ClaimEsGmx/ClaimEsGmx.js
msgid "Vest with GLP on Avalanche"
msgstr "Avalanche에서 GMX로 베스팅하기"

#: src/pages/ClaimEsGmx/ClaimEsGmx.js
msgid "Vest with GMX on Arbitrum"
msgstr "Arbitrum에서 GMX로 베스팅하기"

#: src/pages/ClaimEsGmx/ClaimEsGmx.js
msgid "Vest with GMX on Avalanche"
msgstr "Avalanche에서 GMX로 베스팅하기"

#: src/pages/BeginAccountTransfer/BeginAccountTransfer.js
msgid "Vested GLP not withdrawn"
msgstr "베스트팅된 GLP에서 인출되지 않은 양"

#: src/pages/BeginAccountTransfer/BeginAccountTransfer.js
msgid "Vested GMX not withdrawn"
msgstr "베스트팅된 GMX에서 인출되지 않은 양"

#: src/pages/Stake/StakeV2.js
#: src/pages/Stake/StakeV2.js
msgid "Vesting Status"
msgstr "베스팅 상황"

#: src/App/App.js
#: src/pages/Exchange/Exchange.js
#: src/pages/Exchange/Exchange.js
msgid "View"
msgstr "보기"

#: src/pages/BuyGlp/BuyGlp.js
msgid "View <0>staking</0> page."
msgstr ""

#: src/components/AddressDropdown/AddressDropdown.tsx
msgid "View in Explorer"
msgstr "Explorer에서 보기"

#: src/lib/contracts/callContract.tsx
msgid "View status."
msgstr "상태 보기."

#: src/pages/Dashboard/DashboardV1.js
#: src/pages/Dashboard/DashboardV2.js
msgid "Volume"
msgstr "거래량"

#: src/components/Referrals/TradersStats.js
msgid "Volume traded by this account with an active referral code."
msgstr "유효한 추천인 코드를 사용하여 이 계정으로 트레이드된 거래량"

#: src/components/Referrals/AffiliatesStats.js
msgid "Volume traded by your referred traders."
msgstr "귀하가 추천한 트레이더들의 거래량"

#: src/components/Header/HomeHeaderLinks.tsx
msgid "Voting"
msgstr ""

#: src/components/Glp/GlpSwap.js
msgid "WALLET"
msgstr "지갑이"

#: src/components/Glp/GlpSwap.js
msgid "WARNING: High Fees"
msgstr "경고: 높은 수수료"

#: src/components/Exchange/PositionsList.js
#: src/components/Exchange/PositionsList.js
msgid "WARNING: This position has a low amount of collateral after deducting borrowing fees, deposit more collateral to reduce the position's liquidation risk."
msgstr "경고: 이 포지션은 차용수수료를 차감하면 담보액이 낮습니다. 포지션 청산 위험을 줄이기 위해 담보액을 늘려주세요."

#: src/pages/Dashboard/DashboardV2.js
msgid "WEIGHT"
msgstr "비중"

#: src/components/Exchange/SwapBox.js
#: src/components/Glp/GlpSwap.js
#: src/components/Migration/Migration.js
msgid "Waiting for Approval"
msgstr "승인 대기중"

#: src/components/Glp/GlpSwap.js
#: src/components/Glp/GlpSwap.js
#: src/components/Migration/Migration.js
#: src/pages/Stake/StakeV1.js
#: src/pages/Stake/StakeV1.js
#: src/pages/Stake/StakeV1.js
#: src/pages/Stake/StakeV1.js
#: src/pages/Stake/StakeV1.js
#: src/pages/Stake/StakeV2.js
#: src/pages/Stake/StakeV2.js
#: src/pages/Stake/StakeV2.js
#: src/pages/Stake/StakeV2.js
msgid "Wallet"
msgstr "지갑"

#: src/pages/BeginAccountTransfer/BeginAccountTransfer.js
#: src/pages/CompleteAccountTransfer/CompleteAccountTransfer.js
msgid "Wallet is not connected"
msgstr "지갑이 연결되지 않았습니다"

#: src/pages/ClaimEsGmx/ClaimEsGmx.js
#: src/pages/NftWallet/NftWallet.js
msgid "Wallet not connected"
msgstr "지갑이 연결되지 않음"

#: src/pages/Stake/StakeV1.js
msgid "Wallet not yet connected"
msgstr "지갑이 아직 연동되지 않았습니다"

#: src/App/App.js
msgid "WalletConnect"
msgstr "지갑연결"

#: src/pages/Dashboard/DashboardV2.js
msgid "Weight"
msgstr "가중치"

#: src/components/Exchange/SwapBox.js
msgid "When closing the position, you can select which token you would like to receive the profits in."
msgstr "포지션을 닫을 때, 어떤 토큰으로 이익을 수취할 지 선택할 수 있습니다."

#: src/components/Exchange/PositionEditor.js
#: src/components/Exchange/PositionEditor.js
#: src/components/Exchange/PositionEditor.js
#: src/components/Exchange/PositionEditor.js
#: src/pages/Stake/StakeV2.js
#: src/pages/Stake/StakeV2.js
msgid "Withdraw"
msgstr "인출"

#: src/components/Exchange/PositionEditor.js
msgid "Withdraw disabled, pending {0} upgrade"
msgstr "{0} 업그레이들 위해 인출이 비활성화되었습니다."

#: src/pages/Stake/StakeV2.js
msgid "Withdraw failed."
msgstr "인출 실패."

#: src/pages/Stake/StakeV2.js
msgid "Withdraw from GLP Vault"
msgstr "GLP 볼트에서 인출"

#: src/pages/Stake/StakeV2.js
msgid "Withdraw from GMX Vault"
msgstr "GMX 볼트에서 인출"

#: src/pages/Stake/StakeV2.js
msgid "Withdraw submitted."
msgstr "인출 제출 완료."

#: src/components/Exchange/TradeHistory.js
msgid "Withdraw {0} USD from {1} {longOrShortText}"
msgstr "{1} {longOrShortText} {0} USD 인출"

#: src/components/Exchange/PositionEditor.js
msgid "Withdrawal failed."
msgstr "인출 실패."

#: src/components/Exchange/PositionEditor.js
msgid "Withdrawal submitted."
msgstr "인출 제출 완료."

#: src/components/Exchange/PositionEditor.js
msgid "Withdrawing..."
msgstr "인출중..."

#: src/pages/Stake/StakeV2.js
msgid "Withdrawn!"
msgstr "인출 완료!"

#: src/pages/Exchange/Exchange.js
msgid "Withdrew {0} USD from {tokenSymbol} {longOrShortText}."
msgstr "{tokenSymbol} {longOrShortText} {0} USD 인출됨."

#: src/pages/Ecosystem/Ecosystem.js
msgid "Yield Optimizer on Avalanche"
msgstr "Avalanche 일드 옵티마이저"

#: src/pages/Ecosystem/Ecosystem.js
msgid "Yield Vaults"
msgstr "일드 볼트"

#: src/pages/Ecosystem/Ecosystem.js
msgid "Yield simulator for GMX"
msgstr "GMX를 위한 일드 시뮬레이터"

#: src/pages/Stake/StakeV2.js
msgid "You are earning {0}% more {nativeTokenSymbol} rewards using {1} Staked Multiplier Points."
msgstr "스테이킹된 {1} 멀티플라이어 포인트을 통해 보상의 {nativeTokenSymbol} {0}% 더 획득하고 있습니다."

#: src/pages/Stake/StakeV2.js
msgid "You are earning {nativeTokenSymbol} rewards with {0} tokens.<0/>Tokens: {amountStr}."
msgstr "귀하는 {nativeTokenSymbol} 보상을 {0} 토큰으로 얻고 있습니다.<0/> 토큰: {amountStr}"

#: src/components/ModalViews/RedirectModal.js
msgid "You are leaving GMX.io and will be redirected to a third party, independent website."
msgstr "귀하는 GMX.io 페이지를 벗어나, 써드파티 웹사이트로 리다이렉트되고 있습니다."

#: src/pages/BuyGMX/BuyGMX.tsx
msgid "You can buy AVAX directly on <0>Avalanche</0> using these options:"
msgstr ""

#: src/pages/BuyGMX/BuyGMX.tsx
msgid "You can buy ETH directly on <0>Arbitrum</0> using these options:"
msgstr ""

#: src/components/Exchange/SwapBox.js
msgid "You can change the \"Collateral In\" token above to find lower fees"
msgstr "더 낮은 수수로를 찾기 위해 \"담보자산\"을 변경할 수 있습니다"

#: src/components/Exchange/ConfirmationBox.js
#: src/components/Exchange/PositionSeller.js
msgid "You can change this in the settings menu on the top right of the page.<0/><1/>Note that a low allowed slippage, e.g. less than 0.5%, may result in failed orders if prices are volatile."
msgstr "페이지 우측 상단의 설정 메뉴를 통해 변경할 수 있습니다.<0/><1/>가격 변동이 심할 경우, 0.5%미만의 낮은 슬리피지는, 주문이 실패될 수 있습니다."

#: src/pages/ClaimEsGmx/ClaimEsGmx.js
msgid "You can check your claim history <0>here</0>."
msgstr "<0>여기</0>에서 수령한 내역을 확인할 수 있습니다."

#: src/pages/ClaimEsGmx/ClaimEsGmx.js
msgid "You can currently vest a maximum of {0} esGMX tokens at a ratio of {1} {stakingToken} to 1 esGMX."
msgstr "{1} {stakingToken} 대 1 esGMX 비율로 최대 {0} esGMX 토큰을 현재 베스팅 할 수 있습니다."

#: src/pages/BuyGMX/BuyGMX.tsx
msgid "You can transfer AVAX from other networks to Avalanche using any of the below options:"
msgstr ""

#: src/pages/BuyGMX/BuyGMX.tsx
msgid "You can transfer ETH from other networks to Arbitrum using any of the below options:"
msgstr "아래의 옵션중 하나를 사용해, ETH를 Arbitrum에 보낼 수 있습니다."

#: src/pages/BeginAccountTransfer/BeginAccountTransfer.js
msgid "You have a <0>pending transfer</0> to {pendingReceiver}."
msgstr "{pendingReceiver}로 <0>전송 보류중</0>"

#: src/pages/CompleteAccountTransfer/CompleteAccountTransfer.js
msgid "You have a pending transfer from {sender}."
msgstr "{sender}로부터 보류중인 전송이 있습니다."

#: src/components/Exchange/ConfirmationBox.js
msgid "You have an active Limit Order to Increase {longOrShortText} {sizeInToken} {0} (${1}) at price ${2}"
msgstr "{longOrShortText} {sizeInToken} {0} (${1})를 ${2} 가격에서 증가시키는 액티브한 지정가 주문이 존재합니다."

#: src/components/Exchange/PositionSeller.js
msgid "You have an active order to decrease {longOrShortText} {sizeInToken} {0} (${1}) at {prefix} {2}"
msgstr "{longOrShortText} {sizeInToken} {0} (${1})을 {prefix} {2}에 감소시키는 액티브한 주문이 존재합니다."

#: src/components/Exchange/ConfirmationBox.js
msgid "You have multiple existing Increase {longOrShortText} {0} limit orders"
msgstr "{longOrShortText} {0}에 대한 복수의 지정가 주문이 존재합니다."

#: src/pages/Stake/StakeV2.js
#: src/pages/Stake/StakeV2.js
msgid "You have not deposited any tokens for vesting."
msgstr "베스트팅을 위한 토큰이 예치되지 않았습니다."

#: src/pages/ClaimEsGmx/ClaimEsGmx.js
msgid "You have {0} esGMX (IOU) tokens."
msgstr "귀하는 {0} esGMx (IOU) 토큰을 보유하고 있습니다."

#: src/pages/Stake/StakeV2.js
msgid "You need a total of at least {0} {stakeTokenLabel} to vest {1} esGMX."
msgstr "{1} esGMX을 베스팅하기위해 최소 총 {0} {stakeTokenLabel}이 필요합니다."

#: src/components/Exchange/NoLiquidityErrorModal.tsx
msgid "You need to select {swapTokenSymbol} as the \"Pay\" token to use it for collateral to initiate this trade."
msgstr "해당 트레이드를 시작하기위해 담보로 {swapTokenSymbol}을 \"지불\" 토큰으로서 선택할 필요가 있습니다."

#: src/pages/CompleteAccountTransfer/CompleteAccountTransfer.js
msgid "You will need to be on this page to accept the transfer, <0>click here</0> to copy the link to this page if needed."
msgstr "이전을 수락하려면 이 페이지에 있어야 합니다. 필요에 따라, <0>여기를 클릭하세요</0>를 통해 페이지 링크를 복사하세요."

#: src/components/Referrals/TradersStats.js
msgid "You will receive a {0}% discount on your opening and closing fees, this discount will be airdropped to your account every Wednesday"
msgstr "포지션을 열고 닫을 때 {0}% 할인을 받을 수 있습니다. 이 할인분은 매주 수요일 귀하의 계정으로 에어드랍됩니다."

#: src/components/Exchange/OrdersList.js
msgid "You will receive at least {0} {1} if this order is executed. The exact execution price may vary depending on fees at the time the order is executed."
msgstr "해당 주문이 실행되게 되면 최소 {0} {1}을 받을 수 있습니다. 정확한 실행가격은 주문이 실행된 수수료에 의해 상이합니다."

#: src/components/Exchange/OrdersList.js
msgid "You will receive at least {0} {1} if this order is executed. The execution price may vary depending on swap fees at the time the order is executed."
msgstr "해당 주문이 실행되게 되면 최소 {0} {1}을 받을 수 있습니다. 정확한 실행가격은 주문이 실행된 스왑 수수료에 의해 상이합니다."

#: src/pages/ClaimEsGmx/ClaimEsGmx.js
msgid "Your esGMX (IOU) balance will decrease by your claim amount after claiming, this is expected behaviour."
msgstr "귀하의 esGMX(IOU) 잔액은 수령 후 수령액만큼 감소하는데 이는 상정된 행동입니다."

#: src/components/Exchange/ConfirmationBox.js
msgid "Your position's collateral after deducting fees."
msgstr "수수료를 제외한 귀하의 포지션 담보입니다."

#: src/pages/CompleteAccountTransfer/CompleteAccountTransfer.js
msgid "Your transfer has been completed."
msgstr "이전이 완료되었습니다."

#: src/pages/BeginAccountTransfer/BeginAccountTransfer.js
msgid "Your transfer has been initiated."
msgstr "이전이 시작되었습니다."

#: src/components/Migration/Migration.js
msgid "Your wallet: {0}"
msgstr "귀하의 지갑: {0}"

#: src/pages/PositionsOverview/PositionsOverview.js
msgid "account"
msgstr "게정"

#: src/pages/PositionsOverview/PositionsOverview.js
msgid "collateral"
msgstr "담보"

#: src/components/Exchange/PositionEditor.js
msgid "deposit"
msgstr "예치"

#: src/pages/PositionsOverview/PositionsOverview.js
msgid "fee"
msgstr "수수료"

#: src/components/Exchange/ConfirmationBox.js
msgid "hide"
msgstr "숨기기"

#: src/pages/Dashboard/DashboardV2.js
msgid "in liquidity"
msgstr "유동성"

#: src/pages/Dashboard/DashboardV2.js
msgid "not staked"
msgstr "스테이킹되지 않음"

#: src/pages/PositionsOverview/PositionsOverview.js
msgid "size"
msgstr "사이즈"

#: src/pages/Dashboard/DashboardV2.js
msgid "staked"
msgstr "스테이킹됨"

#: src/pages/PositionsOverview/PositionsOverview.js
msgid "time to liq"
msgstr "청산까지의 시간"

#: src/components/Exchange/ConfirmationBox.js
msgid "view"
msgstr "보기"

#: src/components/Exchange/PositionEditor.js
msgid "withdrawal"
msgstr "인출"

#: src/pages/Exchange/Exchange.js
msgid "{0, plural, one {Cancel order} other {Cancel # orders}}"
msgstr ""

#: src/domain/tokens/approveTokens.tsx
msgid "{0} Approved!"
msgstr "{0} 승인 완료!"

#: src/components/Glp/SwapErrorModal.tsx
msgid "{0} Capacity Reached"
msgstr "{0} 수용량 도달됨"

#: src/components/Glp/GlpSwap.js
msgid "{0} GLP (${1})"
msgstr "{0} GLP (${1})"

#: src/components/Glp/GlpSwap.js
msgid "{0} GLP bought with {1} {2}!"
msgstr "{1} {2}로 GLP를 구매하였습니다!"

#: src/components/Glp/GlpSwap.js
msgid "{0} GLP have been reserved for vesting."
msgstr "{0} GLP가 베스팅을 위해 리저브되었습니다."

#: src/components/Glp/GlpSwap.js
msgid "{0} GLP sold for {1} {2}!"
msgstr "{0} GLP를 {1} {2}로 판매하였습니다!"

#: src/pages/Stake/StakeV2.js
#: src/pages/Stake/StakeV2.js
msgid "{0} GMX tokens can be claimed, use the options under the Total Rewards section to claim them."
msgstr "{0} GMX 토큰을 클레임할 수 있습니다. 총 보상 섹션 아래의 옵션을 사용해서 클레임하세요."

#: src/components/Exchange/NoLiquidityErrorModal.tsx
msgid "{0} Pool Capacity Reached"
msgstr "{0} 풀 수용량 도달됨"

#: src/components/Exchange/ConfirmationBox.js
#: src/components/Exchange/ConfirmationBox.js
#: src/components/Exchange/SwapBox.js
#: src/components/Exchange/SwapBox.js
msgid "{0} Price"
msgstr "{0} 가격"

#: src/components/Exchange/NoLiquidityErrorModal.tsx
msgid "{0} Required"
msgstr "{0} 요구됨"

#: src/pages/Dashboard/DashboardV2.js
msgid "{0} is above its target weight.<0/><1/>Get lower fees to <2>swap</2> tokens for {1}."
msgstr "{0}은 목표 가중치를 초과 했습니다.<0/><1/>토큰을 {1}로 <2>스왑</2>하는 수수료가 감소합니다."

#: src/pages/Dashboard/DashboardV2.js
msgid "{0} is below its target weight.<0/><1/>Get lower fees to <2>buy GLP</2> with {1}, and to <3>swap</3> {2} for other tokens."
msgstr "{0}은 목표 가중치를 미달합니다.<0/><1/>{1}로 <2>GLP 구매</2>를 하거나 {2}에서 다른 토큰으로 <3>스왑</3>하는 수수료가 감소합니다."

#: src/components/Exchange/SwapBox.js
msgid "{0} is required for collateral."
msgstr "담보를 위해 {0}이 필요합니다."

#: src/components/Exchange/SwapBox.js
msgid "{0} pool exceeded"
msgstr "{0} 풀 초과됨"

#: src/components/Exchange/PositionSeller.js
msgid "{0} pool exceeded, can only Receive {1}"
msgstr "{0} 풀 초과되었습니다. {1}만으로 수령할 수 있습니다"

#: src/components/Exchange/SwapBox.js
#: src/components/Exchange/SwapBox.js
#: src/components/Glp/GlpSwap.js
msgid "{0} pool exceeded, try different token"
msgstr "{0} 풀이 초과되었습니다. 다른 자산으로 시도해보세요"

#: src/components/Exchange/OrderEditor.js
#: src/components/Exchange/OrderEditor.js
msgid "{0} price"
msgstr "{0} 가격"

#: src/components/Glp/GlpSwap.js
msgid "{0} selected in order form"
msgstr "{0}이(가) 주문 폼에서 선택되었습니다."

#: src/pages/Stake/StakeV2.js
#: src/pages/Stake/StakeV2.js
msgid "{0} tokens have been converted to GMX from the {1} esGMX deposited for vesting."
msgstr "베스팅을 위해 예치된 {1} esGMX에서 {0} 토큰이 GMX로 변환되었습니다."

#: src/components/Exchange/SwapBox.js
msgid "{0} {1} not supported"
msgstr ""

#: src/components/Exchange/TradeHistory.js
msgid ""
"{0}:\n"
"{1},\n"
"Price: {priceDisplay}"
msgstr ""
"{0}:\n"
"{1},\n"
"가격: {priceDisplay}"

#: src/components/Exchange/TradeHistory.js
msgid ""
"{0}: Swap {amountInDisplay}\n"
"{1} for {minOutDisplay} {2},\n"
"Price: {3}"
msgstr ""

#: src/components/Exchange/TradeHistory.js
msgid "{0}  {1} {longOrShortText}, -{2} USD, {3} Price: ${4} USD"
msgstr ""

#: src/components/Exchange/TradeHistory.js
msgid "{actionDisplay} Order"
msgstr "{actionDisplay} 주문"

#: src/components/Exchange/TradeHistory.js
msgid ""
"{actionDisplay} {0} {longOrShortText},\n"
"-{1} USD,\n"
"{2} Price: {3} USD"
msgstr ""

#: src/pages/Dashboard/DashboardV2.js
msgid "{chainName} Total Stats start from {totalStatsStartDate}.<0/> For detailed stats:"
msgstr "{chainName}의 전체 통계는 {totalStatsStartDate}부터 시작됩니다.<0/> 더 자세한 통계:"

#: src/components/Exchange/ConfirmationBox.js
msgid "{existingTriggerOrderLength, plural, one {You have an active trigger order that could impact this position.} other {You have # active trigger orders that could impact this position.}}"
msgstr "{existingTriggerOrderLength, plural, one {You have an active trigger order that could impact this position.} other {You have # active trigger orders that could impact this position.}}"

#: src/components/Exchange/ConfirmationBox.js
msgid "{existingTriggerOrderLength, plural, one {You have an active trigger order that might execute immediately after you open this position. Please cancel the order or accept the confirmation to continue.} other {You have # active trigger orders that might execute immediately after you open this position. Please cancel the orders or accept the confirmation to continue.}}"
msgstr "{existingTriggerOrderLength, plural, one {You have an active trigger order that might execute immediately after you open this position. Please cancel the order or accept the confirmation to continue.} other {You have # active trigger orders that might execute immediately after you open this position. Please cancel the orders or accept the confirmation to continue.}}"

#: src/components/Exchange/PositionsList.js
msgid "{longOrShortText} {0} market selected"
msgstr ""

#: src/components/Glp/GlpSwap.js
msgid "{nativeTokenSymbol} ({wrappedTokenSymbol}) APR"
msgstr "{nativeTokenSymbol} ({wrappedTokenSymbol}) APR"

#: src/components/Stake/GMXAprTooltip.tsx
msgid "{nativeTokenSymbol} APR"
msgstr ""

#: src/components/Stake/GMXAprTooltip.tsx
msgid "{nativeTokenSymbol} Base APR"
msgstr ""

#: src/components/Stake/GMXAprTooltip.tsx
msgid "{nativeTokenSymbol} Boosted APR"
msgstr ""

#: src/components/Stake/GMXAprTooltip.tsx
msgid "{nativeTokenSymbol} Total APR"
msgstr ""

#: src/components/Exchange/PositionSeller.js
msgid "{nativeTokenSymbol} can not be sent to smart contract addresses. Select another token."
msgstr ""

#: src/components/StatsTooltip/StatsTooltip.tsx
msgid "{title} on Arbitrum:"
msgstr "Arbitrum {title}"

#: src/components/StatsTooltip/StatsTooltip.tsx
msgid "{title} on Avalanche:"
msgstr "Avalanche {title}"

#: src/pages/Dashboard/DashboardV1.js
msgid "{volumeLabel} Volume"
msgstr "{volumeLabel} 거래량"<|MERGE_RESOLUTION|>--- conflicted
+++ resolved
@@ -1447,11 +1447,7 @@
 
 #: src/pages/BuyGMX/BuyGMX.tsx
 msgid "GMX bonds can be bought on Bond Protocol with a discount and a small vesting period:"
-<<<<<<< HEAD
-msgstr ""
-=======
-msgstr ">>>>>>> master"
->>>>>>> efb8d8de
+msgstr ""
 
 #: src/pages/Ecosystem/Ecosystem.js
 msgid "GMX community discussion"

--- conflicted
+++ resolved
@@ -42,22 +42,6 @@
 msgstr "<0/>利益価格: {0} ${1} このルールはつぎの{2}のあいだ{3}まで適用されます。"
 
 #: src/App/App.js
-<<<<<<< HEAD
-msgid "<0>Install Coinbase Wallet</0> to start using GMX"
-msgstr "GMXを利用するため<0>コインベースウォレットをインストールする</0>"
-
-#: src/App/App.js
-msgid "<0>Install Coinbase Wallet</0>, and use GMX with its built-in browser"
-msgstr "<0>コインベースウォレットをインストール</0>し、ビルトインブラウザを使ってGMXを利用する"
-
-#: src/App/App.js
-msgid "<0>Install MetaMask</0> to start using GMX"
-msgstr "GMXを利用するため<0>メタマスクをインストールする</0>"
-
-#: src/App/App.js
-msgid "<0>Install MetaMask</0>, and use GMX with its built-in browser"
-msgstr "<0>メタマスクをインストール</0>し、ビルトインブラウザを使ってGMXを利用する"
-=======
 msgid "<0>Install Coinbase Wallet</0> to start using GMX."
 msgstr ""
 
@@ -72,7 +56,6 @@
 #: src/App/App.js
 msgid "<0>Install MetaMask</0>, and use GMX with its built-in browser."
 msgstr ""
->>>>>>> ffe5719c
 
 #: src/components/Exchange/OrdersToa.js
 msgid "<0>Insufficient liquidity to execute the order</0><1>The mark price which is an aggregate of exchange prices did not reach the specified price</1><2>The specified price was reached but not long enough for it to be executed</2><3>No keeper picked up the order for execution</3>"
@@ -94,22 +77,15 @@
 msgid "<0>This will withdraw and unreserve all tokens as well as pause vesting.<1/><2/>esGMX tokens that have been converted to GMX will remain as GMX tokens.<3/><4/>To claim GMX tokens without withdrawing, use the \"Claim\" button under the Total Rewards section.<5/><6/></0>"
 msgstr "<0>これによりすべてのトークンは引き出され、リザーブから解除され、べスティングは停止されます。<1/><2/>GMXへ転換されたesGMXトークンはGMXトークンとなります。<3/><4/>引き出しをせずにGMXトークンを請求するには全報酬セクションの下部にある\"請求\"ボタンを使用してください。<5/><6/></0>"
 
-<<<<<<< HEAD
+#: src/pages/Dashboard/DashboardV2.js
+msgid "<0>Total value of tokens in GLP pool ({chainName}).</0><1>Other websites may show a higher value as they add positions' collaterals to the GLP pool.</1>"
+msgstr ""
+
 #: src/lib/contracts/callContract.tsx
 #: src/lib/wallets/index.tsx
 msgid "<0>Your wallet is not connected to {0}.</0><1/><2>Switch to {1}</2>"
 msgstr ""
 
-=======
-#: src/pages/Dashboard/DashboardV2.js
-msgid "<0>Total value of tokens in GLP pool ({chainName}).</0><1>Other websites may show a higher value as they add positions' collaterals to the GLP pool.</1>"
-msgstr ""
-
-#: src/lib/wallets/index.tsx
-msgid "<0>Your wallet is not connected to {0}.</0><1/><2>Switch to {1}</2>"
-msgstr ""
-
->>>>>>> ffe5719c
 #: src/components/Exchange/SwapBox.js
 msgid "A snapshot of the USD value of your {0} collateral is taken when the position is opened."
 msgstr "{0}の担保のUSドル建の価値は、ポジションがオープンされた時点でスナップショットされ確定します。"
@@ -2087,15 +2063,6 @@
 
 #: src/components/Exchange/PositionsList.js
 #: src/components/Exchange/PositionsList.js
-<<<<<<< HEAD
-msgid "Net Value: Initial Collateral - Borrow Fee + PnL"
-msgstr "ネット価値: 初期担保 - 借入手数料 + 損益"
-
-#: src/components/Exchange/PositionsList.js
-#: src/components/Exchange/PositionsList.js
-msgid "Net Value: Initial Collateral - Fees + PnL"
-msgstr "ネット価値: 初期担保 - 手数料 + 損益"
-=======
 msgid "Net Value: Initial Collateral + PnL - Borrow Fee"
 msgstr ""
 
@@ -2103,7 +2070,6 @@
 #: src/components/Exchange/PositionsList.js
 msgid "Net Value: Initial Collateral + PnL - Fees"
 msgstr ""
->>>>>>> ffe5719c
 
 #: src/components/Exchange/ConfirmationBox.js
 #: src/components/Exchange/PositionEditor.js
@@ -4009,13 +3975,6 @@
 msgstr "{0}トークンがべスティング用に入金された{1} esGMXからGMXに変換されました。"
 
 #: src/components/Exchange/TradeHistory.js
-<<<<<<< HEAD
-msgid "{0} {1} {longOrShortText}, -{2} USD, {3} Price: ${4} USD"
-msgstr "{0} {1} {longOrShortText}, -{2} USD, {3} 価格: ${4} USD"
-
-#: src/components/Exchange/TradeHistory.js
-=======
->>>>>>> ffe5719c
 msgid ""
 "{0}:\n"
 "{1},\n"

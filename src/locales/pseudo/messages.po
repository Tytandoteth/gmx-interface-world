msgid ""
msgstr ""
"POT-Creation-Date: 2022-10-05 15:32+0530\n"
"MIME-Version: 1.0\n"
"Content-Type: text/plain; charset=utf-8\n"
"Content-Transfer-Encoding: 8bit\n"
"X-Generator: @lingui/cli\n"
"Language: pseudo\n"
"Project-Id-Version: \n"
"Report-Msgid-Bugs-To: \n"
"PO-Revision-Date: \n"
"Last-Translator: \n"
"Language-Team: \n"
"Plural-Forms: \n"

#: src/pages/ClaimEsGmx/ClaimEsGmx.js
#: src/pages/NftWallet/NftWallet.js
msgid "Wallet not connected"
msgstr ""

#: src/pages/Home/Home.js
msgid "Available on your preferred network"
msgstr ""

#: src/pages/Ecosystem/Ecosystem.js
msgid "Decentralized Trading Protocol"
msgstr ""

#: src/pages/ClaimEsGmx/ClaimEsGmx.js
msgid "Claim submitted!"
msgstr ""

#: src/components/AddressDropdown/AddressDropdown.tsx
msgid "Disconnect"
msgstr ""

#: src/components/Glp/GlpSwap.js
msgid "Buy GM tokens before the epoch resets in {0} to be eligible for the Bonus Rebate. Alternatively, wait for the epoch to reset to redeem GLP and buy GM within the same epoch."
msgstr ""

#: src/components/Synthetics/TradeboxPoolWarnings/TradeboxPoolWarnings.tsx
msgid "You have an existing order in the {0} market pool.<0><1>Switch to {1} market pool</1>.</0>"
msgstr ""

#: src/components/Glp/GlpSwap.js
#: src/components/Synthetics/GmList/GmList.tsx
#: src/components/Synthetics/MarketsList/MarketsList.tsx
#: src/pages/Dashboard/DashboardV2.tsx
msgid "PRICE"
msgstr ""

#: src/components/Synthetics/MarketNetFee/MarketNetFee.tsx
#: src/components/Synthetics/MarketNetFee/MarketNetFee.tsx
msgid "receive"
msgstr ""

#: src/pages/Stake/StakeV2.tsx
msgid "Stake GMX Rewards"
msgstr ""

#: src/components/Glp/SwapErrorModal.tsx
msgid "There is not enough liquidity in a single token for your size. Please check the Save on Fees section and consider splitting your order into several different ones"
msgstr ""

#: src/components/Synthetics/PositionEditor/PositionEditor.tsx
msgid "Decrease the withdraw size to match the max. <0>Read more</0>.<1/><2/><3>Set max withdrawal</3>"
msgstr ""

#: src/components/Synthetics/TradeHistory/TradeHistoryRow/utils/position.ts
msgid "Position Fee"
msgstr ""

#: src/components/Synthetics/StatusNotification/SubaccountNotification.tsx
msgid "Subaccount generation failed"
msgstr ""

#: src/components/Exchange/ConfirmationBox.js
#: src/components/Synthetics/ConfirmationBox/ConfirmationBox.tsx
msgid "{existingTriggerOrderLength, plural, one {You have an active trigger order that might execute immediately after you open this position. Please cancel the order or accept the confirmation to continue.} other {You have # active trigger orders that might execute immediately after you open this position. Please cancel the orders or accept the confirmation to continue.}}"
msgstr ""

#: src/components/SettingsModal/SettingsModal.tsx
msgid "Show debug values"
msgstr ""

<<<<<<< HEAD
#: src/pages/Dashboard/DashboardV2.tsx
msgid "<0>GM Pools total value ({chainName}).</0>"
=======
#: src/pages/Exchange/Exchange.tsx
msgid "Could not decrease {tokenSymbol} {longOrShortText} within the allowed slippage, you can adjust the allowed slippage in the settings on the top right of the page."
msgstr ""

#: src/components/ModalViews/RedirectModal.js
msgid "Agree"
msgstr ""

#: src/components/Synthetics/StatusNotification/SubaccountNotification.tsx
msgid "Subaccount activated"
msgstr ""

#: src/pages/Home/Home.js
msgid "GMX is currently live on Arbitrum and Avalanche."
>>>>>>> c7d8fc11
msgstr ""

#: src/components/Glp/GlpSwap.js
msgid "Max Pool Capacity"
msgstr ""

#: src/components/Synthetics/TradeHistory/keys.ts
msgid "Failed Take-Profit Order"
msgstr ""

#: src/pages/Ecosystem/Ecosystem.js
msgid "Yield Optimizer on Avalanche"
msgstr ""

#: src/components/Exchange/PositionsList.js
#: src/pages/Exchange/Exchange.tsx
msgid "Orders ({0})"
msgstr ""

#: src/pages/Stake/StakeV2.tsx
#: src/pages/Stake/StakeV2.tsx
#: src/pages/Stake/StakeV2.tsx
msgid "You have not deposited any tokens for vesting."
msgstr ""

#: src/components/Exchange/OrdersList.js
#: src/components/Referrals/AffiliatesStats.tsx
#: src/components/Referrals/TradersStats.tsx
#: src/components/Synthetics/OrderList/OrderList.tsx
#: src/components/Synthetics/UserIncentiveDistributionList/UserIncentiveDistributionList.tsx
#: src/pages/OrdersOverview/OrdersOverview.js
msgid "Type"
msgstr ""

#: src/components/Exchange/PositionSeller.js
msgid "Order submitted!"
msgstr ""

#: src/pages/Dashboard/DashboardV2.tsx
msgid "{0} is above its target weight.<0/><1/>Get lower fees to <2>swap</2> tokens for {1}."
msgstr ""

#: src/domain/synthetics/markets/createWithdrawalTxn.ts
msgid "Withdrawal error."
msgstr ""

#: src/pages/Home/Home.js
msgid "Decentralized<0/>Perpetual Exchange"
msgstr ""

#: src/pages/Stake/StakeV2.tsx
msgid "Current Reserved"
msgstr ""

#: src/components/Synthetics/SubaccountModal/SubaccountModal.tsx
msgid "Main Account {0} Balance is used to top up Subaccount Balance on each Action up to the set Max auto top-up amount. Use the \"Сonvert {1} to {2}\" field if the Main Account {3} Balance is low."
msgstr ""

#: src/components/Referrals/AffiliatesStats.tsx
#: src/components/Referrals/AffiliatesStats.tsx
#: src/components/Referrals/TradersStats.tsx
#: src/components/Referrals/TradersStats.tsx
msgid "V2 Arbitrum"
msgstr ""

#: src/pages/Stake/StakeV2.tsx
#: src/pages/Stake/StakeV2.tsx
msgid "GMX transfers not yet enabled"
msgstr ""

#: src/components/Synthetics/UserIncentiveDistributionList/UserIncentiveDistributionList.tsx
#: src/pages/LeaderboardPage/components/LeaderboardNavigation.tsx
msgid "EIP-4844, 13-20 Mar"
msgstr ""

#: src/components/GmTokensBalanceInfo/GmTokensBalanceInfo.tsx
msgid "Expected 365d Fees are projected based on past {daysConsidered}d base APR."
msgstr ""

#: src/components/Exchange/PositionSeller.js
#: src/components/Exchange/SwapBox.js
msgid "Enable leverage sent."
msgstr ""

#: src/components/Synthetics/MarketStats/MarketStats.tsx
msgid "{0} can be used to buy GM for this market up to the specified buying caps."
msgstr ""

#: src/components/Synthetics/TradeHistory/keys.ts
msgid "Execute Market Swap"
msgstr ""

#: src/pages/Stake/StakeV2.tsx
msgid "Deposit submitted!"
msgstr ""

#: src/components/Synthetics/TradeHistory/keys.ts
msgid "Cancel Limit Swap"
msgstr ""

#: src/pages/LeaderboardPage/components/CompetitionCountdown.tsx
msgid "{seconds}s"
msgstr ""

#: src/components/Exchange/NoLiquidityErrorModal.tsx
msgid "{0} Required"
msgstr ""

#: src/components/Synthetics/UserIncentiveDistributionList/UserIncentiveDistributionList.tsx
msgid "No incentives distribution history yet."
msgstr ""

#: src/components/Exchange/ConfirmationBox.js
#: src/components/Exchange/ConfirmationBox.js
#: src/components/Exchange/ConfirmationBox.js
#: src/components/Exchange/PositionEditor.js
#: src/components/Exchange/PositionSeller.js
#: src/components/Exchange/SwapBox.js
#: src/components/Exchange/SwapBox.js
#: src/components/Glp/GlpSwap.js
#: src/components/Glp/GlpSwap.js
#: src/components/Glp/GlpSwap.js
#: src/components/Synthetics/ConfirmationBox/ConfirmationBox.tsx
#: src/components/Synthetics/OrderEditor/OrderEditor.tsx
#: src/components/Synthetics/TradeFeesRow/TradeFeesRow.tsx
msgid "Fees"
msgstr ""

#: src/lib/contracts/callContract.tsx
msgid "View status."
msgstr ""

#: src/components/Synthetics/GmList/GmList.tsx
#: src/components/Synthetics/MarketStats/MarketStats.tsx
msgid "Buyable"
msgstr ""

#: src/pages/Stake/StakeV2.tsx
msgid "<0>Delegate your undelegated {0} GMX DAO</0><1> voting power.</1>"
msgstr ""

#: src/pages/Dashboard/DashboardV2.tsx
msgid "<0>Total value of tokens in GLP pool ({chainName}).</0><1>This value may be higher on other websites due to the collateral of positions being included in the calculation.</1>"
msgstr ""

#: src/components/Synthetics/PositionItem/PositionItem.tsx
msgid "Net Value: Initial Collateral + PnL - Borrow Fee - Negative Funding Fee - Close Fee - UI Fee"
msgstr ""

#: src/components/Exchange/ConfirmationBox.js
msgid "The spread is > 1%, please ensure the trade details are acceptable before confirming"
msgstr ""

#: src/components/Glp/GlpSwap.js
msgid "Max pool capacity reached for {0}<0/><1/>Please mint GLP using another token"
msgstr ""

#: src/pages/Stake/StakeV1.js
msgid "The Gambit protocol is in beta, please read the <0>staking details</0>before participating."
msgstr ""

#: src/pages/NftWallet/NftWallet.js
msgid "Enter NFT Address"
msgstr ""

#: src/components/Glp/GlpSwap.js
#: src/components/Glp/GlpSwap.js
msgid "AVAILABLE"
msgstr ""

#: src/components/Synthetics/SettleAccruedFundingFeeModal/SettleAccruedFundingFeeModal.tsx
msgid "Confirm Settle"
msgstr ""

#: src/domain/synthetics/markets/createDepositTxn.ts
msgid "Deposit error."
msgstr ""

#: src/pages/Exchange/Exchange.tsx
msgid "Increased {tokenSymbol} {longOrShortText}, +{0} USD."
msgstr ""

#: src/pages/Stake/StakeV1.js
#: src/pages/Stake/StakeV2.tsx
msgid "Unstaking..."
msgstr ""

#: src/components/Exchange/SwapBox.js
msgid "You can change the \"Collateral In\" token above to find lower fees"
msgstr ""

#: src/components/Exchange/SwapBox.js
#: src/domain/synthetics/trade/utils/validation.ts
msgid "Max {0} short exceeded"
msgstr ""

#: src/components/Synthetics/TradeHistory/keys.ts
msgid "Cancel Stop-Loss Order"
msgstr ""

#: src/pages/Actions/Actions.js
#: src/pages/Exchange/Exchange.tsx
#: src/pages/SyntheticsActions/SyntheticsActions.tsx
msgid "Positions"
msgstr ""

#: src/domain/synthetics/trade/utils/validation.ts
msgid "{0} can not be sent to smart contract addresses. Select another token."
msgstr ""

#: src/domain/synthetics/markets/claimFundingFeesTxn.ts
msgid "Funding Claimed"
msgstr ""

#: src/components/Synthetics/SubaccountModal/SubaccountModal.tsx
msgid "Subaccount Balance"
msgstr ""

#: src/components/Synthetics/SubaccountModal/SubaccountModal.tsx
msgid "Main Account Balance"
msgstr ""

#: src/pages/Actions/Actions.js
#: src/pages/Actions/Actions.js
msgid "<0><1>Check on GMX V2 {networkName}</1> or <2>switch network to {0}</2>.</0>"
msgstr ""

#: src/components/Referrals/JoinReferralCode.js
msgid "Referral code added!"
msgstr ""

#: src/pages/Dashboard/DashboardV2.tsx
msgid "Treasury"
msgstr ""

#: src/components/Synthetics/StatusNotification/SubaccountNotification.tsx
msgid "View status"
msgstr ""

#: src/components/Glp/SwapErrorModal.tsx
msgid "Swap {0} to {1} on 1inch"
msgstr ""

#: src/components/Exchange/PositionsList.js
#: src/components/Synthetics/PositionItem/PositionItem.tsx
#: src/pages/Actions/Actions.js
#: src/pages/Exchange/Exchange.tsx
#: src/pages/SyntheticsActions/SyntheticsActions.tsx
#: src/pages/SyntheticsPage/SyntheticsPage.tsx
#: src/pages/SyntheticsPage/SyntheticsPage.tsx
msgid "Orders"
msgstr ""

#: src/components/Exchange/SwapBox.js
msgid "Swaps disabled, pending {0} upgrade"
msgstr ""

#: src/context/SyntheticsEvents/SyntheticsEventsProvider.tsx
msgid "Increased {positionText}, +{0}"
msgstr ""

#: src/components/Synthetics/SubaccountModal/SubaccountModal.tsx
msgid "Convert this amount of {0} to {1} in your Main Account to allow for auto top-ups, as only {2} can be automatically transferred to your Subaccount. The {3} balance of your main account is shown above."
msgstr ""

#: src/components/Synthetics/TradeFeesRow/TradeFeesRow.tsx
#: src/components/Synthetics/TradeHistory/TradeHistoryRow/utils/position.ts
msgid "Funding Fee"
msgstr ""

#: src/components/Synthetics/TradeboxPoolWarnings/TradeboxPoolWarnings.tsx
msgid "Insufficient liquidity in the {0} market pool. Select a different pool for this market. Choosing a different pool would open a new position different from the existing one.<0><1>Switch to {1} market pool</1>.</0>"
msgstr ""

#: src/components/Exchange/ConfirmationBox.js
#: src/components/Synthetics/ConfirmationBox/ConfirmationBox.tsx
#: src/components/Synthetics/ConfirmationBox/ConfirmationBox.tsx
msgid "Confirm Limit Order"
msgstr ""

#: src/components/Synthetics/PoolSelector2/PoolSelector2.tsx
#: src/components/Synthetics/PoolSelector2/PoolSelector2.tsx
msgid "Open Fees"
msgstr ""

#: src/pages/LeaderboardPage/components/LeaderboardAccountsTable.tsx
#: src/pages/LeaderboardPage/components/LeaderboardPositionsTable.tsx
msgid "Realized PnL"
msgstr ""

#: src/components/SettingsModal/SettingsModal.tsx
msgid "The Max Execution Fee is set to a higher value to handle potential increases in gas price during order execution. Any excess execution fee will be refunded to your account when the order is executed. Only applicable to GMX V2."
msgstr ""

#: src/pages/BuyGMX/BuyGMX.tsx
msgid "You can transfer ETH from other networks to Arbitrum using any of the below options:"
msgstr ""

#: src/components/Synthetics/StatusNotification/SubaccountNotification.tsx
msgid "Subaccount deactivated"
msgstr ""

#: src/components/Exchange/SwapBox.js
msgid "Created limit order for {0} {1}: {2} USD!"
msgstr ""

#: src/pages/OrdersOverview/OrdersOverview.js
msgid "Invalid token fromToken: \"{0}\" toToken: \"{toTokenAddress}\""
msgstr ""

#: src/pages/Dashboard/DashboardV2.tsx
msgid "Stats"
msgstr ""

#: src/components/Synthetics/Claims/ClaimHistoryRow/ClaimCollateralHistoryRow.tsx
#: src/components/Synthetics/Claims/filters/ActionFilter.tsx
msgid "Claim Price Impact Rebates"
msgstr ""

#: src/pages/Stake/StakeV2.tsx
msgid "Max Capacity"
msgstr ""

#: src/domain/synthetics/orders/utils.tsx
msgid "Market Swap"
msgstr ""

#: src/components/Synthetics/TradeHistory/TradeHistory.tsx
msgid "Trade History"
msgstr ""

#: src/pages/CompleteAccountTransfer/CompleteAccountTransfer.js
msgid "You will need to be on this page to accept the transfer, <0>click here</0> to copy the link to this page if needed."
msgstr ""

#: src/components/ModalViews/RedirectModal.js
msgid "Don't show this message again for 30 days."
msgstr ""

#: src/components/Migration/Migration.js
msgid "Migration Price"
msgstr ""

#: src/pages/Stake/StakeV2.tsx
msgid "<0>Delegate your undelegated {0} GMX DAO</0><1> voting power before staking.</1>"
msgstr ""

#: src/components/Synthetics/SubaccountModal/SubaccountModal.tsx
msgid "This amount of {0} will be sent from your Main Account to your Subaccount to pay for transaction fees."
msgstr ""

#: src/components/Exchange/ConfirmationBox.js
msgid "hide"
msgstr ""

#: src/pages/Dashboard/DashboardV2.tsx
msgid "in liquidity"
msgstr ""

#: src/components/Synthetics/Claims/ClaimableCard.tsx
msgid "Positive Funding Fees for a Position become claimable after the Position is increased, decreased or closed; or settled its fees with the option under \"Accrued\"."
msgstr ""

#: src/components/Exchange/SwapBox.js
#: src/components/Synthetics/MarketCard/MarketCard.tsx
msgid "Exit Price"
msgstr ""

#: src/components/Exchange/OrderEditor.js
#: src/components/Exchange/PositionSeller.js
msgid "Enter Price"
msgstr ""

#: src/components/Referrals/AffiliatesStats.tsx
msgid "Rebates on V2"
msgstr ""

#: src/components/Synthetics/UserIncentiveDistributionList/UserIncentiveDistributionList.tsx
#: src/components/Synthetics/UserIncentiveDistributionList/UserIncentiveDistributionList.tsx
msgid "Incentives are airdropped weekly."
msgstr ""

#: src/components/Synthetics/AcceptablePriceImpactInputRow/AcceptablePriceImpactInputRow.tsx
msgid "Acceptable Price Impact"
msgstr ""

#: src/pages/Dashboard/AssetDropdown.tsx
msgid "Add to Metamask"
msgstr ""

#: src/pages/Stake/StakeV2.tsx
msgid "Insufficient staked tokens"
msgstr ""

#: src/components/Synthetics/ConfirmationBox/ConfirmationBox.tsx
msgid "New Collateral"
msgstr ""

#: src/lib/wallets/connecters/binanceW3W/binanceWallet.ts
msgid "Tap [Create Wallet] to start using your Web3 Wallet."
msgstr ""

#: src/components/Exchange/ConfirmationBox.js
msgid "Cancel submitted"
msgstr ""

#: src/domain/synthetics/orders/utils.tsx
msgid "There may not be sufficient liquidity to execute the Pay Token to Collateral Token swap when the Price conditions are met."
msgstr ""

#: src/components/Exchange/PositionSeller.js
msgid "Please uncheck \"Keep Leverage\", or close a larger position amount."
msgstr ""

#: src/components/Synthetics/NetworkFeeRow/NetworkFeeRow.tsx
msgid "The max execution fee is overestimated, including by the buffer set under settings. Upon execution, any excess execution fee is sent back to your account."
msgstr ""

#: src/components/Exchange/PositionDropdown.tsx
#: src/components/Exchange/PositionsList.js
#: src/components/Synthetics/PositionItem/PositionItem.tsx
msgid "Edit Collateral"
msgstr ""

#: src/components/Exchange/PositionSeller.js
#: src/components/Exchange/SwapBox.js
msgid "Enable leverage failed."
msgstr ""

#: src/lib/wallets/connecters/binanceW3W/binanceWallet.ts
msgid "Create or Import a Wallet"
msgstr ""

#: src/pages/Stake/StakeV2.tsx
msgid "Stake esGMX Rewards"
msgstr ""

#: src/components/NetworkDropdown/NetworkDropdown.tsx
msgid "Networks and Settings"
msgstr ""

#: src/components/Synthetics/OrderEditor/OrderEditor.tsx
msgid "Max. Leverage Exceeded"
msgstr ""

#: src/components/SearchInput/SearchInput.tsx
msgid "Search Token"
msgstr ""

#: src/pages/BuyGMX/BuyGMX.tsx
msgid "Buy GMX using Decentralized Exchange Aggregators:"
msgstr ""

#: src/pages/Stake/StakeV2.tsx
#: src/pages/Stake/StakeV2.tsx
#: src/pages/Stake/StakeV2.tsx
msgid "{0} tokens have been converted to GMX from the {1} esGMX deposited for vesting."
msgstr ""

#: src/pages/LeaderboardPage/components/LeaderboardAccountsTable.tsx
#: src/pages/LeaderboardPage/components/LeaderboardPositionsTable.tsx
msgid "Rank"
msgstr ""

#: src/components/Synthetics/SubaccountModal/utils.ts
msgid "Allow {wrappedTokenSymbol} to be spent"
msgstr ""

#: src/pages/LeaderboardPage/components/LeaderboardAccountsTable.tsx
msgid "Average position size."
msgstr ""

#: src/components/Synthetics/ClaimablePositionPriceImpactRebateModal/ClaimablePositionPriceImpactRebateModal.tsx
msgid "Claim {totalUsd}"
msgstr ""

#: src/components/Synthetics/AccruedPositionPriceImpactRebateModal/AccruedPositionPriceImpactRebateModal.tsx
#: src/components/Synthetics/ClaimablePositionPriceImpactRebateModal/ClaimablePositionPriceImpactRebateModal.tsx
#: src/components/Synthetics/ClaimModal/ClaimModal.tsx
#: src/components/Synthetics/GmList/GmList.tsx
msgid "MARKET"
msgstr ""

#: src/components/Referrals/AffiliatesStats.tsx
msgid "Claimable Rebates"
msgstr ""

#: src/components/Synthetics/TradeHistory/filters/ActionFilter.tsx
msgid "Market Orders"
msgstr ""

#: src/pages/ClaimEsGmx/ClaimEsGmx.js
msgid "You can check your claim history <0>here</0>."
msgstr ""

#: src/components/Synthetics/SubaccountModal/utils.ts
msgid "Maximum allowed actions is required"
msgstr ""

#: src/components/Synthetics/TradeHistory/TradeHistoryRow/utils/position.ts
#: src/components/Synthetics/TradeHistory/TradeHistoryRow/utils/position.ts
#: src/components/Synthetics/TradeHistory/TradeHistoryRow/utils/position.ts
#: src/components/Synthetics/TradeHistory/TradeHistoryRow/utils/position.ts
#: src/components/Synthetics/TradeHistory/TradeHistoryRow/utils/swap.ts
#: src/components/Synthetics/TradeHistory/TradeHistoryRow/utils/swap.ts
msgid "Acceptable price for the order."
msgstr ""

#: src/pages/Stake/StakeV2.tsx
msgid "Unstaking will burn <0>{0} Multiplier Points</0>{1}<1>You will earn {2}% less {nativeTokenSymbol} rewards with this action.</1>"
msgstr ""

#: src/pages/Home/Home.js
msgid "Open positions through a simple swap interface. Conveniently swap from any supported asset into the position of your choice."
msgstr ""

#: src/components/Synthetics/UserIncentiveDistributionList/UserIncentiveDistributionList.tsx
msgid "Incentives Distribution History"
msgstr ""

#: src/components/BuyInputSection/BuyInputSection.tsx
#: src/components/InputSection/InputSection.js
#: src/pages/ClaimEsGmx/ClaimEsGmx.js
msgid "MAX"
msgstr ""

#: src/components/Synthetics/StatusNotification/SubaccountNotification.tsx
msgid "Activating Subaccount"
msgstr ""

#: src/components/SettingsModal/SettingsModal.tsx
msgid "Invalid slippage value"
msgstr ""

#: src/pages/Actions/Actions.js
msgid "GMX V1 Arbitrum information for account: {checkSummedAccount}"
msgstr ""

#: src/components/Exchange/OrderEditor.js
#: src/components/Exchange/OrderEditor.js
msgid "{0} price"
msgstr ""

#: src/components/Glp/GlpSwap.js
msgid "Sell submitted!"
msgstr ""

#: src/components/Exchange/PositionSeller.js
msgid "Closing..."
msgstr ""

#: src/components/Referrals/AddAffiliateCode.js
msgid "Code already taken"
msgstr ""

#: src/pages/BuyGMX/BuyGMX.tsx
msgid "Buy GMX from Uniswap (make sure to select Arbitrum):"
msgstr ""

#: src/components/SettingsModal/SettingsModal.tsx
msgid "Slippage should be less than -5%"
msgstr ""

#: src/pages/LeaderboardPage/components/LeaderboardAccountsTable.tsx
#: src/pages/LeaderboardPage/components/LeaderboardPositionsTable.tsx
msgid "Unrealized PnL"
msgstr ""

#: src/components/Synthetics/MarketCard/MarketCard.tsx
msgid "Open Interest Balance"
msgstr ""

#: src/components/Referrals/ClaimAffiliatesModal/ClaimAffiliatesModal.tsx
#: src/pages/Stake/StakeV1.js
#: src/pages/Stake/StakeV1.js
#: src/pages/Stake/StakeV1.js
#: src/pages/Stake/StakeV1.js
#: src/pages/Stake/StakeV1.js
#: src/pages/Stake/StakeV2.tsx
#: src/pages/Stake/StakeV2.tsx
msgid "Rewards"
msgstr ""

#: src/components/Exchange/ExchangeTVChart.js
msgid "Liq. {0} {longOrShortText}"
msgstr ""

#: src/components/Exchange/ConfirmationBox.js
#: src/components/Exchange/ConfirmationBox.js
#: src/components/Exchange/SwapBox.js
#: src/components/Exchange/SwapBox.js
#: src/components/Glp/GlpSwap.js
#: src/components/Glp/GlpSwap.js
#: src/components/Synthetics/ConfirmationBox/ConfirmationBox.tsx
#: src/components/Synthetics/ConfirmationBox/ConfirmationBox.tsx
#: src/components/Synthetics/GmSwap/GmConfirmationBox/GmConfirmationBox.tsx
#: src/components/Synthetics/GmSwap/GmConfirmationBox/GmConfirmationBox.tsx
#: src/components/Synthetics/GmSwap/GmSwapBox/GmSwapBox.tsx
#: src/components/Synthetics/GmSwap/GmSwapBox/GmSwapBox.tsx
#: src/components/Synthetics/GmSwap/GmSwapBox/GmSwapBox.tsx
#: src/components/Synthetics/GmSwap/GmSwapBox/GmSwapBox.tsx
#: src/components/Synthetics/TradeBox/TradeBox.tsx
#: src/components/Synthetics/TradeBox/TradeBox.tsx
msgid "Pay"
msgstr ""

#: src/domain/synthetics/sidecarOrders/utils.ts
#: src/domain/synthetics/sidecarOrders/utils.ts
msgid "Price above Limit Price."
msgstr ""

#: src/pages/Ecosystem/Ecosystem.js
msgid "GMX Governance Page"
msgstr ""

#: src/pages/Ecosystem/Ecosystem.js
msgid "Decentralized Money Market"
msgstr ""

#: src/components/Synthetics/ConfirmationBox/ConfirmationBox.tsx
#: src/domain/synthetics/positions/utils.ts
msgid "Stop-Loss"
msgstr ""

#: src/pages/Stake/StakeV2.tsx
msgid "Deposited"
msgstr ""

#: src/components/Glp/GlpSwap.js
msgid "{0} GLP have been reserved for vesting."
msgstr ""

#: src/components/Glp/GlpSwap.js
#: src/components/Glp/GlpSwap.js
msgid "Buy with {0}"
msgstr ""

#: src/components/Synthetics/ConfirmationBox/ConfirmationBox.tsx
msgid "You have an existing position with {0} as collateral. This Order will not be valid for that Position."
msgstr ""

#: src/components/Referrals/JoinReferralCode.js
msgid "Adding..."
msgstr ""

#: src/components/Exchange/SwapBox.js
msgid "Short {0}"
msgstr ""

#: src/components/Exchange/ConfirmationBox.js
msgid "There may not be sufficient liquidity to execute your order when the price conditions are met"
msgstr ""

#: src/pages/Ecosystem/Ecosystem.js
msgid "Simulate your hedge strategy"
msgstr ""

#: src/components/Glp/SwapErrorModal.tsx
msgid "Swap on 1inch"
msgstr ""

#: src/pages/Dashboard/AssetDropdown.tsx
msgid "Open {0} in Coingecko"
msgstr ""

#: src/components/Migration/Migration.js
msgid "Total Assets Migrated"
msgstr ""

#: src/pages/Dashboard/DashboardV2.tsx
#: src/pages/Dashboard/DashboardV2.tsx
#: src/pages/Dashboard/DashboardV2.tsx
msgid "Market Cap"
msgstr ""

#: src/components/Synthetics/StatusNotification/FeesSettlementStatusNotification.tsx
msgid "{positionName} Fees settled"
msgstr ""

#: src/pages/LeaderboardPage/components/LeaderboardAccountsTable.tsx
msgid "Average leverage used."
msgstr ""

#: src/pages/Stake/StakeV2.tsx
#: src/pages/Stake/StakeV2.tsx
msgid "Escrowed GMX"
msgstr ""

#: src/components/Exchange/PositionSeller.js
#: src/components/Exchange/PositionSeller.js
#: src/components/Exchange/SwapBox.js
#: src/components/Exchange/SwapBox.js
#: src/components/Exchange/SwapBox.js
#: src/components/Exchange/SwapBox.js
#: src/components/Exchange/SwapBox.js
#: src/components/Exchange/SwapBox.js
#: src/components/Exchange/SwapBox.js
#: src/components/Exchange/SwapBox.js
#: src/components/Exchange/SwapBox.js
#: src/components/Exchange/SwapBox.js
msgid "Insufficient Liquidity"
msgstr ""

#: src/components/ModalViews/RedirectModal.js
msgid "Alternative links can be found in the <0>docs</0>.<1/><2/>By clicking Agree you accept the <3>T&Cs</3> and <4>Referral T&Cs</4>.<5/><6/>"
msgstr ""

#: src/pages/Stake/StakeV1.js
msgid "Total Assets Staked"
msgstr ""

#: src/components/Referrals/referralsHelper.js
msgid "The referral code can't be more than {MAX_REFERRAL_CODE_LENGTH} characters."
msgstr ""

#: src/components/Synthetics/TradeHistory/filters/ActionFilter.tsx
msgid "Trigger Orders"
msgstr ""

#: src/pages/Ecosystem/Ecosystem.js
msgid "GMX fundamentals"
msgstr ""

#: src/components/Referrals/AffiliatesStats.tsx
msgid "Referral Code"
msgstr ""

#: src/pages/Stake/StakeV2.tsx
#: src/pages/Stake/StakeV2.tsx
msgid "Staked Tokens"
msgstr ""

#: src/pages/Stake/StakeV2.tsx
msgid "Unstake completed!"
msgstr ""

#: src/components/Exchange/ConfirmationBox.js
#: src/components/Synthetics/ConfirmationBox/ConfirmationBox.tsx
#: src/components/Synthetics/OrderEditor/OrderEditor.tsx
msgid "Min. Receive"
msgstr ""

#: src/components/Synthetics/NetworkFeeRow/NetworkFeeRow.tsx
msgid "Estimated Fee Refund"
msgstr ""

#: src/components/Synthetics/SubaccountModal/SubaccountModal.tsx
msgid "Deactivating..."
msgstr ""

#: src/components/Synthetics/SubaccountModal/SubaccountModal.tsx
msgid "Deactivate"
msgstr ""

#: src/components/Header/HomeHeaderLinks.tsx
msgid "Protocol"
msgstr ""

#: src/pages/Dashboard/DashboardV2.tsx
msgid "Overview"
msgstr ""

#: src/pages/BeginAccountTransfer/BeginAccountTransfer.tsx
msgid "Allow all my tokens to be transferred to a new account"
msgstr ""

#: src/components/Exchange/ConfirmationBox.js
#: src/components/Exchange/OrdersList.js
#: src/components/Exchange/OrdersList.js
#: src/components/Exchange/OrdersList.js
#: src/components/Exchange/OrdersList.js
#: src/components/Exchange/PositionsList.js
#: src/components/Exchange/PositionsList.js
#: src/components/Synthetics/ConfirmationBox/ConfirmationBox.tsx
#: src/components/Synthetics/ConfirmationBox/ConfirmationBox.tsx
#: src/components/Synthetics/MarketStats/MarketStats.tsx
#: src/components/Synthetics/OrderItem/OrderItem.tsx
#: src/components/Synthetics/PositionItem/PositionItem.tsx
#: src/components/Synthetics/PositionList/PositionList.tsx
#: src/pages/LeaderboardPage/components/LeaderboardPositionsTable.tsx
msgid "Collateral"
msgstr ""

#: src/pages/Stake/StakeV2.tsx
msgid "Earn ARB tokens by purchasing GM tokens, trading, or migrating liquidity from GLP to GM. Only for GMX V2.<0/>Earn prizes by participating in GMX Trading Competitions."
msgstr ""

#: src/components/Exchange/PositionsList.js
#: src/components/Exchange/PositionsList.js
msgid "WARNING: This position has a low amount of collateral after deducting borrowing fees, deposit more collateral to reduce the position's liquidation risk."
msgstr ""

#: src/components/Glp/GlpSwap.js
#: src/components/Glp/GlpSwap.js
#: src/components/Glp/GlpSwap.js
#: src/components/Glp/GlpSwap.js
#: src/pages/Stake/StakeV2.tsx
msgid "Sell GLP"
msgstr ""

#: src/pages/Stake/StakeV1.js
msgid "Stake submitted! <0>View status.</0>"
msgstr ""

#: src/components/Synthetics/PoolSelector2/PoolSelector2.tsx
#: src/components/Synthetics/PoolSelector2/PoolSelector2.tsx
msgid "Short Liq."
msgstr ""

#: src/components/Synthetics/GmSwap/GmFees/GmFees.tsx
msgid "Buy Fee"
msgstr ""

#: src/pages/Dashboard/DashboardV2.tsx
msgid "Tokens"
msgstr ""

#: src/components/Synthetics/TradeHistory/keys.ts
msgid "Request Withdraw"
msgstr ""

#: src/components/Synthetics/PositionItem/PositionItem.tsx
msgid "Click on the Position to select its market, then use the trade box to increase your Position Size, or to set Take-Profit / Stop-Loss Orders."
msgstr ""

#: src/components/Exchange/PositionEditor.js
msgid "Requested deposit of {0} {1} into {2} {longOrShortText}."
msgstr ""

#: src/components/Synthetics/TradeHistory/keys.ts
msgid "Create Limit Order"
msgstr ""

#: src/components/Exchange/TradeHistory.js
msgid "Request deposit into {0} {longOrShortText}"
msgstr ""

#: src/components/Synthetics/ClaimModal/ClaimModal.tsx
#: src/components/Synthetics/SettleAccruedFundingFeeModal/SettleAccruedFundingFeeModal.tsx
msgid "FUNDING FEE"
msgstr ""

#: src/pages/LeaderboardPage/components/LeaderboardPositionsTable.tsx
msgid "The total realized and unrealized profit and loss for the period, considering price impact and fees but excluding swap fees."
msgstr ""

#: src/components/Referrals/AffiliatesStats.tsx
msgid "Volume on V2"
msgstr ""

#: src/pages/Stake/StakeV2.tsx
msgid "Vest"
msgstr ""

#: src/components/Synthetics/StatusNotification/SubaccountNotification.tsx
msgid "Generating and activating Subaccount"
msgstr ""

#: src/components/Synthetics/PoolSelector2/PoolSelector2.tsx
msgid "Select pool"
msgstr ""

#: src/components/Synthetics/MarketsList/MarketsList.tsx
msgid "Liquidity"
msgstr ""

#: src/pages/Dashboard/DashboardV2.tsx
msgid "WEIGHT"
msgstr ""

#: src/components/Glp/GlpSwap.js
#: src/components/Synthetics/GmList/GmList.tsx
#: src/components/Synthetics/GmList/GmList.tsx
#: src/components/Synthetics/MarketStats/MarketStats.tsx
#: src/pages/Stake/StakeV1.js
#: src/pages/Stake/StakeV1.js
#: src/pages/Stake/StakeV1.js
#: src/pages/Stake/StakeV1.js
#: src/pages/Stake/StakeV2.tsx
msgid "APR"
msgstr ""

#: src/pages/NftWallet/NftWallet.js
msgid "Tranferring..."
msgstr ""

#: src/components/Referrals/AffiliatesStats.tsx
#: src/components/Referrals/AffiliatesStats.tsx
#: src/components/Referrals/AffiliatesStats.tsx
#: src/components/Referrals/TradersStats.tsx
#: src/components/Referrals/TradersStats.tsx
#: src/pages/LeaderboardPage/components/LeaderboardContainer.tsx
#: src/pages/Stake/StakeV2.tsx
msgid "Total"
msgstr ""

#: src/pages/OrdersOverview/OrdersOverview.js
msgid "Swap active: {0}, executed: {1}, cancelled: {2}"
msgstr ""

#: src/pages/LeaderboardPage/components/LeaderboardAccountsTable.tsx
#: src/pages/LeaderboardPage/components/LeaderboardPositionsTable.tsx
msgid "Realized Price Impact"
msgstr ""

#: src/pages/Stake/StakeV1.js
#: src/pages/Stake/StakeV2.tsx
msgid "Approve {stakingTokenSymbol}"
msgstr ""

#: src/components/Synthetics/TradeHistory/keys.ts
msgid "Failed Limit Swap"
msgstr ""

#: src/pages/Ecosystem/Ecosystem.js
msgid "Overall protocol analytics"
msgstr ""

#: src/pages/Actions/Actions.js
#: src/pages/SyntheticsActions/SyntheticsActions.tsx
msgid "Actions"
msgstr ""

#: src/components/Exchange/ConfirmationBox.js
msgid "Longing..."
msgstr ""

#: src/components/Referrals/AffiliatesStats.tsx
msgid "Total Rebates"
msgstr ""

#: src/components/Synthetics/PositionItem/PositionItem.tsx
msgid "Negative Funding Fees are settled against the collateral automatically and will influence the liquidation price. Positive Funding Fees can be claimed under Claimable Funding after realizing any action on the position."
msgstr ""

#: src/domain/synthetics/trade/utils/validation.ts
msgid "Min order: {0}"
msgstr ""

#: src/pages/BeginAccountTransfer/BeginAccountTransfer.tsx
#: src/pages/CompleteAccountTransfer/CompleteAccountTransfer.js
msgid "Wallet is not connected"
msgstr ""

#: src/pages/Stake/StakeV1.js
msgid "No rewards to claim yet"
msgstr ""

#: src/components/Synthetics/SubaccountModal/SubaccountModal.tsx
msgid "Withdrawing {0} to Main Account"
msgstr ""

#: src/components/TokenCard/TokenCard.tsx
#: src/pages/Dashboard/DashboardV2.tsx
msgid "GM is the liquidity provider token for GMX V2 markets. Accrues 63% of the V2 markets generated fees."
msgstr ""

#: src/components/Referrals/TradersStats.tsx
msgid "The owner of this Referral Code has set a custom discount of {currentTierDiscount}% instead of the standard {0}% for Tier {1}."
msgstr ""

#: src/components/Exchange/PositionSeller.js
msgid "Leftover position below 10 USD"
msgstr ""

#: src/components/Header/AppHeaderLinks.tsx
#: src/pages/Dashboard/DashboardV2.tsx
msgid "Dashboard"
msgstr ""

#: src/components/Synthetics/TradeFeesRow/TradeFeesRow.tsx
msgid "Swap Price Impact"
msgstr ""

#: src/pages/Actions/Actions.js
msgid "No PnLs found"
msgstr ""

#: src/components/Exchange/SwapBox.js
msgid "Leverage disabled, pending {0} upgrade"
msgstr ""

#: src/pages/NftWallet/NftWallet.js
msgid "NFT Address"
msgstr ""

#: src/components/Synthetics/OrderEditor/OrderEditor.tsx
#: src/components/Synthetics/TradeBox/TradeBox.tsx
msgid "Set Max Leverage"
msgstr ""

#: src/components/TokenCard/TokenCard.tsx
msgid "Arbitrum Avg. APR:"
msgstr ""

#: src/components/Exchange/PositionSeller.js
msgid "Insufficient Available Liquidity to swap to {0}:"
msgstr ""

#: src/pages/OrdersOverview/OrdersOverview.js
msgid "Created At"
msgstr ""

#: src/components/Exchange/TradeHistory.js
msgid "Withdraw {0} USD from {1}{longOrShortText}"
msgstr ""

#: src/context/SyntheticsEvents/SyntheticsEventsProvider.tsx
msgid "{orderTypeLabel} {positionText}, -{0}"
msgstr ""

#: src/pages/PageNotFound/PageNotFound.js
#: src/pages/PageNotFound/PageNotFound.js
msgid "Page not found"
msgstr ""

#: src/pages/Ecosystem/Ecosystem.js
msgid "Telegram bot for GMX position updates"
msgstr ""

#: src/pages/PositionsOverview/PositionsOverview.js
msgid "account"
msgstr ""

#: src/components/Synthetics/ConfirmationBox/ConfirmationBox.tsx
#: src/components/Synthetics/TradeBox/TradeBox.tsx
msgid "Keep leverage at {0}"
msgstr ""

#: src/components/Exchange/SwapBox.js
msgid "If you have an existing position, the position will be closed at {0} USD.<0/><1/>This exit price will change with the price of the asset.<2/><3/><4>Read more</4>."
msgstr ""

#: src/pages/BeginAccountTransfer/BeginAccountTransfer.tsx
msgid "Transfer Submitted"
msgstr ""

#: src/domain/synthetics/sidecarOrders/utils.ts
msgid "Price below Liq. Price."
msgstr ""

#: src/components/Exchange/PositionEditor.js
msgid "Requested withdrawal of {0} USD from {1} {longOrShortText}."
msgstr ""

#: src/pages/Exchange/Exchange.tsx
msgid "Could not increase {tokenSymbol} {longOrShortText} within the allowed slippage, you can adjust the allowed slippage in the settings on the top right of the page."
msgstr ""

#: src/domain/synthetics/orders/createWrapOrUnwrapTxn.ts
#: src/domain/synthetics/orders/createWrapOrUnwrapTxn.ts
msgid "Swapped {0} for {1}"
msgstr ""

#: src/components/Referrals/AffiliatesStats.tsx
msgid "Tier {0} ({currentRebatePercentage}% rebate)"
msgstr ""

#: src/pages/Dashboard/DashboardV2.tsx
#: src/pages/Stake/StakeV2.tsx
msgid "Price on Avalanche"
msgstr ""

#: src/components/Exchange/SwapBox.js
msgid "Swap Order creation failed."
msgstr ""

#: src/components/SettingsModal/SettingsModal.tsx
#: src/pages/Exchange/Exchange.tsx
#: src/pages/SyntheticsPage/SyntheticsPage.tsx
msgid "Chart positions"
msgstr ""

#: src/components/Exchange/ConfirmationBox.js
msgid "The order will only execute if the price conditions are met and there is sufficient liquidity"
msgstr ""

#: src/components/Exchange/FeesTooltip.tsx
msgid "Swap Fee"
msgstr ""

#: src/components/Glp/GlpSwap.js
msgid "GLP sell disabled, pending {0} upgrade"
msgstr ""

#: src/domain/synthetics/trade/utils/validation.ts
msgid "Insufficient receive token liquidity"
msgstr ""

#: src/pages/Ecosystem/Ecosystem.js
msgid "GMX Announcements and Updates"
msgstr ""

#: src/pages/Stake/StakeV1.js
msgid "Claim failed"
msgstr ""

#: src/pages/Dashboard/DashboardV2.tsx
msgid "06 Jan 2022"
msgstr ""

#: src/components/Synthetics/TradeHistory/keys.ts
msgid "Update Limit Swap"
msgstr ""

#: src/pages/PositionsOverview/PositionsOverview.js
msgid "fee"
msgstr ""

#: src/components/Referrals/AffiliatesStats.tsx
#: src/components/Referrals/AffiliatesStats.tsx
#: src/components/Referrals/TradersStats.tsx
#: src/components/Referrals/TradersStats.tsx
msgid "V2 Avalanche Fuji"
msgstr ""

#: src/components/Synthetics/StatusNotification/OrderStatusNotification.tsx
msgid "Order executed"
msgstr ""

#: src/components/Synthetics/SettleAccruedFundingFeeModal/SettleAccruedFundingFeeModal.tsx
msgid "Select Positions"
msgstr ""

#: src/components/Referrals/AffiliatesStats.tsx
#: src/components/Referrals/AffiliatesStats.tsx
#: src/components/Referrals/TradersStats.tsx
#: src/components/Referrals/TradersStats.tsx
msgid "V2 Avalanche"
msgstr ""

#: src/components/Stake/GMXAprTooltip.tsx
msgid "Base {nativeTokenSymbol} APR"
msgstr ""

#: src/components/Synthetics/MarketCard/MarketCard.tsx
msgid "Short Open Interest"
msgstr ""

#: src/components/Synthetics/TradeHistory/keys.ts
msgid "Failed Market Decrease"
msgstr ""

#: src/components/Synthetics/TradeHistory/useDownloadAsCsv.tsx
msgid "Full market"
msgstr ""

#: src/pages/NftWallet/NftWallet.js
msgid "NFT Wallet"
msgstr ""

#: src/pages/Ecosystem/Ecosystem.js
msgid "GMX Proposals Voting page"
msgstr ""

#: src/components/Synthetics/GmSwap/GmFees/GmFees.tsx
#: src/components/Synthetics/TradeFeesRow/TradeFeesRow.tsx
msgid "Fees and Price Impact"
msgstr ""

#: src/pages/BuyGMX/BuyGMX.tsx
msgid "You can buy ETH directly on <0>Arbitrum</0> using these options:"
msgstr ""

#: src/pages/Ecosystem/Ecosystem.js
#: src/pages/Ecosystem/Ecosystem.js
#: src/pages/Ecosystem/Ecosystem.js
#: src/pages/Ecosystem/Ecosystem.js
#: src/pages/Ecosystem/Ecosystem.js
#: src/pages/Ecosystem/Ecosystem.js
#: src/pages/Ecosystem/Ecosystem.js
#: src/pages/Ecosystem/Ecosystem.js
msgid "DEX Aggregator"
msgstr ""

#: src/components/Synthetics/StatusNotification/GmStatusNotification.tsx
msgid "<0>Buying GM: <1>{indexName}</1><2>[{poolName}]</2></0> <3>with {tokensText}</3>"
msgstr ""

#: src/components/Synthetics/TradeHistory/TradeHistoryRow/utils/position.ts
#: src/components/Synthetics/TradeHistory/TradeHistoryRow/utils/position.ts
#: src/components/Synthetics/TradeHistory/TradeHistoryRow/utils/position.ts
#: src/components/Synthetics/TradeHistory/TradeHistoryRow/utils/position.ts
#: src/components/Synthetics/TradeHistory/TradeHistoryRow/utils/position.ts
#: src/components/Synthetics/TradeHistory/TradeHistoryRow/utils/position.ts
#: src/components/Synthetics/TradeHistory/TradeHistoryRow/utils/position.ts
#: src/components/Synthetics/TradeHistory/TradeHistoryRow/utils/position.ts
#: src/components/Synthetics/TradeHistory/TradeHistoryRow/utils/position.ts
msgid "Mark price for the order."
msgstr ""

#: src/components/Exchange/PositionsList.js
#: src/components/Exchange/PositionsList.js
#: src/components/Synthetics/PositionItem/PositionItem.tsx
#: src/components/Synthetics/PositionList/PositionList.tsx
msgid "Net Value"
msgstr ""

#: src/pages/Ecosystem/Ecosystem.js
msgid "GMX staking calculator and guide"
msgstr ""

#: src/components/MarketSelector/MarketSelector.tsx
msgid "Search Market"
msgstr ""

#: src/components/Synthetics/Claims/ClaimsHistory.tsx
#: src/components/Synthetics/TradeHistory/useDownloadAsCsv.tsx
msgid "Transaction ID"
msgstr ""

#: src/components/Exchange/PositionsList.js
#: src/components/Exchange/PositionsList.js
msgid "Borrow Fee / Day"
msgstr ""

#: src/components/Exchange/OrderEditor.js
msgid "Price is below Mark Price"
msgstr ""

#: src/pages/Stake/StakeV2.tsx
msgid "Withdraw from GMX Vault"
msgstr ""

#: src/components/Exchange/PositionEditor.js
msgid "Withdrawal submitted."
msgstr ""

#: src/components/Synthetics/TradeFeesRow/TradeFeesRow.tsx
msgid "Referral Discount"
msgstr ""

#: src/components/Synthetics/MarketNetFee/MarketNetFee.tsx
msgid "{longOrShort} positions do not pay a funding fee or a borrow fee."
msgstr ""

#: src/components/Synthetics/MarketCard/MarketCard.tsx
msgid "If you have an existing position, the position will be closed at a reference price of {0}, not accounting for price impact.<0/><1/>This exit price will change with the price of the asset.<2/><3/><4>Read more</4>."
msgstr ""

#: src/pages/LeaderboardPage/components/CompetitionPrizes.tsx
#: src/pages/LeaderboardPage/components/CompetitionPrizes.tsx
msgid "4-18 Places"
msgstr ""

#: src/components/Synthetics/AcceptablePriceImpactInputRow/AcceptablePriceImpactInputRow.tsx
msgid "The current Price Impact is {0}. Consider using -0.30% Acceptable Price Impact so the order is more likely to be processed."
msgstr ""

#: src/components/Synthetics/MarketsList/MarketsList.tsx
msgid "MARKETS"
msgstr ""

#: src/components/Synthetics/MarketStats/MarketStats.tsx
#: src/components/Synthetics/MarketStats/MarketStats.tsx
#: src/components/Synthetics/MarketStats/MarketStats.tsx
#: src/components/Synthetics/MarketStats/MarketStats.tsx
msgid "Max {0}"
msgstr ""

#: src/domain/synthetics/sidecarOrders/utils.ts
#: src/domain/synthetics/sidecarOrders/utils.ts
#: src/domain/synthetics/sidecarOrders/utils.ts
msgid "Price above Mark Price."
msgstr ""

#: src/context/SyntheticsEvents/SyntheticsEventsProvider.tsx
msgid "Withdrew {0} from {positionText}"
msgstr ""

#: src/components/Exchange/ConfirmationBox.js
#: src/components/Exchange/PositionSeller.js
msgid "Create Order"
msgstr ""

#: src/components/Synthetics/MarketsList/MarketsList.tsx
#: src/pages/Dashboard/DashboardV2.tsx
msgid "Utilization"
msgstr ""

#: src/components/Synthetics/StatusNotification/OrderStatusNotification.tsx
msgid "{orderTypeText} {0} for {1}"
msgstr ""

#: src/pages/BeginAccountTransfer/BeginAccountTransfer.tsx
msgid "Sender has withdrawn all tokens from GLP Vesting Vault"
msgstr ""

#: src/components/Synthetics/PositionItem/PositionItem.tsx
msgid "WARNING: This position has a low amount of collateral after deducting fees, deposit more collateral to reduce the position's liquidation risk."
msgstr ""

#: src/components/Synthetics/TradeHistory/keys.ts
msgid "Cancel Take-Profit Order"
msgstr ""

#: src/components/Exchange/SwapBox.js
msgid "Max {0} long capacity"
msgstr ""

#: src/domain/synthetics/trade/utils/validation.ts
msgid "Enter a  price"
msgstr ""

#: src/pages/OrdersOverview/OrdersOverview.js
msgid "Account"
msgstr ""

#: src/components/Synthetics/SubaccountModal/SubaccountModal.tsx
msgid "For additional safety, subaccounts are only allowed to perform a specified number of actions before re-authorization from your main account is required."
msgstr ""

#: src/components/Exchange/FeesTooltip.tsx
#: src/components/Exchange/NetValueTooltip.tsx
#: src/components/Synthetics/PositionItem/PositionItem.tsx
#: src/components/Synthetics/TradeFeesRow/TradeFeesRow.tsx
msgid "Close Fee"
msgstr ""

#: src/components/Referrals/AffiliatesStats.tsx
msgid "V1 Airdrop"
msgstr ""

#: src/pages/OrdersOverview/OrdersOverview.js
msgid "Close to execution price"
msgstr ""

#: src/pages/Ecosystem/Ecosystem.js
msgid "Open trades ranking and stats"
msgstr ""

#: src/pages/LeaderboardPage/components/LeaderboardContainer.tsx
#: src/pages/LeaderboardPage/components/LeaderboardNavigation.tsx
msgid "Global Leaderboard"
msgstr ""

#: src/pages/Home/Home.js
msgid "Simple Swaps"
msgstr ""

#: src/pages/LeaderboardPage/components/LeaderboardAccountsTable.tsx
#: src/pages/LeaderboardPage/components/LeaderboardPositionsTable.tsx
msgid "No results found"
msgstr ""

#: src/components/Synthetics/GmSwap/GmSwapBox/GmSwapBox.tsx
msgid "Pair"
msgstr ""

#: src/components/Exchange/PositionSeller.js
#: src/components/Exchange/SwapBox.js
#: src/components/Synthetics/SwapCard/SwapCard.tsx
msgid "Max {0} out"
msgstr ""

#: src/components/Synthetics/StatusNotification/SubaccountNotification.tsx
msgid "Updating Subaccount"
msgstr ""

#: src/components/Exchange/OrderEditor.js
#: src/components/Exchange/PositionSeller.js
#: src/components/Exchange/SwapBox.js
#: src/components/Synthetics/OrderEditor/OrderEditor.tsx
#: src/components/Synthetics/PositionSeller/PositionSeller.tsx
#: src/components/Synthetics/TradeBox/TradeBox.tsx
#: src/components/Synthetics/TradeBox/TradeBox.tsx
msgid "Mark"
msgstr ""

#: src/components/Synthetics/PositionSeller/PositionSeller.tsx
msgid "Keep leverage at {keepLeverageAtValue}"
msgstr ""

#: src/domain/synthetics/orders/updateOrderTxn.ts
msgid "Update order executed"
msgstr ""

#: src/pages/Dashboard/DashboardV2.tsx
msgid "not staked"
msgstr ""

#: src/components/Referrals/AffiliatesStats.tsx
#: src/components/Referrals/TradersStats.tsx
msgid "Rebates Distribution History"
msgstr ""

#: src/components/Synthetics/PositionItem/PositionItem.tsx
#: src/components/Synthetics/PositionItem/PositionItem.tsx
msgid "Accrued Negative Funding Fee"
msgstr ""

#: src/components/Synthetics/TradeFeesRow/TradeFeesRow.tsx
msgid "Price Impact Rebates for closing trades are claimable under the Claims tab. <0>Read more</0>."
msgstr ""

#: src/components/Exchange/ConfirmationBox.js
msgid "Forfeit profit not checked"
msgstr ""

#: src/components/Synthetics/GmSwap/GmSwapBox/GmSwapBox.tsx
#: src/components/Synthetics/GmSwap/GmSwapBox/GmSwapBox.tsx
msgid "Buy GM"
msgstr ""

#: src/components/Exchange/TradeHistory.js
msgid "Increase {0} {longOrShortText}, +{1} USD, {2} Price: {3} USD"
msgstr ""

#: src/pages/ClaimEsGmx/ClaimEsGmx.js
msgid "The address of the esGMX (IOU) token is {esGmxIouAddress}."
msgstr ""

#: src/pages/Home/Home.js
msgid "Trade BTC, ETH, AVAX and other top cryptocurrencies with up to 50x leverage directly from your wallet"
msgstr ""

#: src/components/Synthetics/Claims/filters/ActionFilter.tsx
#: src/components/Synthetics/TradeHistory/filters/ActionFilter.tsx
msgid "Search action"
msgstr ""

#: src/components/Synthetics/GmSwap/GmConfirmationBox/GmConfirmationBox.tsx
msgid "{0, plural, one {Pending {symbolsText} approval} other {Pending {symbolsText} approvals}}"
msgstr ""

#: src/components/Exchange/PositionsList.js
msgid "Use the \"Close\" button to reduce your Position Size, or to set Take-Profit / Stop-Loss Orders."
msgstr ""

#: src/components/Synthetics/Claims/SettleAccruedCard.tsx
msgid "Show details"
msgstr ""

#: src/components/Glp/GlpSwap.js
#: src/components/Glp/GlpSwap.js
msgid "To reduce fees, select a different asset to pay with."
msgstr ""

#: src/pages/Dashboard/AssetDropdown.tsx
msgid "Buy {0}"
msgstr ""

#: src/components/Referrals/AffiliatesStats.tsx
#: src/components/Referrals/TradersStats.tsx
msgid "USD Value may not be accurate since the data does not contain prices for {0}"
msgstr ""

#: src/pages/Dashboard/DashboardV2.tsx
msgid "Total Fees"
msgstr ""

#: src/components/Synthetics/TradeFeesRow/TradeFeesRow.tsx
msgid "Max Bonus Rebate"
msgstr ""

#: src/pages/Stake/StakeV2.tsx
msgid "Vault Capacity for your Account:"
msgstr ""

#: src/pages/Exchange/Exchange.tsx
#: src/pages/SyntheticsPage/SyntheticsPage.tsx
msgid "{0, plural, one {Cancel order} other {Cancel # orders}}"
msgstr ""

#: src/components/Synthetics/MarketCard/MarketCard.tsx
msgid "Long Open Interest"
msgstr ""

<<<<<<< HEAD
#: src/components/Exchange/TradeHistory.js
#: src/context/SyntheticsEvents/SyntheticsEventsProvider.tsx
msgid "Decreased"
=======
#: src/pages/Ecosystem/Ecosystem.js
msgid "Protocol risk explorer and stats"
>>>>>>> c7d8fc11
msgstr ""

#: src/components/Exchange/PositionShareCard.tsx
msgid "Generating shareable image..."
msgstr ""

#: src/components/Exchange/FeesTooltip.tsx
#: src/components/Exchange/NetValueTooltip.tsx
#: src/components/Exchange/PositionEditor.js
#: src/components/Exchange/PositionsList.js
#: src/components/Exchange/PositionsList.js
#: src/components/Exchange/SwapBox.js
#: src/components/Exchange/TradeHistory.js
#: src/components/Synthetics/TradeFeesRow/TradeFeesRow.tsx
#: src/components/Synthetics/TradeHistory/TradeHistoryRow/utils/position.ts
msgid "Borrow Fee"
msgstr ""

#: src/components/Glp/GlpSwap.js
msgid "Buy submitted."
msgstr ""

#: src/pages/Stake/StakeV2.tsx
msgid "Incentives & Prizes"
msgstr ""

<<<<<<< HEAD
=======
#: src/components/Glp/GlpSwap.js
msgid "Fees may vary depending on which asset you sell GLP for. <0/>Enter the amount of GLP you want to redeem in the order form, then check here to compare fees."
msgstr ""

#: src/components/Synthetics/StatusNotification/OrderStatusNotification.tsx
msgid "{txnTypeText} {0} order for"
msgstr ""

>>>>>>> c7d8fc11
#: src/components/Exchange/PositionEditor.js
#: src/components/Exchange/PositionSeller.js
#: src/components/Synthetics/PositionEditor/PositionEditor.tsx
#: src/components/Synthetics/PositionSeller/PositionSeller.tsx
#: src/pages/Stake/StakeV2.tsx
#: src/pages/Stake/StakeV2.tsx
#: src/pages/Stake/StakeV2.tsx
msgid "Max"
msgstr ""

#: src/components/Referrals/AddAffiliateCode.js
#: src/components/Referrals/JoinReferralCode.js
msgid "Checking code..."
msgstr ""

#: src/components/Synthetics/GmList/GmList.tsx
#: src/components/Synthetics/GmList/GmList.tsx
#: src/components/Synthetics/MarketsList/MarketsList.tsx
#: src/components/Synthetics/MarketsList/MarketsList.tsx
#: src/pages/Dashboard/DashboardV2.tsx
msgid "GM Pools"
msgstr ""

#: src/components/Synthetics/ConfirmationBox/ConfirmationBox.tsx
msgid "The order will only execute if the price conditions are met and there is sufficient liquidity."
msgstr ""

#: src/pages/Referrals/Referrals.tsx
msgid "Affiliates"
msgstr ""

#: src/components/Synthetics/SubaccountModal/SubaccountModal.tsx
msgid "Max allowed actions"
msgstr ""

#: src/pages/Stake/StakeV2.tsx
msgid "Convert esGMX tokens to GMX tokens.<0/>Please read the <1>vesting details</1> before using the vaults."
msgstr ""

#: src/lib/legacy.ts
msgid "No open position, order cannot be executed unless a position is opened"
msgstr ""

#: src/components/Synthetics/MarketNetFee/MarketNetFee.tsx
#: src/pages/Dashboard/DashboardV2.tsx
msgid "Short Positions"
msgstr ""

#: src/components/Exchange/TradeHistory.js
msgid "Could not increase {0} {longOrShortText}, +{1} USD, Acceptable Price: {2}  USD"
msgstr ""

#: src/pages/BuyGMX/BuyGMX.tsx
msgid "Buy GMX on {chainName}"
msgstr ""

#: src/components/Exchange/PositionEditor.js
#: src/components/Exchange/PositionSeller.js
#: src/components/Exchange/PositionsList.js
#: src/components/Exchange/PositionsList.js
#: src/components/Synthetics/Claims/ClaimsHistory.tsx
#: src/components/Synthetics/Claims/ClaimsHistory.tsx
#: src/components/Synthetics/ConfirmationBox/ConfirmationBox.tsx
#: src/components/Synthetics/ConfirmationBox/ConfirmationBox.tsx
#: src/components/Synthetics/OrderEditor/OrderEditor.tsx
#: src/components/Synthetics/PositionEditor/PositionEditor.tsx
#: src/components/Synthetics/PositionItem/PositionItem.tsx
#: src/components/Synthetics/PositionList/PositionList.tsx
#: src/components/Synthetics/PositionSeller/PositionSeller.tsx
#: src/components/Synthetics/TradeBox/TradeBox.tsx
#: src/components/Synthetics/TradeHistory/TradeHistory.tsx
#: src/components/Synthetics/TradeHistory/useDownloadAsCsv.tsx
#: src/pages/LeaderboardPage/components/LeaderboardPositionsTable.tsx
msgid "Size"
msgstr ""

#: src/components/Exchange/SwapBox.js
#: src/components/Glp/GlpSwap.js
#: src/components/Header/AppHeaderUser.tsx
#: src/components/Migration/Migration.js
#: src/components/Referrals/AddAffiliateCode.js
#: src/components/Referrals/JoinReferralCode.js
#: src/components/Synthetics/GmSwap/GmSwapBox/GmSwapBox.tsx
#: src/components/Synthetics/UserIncentiveDistributionList/UserIncentiveDistributionList.tsx
#: src/domain/synthetics/trade/utils/validation.ts
#: src/pages/Stake/StakeV1.js
#: src/pages/Stake/StakeV1.js
#: src/pages/Stake/StakeV1.js
#: src/pages/Stake/StakeV1.js
#: src/pages/Stake/StakeV1.js
#: src/pages/Stake/StakeV2.tsx
#: src/pages/Stake/StakeV2.tsx
#: src/pages/Stake/StakeV2.tsx
#: src/pages/Stake/StakeV2.tsx
#: src/pages/Stake/StakeV2.tsx
msgid "Connect Wallet"
msgstr ""

#: src/components/Exchange/OrdersToa.js
#: src/components/Exchange/PositionSeller.js
#: src/components/Exchange/PositionSeller.js
#: src/components/Exchange/SwapBox.js
#: src/components/Exchange/SwapBox.js
msgid "Enabling Orders..."
msgstr ""

#: src/pages/ClaimEsGmx/ClaimEsGmx.js
msgid "Vest with GLP on Avalanche"
msgstr ""

#: src/pages/ClaimEsGmx/ClaimEsGmx.js
msgid "No esGMX to claim"
msgstr ""

#: src/domain/synthetics/orders/utils.tsx
msgid "Currently, There is a high Swap Price Impact for the Order Swap path."
msgstr ""

#: src/components/Exchange/SwapBox.js
msgid "<0>{0} is required for collateral.</0><1>Short amount for {1} with {2} exceeds potential profits liquidity. Reduce the \"Short Position\" size, or change the \"Collateral In\" token.</1>"
msgstr ""

#: src/components/Synthetics/GmSwap/GmSwapBox/GmSwapBox.tsx
#: src/components/Synthetics/GmSwap/GmSwapBox/GmSwapBox.tsx
#: src/components/Synthetics/HighPriceImpactWarning/HighPriceImpactWarning.tsx
msgid "Acknowledge high Price Impact"
msgstr ""

#: src/components/Exchange/SwapBox.js
msgid "Requested increase of {tokenSymbol} {longOrShortText} by {0} USD."
msgstr ""

#: src/pages/Home/Home.js
msgid "Enter and exit positions with minimal spread and low price impact. Get the optimal price without incurring additional costs."
msgstr ""

#: src/components/Synthetics/PositionItem/PositionItem.tsx
msgid "Since your position's Collateral is {0} with a value larger than the Position Size, the Collateral value will cover any negative PnL."
msgstr ""

#: src/components/Exchange/ConfirmationBox.js
msgid "You can edit the default Allowed Slippage in the settings menu on the top right of the page.<0/><1/>Note that a low allowed slippage, e.g. less than {0}, may result in failed orders if prices are volatile."
msgstr ""

#: src/components/Exchange/FeesTooltip.tsx
msgid "<0>Read more</0> about fees."
msgstr ""

#: src/components/Exchange/OrdersList.js
msgid "You will receive at least {0} {1} if this order is executed. The execution price may vary depending on swap fees at the time the order is executed."
msgstr ""

#: src/components/Synthetics/MarketCard/MarketCard.tsx
msgid "The position will be opened at a reference price of {0}, not accounting for price impact, with a max slippage of -{1}%.<0/><1/>The slippage amount can be configured under Settings, found by clicking on your address at the top right of the page after connecting your wallet.<2/><3/><4>Read more</4>."
msgstr ""

#: src/components/Exchange/SwapBox.js
msgid "Limit order creation failed."
msgstr ""

#: src/components/Exchange/PositionEditor.js
#: src/components/Exchange/SwapBox.js
#: src/components/Glp/GlpSwap.js
msgid "Approving {0}..."
msgstr ""

#: src/context/SyntheticsEvents/SyntheticsEventsProvider.tsx
msgid "Deposited {0} into {positionText}"
msgstr ""

#: src/components/Glp/GlpSwap.js
msgid "{nativeTokenSymbol} ({wrappedTokenSymbol}) APR"
msgstr ""

#: src/components/Synthetics/BridgingInfo/BridgingInfo.tsx
msgid "Bridge {tokenSymbol} to {chainName} using any of the options below:"
msgstr ""

#: src/components/Synthetics/Claims/ClaimHistoryRow/ClaimCollateralHistoryRow.tsx
#: src/components/Synthetics/Claims/filters/ActionFilter.tsx
msgid "Claim Funding Fees"
msgstr ""

#: src/components/Stake/GMXAprTooltip.tsx
msgid "Max. {nativeTokenSymbol} APR"
msgstr ""

#: src/components/Referrals/AffiliatesStats.tsx
msgid "Rebates are airdropped weekly."
msgstr ""

#: src/components/StatsTooltip/ChainsStatsTooltipRow.tsx
msgid "Total:"
msgstr ""

#: src/components/Synthetics/TradeboxPoolWarnings/TradeboxPoolWarnings.tsx
msgid "You can get {0} better open fees and a {1} / 1h better net rate in the {2} market pool.<0><1>Switch to {3} market pool</1>.</0>"
msgstr ""

#: src/domain/tokens/approveTokens.tsx
msgid "{0} Approved!"
msgstr ""

#: src/components/Exchange/SwapBox.js
msgid "Long {0}"
msgstr ""

#: src/pages/LeaderboardPage/components/LeaderboardAccountsTable.tsx
#: src/pages/LeaderboardPage/components/LeaderboardPositionsTable.tsx
msgid "Address"
msgstr ""

#: src/pages/LeaderboardPage/components/CompetitionPrizes.tsx
msgid "Winner:"
msgstr ""

#: src/components/Exchange/SwapBox.js
#: src/components/Exchange/SwapBox.js
msgid "Liquidity data not loaded"
msgstr ""

#: src/components/Synthetics/OrderItem/OrderItem.tsx
msgid "<0>The order will be executed when the oracle price is {0} {1}.</0><1>Note that there may be rare cases where the order cannot be executed, for example, if the chain is down and no oracle reports are produced or if the price impact exceeds your acceptable price.</1>"
msgstr ""

#: src/pages/Home/Home.js
msgid "Total Trading Volume"
msgstr ""

#: src/components/Exchange/ConfirmationBox.js
#: src/components/Synthetics/ConfirmationBox/ConfirmationBox.tsx
msgid "Collateral Spread"
msgstr ""

#: src/components/Header/Header.tsx
msgid "Trade on GMX V2 in Arbitrum and win 280,000 ARB (> $500k) in prizes in <0>two weekly</0> competitions. Live from March 13th to 27th."
msgstr ""

#: src/components/Synthetics/NetworkFeeRow/NetworkFeeRow.tsx
msgid "Max Execution Fee"
msgstr ""

#: src/pages/OrdersOverview/OrdersOverview.js
msgid "Index"
msgstr ""

#: src/pages/Ecosystem/Ecosystem.js
msgid "Decentralized Finance Dashboard"
msgstr ""

#: src/components/Glp/GlpSwap.js
msgid "GLP buy disabled, pending {0} upgrade"
msgstr ""

#: src/components/Migration/Migration.js
msgid "Migrating..."
msgstr ""

#: src/components/Migration/Migration.js
msgid "Your wallet: {0}"
msgstr ""

#: src/components/Exchange/PositionSeller.js
msgid "You have an active order to decrease {longOrShortText} {sizeInToken} {0} (${1}) at {prefix} {2}"
msgstr ""

#: src/components/Glp/GlpSwap.js
#: src/pages/Dashboard/DashboardV2.tsx
msgid "TOKEN"
msgstr ""

#: src/pages/NftWallet/NftWallet.js
msgid "Transfer NFT"
msgstr ""

#: src/components/Exchange/PositionEditor.js
msgid "Enable deposit failed."
msgstr ""

#: src/components/Synthetics/SubaccountModal/SubaccountModal.tsx
msgid "Expected Actions are based on the current Network Fee."
msgstr ""

#: src/pages/BeginAccountTransfer/BeginAccountTransfer.tsx
msgid "Receiver has not staked GMX tokens before"
msgstr ""

#: src/pages/Ecosystem/Ecosystem.js
msgid "Telegram bot for GMX Swaps monitoring"
msgstr ""

#: src/components/Synthetics/MarketsList/MarketsList.tsx
msgid "LIQUIDITY"
msgstr ""

#: src/components/Synthetics/TradeHistory/filters/ActionFilter.tsx
msgid "Swaps"
msgstr ""

#: src/components/Synthetics/SubaccountModal/SubaccountModal.tsx
msgid "Initial top-up"
msgstr ""

#: src/components/ApproveTokenButton/ApproveTokenButton.tsx
msgid "Allow {0} to be spent"
msgstr ""

#: src/components/Synthetics/ConfirmationBox/ConfirmationBox.tsx
msgid "You have an existing position with {0} as collateral. This action will not apply for that position."
msgstr ""

#: src/components/Synthetics/PositionItem/PositionItem.tsx
msgid "None"
msgstr ""

#: src/components/Exchange/SwapBox.js
msgid "Swap Order created!"
msgstr ""

#: src/components/Synthetics/SubaccountModal/SubaccountModal.tsx
msgid "Unknown"
msgstr ""

#: src/components/Synthetics/SettleAccruedFundingFeeModal/SettleAccruedFundingFeeModal.tsx
msgid "POSITION"
msgstr ""

#: src/components/Referrals/AffiliatesStats.tsx
#: src/components/Referrals/TradersStats.tsx
msgid "Trading Volume"
msgstr ""

#: src/pages/Stake/StakeV2.tsx
#: src/pages/Stake/StakeV2.tsx
msgid "Reserved for Vesting"
msgstr ""

#: src/components/Exchange/TradeHistory.js
#: src/components/Referrals/JoinReferralCode.js
#: src/components/Synthetics/StatusNotification/OrderStatusNotification.tsx
#: src/components/Synthetics/SubaccountModal/utils.ts
#: src/components/Synthetics/SubaccountModal/utils.ts
#: src/components/Synthetics/SubaccountModal/utils.ts
#: src/components/Synthetics/TradeHistory/TradeHistoryRow/utils/shared.ts
msgid "Update"
msgstr ""

#: src/pages/BeginAccountTransfer/BeginAccountTransfer.tsx
msgid "Your transfer has been initiated."
msgstr ""

#: src/components/Synthetics/StatusNotification/FeesSettlementStatusNotification.tsx
msgid "{positionName} Fees settling"
msgstr ""

#: src/components/Exchange/ConfirmationBox.js
msgid "{existingTriggerOrderLength, plural, one {You have an active trigger order that could impact this position.} other {You have # active trigger orders that could impact this position.}}"
msgstr ""

#: src/components/SubaccountNavigationButton/SubaccountNavigationButton.tsx
msgid "Reduce wallet signing popups with One-Click Trading. This option is also available through the Wallet menu in the top right. <0>Read more</0>."
msgstr ""

#: src/components/Synthetics/SubaccountModal/SubaccountStatus.tsx
msgid "The maximum number of authorized Actions has been reached. Re-authorize a higher value using the \"<0>Max allowed actions</0>\" field."
msgstr ""

#: src/pages/Stake/StakeV2.tsx
msgid "You need a total of at least {0} {stakeTokenLabel} to vest {1} esGMX."
msgstr ""

#: src/components/Exchange/TradeHistory.js
msgid "Swap {0} USDG for{1} {2}"
msgstr ""

#: src/components/Synthetics/ConfirmationBox/ConfirmationBox.tsx
#: src/components/Synthetics/OrderItem/OrderItem.tsx
msgid "{0} will be swapped to {1} on order execution."
msgstr ""

#: src/components/Synthetics/TradeHistory/keys.ts
msgid "Cancel Limit Order"
msgstr ""

#. Button to clear the filter selection
#: src/components/Synthetics/TableOptionsFilter/TableOptionsFilter.tsx
msgid "Clear selection"
msgstr ""

#: src/domain/synthetics/orders/utils.tsx
msgid "The order will not be executed as its trigger price is beyond the position's liquidation price."
msgstr ""

#: src/domain/synthetics/orders/cancelOrdersTxn.ts
msgid "Failed to cancel {ordersText}"
msgstr ""

#: src/lib/contracts/transactionErrors.tsx
msgid "The mark price has changed, consider increasing your Allowed Slippage by clicking on the \"...\" icon next to your address."
msgstr ""

#. Total Value Locked
#: src/components/Synthetics/MarketsList/MarketsList.tsx
#: src/components/Synthetics/MarketsList/MarketsList.tsx
msgid "TVL"
msgstr ""

#: src/pages/Dashboard/DashboardV2.tsx
#: src/pages/Dashboard/DashboardV2.tsx
msgid "GLP Pool"
msgstr ""

#: src/domain/legacy.ts
#: src/pages/Exchange/Exchange.tsx
msgid "Cancel submitted."
msgstr ""

#: src/pages/BuyGMX/BuyGMX.tsx
msgid "Buy GMX from Traderjoe:"
msgstr ""

#: src/domain/synthetics/sidecarOrders/utils.ts
#: src/domain/synthetics/sidecarOrders/utils.ts
msgid "Price below Limit Price."
msgstr ""

#: src/components/Exchange/ConfirmationBox.js
#: src/components/Exchange/ConfirmationBox.js
#: src/components/Exchange/SwapBox.js
#: src/components/Exchange/SwapBox.js
#: src/components/Synthetics/ConfirmationBox/ConfirmationBox.tsx
#: src/components/Synthetics/ConfirmationBox/ConfirmationBox.tsx
#: src/components/Synthetics/SwapCard/SwapCard.tsx
#: src/components/Synthetics/SwapCard/SwapCard.tsx
msgid "{0} Price"
msgstr ""

#: src/pages/BuyGMX/BuyGMX.tsx
msgid "Buy GMX from centralized services"
msgstr ""

#: src/components/Synthetics/TradeFeesRow/TradeFeesRow.tsx
msgid "Borrow Fee Rate"
msgstr ""

#: src/components/Header/AppHeaderUser.tsx
#: src/components/Header/AppHeaderUser.tsx
#: src/components/ModalViews/RedirectModal.js
#: src/pages/Home/Home.js
msgid "Launch App"
msgstr ""

#: src/pages/Exchange/Exchange.tsx
msgid "Deposited {0} USD into {tokenSymbol} {longOrShortText}"
msgstr ""

#: src/pages/BeginAccountTransfer/BeginAccountTransfer.tsx
msgid "Receiver has staked GMX/GLP before"
msgstr ""

#: src/components/Exchange/TradeHistory.js
msgid "{actionDisplay} Order"
msgstr ""

#: src/components/Exchange/SwapBox.js
msgid "There are more longs than shorts, borrow fees for shorting is currently zero"
msgstr ""

#: src/components/TokenCard/TokenCard.tsx
msgid "Avalanche APR:"
msgstr ""

#: src/components/Exchange/TradeHistory.js
msgid "Could not decrease {0} {longOrShortText}, +{1} USD, Acceptable Price: {2}"
msgstr ""

#: src/components/Synthetics/SubaccountModal/SubaccountModal.tsx
msgid "Top-up"
msgstr ""

#: src/components/Synthetics/MarketsList/MarketsList.tsx
msgid "NET RATE / 1 H"
msgstr ""

#: src/pages/ClaimEsGmx/ClaimEsGmx.js
msgid "Vest with GMX on Avalanche"
msgstr ""

#: src/components/Exchange/TradeHistory.js
msgid "Request decrease {0} {longOrShortText}, -{1} USD, Acceptable Price: {2} {3} USD"
msgstr ""

#: src/components/Exchange/SwapBox.js
msgid "You have an existing position with {0} as collateral."
msgstr ""

#: src/pages/BeginAccountTransfer/BeginAccountTransfer.tsx
#: src/pages/Stake/StakeV2.tsx
msgid "Transfer Account"
msgstr ""

#: src/pages/Actions/Actions.js
msgid "GMX V1 Actions"
msgstr ""

#: src/components/Synthetics/TradeFeesRow/TradeFeesRow.tsx
msgid "Swap Profit Fee"
msgstr ""

#: src/pages/ClaimEsGmx/ClaimEsGmx.js
msgid "Amount to claim"
msgstr ""

#: src/pages/Jobs/Jobs.js
msgid "Job openings at GMX."
msgstr ""

#: src/components/Synthetics/OrderEditor/OrderEditor.tsx
msgid "Enter a new ratio"
msgstr ""

#: src/components/Exchange/OrderEditor.js
#: src/components/Exchange/SwapBox.js
#: src/components/Exchange/SwapBox.js
#: src/components/Synthetics/OrderEditor/OrderEditor.tsx
#: src/components/Synthetics/OrderEditor/OrderEditor.tsx
#: src/components/Synthetics/OrderEditor/OrderEditor.tsx
#: src/components/Synthetics/OrderEditor/OrderEditor.tsx
#: src/domain/synthetics/trade/utils/validation.ts
#: src/domain/synthetics/trade/utils/validation.ts
#: src/domain/synthetics/trade/utils/validation.ts
msgid "Price below Mark Price"
msgstr ""

#: src/components/Stake/GMXAprTooltip.tsx
msgid "APRs are updated weekly on Wednesday and will depend on the fees collected for the week."
msgstr ""

#: src/components/Synthetics/SubaccountModal/utils.ts
msgid "Generate & Activate Subaccount"
msgstr ""

#: src/components/Synthetics/TradeHistory/TradeHistoryRow/utils/swap.ts
#: src/components/Synthetics/TradeHistory/TradeHistoryRow/utils/swap.ts
msgid "{fromText} to {toMinText}"
msgstr ""

#: src/components/Exchange/OrderEditor.js
#: src/components/Exchange/PositionSeller.js
#: src/components/Synthetics/OrderEditor/OrderEditor.tsx
#: src/domain/synthetics/trade/utils/validation.ts
msgid "Price above Liq. Price"
msgstr ""

#: src/components/Glp/GlpSwap.js
msgid "{0} pool exceeded, try different token"
msgstr ""

#: src/components/Exchange/OrdersList.js
#: src/components/Exchange/PositionSeller.js
#: src/components/Exchange/SwapBox.js
#: src/domain/synthetics/positions/utils.ts
msgid "Trigger"
msgstr ""

#: src/pages/Exchange/Exchange.tsx
msgid "Positions ({0})"
msgstr ""

#: src/pages/Stake/StakeV2.tsx
msgid "Unstake failed."
msgstr ""

#: src/components/Exchange/ConfirmationBox.js
#: src/components/Synthetics/StatusNotification/OrderStatusNotification.tsx
msgid "Order cancelled"
msgstr ""

#: src/components/Synthetics/TradeHistory/TradeHistoryRow/utils/shared.ts
msgid "Not enough Available Swap Liquidity to fill the Order."
msgstr ""

#: src/pages/Stake/StakeV2.tsx
msgid "Earn prizes by participating in GMX Trading Competitions."
msgstr ""

#: src/domain/synthetics/trade/utils/validation.ts
msgid "Couldn't find a swap route with enough liquidity"
msgstr ""

#: src/components/Exchange/ConfirmationBox.js
#: src/components/Synthetics/ConfirmationBox/ConfirmationBox.tsx
msgid "Confirm Long"
msgstr ""

#: src/components/Referrals/AffiliatesStats.tsx
msgid "Traders Referred on Arbitrum"
msgstr ""

#: src/components/Exchange/NetValueTooltip.tsx
#: src/components/Synthetics/PositionItem/PositionItem.tsx
msgid "PnL After Fees"
msgstr ""

#: src/lib/contracts/callContract.tsx
#: src/lib/contracts/callContract.tsx
#: src/lib/contracts/callContract.tsx
msgid "Transaction sent."
msgstr ""

#: src/components/Synthetics/TradeboxPoolWarnings/TradeboxPoolWarnings.tsx
msgid "You have an existing position in the {0} market pool, but it lacks liquidity for this order.<0><1>Switch anyway to {1} market pool</1>.</0>"
msgstr ""

#: src/pages/SyntheticsActions/SyntheticsActions.tsx
#: src/pages/SyntheticsActions/SyntheticsActions.tsx
msgid "<0><1>Check on GMX V1 {networkName}</1> or <2>switch network to {0}</2>.</0>"
msgstr ""

#: src/components/Referrals/AddAffiliateCode.js
msgid "Creating..."
msgstr ""

#: src/components/Synthetics/SubaccountModal/SubaccountModal.tsx
#: src/components/Synthetics/SubaccountModal/SubaccountModal.tsx
msgid "Withdrawing from Subaccount"
msgstr ""

#: src/components/Exchange/OrderEditor.js
msgid "Minimum received"
msgstr ""

#: src/components/Glp/GlpSwap.js
#: src/components/Glp/GlpSwap.js
msgid "Available amount to withdraw from GLP. Funds not utilized by current open positions."
msgstr ""

#: src/components/Exchange/ConfirmationBox.js
#: src/components/Exchange/OrderEditor.js
#: src/components/Exchange/PositionSeller.js
msgid "Invalid price, see warning"
msgstr ""

#: src/pages/Stake/StakeV2.tsx
msgid "Boost your rewards with Multiplier Points. <0>Read more</0>."
msgstr ""

#: src/pages/Actions/Actions.js
msgid "GMX V1 {networkName} actions for all accounts."
msgstr ""

#: src/components/Synthetics/TradeFeesRow/TradeFeesRow.tsx
msgid "Funding Fee Rate"
msgstr ""

#: src/components/Exchange/PositionSeller.js
msgid "Requested decrease of {0} {longOrShortText} by {sizeDeltaUsd} USD."
msgstr ""

#: src/components/Exchange/NoLiquidityErrorModal.tsx
msgid "You need to select {swapTokenSymbol} as the \"Pay\" token to use it for collateral to initiate this trade."
msgstr ""

#: src/components/Stake/GMXAprTooltip.tsx
msgid "{nativeTokenSymbol} Boosted APR"
msgstr ""

#: src/components/Glp/GlpSwap.js
msgid "The Bonus Rebate is an estimate and will be airdropped as ARB tokens when migrating this liquidity to GM pools within the same epoch. <0>Read more</0>."
msgstr ""

#: src/components/Glp/GlpSwap.js
msgid "{0} GLP sold for {1} {2}!"
msgstr ""

#: src/components/Synthetics/StatusNotification/SubaccountNotification.tsx
msgid "Pending Wallet message sign"
msgstr ""

#: src/domain/synthetics/claimHistory/claimPriceImpactRebate.ts
msgid "Failed to Claim Price Impact Rebate"
msgstr ""

#: src/pages/LeaderboardPage/components/LeaderboardPositionsTable.tsx
msgid "Only positions with over {0} in \"Capital Used\" are ranked."
msgstr ""

#: src/components/Exchange/ConfirmationBox.js
msgid "Accept minimum and {action}"
msgstr ""

#: src/pages/Stake/StakeV2.tsx
msgid "Withdraw from Affiliate Vault"
msgstr ""

#: src/components/Glp/GlpSwap.js
msgid "Current Pool Amount"
msgstr ""

#: src/domain/legacy.ts
#: src/pages/Exchange/Exchange.tsx
msgid "Cancel failed."
msgstr ""

#: src/components/Exchange/ConfirmationBox.js
#: src/components/Exchange/PositionSeller.js
#: src/components/Synthetics/ConfirmationBox/ConfirmationBox.tsx
msgid "Transacting with a depegged stable coin is subject to spreads reflecting the worse of current market price or $1.00, with transactions involving multiple stablecoins may have multiple spreads."
msgstr ""

#: src/components/Synthetics/SubaccountModal/SubaccountStatus.tsx
msgid "Generate and activate a Subaccount for <0>One-Click Trading</0> to reduce signing popups."
msgstr ""

#: src/components/Synthetics/PositionItem/PositionItem.tsx
msgid "Use the \"Close\" button to reduce your Position Size."
msgstr ""

#: src/components/Exchange/PositionDropdown.tsx
msgid "Increase Size (Limit)"
msgstr ""

#: src/domain/synthetics/orders/utils.tsx
msgid "The order may not execute at the desired {priceText} as its acceptable price impact is set to {formattedOrderAcceptablePriceImpact}, which is lower than the current market price impact of {formattedCurrentAcceptablePriceImpact}. It can be edited using the \"Edit\" button."
msgstr ""

#: src/components/Exchange/TradeHistory.js
msgid "Liquidation Fee"
msgstr ""

#: src/components/Synthetics/Claims/SettleAccruedCard.tsx
#: src/components/Synthetics/SettleAccruedFundingFeeModal/SettleAccruedFundingFeeModal.tsx
msgid "Settle"
msgstr ""

#: src/components/Synthetics/TradeHistory/keys.ts
msgid "Create Stop-Loss Order"
msgstr ""

#: src/components/Exchange/PositionDropdown.tsx
msgid "Select Market"
msgstr ""

#: src/pages/PositionsOverview/PositionsOverview.js
msgid "Open positions: {0}<0/>Under risk: {1}"
msgstr ""

#: src/components/SubaccountNavigationButton/SubaccountNavigationButton.tsx
msgid "There are insufficient funds in your Subaccount for One-Click Trading. Click here to top-up."
msgstr ""

#: src/components/Exchange/UsefulLinks.tsx
msgid "Speed up page loading"
msgstr ""

#: src/components/Exchange/TradeHistory.js
msgid "{0}: Swap {amountInDisplay}{1} for{minOutDisplay} {2}, Price:{3} USD"
msgstr ""

#: src/components/Synthetics/TradeBox/TradeBox.tsx
msgid "Leverage slider"
msgstr ""

#: src/pages/BuyGMX/BuyGMX.tsx
msgid "Buy GMX from centralized exchanges:"
msgstr ""

#: src/pages/BuyGMX/BuyGMX.tsx
msgid "GMX bonds can be bought on Bond Protocol with a discount and a small vesting period:"
msgstr ""

#: src/components/Exchange/OrdersToa.js
msgid "Note that orders are not guaranteed to be executed.<0/><1/>This can occur in a few situations including but not exclusive to:"
msgstr ""

#: src/components/Exchange/PositionSeller.js
msgid "{nativeTokenSymbol} can not be sent to smart contract addresses. Select another token."
msgstr ""

#: src/components/Exchange/SwapBox.js
msgid "Fetching token info..."
msgstr ""

#: src/components/Synthetics/TradeFeesRow/TradeFeesRow.tsx
msgid "This swap is routed through several GM pools for the lowest possible fees and price impact."
msgstr ""

#: src/components/Synthetics/TradeHistory/TradeHistoryRow/utils/shared.ts
msgid "Not enough Available Liquidity to fill the Order. The Order will get filled when the condition is met and there is enough Available Liquidity."
msgstr ""

#: src/components/Exchange/OrdersToa.js
#: src/components/Exchange/OrdersToa.js
#: src/components/Exchange/PositionSeller.js
#: src/components/Exchange/SwapBox.js
msgid "Enable Orders"
msgstr ""

#: src/components/Glp/GlpSwap.js
msgid "Max pool capacity reached for {0}. Please mint GLP using another token"
msgstr ""

#: src/components/Header/AppHeaderUser.tsx
#: src/components/Header/AppHeaderUser.tsx
msgid "Trade"
msgstr ""

#: src/components/Referrals/JoinReferralCode.js
msgid "Adding referral code failed."
msgstr ""

#: src/components/SubaccountNavigationButton/SubaccountNavigationButton.tsx
msgid "The previously authorized maximum number of Actions has been reached for One-Click Trading. Click here to re-authorize."
msgstr ""

#: src/components/Exchange/PositionEditor.js
msgid "Max leverage without PnL: {0}x"
msgstr ""

#: src/pages/SyntheticsFallbackPage/SyntheticsFallbackPage.tsx
msgid "V2 doesn't currently support this network"
msgstr ""

#: src/components/Referrals/AffiliatesStats.tsx
#: src/components/Referrals/AffiliatesStats.tsx
#: src/components/Referrals/TradersStats.tsx
#: src/components/Referrals/TradersStats.tsx
msgid "V1 Arbitrum"
msgstr ""

#: src/pages/Dashboard/DashboardV2.tsx
msgid "AUM"
msgstr ""

#: src/domain/synthetics/positions/utils.ts
msgid "SL"
msgstr ""

#: src/pages/Stake/StakeV1.js
#: src/pages/Stake/StakeV1.js
#: src/pages/Stake/StakeV1.js
#: src/pages/Stake/StakeV2.tsx
#: src/pages/Stake/StakeV2.tsx
#: src/pages/Stake/StakeV2.tsx
#: src/pages/Stake/StakeV2.tsx
msgid "Stake"
msgstr ""

#: src/pages/Stake/StakeV2.tsx
msgid "Staked Multiplier Points"
msgstr ""

#: src/components/Exchange/PositionSeller.js
#: src/components/Exchange/PositionSeller.js
msgid "Invalid Liquidation Price"
msgstr ""

#: src/pages/Home/Home.js
msgid "An aggregate of high-quality price feeds determine when liquidations occur. This keeps positions safe from temporary wicks."
msgstr ""

#: src/components/Exchange/PositionSeller.js
msgid "Swap amount from {0} to {1} exceeds {2} available liquidity. Choose a different \"Receive\" token."
msgstr ""

#: src/components/Synthetics/TVChart/TVChart.tsx
msgid "Liq. {longOrShortText} {tokenSymbol}"
msgstr ""

#: src/components/Exchange/OrderEditor.js
msgid "Update Order"
msgstr ""

#: src/components/SettingsModal/SettingsModal.tsx
msgid "Max execution fee buffer precision is 0.01%"
msgstr ""

#: src/components/Synthetics/TradeHistory/TradeHistoryRow/utils/position.ts
msgid "Mark price for the liquidation."
msgstr ""

#: src/components/Exchange/PositionSeller.js
#: src/domain/synthetics/trade/utils/validation.ts
msgid "Max close amount exceeded"
msgstr ""

#: src/components/Exchange/PositionEditor.js
#: src/components/Exchange/PositionSeller.js
#: src/components/Exchange/SwapBox.js
#: src/components/Synthetics/OrderEditor/OrderEditor.tsx
#: src/domain/synthetics/sidecarOrders/utils.ts
#: src/domain/synthetics/trade/utils/validation.ts
#: src/domain/synthetics/trade/utils/validation.ts
#: src/domain/synthetics/trade/utils/validation.ts
msgid "Max leverage: {0}x"
msgstr ""

#: src/domain/synthetics/positions/utils.ts
msgid "T"
msgstr ""

#: src/components/Synthetics/StatusNotification/SubaccountNotification.tsx
msgid "Subaccount created"
msgstr ""

#: src/components/Exchange/ConfirmationBox.js
msgid "Forfeit profit and Short"
msgstr ""

#: src/pages/Actions/Actions.js
msgid "Profit"
msgstr ""

#: src/components/Exchange/PositionSeller.js
msgid "Order creation failed."
msgstr ""

#: src/pages/Stake/StakeV2.tsx
msgid "Delegated to"
msgstr ""

#: src/components/Exchange/TradeHistory.js
msgid "Execute Order: Swap {fromAmountDisplay} {0} for {toAmountDisplay} {1}"
msgstr ""

#: src/components/Exchange/NoLiquidityErrorModal.tsx
msgid "Buy {swapTokenSymbol} on 1inch"
msgstr ""

#: src/pages/LeaderboardPage/components/LeaderboardAccountsTable.tsx
msgid "PnL (%)"
msgstr ""

#: src/pages/ClaimEsGmx/ClaimEsGmx.js
msgid "The esGMX (IOU) token is transferrable. You can add the token to your wallet and send it to another address to claim if you'd like."
msgstr ""

#: src/pages/BeginAccountTransfer/BeginAccountTransfer.tsx
msgid "Self-transfer not supported"
msgstr ""

#: src/pages/Exchange/Exchange.tsx
msgid "Decreased {tokenSymbol} {longOrShortText}, -{0} USD."
msgstr ""

#: src/components/Exchange/PositionEditor.js
msgid "Leave at least {0} ETH for gas"
msgstr ""

#: src/pages/Exchange/Exchange.tsx
msgid "Enable orders failed."
msgstr ""

#: src/pages/Dashboard/DashboardV2.tsx
#: src/pages/Dashboard/DashboardV2.tsx
#: src/pages/Stake/StakeV1.js
#: src/pages/Stake/StakeV1.js
#: src/pages/Stake/StakeV1.js
#: src/pages/Stake/StakeV1.js
#: src/pages/Stake/StakeV1.js
#: src/pages/Stake/StakeV2.tsx
#: src/pages/Stake/StakeV2.tsx
#: src/pages/Stake/StakeV2.tsx
msgid "Total Staked"
msgstr ""

#: src/components/Synthetics/NetworkFeeRow/NetworkFeeRow.tsx
msgid "Network Fee"
msgstr ""

#: src/components/Exchange/ConfirmationBox.js
#: src/components/Exchange/PositionEditor.js
#: src/components/Exchange/PositionSeller.js
#: src/components/Exchange/SwapBox.js
#: src/components/Exchange/SwapBox.js
#: src/components/Synthetics/ConfirmationBox/ConfirmationBox.tsx
#: src/components/Synthetics/OrderEditor/OrderEditor.tsx
#: src/components/Synthetics/PositionEditor/PositionEditor.tsx
#: src/components/Synthetics/PositionSeller/PositionSeller.tsx
#: src/components/Synthetics/TradeBox/TradeBox.tsx
#: src/components/Synthetics/TradeBox/TradeBox.tsx
#: src/components/Synthetics/TradeBox/TradeBox.tsx
msgid "Leverage"
msgstr ""

#: src/pages/Exchange/Exchange.tsx
msgid "Enable orders sent."
msgstr ""

#: src/components/Exchange/PositionEditor.js
#: src/components/Synthetics/SubaccountModal/SubaccountModal.tsx
msgid "Withdrawing..."
msgstr ""

#: src/components/Synthetics/Claims/ClaimsHistory.tsx
msgid "No claims match the selected filters"
msgstr ""

#: src/components/Exchange/PositionSeller.js
#: src/components/Exchange/SwapBox.js
#: src/components/Referrals/ClaimAffiliatesModal/ClaimAffiliatesModal.tsx
#: src/components/Synthetics/ChartTokenSelector/ChartTokenSelector.tsx
#: src/components/Synthetics/Claims/ClaimsHistory.tsx
#: src/components/Synthetics/MarketCard/MarketCard.tsx
#: src/components/Synthetics/MarketStats/MarketStats.tsx
#: src/components/Synthetics/OrderItem/OrderItem.tsx
#: src/components/Synthetics/PositionItem/PositionItem.tsx
#: src/components/Synthetics/PositionItem/PositionItem.tsx
#: src/components/Synthetics/PositionSeller/PositionSeller.tsx
#: src/components/Synthetics/TableMarketFilter/MarketFilterBase.tsx
#: src/components/Synthetics/TradeBox/TradeBox.tsx
#: src/components/Synthetics/TradeBox/TradeBox.tsx
#: src/components/Synthetics/TradeBox/TradeBox.tsx
#: src/components/Synthetics/TradeHistory/TradeHistoryRow/TradeHistoryRow.tsx
#: src/components/Synthetics/TradeHistory/useDownloadAsCsv.tsx
msgid "Market"
msgstr ""

#: src/components/Exchange/PositionSeller.js
msgid "Swap amount from {0} to {1} exceeds {2} acceptable amount. Can only receive {3}."
msgstr ""

#: src/components/Exchange/PositionEditor.js
msgid "Withdraw disabled, pending {0} upgrade"
msgstr ""

#: src/pages/LeaderboardPage/components/LeaderboardContainer.tsx
msgid "Read the rules"
msgstr ""

#: src/pages/LeaderboardPage/components/LeaderboardPositionsTable.tsx
msgid "Lev."
msgstr ""

#: src/pages/Stake/StakeV2.tsx
msgid "Stake failed."
msgstr ""

#: src/components/Header/HomeHeaderLinks.tsx
msgid "App"
msgstr ""

#: src/components/Synthetics/GmAssetDropdown/GmAssetDropdown.tsx
msgid "Add {marketName} to Wallet"
msgstr ""

#: src/components/Exchange/SwapBox.js
msgid "High Slippage, Swap Anyway"
msgstr ""

#: src/components/Synthetics/StatusNotification/FeesSettlementStatusNotification.tsx
msgid "<0>{0}</0> <1><2>{indexName}</2><3>[{poolName}]</3></1>"
msgstr ""

#: src/components/Synthetics/TradeFeesRow/TradeFeesRow.tsx
msgid "Swap {0} to {1}"
msgstr ""

#: src/components/Exchange/ConfirmationBox.js
msgid "Fees are high to swap from {0} to {1}."
msgstr ""

#: src/components/Synthetics/TradeboxPoolWarnings/TradeboxPoolWarnings.tsx
msgid "Insufficient liquidity in the {0} market pool. Select a different pool for this market.<0><1>Switch to {1} market pool</1>.</0>"
msgstr ""

#: src/pages/ClaimEsGmx/ClaimEsGmx.js
#: src/pages/Stake/StakeV2.tsx
#: src/pages/Stake/StakeV2.tsx
msgid "Claim failed."
msgstr ""

#: src/components/Synthetics/ConfirmationBox/ConfirmationBox.tsx
msgid "You have selected {collateralTokenSymbol} as collateral; the liquidation price is higher compared to using a stablecoin as collateral since the worth of the collateral will change with its price. If required and available, you can change the collateral type using the \"Collateral In\" option in the trade box."
msgstr ""

#: src/components/Synthetics/Claims/SettleAccruedCard.tsx
msgid "Accrued Price Impact Rebates. They will become Claimable after some time.<0/><1/><2>Read more</2>."
msgstr ""

#: src/pages/SyntheticsPage/SyntheticsPage.tsx
msgid "Positions{0}"
msgstr ""

#: src/components/Glp/GlpSwap.js
msgid "Buying..."
msgstr ""

#: src/components/Synthetics/TradeFeesRow/TradeFeesRow.tsx
msgid "Swap UI Fee"
msgstr ""

#: src/components/Synthetics/StatusNotification/SubaccountNotification.tsx
msgid "Deactivating subaccount"
msgstr ""

#: src/components/Synthetics/OrderEditor/OrderEditor.tsx
#: src/components/Synthetics/TradeBox/TradeBox.tsx
msgid "Decrease the size to match the max. allowed leverage:"
msgstr ""

#: src/components/Synthetics/PositionItem/PositionItem.tsx
msgid "Accrued Positive Funding Fee"
msgstr ""

#: src/pages/BeginAccountTransfer/BeginAccountTransfer.tsx
msgid "Sender has withdrawn all tokens from Affiliate Vesting Vault"
msgstr ""

#: src/components/Exchange/TradeHistory.js
#: src/components/Synthetics/TradeHistory/keys.ts
#: src/context/SyntheticsEvents/SyntheticsEventsProvider.tsx
msgid "Liquidated"
msgstr ""

#: src/components/NetworkDropdown/LanguagePopupHome.tsx
#: src/components/NetworkDropdown/NetworkDropdown.tsx
msgid "Select Language"
msgstr ""

#: src/components/Synthetics/TradeHistory/keys.ts
msgid "Create Take-Profit Order"
msgstr ""

#: src/components/Synthetics/MarketStats/MarketStats.tsx
msgid "GM can be sold for {0} and {1} for this market up to the specified selling caps. The remaining tokens in the pool are reserved for currently open positions."
msgstr ""

#: src/components/Synthetics/ConfirmationBox/ConfirmationBox.tsx
msgid "Collateral value may differ due to different Price Impact at the time of execution."
msgstr ""

#: src/components/Synthetics/TradeHistory/TradeHistoryRow/utils/position.ts
#: src/components/Synthetics/TradeHistory/TradeHistoryRow/utils/position.ts
#: src/components/Synthetics/TradeHistory/TradeHistoryRow/utils/position.ts
#: src/components/Synthetics/TradeHistory/TradeHistoryRow/utils/position.ts
#: src/components/Synthetics/TradeHistory/TradeHistoryRow/utils/position.ts
#: src/components/Synthetics/TradeHistory/TradeHistoryRow/utils/position.ts
#: src/components/Synthetics/TradeHistory/TradeHistoryRow/utils/position.ts
#: src/components/Synthetics/TradeHistory/TradeHistoryRow/utils/position.ts
#: src/components/Synthetics/TradeHistory/TradeHistoryRow/utils/position.ts
#: src/components/Synthetics/TradeHistory/TradeHistoryRow/utils/position.ts
#: src/components/Synthetics/TradeHistory/TradeHistoryRow/utils/position.ts
#: src/components/Synthetics/TradeHistory/TradeHistoryRow/utils/swap.ts
#: src/components/Synthetics/TradeHistory/TradeHistoryRow/utils/swap.ts
#: src/components/Synthetics/TradeHistory/TradeHistoryRow/utils/swap.ts
#: src/components/Synthetics/TradeHistory/TradeHistoryRow/utils/swap.ts
msgid "Order Acceptable Price"
msgstr ""

#: src/components/Glp/GlpSwap.js
msgid "Max Capacity for {0} Reached"
msgstr ""

#: src/components/Exchange/NetValueTooltip.tsx
#: src/components/Exchange/PositionsList.js
#: src/components/Exchange/PositionsList.js
#: src/components/Synthetics/PositionItem/PositionItem.tsx
#: src/components/Synthetics/PositionItem/PositionItem.tsx
#: src/components/Synthetics/TradeHistory/TradeHistoryRow/utils/position.ts
msgid "Initial Collateral"
msgstr ""

#: src/pages/LeaderboardPage/components/LeaderboardAccountsTable.tsx
msgid "Avg. Size"
msgstr ""

#: src/components/Referrals/AffiliatesStats.tsx
msgid "V1 esGMX"
msgstr ""

#: src/domain/synthetics/orders/utils.tsx
msgid "There may not be sufficient liquidity to execute swap to Receive Token when the Price conditions are met."
msgstr ""

#: src/components/Exchange/PositionEditor.js
msgid "Enable withdraw sent."
msgstr ""

#: src/pages/ClaimEsGmx/ClaimEsGmx.js
msgid "Your esGMX (IOU) balance will decrease by your claim amount after claiming, this is expected behaviour."
msgstr ""

#: src/pages/LeaderboardPage/components/LeaderboardAccountsTable.tsx
msgid "Start Unrealized PnL"
msgstr ""

#: src/components/Synthetics/StatusNotification/FeesSettlementStatusNotification.tsx
msgid "Sending settle request"
msgstr ""

#: src/lib/legacy.ts
msgid "Order cannot be executed as the remaining position would be smaller than $5.00"
msgstr ""

#: src/components/Referrals/ClaimAffiliatesModal/ClaimAffiliatesModal.tsx
#: src/components/Synthetics/ClaimablePositionPriceImpactRebateModal/ClaimablePositionPriceImpactRebateModal.tsx
#: src/components/Synthetics/ClaimModal/ClaimModal.tsx
#: src/pages/ClaimEsGmx/ClaimEsGmx.js
#: src/pages/Stake/StakeV2.tsx
#: src/pages/Stake/StakeV2.tsx
msgid "Claiming..."
msgstr ""

#. Filter option for all markets
#: src/components/Synthetics/TableMarketFilter/MarketFilterLongShort.tsx
msgid "All"
msgstr ""

#: src/domain/synthetics/sidecarOrders/utils.ts
msgid "Limit size is required."
msgstr ""

#: src/components/Synthetics/TradeHistory/keys.ts
msgid "Request Market Increase"
msgstr ""

#: src/components/Synthetics/OrderEditor/OrderEditor.tsx
msgid "Edit {0}"
msgstr ""

#: src/pages/ClaimEsGmx/ClaimEsGmx.js
msgid "Vest with GMX on Arbitrum"
msgstr ""

#: src/components/Synthetics/MarketNetFee/MarketNetFee.tsx
msgid "{longOrShort} positions {fundingAction} a funding fee of {fundingRate} per hour and {borrowAction} a borrow fee of {borrowRate} per hour."
msgstr ""

#: src/components/Exchange/OrderEditor.js
#: src/components/Synthetics/OrderEditor/OrderEditor.tsx
msgid "Updating Order..."
msgstr ""

#: src/components/Exchange/PositionSeller.js
msgid "Close failed."
msgstr ""

#: src/pages/Stake/StakeV2.tsx
msgid "You are earning rewards with {0} tokens.<0/>Tokens: {amountStr}."
msgstr ""

#: src/components/ModalViews/RedirectModal.js
msgid "The website is a community deployed and maintained instance of the open source <0>GMX front end</0>, hosted and served on the distributed, peer-to-peer <1>IPFS network</1>."
msgstr ""

#: src/components/Exchange/PositionEditor.js
msgid "Deposit failed."
msgstr ""

#: src/components/Synthetics/Claims/ClaimableCard.tsx
msgid "Claimable Price Impact Rebates.<0/><1/><2>Read more</2>."
msgstr ""

#: src/pages/BuyGlp/BuyGlp.js
msgid "GLP to GM migration has reduced Fees due to STIP incentives. <0>Read more</0>."
msgstr ""

#: src/components/Synthetics/AcceptablePriceImpactInputRow/AcceptablePriceImpactInputRow.tsx
msgid "<0>Set Recommended Impact: {0}</0>."
msgstr ""

#: src/components/Synthetics/NetworkFeeRow/NetworkFeeRow.tsx
msgid "Max Execution Fee includes fees for additional orders. It will be sent back in full to your account if they don't trigger and are cancelled. <0>Read more</0>."
msgstr ""

#: src/pages/Exchange/Exchange.tsx
msgid "Orders cancelled."
msgstr ""

#: src/components/Referrals/AffiliatesStats.tsx
msgid "V2 Claim"
msgstr ""

#: src/components/Exchange/OrdersToa.js
msgid "Accept that orders are not guaranteed to execute and trigger orders may not settle at the trigger price"
msgstr ""

#: src/domain/synthetics/trade/utils/validation.ts
#: src/domain/synthetics/trade/utils/validation.ts
msgid "Select a market"
msgstr ""

#: src/components/GmTokensBalanceInfo/GmTokensBalanceInfo.tsx
msgid "Wallet {daysConsidered}d accrued Fees"
msgstr ""

#: src/components/Exchange/TradeHistory.js
#: src/components/Synthetics/TradeHistory/TradeHistory.tsx
msgid "No trades yet"
msgstr ""

#: src/components/Exchange/ConfirmationBox.js
#: src/components/Exchange/PositionSeller.js
#: src/components/SettingsModal/SettingsModal.tsx
#: src/components/Synthetics/ConfirmationBox/rows/AllowedSlippageRow.tsx
#: src/components/Synthetics/PositionSeller/rows/AllowedSlippageRow.tsx
msgid "Allowed Slippage"
msgstr ""

#: src/components/Exchange/OrderEditor.js
msgid "Order update failed."
msgstr ""

#: src/components/Exchange/SwapBox.js
#: src/components/Glp/GlpSwap.js
#: src/components/Migration/Migration.js
msgid "Waiting for Approval"
msgstr ""

#: src/components/Synthetics/MarketNetFee/MarketNetFee.tsx
msgid "{longOrShort} positions {fundingAction} a funding fee of {fundingRate} per hour and do not pay a borrow fee."
msgstr ""

#: src/pages/Ecosystem/Ecosystem.js
msgid "Community-led Telegram groups."
msgstr ""

#: src/components/Synthetics/MarketCard/MarketCard.tsx
msgid "{longShortText} {0} Open Interest"
msgstr ""

#: src/components/Synthetics/StatusNotification/SubaccountNotification.tsx
msgid "Subaccount activation failed"
msgstr ""

#: src/pages/Stake/StakeV2.tsx
msgid "You have no GMX tokens to claim."
msgstr ""

#: src/components/Synthetics/Claims/ClaimHistoryRow/ClaimFundingFeesHistoryRow.tsx
#: src/components/Synthetics/Claims/filters/ActionFilter.tsx
msgid "Settled Funding Fees"
msgstr ""

#: src/pages/LeaderboardPage/components/CompetitionCountdown.tsx
msgid "Ends in"
msgstr ""

#: src/components/Referrals/JoinReferralCode.js
msgid "Please input a referral code to benefit from fee discounts."
msgstr ""

#: src/components/Synthetics/TradeHistory/keys.ts
msgid "Failed Deposit"
msgstr ""

#: src/components/Synthetics/TradeHistory/keys.ts
msgid "Request Market Swap"
msgstr ""

#: src/pages/Actions/Actions.js
msgid "Loss"
msgstr ""

#: src/domain/synthetics/trade/utils/validation.ts
msgid "App disabled, pending {0} upgrade"
msgstr ""

#: src/components/Referrals/AffiliatesStats.tsx
msgid "Rebates earned by this account as an affiliate."
msgstr ""

#: src/components/Glp/GlpSwap.js
msgid "Swap {0} on 1inch"
msgstr ""

#: src/components/Glp/GlpSwap.js
msgid "{0} GLP bought with {1} {2}!"
msgstr ""

#: src/components/Stake/GMXAprTooltip.tsx
msgid "The average {nativeTokenSymbol} APR is calculated with the average account boost percentage ({0}%), while the maximum {nativeTokenSymbol} APR is calculated with the maximum boost (200%) by staking <0>Multiplier Points</0>."
msgstr ""

#: src/pages/Stake/StakeV1.js
#: src/pages/Stake/StakeV1.js
#: src/pages/Stake/StakeV1.js
#: src/pages/Stake/StakeV1.js
#: src/pages/Stake/StakeV1.js
#: src/pages/Stake/StakeV2.tsx
#: src/pages/Stake/StakeV2.tsx
#: src/pages/Stake/StakeV2.tsx
#: src/pages/Stake/StakeV2.tsx
msgid "Unstake"
msgstr ""

<<<<<<< HEAD
#: src/components/Exchange/SwapBox.js
msgid "Limit order submitted!"
=======
#: src/components/NetworkDropdown/NetworkDropdown.tsx
msgid "More Options"
>>>>>>> c7d8fc11
msgstr ""

#: src/components/Synthetics/SubaccountModal/SubaccountStatus.tsx
msgid "There are insufficient funds in your Subaccount for One-Click Trading. Use the \"<0>Top-up</0>\" field to increase the Subaccount Balance."
msgstr ""

#: src/pages/SyntheticsActions/SyntheticsActions.tsx
msgid "GMX V2 {networkName} actions for all accounts."
msgstr ""

#: src/components/Referrals/TradersStats.tsx
msgid "For trades on V1, this discount will be airdropped to your account every Wednesday. On V2, discounts are applied automatically and will reduce your fees when you make a trade."
msgstr ""

#: src/domain/synthetics/orders/utils.tsx
msgid "Swap {fromTokenText} for {toTokenText}"
msgstr ""

#: src/components/Exchange/SwapBox.js
#: src/domain/synthetics/orders/createWrapOrUnwrapTxn.ts
#: src/domain/synthetics/orders/createWrapOrUnwrapTxn.ts
msgid "Swap submitted."
msgstr ""

#: src/components/Exchange/NetValueTooltip.tsx
#: src/components/Exchange/PositionSeller.js
#: src/components/Exchange/PositionsList.js
#: src/components/Exchange/TradeHistory.js
#: src/components/Synthetics/ConfirmationBox/ConfirmationBox.tsx
#: src/components/Synthetics/PositionItem/PositionItem.tsx
#: src/components/Synthetics/PositionItem/PositionItem.tsx
#: src/components/Synthetics/PositionSeller/PositionSeller.tsx
#: src/components/Synthetics/PositionSeller/PositionSeller.tsx
#: src/components/Synthetics/TradeBox/TradeBox.tsx
#: src/components/Synthetics/TradeHistory/TradeHistoryRow/utils/position.ts
#: src/pages/Actions/Actions.js
msgid "PnL"
msgstr ""

#: src/pages/Actions/Actions.js
msgid "GMX V1 Account"
msgstr ""

#: src/components/Synthetics/TradeHistory/keys.ts
#: src/domain/synthetics/orders/utils.tsx
msgid "Market Increase"
msgstr ""

#: src/components/SettingsModal/SettingsModal.tsx
msgid "Include PnL in leverage display"
msgstr ""

#: src/components/Synthetics/Claims/ClaimsHistory.tsx
msgid "No claims yet"
msgstr ""

#: src/components/Exchange/PositionEditor.js
<<<<<<< HEAD
msgid "Liquidation price would cross mark price."
msgstr ""

#: src/components/Synthetics/MarketsList/MarketsList.tsx
msgid "Liquidity"
msgstr ""

#: src/pages/Stake/StakeV2.tsx
msgid "Liquidity and trading incentives program is live on Arbitrum. <0>Read more</0>."
msgstr ""

#: src/components/Exchange/SwapBox.js
#: src/components/Exchange/SwapBox.js
msgid "Liquidity data not loaded"
msgstr ""

#: src/App/App.tsx
#: src/components/Exchange/PositionsList.js
#: src/components/Exchange/PositionsList.js
#: src/components/Synthetics/Claims/Claims.tsx
#: src/components/Synthetics/GmSwap/GmConfirmationBox/GmConfirmationBox.tsx
#: src/components/Synthetics/OrderEditor/OrderEditor.tsx
#: src/components/Synthetics/OrderEditor/OrderEditor.tsx
#: src/components/Synthetics/OrderList/OrderList.tsx
#: src/components/Synthetics/OrderList/OrderList.tsx
#: src/components/Synthetics/PositionList/PositionList.tsx
#: src/components/Synthetics/PositionList/PositionList.tsx
#: src/domain/synthetics/trade/utils/validation.ts
#: src/domain/synthetics/trade/utils/validation.ts
msgid "Loading..."
msgstr ""

#: src/lib/wallets/connecters/binanceW3W/binanceWallet.ts
msgid "Log in to your Binance app and tap [Wallets]. Go to [Web3]."
msgstr ""

#: src/components/Exchange/ConfirmationBox.js
#: src/components/Exchange/ConfirmationBox.js
#: src/components/Exchange/ConfirmationBox.js
#: src/components/Exchange/ConfirmationBox.js
#: src/components/Exchange/ConfirmationBox.js
#: src/components/Exchange/ExchangeTVChart.js
#: src/components/Exchange/ExchangeTVChart.js
#: src/components/Exchange/OrdersList.js
=======
>>>>>>> c7d8fc11
#: src/components/Exchange/PositionEditor.js
#: src/components/Exchange/PositionEditor.js
#: src/components/Synthetics/PositionEditor/PositionEditor.tsx
#: src/components/Synthetics/SubaccountModal/SubaccountModal.tsx
#: src/components/Synthetics/TradeHistory/keys.ts
#: src/pages/Stake/StakeV2.tsx
#: src/pages/Stake/StakeV2.tsx
#: src/pages/Stake/StakeV2.tsx
msgid "Withdraw"
msgstr ""

#: src/pages/BuyGMX/BuyGMX.tsx
msgid "Buy {nativeTokenSymbol}"
msgstr ""

#: src/components/TokenCard/TokenCard.tsx
#: src/components/TokenCard/TokenCard.tsx
#: src/components/TokenCard/TokenCard.tsx
msgid "View on Avalanche"
msgstr ""

#: src/components/AddressDropdown/AddressDropdown.tsx
msgid "View in Explorer"
msgstr ""

#: src/components/AprInfo/AprInfo.tsx
msgid "Bonus APR"
msgstr ""

#: src/pages/Jobs/Jobs.js
msgid "GMX is not actively looking for new hires at the moment. However, if you think you can contribute to the project, please email <0>jobs@gmx.io</0>."
msgstr ""

#: src/pages/SyntheticsActions/SyntheticsActions.tsx
msgid "GMX V2 Account"
msgstr ""

#: src/components/Exchange/ConfirmationBox.js
msgid "You have multiple existing Increase {longOrShortText} {0} limit orders"
msgstr ""

#: src/lib/wallets/connecters/binanceW3W/binanceWallet.ts
msgid "After you scan, a connection prompt will appear for you to connect your wallet."
msgstr ""

#: src/pages/BuyGMX/BuyGMX.tsx
msgid "You can transfer AVAX from other networks to Avalanche using any of the below options:"
msgstr ""

#: src/pages/Stake/StakeV2.tsx
msgid "Unsupported network"
msgstr ""

#: src/components/Exchange/PositionsList.js
#: src/components/Synthetics/PositionItem/PositionItem.tsx
#: src/components/Synthetics/PositionItem/PositionItem.tsx
msgid "Opening..."
msgstr ""

#: src/components/Referrals/AffiliatesStats.tsx
msgid "Traders Referred on Avalanche"
msgstr ""

#: src/components/Exchange/PositionSeller.js
msgid "Trigger order disabled, pending {0} upgrade"
msgstr ""

#: src/components/Synthetics/Claims/filters/ActionFilter.tsx
msgid "Funding Fees"
msgstr ""

#: src/domain/tokens/approveTokens.tsx
msgid "Approval failed"
msgstr ""

#: src/pages/Dashboard/DashboardV2.tsx
#: src/pages/Home/Home.js
msgid "Open Interest"
msgstr ""

#: src/components/Exchange/SwapBox.js
msgid "The position will be opened at {0} USD with a max slippage of {1}%.<0/><1/>The slippage amount can be configured under Settings, found by clicking on your address at the top right of the page after connecting your wallet.<2/><3/><4>Read more</4>."
msgstr ""

#: src/components/Referrals/TradersStats.tsx
msgid "Active Referral Code"
msgstr ""

#: src/components/Synthetics/ConfirmationBox/ConfirmationBox.tsx
#: src/components/Synthetics/PositionEditor/PositionEditor.tsx
msgid "Pending {0} approval"
msgstr ""

#: src/pages/ClaimEsGmx/ClaimEsGmx.js
msgid "Please switch your network to Arbitrum."
msgstr ""

#: src/components/Synthetics/GmList/GmList.tsx
msgid "BUYABLE"
msgstr ""

#: src/components/TokenCard/TokenCard.tsx
msgid "Arbitrum Max. APR:"
msgstr ""

#: src/components/Synthetics/TradeHistory/keys.ts
msgid "Execute Limit Order"
msgstr ""

#: src/components/Exchange/PositionEditor.js
msgid "Enabling Leverage"
msgstr ""

#: src/pages/BeginAccountTransfer/BeginAccountTransfer.tsx
#: src/pages/NftWallet/NftWallet.js
msgid "Invalid Receiver Address"
msgstr ""

#: src/pages/Dashboard/DashboardV2.tsx
msgid "{chainName} Total Stats start from {totalStatsStartDate}.<0/> For detailed stats:"
msgstr ""

#: src/components/Exchange/PositionSeller.js
msgid "Collateral is not enough to cover pending Fees. Please uncheck \"Keep Leverage\" to pay the Fees with the realized PnL."
msgstr ""

#: src/pages/LeaderboardPage/components/LeaderboardAccountsTable.tsx
#: src/pages/LeaderboardPage/components/LeaderboardPositionsTable.tsx
msgid "You have yet to reach the minimum \"Capital Used\" of {0} to qualify for the rankings."
msgstr ""

#: src/components/Exchange/SwapBox.js
msgid "Swap amount exceeds Available Liquidity."
msgstr ""

#: src/components/Synthetics/TradeBox/TradeBox.tsx
msgid "Decrease the leverage to match the max. allowed leverage."
msgstr ""

#: src/pages/PriceImpactRebatesStats/PriceImpactRebatesStats.tsx
msgid "Prev"
msgstr ""

#: src/components/Synthetics/StatusNotification/GmStatusNotification.tsx
msgid "Unknown buy GM order"
msgstr ""

#: src/components/Synthetics/ConfirmationBox/rows/AllowedSlippageRow.tsx
#: src/components/Synthetics/PositionSeller/rows/AllowedSlippageRow.tsx
msgid "You can edit the default Allowed Slippage in the settings menu on the top right of the page.<0/><1/>Note that a low allowed slippage, e.g. less than -{0}, may result in failed orders if prices are volatile."
msgstr ""

#: src/domain/synthetics/orders/updateOrderTxn.ts
msgid "Updating order"
msgstr ""

#: src/pages/ClaimEsGmx/ClaimEsGmx.js
msgid "After claiming, the esGMX tokens will be airdropped to your account on the selected network within 7 days."
msgstr ""

#: src/pages/Ecosystem/Ecosystem.js
msgid "Financial reports and protocol analytics"
msgstr ""

#: src/components/Exchange/TradeHistory.js
msgid "Request increase {0} {longOrShortText}, +{1} USD, Acceptable Price: {2} {3} USD"
msgstr ""

#: src/components/Header/AppHeaderLinks.tsx
#: src/pages/Stake/StakeV2.tsx
#: src/pages/Stake/StakeV2.tsx
msgid "Earn"
msgstr ""

#: src/components/Exchange/SwapBox.js
#: src/components/Exchange/SwapBox.js
#: src/components/Exchange/SwapBox.js
#: src/components/Exchange/SwapBox.js
#: src/components/Synthetics/CollateralSelector/CollateralSelector.tsx
#: src/components/Synthetics/CollateralSelector/CollateralSelector.tsx
#: src/components/Synthetics/TradeBox/CollateralSelectorRow.tsx
msgid "Collateral In"
msgstr ""

#: src/pages/Dashboard/DashboardV2.tsx
msgid "GM Markets"
msgstr ""

#: src/pages/Stake/StakeV2.tsx
msgid "Stake <0>GMX</0> and buy <1>GM</1> or <2>GLP</2> to earn rewards."
msgstr ""

#: src/components/Exchange/UsefulLinks.tsx
msgid "Trading guide"
msgstr ""

#: src/components/Synthetics/UserIncentiveDistributionList/UserIncentiveDistributionList.tsx
msgid "TRADING Airdrop"
msgstr ""

#: src/components/Synthetics/ConfirmationBox/ConfirmationBox.tsx
msgid "Limit Order Price to guarantee Min. Receive amount is updated in real time in the Orders tab after the order has been created."
msgstr ""

#: src/components/Referrals/TradersStats.tsx
msgid "Rebates earned by this account as a trader."
msgstr ""

#: src/components/Exchange/SwapBox.js
#: src/components/Synthetics/MarketStats/MarketStats.tsx
#: src/components/Synthetics/MarketStats/MarketStats.tsx
#: src/components/Synthetics/NetworkFeeRow/NetworkFeeRow.tsx
#: src/components/TokenCard/TokenCard.tsx
#: src/components/TokenCard/TokenCard.tsx
#: src/components/TokenCard/TokenCard.tsx
#: src/pages/Dashboard/DashboardV2.tsx
msgid "Read more"
msgstr ""

#: src/components/Exchange/TradeHistory.js
msgid ""
"{actionDisplay} {0} {longOrShortText},\n"
"-{1} USD,\n"
"{2} Price: {3} USD"
msgstr ""

#: src/pages/Stake/StakeV2.tsx
#: src/pages/Stake/StakeV2.tsx
#: src/pages/Stake/StakeV2.tsx
msgid "Vesting Status"
msgstr ""

#: src/components/Exchange/ConfirmationBox.js
msgid "You have an active Limit Order to Increase {longOrShortText} {sizeInToken} {0} (${1}) at price ${2}"
msgstr ""

#: src/domain/synthetics/claimHistory/claimPriceImpactRebate.ts
msgid "Claiming Price Impact Rebate..."
msgstr ""

#: src/pages/Stake/StakeV2.tsx
msgid "Unstake esGMX"
msgstr ""

#: src/components/Synthetics/TradeHistory/TradeHistoryRow/utils/position.ts
msgid "PnL after Fees and Price Impact"
msgstr ""

#: src/components/Exchange/PositionDropdown.tsx
msgid "Set TP/SL"
msgstr ""

#: src/components/Synthetics/TradeHistory/TradeHistoryRow/utils/shared.ts
msgid "The Execution Price didn't meet the Acceptable Price condition. The Order will get filled when the condition is met."
msgstr ""

#: src/components/Synthetics/PositionEditor/PositionEditor.tsx
#: src/components/Synthetics/PositionSeller/PositionSeller.tsx
msgid "Initial Collateral (Collateral excluding Borrow and Funding Fee)."
msgstr ""

#: src/components/Synthetics/MarketsList/MarketsList.tsx
msgid "Net Rate / 1h"
msgstr ""

#: src/pages/Stake/StakeV2.tsx
#: src/pages/Stake/StakeV2.tsx
msgid "Claim esGMX Rewards"
msgstr ""

#: src/pages/Ecosystem/Ecosystem.js
msgid "Structured Products"
msgstr ""

#: src/components/Synthetics/AcceptablePriceImpactInputRow/AcceptablePriceImpactInputRow.tsx
#: src/components/Synthetics/PositionSeller/PositionSeller.tsx
#: src/components/Synthetics/PositionSeller/PositionSeller.tsx
#: src/components/Synthetics/TradeBox/TradeBox.tsx
#: src/pages/LeaderboardPage/components/LeaderboardAccountsTable.tsx
#: src/pages/LeaderboardPage/components/LeaderboardPositionsTable.tsx
#: src/pages/LeaderboardPage/components/LeaderboardPositionsTable.tsx
msgid "NA"
msgstr ""

#: src/components/Synthetics/TradeBox/CollateralSelectorRow.tsx
msgid "You have an existing position with {0} as collateral. This action will not apply for that position. <0>Switch to {1} collateral</0>."
msgstr ""

#: src/components/Synthetics/TradeHistory/TradeHistoryRow/utils/position.ts
#: src/components/Synthetics/TradeHistory/TradeHistoryRow/utils/position.ts
#: src/components/Synthetics/TradeHistory/TradeHistoryRow/utils/position.ts
#: src/components/Synthetics/TradeHistory/TradeHistoryRow/utils/position.ts
msgid "Trigger price for the order."
msgstr ""

#: src/components/Exchange/ConfirmationBox.js
#: src/components/Exchange/ConfirmationBox.js
#: src/components/Exchange/ConfirmationBox.js
#: src/components/Exchange/ConfirmationBox.js
#: src/components/Exchange/ConfirmationBox.js
#: src/components/Exchange/ExchangeTVChart.js
#: src/components/Exchange/ExchangeTVChart.js
#: src/components/Exchange/OrdersList.js
#: src/components/Exchange/PositionEditor.js
#: src/components/Exchange/PositionSeller.js
#: src/components/Exchange/PositionsList.js
#: src/components/Exchange/PositionsList.js
#: src/components/Exchange/PositionsList.js
#: src/components/Exchange/SwapBox.js
#: src/components/Exchange/SwapBox.js
#: src/components/Exchange/SwapBox.js
#: src/components/Exchange/SwapBox.js
#: src/components/Exchange/SwapBox.js
#: src/components/Exchange/TradeHistory.js
#: src/components/Exchange/TradeHistory.js
#: src/components/Exchange/TradeHistory.js
#: src/components/Synthetics/ChartTokenSelector/ChartTokenSelector.tsx
#: src/components/Synthetics/Claims/ClaimHistoryRow/ClaimFundingFeesHistoryRow.tsx
#: src/components/Synthetics/Claims/ClaimHistoryRow/ClaimFundingFeesHistoryRow.tsx
#: src/components/Synthetics/Claims/ClaimHistoryRow/ClaimFundingFeesHistoryRow.tsx
#: src/components/Synthetics/Claims/ClaimHistoryRow/ClaimFundingFeesHistoryRow.tsx
#: src/components/Synthetics/Claims/ClaimHistoryRow/ClaimFundingFeesHistoryRow.tsx
#: src/components/Synthetics/Claims/ClaimsHistory.tsx
#: src/components/Synthetics/ConfirmationBox/ConfirmationBox.tsx
#: src/components/Synthetics/ConfirmationBox/ConfirmationBox.tsx
#: src/components/Synthetics/ConfirmationBox/ConfirmationBox.tsx
#: src/components/Synthetics/ConfirmationBox/ConfirmationBox.tsx
#: src/components/Synthetics/MarketCard/MarketCard.tsx
#: src/components/Synthetics/MarketNetFee/MarketNetFee.tsx
#: src/components/Synthetics/OrderItem/OrderItem.tsx
#: src/components/Synthetics/PositionEditor/PositionEditor.tsx
#: src/components/Synthetics/PositionItem/PositionItem.tsx
#: src/components/Synthetics/PositionItem/PositionItem.tsx
#: src/components/Synthetics/PositionSeller/PositionSeller.tsx
#: src/components/Synthetics/SettleAccruedFundingFeeModal/SettleAccruedFundingFeeRow.tsx
#: src/components/Synthetics/StatusNotification/FeesSettlementStatusNotification.tsx
#: src/components/Synthetics/StatusNotification/OrderStatusNotification.tsx
#: src/components/Synthetics/TableMarketFilter/MarketFilterLongShort.tsx
#: src/components/Synthetics/TradeBox/TradeBox.tsx
#: src/components/Synthetics/TradeHistory/TradeHistoryRow/utils/position.ts
#: src/components/Synthetics/TVChart/TVChart.tsx
#: src/components/Synthetics/TVChart/TVChart.tsx
#: src/context/SyntheticsEvents/SyntheticsEventsProvider.tsx
#: src/context/SyntheticsEvents/SyntheticsEventsProvider.tsx
#: src/domain/synthetics/orders/utils.tsx
#: src/pages/Actions/Actions.js
#: src/pages/Actions/Actions.js
#: src/pages/Exchange/Exchange.tsx
#: src/pages/Exchange/Exchange.tsx
#: src/pages/Exchange/Exchange.tsx
#: src/pages/Exchange/Exchange.tsx
#: src/pages/LeaderboardPage/components/LeaderboardPositionsTable.tsx
#: src/pages/LeaderboardPage/components/LeaderboardPositionsTable.tsx
#: src/pages/OrdersOverview/OrdersOverview.js
msgid "Short"
msgstr ""

#: src/pages/LeaderboardPage/components/LeaderboardAccountsTable.tsx
#: src/pages/LeaderboardPage/components/LeaderboardPositionsTable.tsx
msgid "PnL ($)"
msgstr ""

#: src/pages/Stake/StakeV2.tsx
#: src/pages/Stake/StakeV2.tsx
msgid "Affiliate Vault"
msgstr ""

#: src/components/Exchange/SwapBox.js
#: src/components/Exchange/SwapBox.js
#: src/components/Synthetics/OrderEditor/OrderEditor.tsx
#: src/domain/synthetics/trade/utils/validation.ts
msgid "Enter a price"
msgstr ""

#: src/components/Referrals/JoinReferralCode.js
msgid "Updating..."
msgstr ""

#: src/components/Synthetics/TradeHistory/keys.ts
msgid "Failed Market Increase"
msgstr ""

#: src/pages/LeaderboardPage/components/LeaderboardContainer.tsx
#: src/pages/LeaderboardPage/components/LeaderboardContainer.tsx
msgid "EIP-4844 Competition"
msgstr ""

#: src/components/Exchange/ConfirmationBox.js
#: src/components/Exchange/OrderEditor.js
#: src/components/Exchange/PositionEditor.js
#: src/components/Exchange/PositionSeller.js
#: src/components/Exchange/PositionsList.js
#: src/components/Exchange/PositionsList.js
#: src/components/Exchange/SwapBox.js
#: src/components/Synthetics/ConfirmationBox/ConfirmationBox.tsx
#: src/components/Synthetics/ConfirmationBox/ConfirmationBox.tsx
#: src/components/Synthetics/OrderEditor/OrderEditor.tsx
#: src/components/Synthetics/PositionEditor/PositionEditor.tsx
#: src/components/Synthetics/PositionItem/PositionItem.tsx
#: src/components/Synthetics/PositionList/PositionList.tsx
#: src/components/Synthetics/PositionSeller/PositionSeller.tsx
#: src/components/Synthetics/TradeBox/TradeBox.tsx
#: src/components/Synthetics/TradeBox/TradeBox.tsx
#: src/pages/LeaderboardPage/components/LeaderboardPositionsTable.tsx
msgid "Liq. Price"
msgstr ""

#: src/components/Synthetics/ChartTokenSelector/ChartTokenSelector.tsx
msgid "<0>{0}</0> <1><2>{indexName}</2><3>[{poolName}]</3></1> <4>market selected</4>"
msgstr ""

#: src/components/Exchange/OrdersList.js
msgid "You will receive at least {0} {1} if this order is executed. The exact execution price may vary depending on fees at the time the order is executed."
msgstr ""

#: src/components/Common/SEO.js
msgid "GMX | Decentralized Perpetual Exchange"
msgstr ""

#: src/pages/OrdersOverview/OrdersOverview.js
msgid "No position"
msgstr ""

#: src/components/Glp/GlpSwap.js
#: src/components/Glp/GlpSwap.js
#: src/components/Glp/GlpSwap.js
#: src/pages/Stake/StakeV2.tsx
msgid "Buy GLP"
msgstr ""

#: src/components/Exchange/ConfirmationBox.js
msgid "Cancel failed"
msgstr ""

#: src/pages/Stake/StakeV2.tsx
#: src/pages/Stake/StakeV2.tsx
msgid "Your APR"
msgstr ""

#: src/components/Synthetics/MarketStats/MarketStats.tsx
msgid "GM Token pricing includes positions' Pending PnL, Impact Pool Amount and Borrow Fees."
msgstr ""

#: src/components/Synthetics/StatusNotification/OrderStatusNotification.tsx
msgid "Fulfilling order request"
msgstr ""

#: src/pages/ClaimEsGmx/ClaimEsGmx.js
msgid "You can currently vest a maximum of {0} esGMX tokens at a ratio of {1} {stakingToken} to 1 esGMX."
msgstr ""

#: src/pages/BuyGMX/BuyGMX.tsx
msgid "Buy AVAX directly to Avalanche or transfer it there."
msgstr ""

#: src/components/Synthetics/GmSwap/GmSwapBox/GmSwapBox.tsx
msgid "Single"
msgstr ""

#: src/components/Synthetics/Claims/ClaimableCardUI.tsx
msgid "Funding fees"
msgstr ""

#: src/components/Exchange/ExchangeBanner.js
msgid "Trade on GMX and win <0>$250.000</0> in prizes! Live until November 30th, <1>click here</1> to learn more."
msgstr ""

#: src/components/ModalViews/RedirectModal.js
msgid "You are leaving GMX.io and will be redirected to a third party, independent website."
msgstr ""

#: src/components/Synthetics/ConfirmationBox/ConfirmationBox.tsx
msgid "You have selected {collateralTokenSymbol} as collateral to short {indexTokenSymbol}."
msgstr ""

#: src/components/Synthetics/PositionItem/PositionItem.tsx
#: src/components/Synthetics/PositionItem/PositionItem.tsx
msgid "Accrued Borrow Fee"
msgstr ""

#: src/components/Exchange/PositionEditor.js
msgid "Deposit submitted."
msgstr ""

#: src/components/Exchange/SwapBox.js
msgid "<0>{0} is required for collateral.</0><1>Swap amount from {1} to {2} exceeds {3} available liquidity. Reduce the \"Pay\" size, or change the \"Collateral In\" token.</1>"
msgstr ""

#: src/components/Synthetics/StatusNotification/GmStatusNotification.tsx
msgid "<0>Selling GM: <1>{indexName}</1><2>[{poolName}]</2></0>"
msgstr ""

#: src/components/Synthetics/StatusNotification/GmStatusNotification.tsx
msgid "Unknown sell GM order"
msgstr ""

#: src/domain/synthetics/sidecarOrders/utils.ts
msgid "Price below lowest Limit Price."
msgstr ""

#: src/components/Synthetics/TradeboxPoolWarnings/TradeboxPoolWarnings.tsx
msgid "You have an existing position in the {0} market pool.<0><1>Switch to {1} market pool</1>.</0>"
msgstr ""

#: src/pages/LeaderboardPage/components/LeaderboardAccountsTable.tsx
msgid "Capital Used"
msgstr ""

#: src/components/Synthetics/Claims/filters/ActionFilter.tsx
#: src/components/Synthetics/GmSwap/GmFees/GmFees.tsx
#: src/components/Synthetics/TradeHistory/TradeHistoryRow/utils/position.ts
#: src/components/Synthetics/TradeHistory/TradeHistoryRow/utils/position.ts
#: src/components/Synthetics/TradeHistory/TradeHistoryRow/utils/position.ts
#: src/components/Synthetics/TradeHistory/TradeHistoryRow/utils/position.ts
#: src/components/Synthetics/TradeHistory/TradeHistoryRow/utils/position.ts
#: src/components/Synthetics/TradeHistory/TradeHistoryRow/utils/position.ts
#: src/components/Synthetics/TradeHistory/useDownloadAsCsv.tsx
msgid "Price Impact"
msgstr ""

#: src/domain/synthetics/trade/utils/validation.ts
msgid "Select a token"
msgstr ""

#: src/components/Synthetics/GmSwap/GmFees/GmFees.tsx
#: src/components/Synthetics/PositionItem/PositionItem.tsx
#: src/components/Synthetics/TradeFeesRow/TradeFeesRow.tsx
#: src/components/Synthetics/TradeFeesRow/TradeFeesRow.tsx
msgid "UI Fee"
msgstr ""

#: src/components/Synthetics/ConfirmationBox/ConfirmationBox.tsx
#: src/components/Synthetics/ConfirmationBox/ConfirmationBox.tsx
msgid "Confirm {0} Order"
msgstr ""

#: src/domain/synthetics/orders/simulateExecuteOrderTxn.tsx
#: src/domain/synthetics/orders/simulateExecuteOrderTxn.tsx
msgid "Execute order simulation failed."
msgstr ""

#: src/pages/CompleteAccountTransfer/CompleteAccountTransfer.js
msgid "Invalid Transfer Addresses: Please check the url."
msgstr ""

#: src/pages/Dashboard/DashboardV2.tsx
#: src/pages/Dashboard/DashboardV2.tsx
msgid "GLP Index Composition"
msgstr ""

#: src/domain/synthetics/positions/utils.ts
msgid "TP"
msgstr ""

#: src/components/SettingsModal/SettingsModal.tsx
msgid "Max Execution Fee Buffer"
msgstr ""

#: src/components/Synthetics/ClaimModal/ClaimModal.tsx
msgid "<0>Claimable Funding Fee.</0>"
msgstr ""

#: src/lib/wallets/connecters/binanceW3W/binanceWallet.ts
msgid "Log in to your Binance app and tap [Wallets]. Go to [Web3]."
msgstr ""

#: src/components/Synthetics/Claims/ClaimableCard.tsx
#: src/pages/Stake/StakeV2.tsx
#: src/pages/Stake/StakeV2.tsx
#: src/pages/Stake/StakeV2.tsx
msgid "Claimable"
msgstr ""

#: src/components/Exchange/OrdersToa.js
msgid "Additionally, trigger orders are market orders and are not guaranteed to settle at the trigger price."
msgstr ""

#: src/components/Header/AppHeaderLinks.tsx
#: src/components/Header/HomeHeaderLinks.tsx
msgid "Docs"
msgstr ""

#: src/components/Exchange/ConfirmationBox.js
#: src/components/Exchange/PositionSeller.js
#: src/components/Synthetics/ConfirmationBox/ConfirmationBox.tsx
#: src/components/Synthetics/PositionEditor/PositionEditor.tsx
#: src/components/Synthetics/PositionSeller/PositionSeller.tsx
msgid "Creating Order..."
msgstr ""

#: src/components/Exchange/PositionEditor.js
msgid "Deposit disabled, pending {0} upgrade"
msgstr ""

#: src/pages/Jobs/Jobs.js
msgid "Jobs"
msgstr ""

#: src/pages/Ecosystem/Ecosystem.js
msgid "Decentralized Options Strategies"
msgstr ""

#: src/components/AddressDropdown/AddressDropdown.tsx
#: src/components/Synthetics/SubaccountModal/SubaccountModal.tsx
msgid "Address copied to your clipboard"
msgstr ""

#: src/components/Header/AppHeaderLinks.tsx
#: src/components/NetworkDropdown/NetworkDropdown.tsx
#: src/components/NetworkDropdown/NetworkDropdown.tsx
#: src/components/SettingsModal/SettingsModal.tsx
msgid "Settings"
msgstr ""

#: src/components/Referrals/AffiliatesStats.tsx
msgid "Amount of traders you referred."
msgstr ""

#: src/components/Synthetics/MarketStats/MarketStats.tsx
msgid "Long Collateral"
msgstr ""

#: src/components/Exchange/PositionSeller.js
msgid "Close submitted!"
msgstr ""

#: src/domain/synthetics/trade/utils/validation.ts
#: src/domain/synthetics/trade/utils/validation.ts
msgid "Insufficient {0} liquidity"
msgstr ""

#: src/pages/Ecosystem/Ecosystem.js
#: src/pages/Ecosystem/Ecosystem.js
msgid "Creator"
msgstr ""

#: src/components/Synthetics/MarketCard/MarketCard.tsx
msgid "Reserve considers the PnL of Open Positions, while Open Interest does not."
msgstr ""

#: src/pages/BeginAccountTransfer/BeginAccountTransfer.tsx
msgid "Transfer already initiated"
msgstr ""

#: src/pages/Stake/StakeV2.tsx
#: src/pages/Stake/StakeV2.tsx
msgid "Withdraw submitted."
msgstr ""

#: src/components/Referrals/AddAffiliateCode.js
#: src/components/Referrals/AddAffiliateCode.js
msgid "Enter a code"
msgstr ""

#: src/components/Synthetics/TradeHistory/keys.ts
msgid "Execute Take-Profit Order"
msgstr ""

#: src/components/Synthetics/StatusNotification/GmStatusNotification.tsx
msgid "Sending Buy request"
msgstr ""

#: src/components/Synthetics/StatusNotification/SubaccountNotification.tsx
msgid "Subaccount is updated"
msgstr ""

#: src/components/Synthetics/TradeHistory/keys.ts
msgid "Execute Stop-Loss Order"
msgstr ""

#: src/components/Exchange/OrdersList.js
#: src/components/Synthetics/OrderList/OrderList.tsx
#: src/pages/OrdersOverview/OrdersOverview.js
msgid "Order"
msgstr ""

#: src/components/Footer/constants.ts
#: src/components/Footer/constants.ts
msgid "Media Kit"
msgstr ""

#: src/pages/Home/Home.js
msgid "Reduce Liquidation Risks"
msgstr ""

#: src/pages/PositionsOverview/PositionsOverview.js
msgid "collateral"
msgstr ""

#: src/pages/Stake/StakeV1.js
msgid "Stake failed"
msgstr ""

#: src/components/Glp/GlpSwap.js
#: src/components/Synthetics/GmList/GmList.tsx
msgid "WALLET"
msgstr ""

#: src/components/Exchange/OrdersList.js
#: src/components/Exchange/OrdersList.js
#: src/components/Synthetics/OrderList/OrderList.tsx
#: src/components/Synthetics/OrderList/OrderList.tsx
msgid "No open orders"
msgstr ""

#: src/components/Referrals/AffiliatesStats.tsx
msgid "Traders Referred on Avalanche Fuji"
msgstr ""

#: src/components/Referrals/AffiliatesStats.tsx
msgid "Claim V2 Rebates from your referred Traders."
msgstr ""

#: src/pages/Home/Home.js
msgid "Three tokens create our ecosystem"
msgstr ""

#: src/components/Glp/GlpSwap.js
msgid "Reserved"
msgstr ""

#: src/components/Synthetics/GmList/GmList.tsx
#: src/components/Synthetics/GmList/GmList.tsx
msgid "Available amount to deposit into the specific GM pool."
msgstr ""

#: src/components/Synthetics/MarketStats/MarketStats.tsx
msgid "Short Collateral"
msgstr ""

#: src/components/Exchange/OrderEditor.js
#: src/components/Exchange/PositionSeller.js
#: src/components/Synthetics/OrderEditor/OrderEditor.tsx
#: src/domain/synthetics/trade/utils/validation.ts
msgid "Price below Liq. Price"
msgstr ""

#: src/pages/Stake/StakeV2.tsx
msgid "Stake Multiplier Points"
msgstr ""

#: src/domain/tokens/approveTokens.tsx
msgid "There is not enough {0} in your account on {networkName} to send this transaction.<0/><1/><2>Buy or Transfer {1} to {networkName}</2>"
msgstr ""

#: src/pages/Stake/StakeV2.tsx
msgid "Unstake submitted!"
msgstr ""

#: src/pages/LeaderboardPage/components/LeaderboardContainer.tsx
msgid "This competition is held on the {0} network. <0>Change your network</0> to participate."
msgstr ""

#: src/components/Synthetics/TradeFeesRow/TradeFeesRow.tsx
msgid "The Bonus Rebate will be airdropped as ARB tokens on a pro-rata basis. <0>Read more</0>."
msgstr ""

#: src/pages/LeaderboardPage/components/CompetitionCountdown.tsx
msgid "This competition has ended."
msgstr ""

#: src/components/Synthetics/MarketsList/NetFeeTooltip.tsx
msgid "Shorts Net Rate / 1h"
msgstr ""

#: src/pages/MarketPoolsPage/MarketPoolsPage.tsx
msgid "Purchase <0>GM Tokens</0> to earn fees from swaps and leverage trading."
msgstr ""

#: src/pages/Exchange/Exchange.tsx
msgid "Withdrew {0} USD from {tokenSymbol} {longOrShortText}."
msgstr ""

#: src/components/Synthetics/SettleAccruedFundingFeeModal/SettleAccruedFundingFeeModal.tsx
msgid "Accrued Funding Fee."
msgstr ""

#: src/pages/Stake/StakeV2.tsx
#: src/pages/Stake/StakeV2.tsx
msgid "Withdraw failed."
msgstr ""

#: src/components/Referrals/TradersStats.tsx
msgid "Edit Referral Code"
msgstr ""

#: src/components/Synthetics/StatusNotification/OrderStatusNotification.tsx
msgid "{txnTypeText} limit order for"
msgstr ""

#: src/components/Synthetics/StatusNotification/OrderStatusNotification.tsx
msgid "Decreasing"
msgstr ""

#: src/components/Referrals/AffiliatesStats.tsx
msgid "Create Referral Code"
msgstr ""

#: src/components/NetworkDropdown/NetworkDropdown.tsx
#: src/components/NetworkDropdown/NetworkDropdown.tsx
msgid "Networks"
msgstr ""

#: src/components/Exchange/TradeHistory.js
msgid "{0}: {1}, Price: {priceDisplay}"
msgstr ""

#: src/pages/Dashboard/DashboardV2.tsx
msgid "POOL"
msgstr ""

#: src/components/Header/HomeHeaderLinks.tsx
msgid "Voting"
msgstr ""

#: src/components/Exchange/TradeHistory.js
msgid "This position was liquidated as the max leverage of 100x was exceeded."
msgstr ""

#: src/pages/SyntheticsFallbackPage/SyntheticsFallbackPage.tsx
msgid "<0>Switch to:</0>"
msgstr ""

#: src/components/Synthetics/AcceptablePriceImpactInputRow/AcceptablePriceImpactInputRow.tsx
msgid "The Current Price Impact is {0}. Consider adding a buffer of 0.30% to it so the order is more likely to be processed."
msgstr ""

#: src/components/Synthetics/TradeHistory/TradeHistory.tsx
msgid "No trades match the selected filters"
msgstr ""

#: src/components/Exchange/TradeHistory.js
#: src/context/SyntheticsEvents/SyntheticsEventsProvider.tsx
msgid "Decreased"
msgstr ""

#: src/components/Exchange/ConfirmationBox.js
#: src/components/Exchange/ConfirmationBox.js
#: src/components/Exchange/OrdersList.js
#: src/components/Exchange/TradeHistory.js
#: src/components/Exchange/TradeHistory.js
#: src/components/Synthetics/ConfirmationBox/ConfirmationBox.tsx
#: src/components/Synthetics/OrderItem/OrderItem.tsx
#: src/domain/synthetics/orders/utils.tsx
#: src/pages/OrdersOverview/OrdersOverview.js
msgid "Decrease"
msgstr ""

#: src/components/Exchange/PositionSeller.js
msgid "Leftover collateral below 5 USD"
msgstr ""

#: src/lib/legacy.ts
msgid "Order cannot be executed as it would reduce the position's leverage below 1"
msgstr ""

#: src/pages/Dashboard/DashboardV2.tsx
msgid "Weight"
msgstr ""

#: src/components/Exchange/PositionShare.tsx
msgid "Link copied to clipboard."
msgstr ""

#: src/components/SettingsModal/SettingsModal.tsx
msgid "Max slippage precision is -0.01%"
msgstr ""

#: src/components/Exchange/ExchangeTVChart.js
#: src/components/Synthetics/TVChart/TVChart.tsx
msgid "Dec."
msgstr ""

#: src/pages/Ecosystem/Ecosystem.js
msgid "GMX Weekly Updates"
msgstr ""

#: src/pages/OrdersOverview/OrdersOverview.js
msgid "Total active: {openTotal}, executed: {executedTotal}, cancelled: {cancelledTotal}"
msgstr ""

#: src/components/Synthetics/TradeBox/CollateralSelectorRow.tsx
msgid "You have an existing order with {symbol} as collateral. <0>Switch to {symbol} collateral</0>."
msgstr ""

#: src/pages/LeaderboardPage/components/LeaderboardContainer.tsx
#: src/pages/LeaderboardPage/components/LeaderboardNavigation.tsx
msgid "Chain Icon"
msgstr ""

#: src/components/Synthetics/StatusNotification/FeesSettlementStatusNotification.tsx
msgid "Settle request for {0, plural, one {# position} other {# positions}} sent"
msgstr ""

#: src/pages/Dashboard/DashboardV2.tsx
#: src/pages/Stake/StakeV2.tsx
msgid "Price on Arbitrum"
msgstr ""

#: src/pages/Ecosystem/Ecosystem.js
msgid "Fees generated by GMX"
msgstr ""

#: src/components/Synthetics/MarketStats/MarketStats.tsx
msgid "GM can be sold for {0} for this market up to the specified selling caps. The remaining tokens in the pool are reserved for currently open positions."
msgstr ""

#: src/components/Synthetics/AccruedPositionPriceImpactRebateModal/AccruedPositionPriceImpactRebateModal.tsx
#: src/components/Synthetics/ClaimablePositionPriceImpactRebateModal/ClaimablePositionPriceImpactRebateModal.tsx
msgid "REBATE"
msgstr ""

#: src/pages/Ecosystem/Ecosystem.js
msgid "Yield simulator for GMX"
msgstr ""

#: src/components/Synthetics/ConfirmationBox/ConfirmationBox.tsx
msgid "There may not be sufficient liquidity to execute your order when the Min. Receive are met."
msgstr ""

#: src/pages/LeaderboardPage/components/LeaderboardAccountsTable.tsx
msgid "Total Trades"
msgstr ""

#: src/pages/Stake/StakeV2.tsx
msgid "Stake GMX"
msgstr ""

#: src/components/Referrals/JoinReferralCode.js
msgid "Referral code updated!"
msgstr ""

#: src/components/Exchange/SwapBox.js
msgid "Max {0} short capacity"
msgstr ""

#: src/components/Synthetics/TradeHistory/TradeHistoryRow/utils/shared.ts
msgid "The Execution Price didn't meet the Acceptable Price condition."
msgstr ""

#: src/pages/Stake/StakeV2.tsx
msgid "Reserve Amount"
msgstr ""

<<<<<<< HEAD
#: src/pages/BeginAccountTransfer/BeginAccountTransfer.tsx
msgid "Please only use this for full account transfers.<0/>This will transfer all your GMX, esGMX, GLP, Multiplier Points and voting power to your new account.<1/>Transfers are only supported if the receiving account has not staked GMX or GLP tokens before.<2/>Transfers are one-way, you will not be able to transfer staked tokens back to the sending account."
=======
#: src/components/Synthetics/GmList/GmList.tsx
msgid "{0} and {1} can be used to buy GM tokens for this market up to the specified buying caps."
msgstr ""

#: src/components/Synthetics/TradeHistory/TradeHistoryRow/utils/shared.ts
msgid "Reason: {0}"
msgstr ""

#: src/components/GmTokensBalanceInfo/GmTokensBalanceInfo.tsx
msgid "Wallet total accrued Fees"
>>>>>>> c7d8fc11
msgstr ""

#: src/components/Exchange/ConfirmationBox.js
#: src/components/Exchange/SwapBox.js
#: src/components/Exchange/SwapBox.js
#: src/components/Exchange/SwapBox.js
#: src/components/Synthetics/ConfirmationBox/ConfirmationBox.tsx
#: src/components/Synthetics/MarketCard/MarketCard.tsx
#: src/components/Synthetics/SwapCard/SwapCard.tsx
msgid "Available Liquidity"
msgstr ""

#: src/components/Exchange/SwapBox.js
msgid "A snapshot of the USD value of your {0} collateral is taken when the position is opened."
msgstr ""

#: src/components/Synthetics/DateRangeSelect/DateRangeSelect.tsx
#: src/components/Synthetics/DateRangeSelect/DateRangeSelect.tsx
msgid "All time"
msgstr ""

#: src/pages/ClaimEsGmx/ClaimEsGmx.js
msgid "Select your vesting option below then click \"Claim\"."
msgstr ""

#: src/pages/Home/Home.js
msgid "Save on Costs"
msgstr ""

#: src/components/Synthetics/StatusNotification/GmStatusNotification.tsx
msgid "Buy order cancelled"
msgstr ""

#: src/components/Synthetics/MarketCard/MarketCard.tsx
msgid "{longShortText} {0} Reserve"
msgstr ""

#: src/components/Synthetics/StatusNotification/OrderStatusNotification.tsx
msgid "Cancel newly created orders"
msgstr ""

#: src/pages/Stake/StakeV2.tsx
msgid "Delegate"
msgstr ""

#: src/pages/NftWallet/NftWallet.js
msgid "Invalid NFT Address"
msgstr ""

#: src/pages/Ecosystem/Ecosystem.js
msgid "GLP and GMX autocompounding vaults"
msgstr ""

#: src/pages/Ecosystem/Ecosystem.js
msgid "esGMX OTC Market"
msgstr ""

#: src/pages/Ecosystem/Ecosystem.js
msgid "Leverage Trading Terminal"
msgstr ""

#: src/pages/Stake/StakeV2.tsx
msgid "You are earning {0}% more {nativeTokenSymbol} rewards using {1} Staked Multiplier Points."
msgstr ""

#: src/components/Exchange/SwapBox.js
msgid "Swap submitted!"
msgstr ""

#: src/components/Synthetics/StatusNotification/GmStatusNotification.tsx
msgid "Fulfilling Buy request"
msgstr ""

#: src/pages/Ecosystem/Ecosystem.js
msgid "GBC NFTs APR tracker and rewards"
msgstr ""

#: src/components/Synthetics/StatusNotification/SubaccountNotification.tsx
#: src/components/Synthetics/StatusNotification/SubaccountNotification.tsx
msgid "Pending Wallet transaction sign"
msgstr ""

#: src/components/Referrals/AffiliatesStats.tsx
#: src/components/Referrals/AffiliatesStats.tsx
#: src/components/Referrals/TradersStats.tsx
#: src/components/Referrals/TradersStats.tsx
msgid "V1 Avalanche"
msgstr ""

#: src/components/Exchange/ConfirmationBox.js
#: src/components/Exchange/PositionEditor.js
#: src/components/Exchange/PositionSeller.js
#: src/components/Synthetics/ConfirmationBox/ConfirmationBox.tsx
#: src/components/Synthetics/ConfirmationBox/ConfirmationBox.tsx
#: src/components/Synthetics/ConfirmationBox/ConfirmationBox.tsx
#: src/components/Synthetics/PositionEditor/PositionEditor.tsx
#: src/components/Synthetics/PositionSeller/PositionSeller.tsx
#: src/components/Synthetics/TradeBox/TradeBox.tsx
msgid "Collateral ({0})"
msgstr ""

#: src/components/Exchange/OrderEditor.js
msgid "Order updated!"
msgstr ""

#: src/components/Synthetics/CollateralSelector/CollateralSelector.tsx
#: src/components/Synthetics/CollateralSelector/CollateralSelector.tsx
msgid "Select a pool containing {0} to use it as collateral."
msgstr ""

#: src/lib/contracts/callContract.tsx
msgid "Transaction completed!"
msgstr ""

#: src/components/Migration/Migration.js
#: src/pages/BeginAccountTransfer/BeginAccountTransfer.tsx
msgid "Approving..."
msgstr ""

#: src/components/Exchange/PositionSeller.js
msgid "Neither Collateral nor realized PnL is enough to cover pending Fees. Please close a larger position amount."
msgstr ""

#: src/components/Synthetics/MarketsList/MarketsList.tsx
#: src/pages/Dashboard/DashboardV2.tsx
msgid "UTILIZATION"
msgstr ""

<<<<<<< HEAD
#: src/domain/synthetics/sidecarOrders/utils.ts
#: src/domain/synthetics/sidecarOrders/utils.ts
msgid "Price above Limit Price."
=======
#: src/components/SettingsModal/SettingsModal.tsx
msgid "Invalid execution fee buffer value"
msgstr ""

#: src/components/Header/AppHeaderLinks.tsx
#: src/pages/Referrals/Referrals.tsx
#: src/pages/Referrals/Referrals.tsx
msgid "Referrals"
>>>>>>> c7d8fc11
msgstr ""

#: src/components/Exchange/PositionSeller.js
msgid "Max Leverage without PnL: 100x"
msgstr ""

#: src/components/Exchange/ConfirmationBox.js
#: src/components/Synthetics/ConfirmationBox/ConfirmationBox.tsx
msgid "Confirm Short"
msgstr ""

#: src/pages/Stake/StakeV1.js
msgid "The <0>GMX migration</0> is in progress, please migrate your GMT, xGMT, GMT-USDG and xGMT-USDG tokens.<1/>USDG tokens will continue to function as before and do not need to be migrated."
msgstr ""

#: src/components/Exchange/ChartTokenSelector.tsx
msgid "Short Liquidity"
msgstr ""

#: src/components/Synthetics/OrderItem/OrderItem.tsx
msgid "Order Type"
msgstr ""

<<<<<<< HEAD
#: src/domain/synthetics/sidecarOrders/utils.ts
msgid "Price above lowest Limit Price."
msgstr ""

#: src/domain/synthetics/sidecarOrders/utils.ts
#: src/domain/synthetics/sidecarOrders/utils.ts
msgid "Price below Limit Price."
=======
#: src/components/Synthetics/ConfirmationBox/ConfirmationBox.tsx
msgid "Decrease size"
msgstr ""

#: src/components/Synthetics/StatusNotification/GmStatusNotification.tsx
msgid "Sell order executed"
msgstr ""

#: src/pages/Stake/StakeV2.tsx
msgid "Compound submitted!"
msgstr ""

#: src/domain/synthetics/referrals/claimAffiliateRewardsTxn.ts
msgid "Affiliate Rewards Claimed"
>>>>>>> c7d8fc11
msgstr ""

#: src/components/Synthetics/ConfirmationBox/ConfirmationBox.tsx
msgid "Old Collateral"
msgstr ""

#: src/components/Exchange/ConfirmationBox.js
#: src/components/Exchange/PositionSeller.js
#: src/components/Synthetics/ConfirmationBox/ConfirmationBox.tsx
msgid "Spread"
msgstr ""

#: src/components/Synthetics/TradeHistory/TradeHistoryRow/utils/position.ts
msgid "This position was liquidated as the max. leverage of {formattedMaxLeverage} was exceeded when taking into account fees."
msgstr ""

#: src/components/Synthetics/TradeBox/TradeBox.tsx
msgid "Swap {0}"
msgstr ""

#: src/components/Exchange/SwapBox.js
msgid "Swap Order submitted!"
msgstr ""

#: src/components/Exchange/PositionsList.js
#: src/components/Exchange/PositionsList.js
#: src/components/Synthetics/Claims/Claims.tsx
#: src/components/Synthetics/GmSwap/GmConfirmationBox/GmConfirmationBox.tsx
#: src/components/Synthetics/OrderEditor/OrderEditor.tsx
#: src/components/Synthetics/OrderEditor/OrderEditor.tsx
#: src/components/Synthetics/OrderList/OrderList.tsx
#: src/components/Synthetics/OrderList/OrderList.tsx
#: src/components/Synthetics/PositionList/PositionList.tsx
#: src/components/Synthetics/PositionList/PositionList.tsx
#: src/domain/synthetics/trade/utils/validation.ts
#: src/domain/synthetics/trade/utils/validation.ts
msgid "Loading..."
msgstr ""

#: src/pages/Ecosystem/Ecosystem.js
msgid "Leaderboard for GMX traders"
msgstr ""

#: src/components/Exchange/PositionsList.js
msgid "Share"
msgstr ""

<<<<<<< HEAD
#: src/domain/synthetics/sidecarOrders/utils.ts
msgid "Price below lowest Limit Price."
=======
#: src/components/Synthetics/TradeHistory/TradeHistoryRow/utils/shared.ts
#: src/pages/OrdersOverview/OrdersOverview.js
msgid "Execute"
>>>>>>> c7d8fc11
msgstr ""

#: src/pages/Exchange/Exchange.tsx
#: src/pages/SyntheticsPage/SyntheticsPage.tsx
msgid "Trades"
msgstr ""

#: src/pages/Ecosystem/Ecosystem.js
msgid "Telegram Groups"
msgstr ""

#: src/pages/LeaderboardPage/components/LeaderboardNavigation.tsx
msgid "CONCLUDED"
msgstr ""

#: src/components/Exchange/ChartTokenSelector.tsx
msgid "Long Liquidity"
msgstr ""

#: src/components/Synthetics/TradeHistory/TradeHistoryRow/utils/swap.ts
#: src/components/Synthetics/TradeHistory/TradeHistoryRow/utils/swap.ts
#: src/components/Synthetics/TradeHistory/TradeHistoryRow/utils/swap.ts
#: src/components/Synthetics/TradeHistory/TradeHistoryRow/utils/swap.ts
msgid "Execution price for the order."
msgstr ""

#: src/pages/Ecosystem/Ecosystem.js
msgid "Telegram Group"
msgstr ""

#: src/components/Exchange/SwapBox.js
msgid "Open a position"
msgstr ""

#: src/pages/Dashboard/DashboardV2.tsx
msgid "<0>GM Pools total value ({chainName}).</0>"
msgstr ""

#: src/components/Synthetics/TradeboxPoolWarnings/TradeboxPoolWarnings.tsx
msgid "Insufficient liquidity in any {0}/USD market pools for your order."
msgstr ""

#: src/pages/LeaderboardPage/components/LeaderboardAccountsTable.tsx
#: src/pages/LeaderboardPage/components/LeaderboardPositionsTable.tsx
msgid "You have not traded during the selected period."
msgstr ""

#: src/components/Synthetics/OrderItem/OrderItem.tsx
msgid "You will receive at least {toAmountText} if this order is executed. This price is being updated in real time based on Swap Fees and Price Impact."
msgstr ""

#: src/components/Referrals/JoinReferralCode.js
msgid "Referral code updated failed."
msgstr ""

#: src/components/Exchange/OrderEditor.js
#: src/components/Exchange/OrderEditor.js
#: src/components/Exchange/OrderEditor.js
#: src/components/Exchange/OrderEditor.js
#: src/components/Exchange/OrdersList.js
#: src/components/Exchange/OrdersList.js
#: src/components/Exchange/OrdersList.js
#: src/components/Exchange/PositionSeller.js
#: src/components/Exchange/SwapBox.js
#: src/components/Exchange/SwapBox.js
#: src/components/Exchange/SwapBox.js
#: src/components/Glp/GlpSwap.js
#: src/components/Glp/GlpSwap.js
#: src/components/Synthetics/GmList/GmList.tsx
#: src/components/Synthetics/MarketsList/MarketsList.tsx
#: src/components/Synthetics/MarketStats/MarketStats.tsx
#: src/components/Synthetics/OrderEditor/OrderEditor.tsx
#: src/components/Synthetics/OrderEditor/OrderEditor.tsx
#: src/components/Synthetics/PositionSeller/PositionSeller.tsx
#: src/components/Synthetics/SwapCard/SwapCard.tsx
#: src/components/Synthetics/TradeBox/TradeBox.tsx
#: src/components/Synthetics/TradeBox/TradeBox.tsx
#: src/components/Synthetics/TradeHistory/TradeHistory.tsx
#: src/pages/Dashboard/DashboardV2.tsx
#: src/pages/Dashboard/DashboardV2.tsx
#: src/pages/Dashboard/DashboardV2.tsx
#: src/pages/OrdersOverview/OrdersOverview.js
#: src/pages/Stake/StakeV2.tsx
#: src/pages/Stake/StakeV2.tsx
#: src/pages/Stake/StakeV2.tsx
msgid "Price"
msgstr ""

#: src/components/Exchange/PositionSeller.js
msgid "Realized PnL insufficient for Fees"
msgstr ""

#: src/components/TokenCard/TokenCard.tsx
msgid "Avalanche Avg. APR:"
msgstr ""

#: src/components/Exchange/SwapBox.js
#: src/pages/Stake/StakeV1.js
msgid "Incorrect Network"
msgstr ""

#: src/pages/CompleteAccountTransfer/CompleteAccountTransfer.js
msgid "Incorrect Account"
msgstr ""

#: src/components/Exchange/PositionEditor.js
msgid "Min residual collateral: 10 USD"
msgstr ""

#: src/pages/Stake/StakeV2.tsx
msgid "GMX & Voting Power"
msgstr ""

#: src/components/TokenCard/TokenCard.tsx
#: src/pages/Dashboard/DashboardV2.tsx
#: src/pages/Dashboard/DashboardV2.tsx
msgid "GMX is the utility and governance token. Accrues 30% and 27% of V1 and V2 markets generated fees, respectively."
msgstr ""

#: src/pages/BeginAccountTransfer/BeginAccountTransfer.tsx
msgid "Transferring"
msgstr ""

#: src/pages/Stake/StakeV2.tsx
#: src/pages/Stake/StakeV2.tsx
msgid "{0} GMX tokens can be claimed, use the options under the Total Rewards section to claim them."
msgstr ""

#: src/pages/Ecosystem/Ecosystem.js
msgid "GLP autocompounding vaults"
msgstr ""

#: src/components/Synthetics/ConfirmationBox/ConfirmationBox.tsx
msgid "TP/SL orders exceed the position"
msgstr ""

#: src/components/Glp/GlpSwap.js
msgid "Buy failed."
msgstr ""

#: src/components/Synthetics/MarketNetFee/MarketNetFee.tsx
#: src/components/Synthetics/MarketNetFee/MarketNetFee.tsx
msgid "pay"
msgstr ""

#: src/pages/Dashboard/DashboardV2.tsx
msgid "Target Weight"
msgstr ""

#: src/pages/LeaderboardPage/components/CompetitionPrizes.tsx
msgid "Winners:"
msgstr ""

#: src/components/Exchange/SwapBox.js
msgid "When closing the position, you can select which token you would like to receive the profits in."
msgstr ""

#: src/pages/Stake/StakeV2.tsx
msgid "Multiplier Points"
msgstr ""

#: src/components/Synthetics/TradeFeesRow/TradeFeesRow.tsx
msgid "(up to {0}% of {feesTypeName})"
msgstr ""

#: src/pages/LeaderboardPage/components/LeaderboardContainer.tsx
msgid "Top PnL (%)"
msgstr ""

#: src/components/Synthetics/ConfirmationBox/ConfirmationBox.tsx
msgid "There may not be sufficient liquidity to execute your order when the price conditions are met."
msgstr ""

#: src/components/Glp/GlpSwap.js
msgid "WARNING: High Fees"
msgstr ""

#: src/pages/Stake/StakeV2.tsx
#: src/pages/Stake/StakeV2.tsx
msgid "<0>Delegate your undelegated {0} GMX DAO</0><1> voting power before compounding.</1>"
msgstr ""

#: src/components/Synthetics/TradeHistory/TradeHistoryRow/utils/shared.ts
msgid "Not enough Available Swap Liquidity to fill the Order. The Order will get filled when the condition is met and there is enough Available Swap Liquidity."
msgstr ""

#: src/components/Referrals/AffiliatesStats.tsx
#: src/components/Referrals/TradersStats.tsx
#: src/components/Synthetics/UserIncentiveDistributionList/UserIncentiveDistributionList.tsx
msgid "Transaction"
msgstr ""

#: src/components/Exchange/PositionEditor.js
#: src/components/Exchange/PositionEditor.js
#: src/components/Exchange/PositionEditor.js
#: src/domain/synthetics/trade/utils/validation.ts
#: src/domain/synthetics/trade/utils/validation.ts
msgid "Invalid liq. price"
msgstr ""

#: src/domain/tokens/approveTokens.tsx
msgid "Approval submitted! <0>View status.</0>"
msgstr ""

#: src/pages/OrdersOverview/OrdersOverview.js
msgid "Order size is 0"
msgstr ""

#: src/components/Synthetics/HighPriceImpactWarning/HighPriceImpactWarning.tsx
msgid "Acknowledge high Swap Price Impact"
msgstr ""

#: src/components/Exchange/PositionSeller.js
msgid "Close {longOrShortText} {0}"
msgstr ""

#: src/components/Synthetics/GmSwap/GmConfirmationBox/GmConfirmationBox.tsx
msgid "Buying GM..."
msgstr ""

#: src/pages/Stake/StakeV2.tsx
msgid "Deposited!"
msgstr ""

#: src/components/Synthetics/PositionItem/PositionItem.tsx
#: src/components/Synthetics/PositionSeller/PositionSeller.tsx
#: src/components/Synthetics/TradeBox/TradeBox.tsx
msgid "TP/SL"
msgstr ""

#: src/components/Exchange/PositionSeller.js
#: src/components/Exchange/SwapBox.js
msgid "Max {0} in"
msgstr ""

#: src/domain/synthetics/orders/utils.tsx
msgid "Stop Loss Decrease"
msgstr ""

#: src/components/SettingsModal/SettingsModal.tsx
msgid "Allowed Slippage below {0}% may result in failed orders."
msgstr ""

#: src/pages/Stake/StakeV2.tsx
msgid "Compound Rewards"
msgstr ""

#: src/pages/OrdersOverview/OrdersOverview.js
msgid "Diff"
msgstr ""

#: src/pages/Ecosystem/Ecosystem.js
msgid "Dashboard for GMX referral stats"
msgstr ""

#: src/components/Synthetics/Claims/ClaimsHistory.tsx
#: src/components/Synthetics/Claims/filters/ActionFilter.tsx
#: src/components/Synthetics/TradeHistory/filters/ActionFilter.tsx
#: src/components/Synthetics/TradeHistory/useDownloadAsCsv.tsx
msgid "Action"
msgstr ""

#: src/pages/Dashboard/DashboardV2.tsx
#: src/pages/Dashboard/DashboardV2.tsx
#: src/pages/Dashboard/DashboardV2.tsx
msgid "Supply"
msgstr ""

#: src/components/Synthetics/ChartTokenSelector/ChartTokenSelector.tsx
msgid "LONG LIQ."
msgstr ""

#: src/components/Exchange/PositionsList.js
#: src/components/Exchange/PositionsList.js
#: src/components/Synthetics/PositionList/PositionList.tsx
#: src/components/Synthetics/PositionList/PositionList.tsx
msgid "No open positions"
msgstr ""

#: src/components/Exchange/TradeHistory.js
msgid "Try increasing the \"Allowed Slippage\", under the Settings menu on the top right."
msgstr ""

#: src/pages/BuyGMX/BuyGMX.tsx
msgid "You can buy AVAX directly on <0>Avalanche</0> using these options:"
msgstr ""

#: src/components/Exchange/NetValueTooltip.tsx
msgid "Net Value: Initial Collateral + PnL - Borrow Fee - Close Fee"
msgstr ""

#: src/pages/Stake/StakeV2.tsx
msgid "Claim Affiliate Vault Rewards"
msgstr ""

#: src/components/Exchange/SwapBox.js
#: src/components/Exchange/SwapBox.js
#: src/components/Exchange/SwapBox.js
#: src/components/Exchange/SwapBox.js
#: src/domain/synthetics/trade/utils/validation.ts
msgid "Select different tokens"
msgstr ""

#: src/domain/synthetics/fees/utils/executionFee.ts
msgid "The network fees are very high currently, which may be due to a temporary increase in transactions on the {chainName} network."
msgstr ""

#: src/components/Exchange/SwapBox.js
msgid "There are more shorts than longs, borrow fees for longing is currently zero"
msgstr ""

#: src/pages/LeaderboardPage/components/LeaderboardPositionsTable.tsx
msgid "There is no liquidation price, as the position's collateral value will increase to cover any negative PnL."
msgstr ""

#: src/pages/MarketPoolsPage/MarketPoolsPage.tsx
msgid "Select a Market"
msgstr ""

#: src/components/Synthetics/TradeHistory/TradeHistoryRow/utils/position.ts
msgid "Min. required Collateral"
msgstr ""

#: src/components/MarketSelector/PoolSelector.tsx
msgid "Search Pool"
msgstr ""

#: src/components/Exchange/UsefulLinks.tsx
msgid "Useful Links"
msgstr ""

#: src/components/Glp/GlpSwap.js
#: src/components/Glp/GlpSwap.js
#: src/components/Glp/GlpSwap.js
msgid "Available"
msgstr ""

#: src/pages/LeaderboardPage/components/LeaderboardContainer.tsx
msgid "Last 7 days"
msgstr ""

#: src/pages/BeginAccountTransfer/BeginAccountTransfer.tsx
msgid "Begin Transfer"
msgstr ""

#: src/components/SubaccountNavigationButton/SubaccountNavigationButton.tsx
msgid "One-Click Trading is not available for wrapping or unwrapping native token {0}."
msgstr ""

#: src/domain/synthetics/trade/utils/validation.ts
msgid "Insufficient liquidity to swap collateral"
msgstr ""

#: src/components/Synthetics/TradeHistory/keys.ts
#: src/domain/synthetics/orders/utils.tsx
msgid "Market Decrease"
msgstr ""

#: src/components/GmTokensBalanceInfo/GmTokensBalanceInfo.tsx
msgid "Wallet 365d expected Fees"
msgstr ""

#: src/components/Exchange/TradeHistory.js
msgid "Swap {0} {1} for{2} USDG"
msgstr ""

#: src/components/Synthetics/StatusNotification/FeesSettlementStatusNotification.tsx
msgid "Settling Positions' Fees"
msgstr ""

#: src/components/Synthetics/TradeboxPoolWarnings/TradeboxPoolWarnings.tsx
msgid "You can get a {0} / 1h better net rate in the {1} market pool.<0><1>Switch to {2} market pool</1>.</0>"
msgstr ""

#: src/components/Header/HomeHeaderLinks.tsx
msgid "Governance"
msgstr ""

#: src/components/Exchange/ConfirmationBox.js
#: src/components/Exchange/ConfirmationBox.js
#: src/components/Exchange/OrdersList.js
#: src/components/Exchange/OrdersList.js
#: src/components/Exchange/OrdersList.js
#: src/components/Exchange/TradeHistory.js
#: src/components/Synthetics/OrderItem/OrderItem.tsx
#: src/components/Synthetics/OrderItem/OrderItem.tsx
#: src/components/Synthetics/StatusNotification/OrderStatusNotification.tsx
#: src/components/Synthetics/TradeHistory/TradeHistoryRow/utils/shared.ts
msgid "Cancel"
msgstr ""

#: src/components/Synthetics/ConfirmationBox/SidecarEntries.tsx
msgid "Remove Row"
msgstr ""

#: src/components/Glp/GlpSwap.js
msgid "Redemption time not yet reached"
msgstr ""

#: src/components/Exchange/SwapBox.js
#: src/components/Glp/GlpSwap.js
#: src/domain/synthetics/trade/utils/validation.ts
msgid "Insufficient liquidity"
msgstr ""

#: src/domain/legacy.ts
msgid "Order cancelled."
msgstr ""

#: src/pages/BuyGMX/BuyGMX.tsx
msgid "Buy or Transfer AVAX to Avalanche"
msgstr ""

#: src/components/Synthetics/ConfirmationBox/ConfirmationBox.tsx
msgid "You have selected {collateralTokenSymbol} as Collateral, the Liquidation Price will vary based on the price of {collateralTokenSymbol}."
msgstr ""

#: src/pages/Ecosystem/Ecosystem.js
msgid "Telegram bot for Open Interest on GMX"
msgstr ""

#: src/components/Glp/GlpSwap.js
#: src/components/Glp/GlpSwap.js
msgid "Check the \"Save on Fees\" section below to get the lowest fee percentages."
msgstr ""

#: src/components/SettingsModal/SettingsModal.tsx
msgid "Display PnL after fees"
msgstr ""

#: src/pages/LeaderboardPage/components/LeaderboardAccountsTable.tsx
msgid "The total realized and unrealized profit and loss for the period, including fees and price impact."
msgstr ""

#: src/domain/legacy.ts
msgid "The network Fees are very high currently, which may be due to a temporary increase in transactions on the {0} network."
msgstr ""

#: src/components/Exchange/SwapBox.js
msgid "Current {0} long"
msgstr ""

#: src/components/Exchange/PositionSeller.js
msgid "Order created!"
msgstr ""

#: src/components/Synthetics/TradeHistory/filters/ActionFilter.tsx
msgid "Liquidation"
msgstr ""

#: src/pages/BeginAccountTransfer/BeginAccountTransfer.tsx
msgid "Receiver has not staked GLP tokens before"
msgstr ""

#: src/domain/synthetics/trade/utils/validation.ts
msgid "Min collateral: {0}"
msgstr ""

#: src/pages/Ecosystem/Ecosystem.js
msgid "Spreadsheet for position calculations"
msgstr ""

#: src/components/Synthetics/OrderEditor/OrderEditor.tsx
msgid "Enter new amount or price"
msgstr ""

#: src/components/Synthetics/ConfirmationBox/ConfirmationBox.tsx
msgid "Stop-Loss PnL"
msgstr ""

#: src/pages/LeaderboardPage/components/LeaderboardAccountsTable.tsx
msgid "Wins and losses for fully closed positions."
msgstr ""

#: src/lib/wallets/connecters/binanceW3W/binanceWallet.ts
msgid "Open Binance app"
msgstr ""

#: src/components/Glp/GlpSwap.js
msgid "{0} selected in order form"
msgstr ""

#: src/components/Migration/Migration.js
#: src/pages/Stake/StakeV1.js
#: src/pages/Stake/StakeV1.js
#: src/pages/Stake/StakeV2.tsx
#: src/pages/Stake/StakeV2.tsx
#: src/pages/Stake/StakeV2.tsx
msgid "Max amount exceeded"
msgstr ""

#: src/components/Exchange/SwapBox.js
msgid "Current {0} shorts"
msgstr ""

#: src/pages/CompleteAccountTransfer/CompleteAccountTransfer.js
msgid "To complete the transfer, you must switch your connected account to {receiver}."
msgstr ""

#: src/pages/Stake/StakeV2.tsx
msgid "Boost Percentage"
msgstr ""

#: src/components/Synthetics/MarketsList/NetFeeTooltip.tsx
msgid "Longs Net Rate / 1h"
msgstr ""

#: src/components/Exchange/OrdersList.js
#: src/components/Exchange/OrdersList.js
#: src/components/Exchange/OrdersList.js
#: src/components/Synthetics/OrderItem/OrderItem.tsx
#: src/components/Synthetics/OrderItem/OrderItem.tsx
msgid "Edit"
msgstr ""

#: src/components/Synthetics/OrderEditor/OrderEditor.tsx
#: src/components/Synthetics/TradeBox/TradeBox.tsx
msgid "No available leverage found"
msgstr ""

#: src/pages/LeaderboardPage/components/LeaderboardAccountsTable.tsx
msgid "Only addresses with over {0} in \"Capital Used\" are ranked."
msgstr ""

#: src/components/Exchange/ConfirmationBox.js
msgid "Shorting..."
msgstr ""

#: src/pages/BeginAccountTransfer/BeginAccountTransfer.tsx
msgid "You have a <0>pending transfer</0> to {pendingReceiver}."
msgstr ""

#: src/components/Exchange/SwapBox.js
msgid "{0} {1} not supported"
msgstr ""

#: src/pages/Buy/Buy.tsx
msgid "Protocol Tokens"
msgstr ""

#: src/components/Synthetics/TradeFeesRow/TradeFeesRow.tsx
msgid "Position Price Impact"
msgstr ""

#: src/pages/ClaimEsGmx/ClaimEsGmx.js
msgid "After claiming you will be able to vest a maximum of {0} esGMX at a ratio of {1} {stakingToken} to 1 esGMX."
msgstr ""

#: src/pages/BeginAccountTransfer/BeginAccountTransfer.tsx
#: src/pages/NftWallet/NftWallet.js
msgid "Receiver Address"
msgstr ""

#: src/components/Synthetics/TradeHistory/TradeHistoryRow/utils/position.ts
#: src/components/Synthetics/TradeHistory/TradeHistoryRow/utils/position.ts
#: src/components/Synthetics/TradeHistory/TradeHistoryRow/utils/position.ts
#: src/components/Synthetics/TradeHistory/TradeHistoryRow/utils/position.ts
#: src/components/Synthetics/TradeHistory/TradeHistoryRow/utils/position.ts
#: src/components/Synthetics/TradeHistory/TradeHistoryRow/utils/position.ts
msgid "Order Trigger Price"
msgstr ""

#: src/components/Synthetics/TVChart/TVChart.tsx
msgid "Open {longOrShortText} {tokenSymbol}"
msgstr ""

#: src/components/Glp/GlpSwap.js
msgid "Epoch ending is not acknowledged"
msgstr ""

#: src/components/Synthetics/StatusNotification/SubaccountNotification.tsx
msgid "Subaccount deactivation failed"
msgstr ""

#: src/domain/synthetics/sidecarOrders/utils.ts
msgid "Price above lowest Limit Price."
msgstr ""

#: src/domain/synthetics/orders/utils.tsx
msgid "Limit Increase"
msgstr ""

#: src/pages/BuyGMX/BuyGMX.tsx
msgid "Buy GMX using any token from any network:"
msgstr ""

#: src/components/Referrals/AffiliatesStats.tsx
msgid "Volume traded by your referred traders."
msgstr ""

#: src/pages/Dashboard/DashboardV2.tsx
msgid "Stablecoin Percentage"
msgstr ""

#: src/components/Synthetics/TradeBox/CollateralSelectorRow.tsx
msgid "You have an existing position with {0} as collateral. This Order will not be valid for that Position. <0>Switch to {1} collateral</0>."
msgstr ""

#: src/pages/BeginAccountTransfer/BeginAccountTransfer.tsx
msgid "Please only use this for full account transfers.<0/>This will transfer all your GMX, esGMX, GLP, Multiplier Points and voting power to your new account.<1/>Transfers are only supported if the receiving account has not staked GMX or GLP tokens before.<2/>Transfers are one-way, you will not be able to transfer staked tokens back to the sending account."
msgstr ""

#: src/components/Referrals/TradersStats.tsx
msgid "Tier {0} ({currentTierDiscount}% discount)"
msgstr ""

#: src/domain/synthetics/orders/utils.tsx
msgid "This order using {collateralSymbol} as collateral will not be valid for the existing {longText} position using {symbol} as collateral."
msgstr ""

#: src/components/Synthetics/StatusNotification/OrderStatusNotification.tsx
msgid "{orderTypeText} {0} {longShortText}: {sign}{1}"
msgstr ""

#: src/components/Synthetics/StatusNotification/OrderStatusNotification.tsx
msgid "Order request sent"
msgstr ""

#: src/components/Exchange/NoLiquidityErrorModal.tsx
msgid "Alternatively, you can select a different \"Collateral In\" token."
msgstr ""

#: src/components/Exchange/SwapBox.js
#: src/components/Exchange/SwapBox.js
msgid "<0>{0} is required for collateral.</0><1>Swap amount from {1} to {2} exceeds {3} acceptable amount. Reduce the \"Pay\" size, or use {4} as the \"Pay\" token to use it for collateral.</1><2>You can buy {5} on 1inch.</2>"
msgstr ""

#: src/pages/PageNotFound/PageNotFound.js
msgid "<0>Return to </0><1>Homepage</1> <2>or </2> <3>Trade</3>"
msgstr ""

#: src/components/Exchange/SwapBox.js
#: src/components/Exchange/SwapBox.js
#: src/components/Exchange/SwapBox.js
msgid "Swapped {0} {1} for {2} {3}!"
msgstr ""

#: src/pages/LeaderboardPage/components/LeaderboardAccountsTable.tsx
#: src/pages/LeaderboardPage/components/LeaderboardPositionsTable.tsx
msgid "Unrealized Fees"
msgstr ""

#: src/components/Referrals/AffiliatesStats.tsx
#: src/components/Referrals/AffiliatesStats.tsx
msgid "Traders Referred"
msgstr ""

#: src/pages/Stake/StakeV2.tsx
msgid "Stake submitted!"
msgstr ""

#: src/components/Exchange/PositionDropdown.tsx
msgid "Increase Size (Market)"
msgstr ""

#: src/domain/synthetics/trade/utils/validation.ts
msgid "Couldn't find a swap path with enough liquidity"
msgstr ""

#: src/components/Synthetics/PositionItem/PositionItem.tsx
msgid "Since your position's Collateral is {0} with a value larger than the Position Size, the Collateral value will increase to cover any negative PnL."
msgstr ""

#: src/pages/Stake/StakeV2.tsx
#: src/pages/Stake/StakeV2.tsx
msgid "Withdrawn!"
msgstr ""

#: src/pages/Ecosystem/Ecosystem.js
msgid "Yield Trading"
msgstr ""

#: src/pages/LeaderboardPage/components/CompetitionPrizes.tsx
#: src/pages/LeaderboardPage/components/CompetitionPrizes.tsx
msgid "3rd Place"
msgstr ""

#: src/domain/synthetics/markets/claimFundingFeesTxn.ts
#: src/domain/synthetics/referrals/claimAffiliateRewardsTxn.ts
msgid "Claiming failed"
msgstr ""

#: src/components/Exchange/PositionEditor.js
#: src/components/Exchange/SwapBox.js
#: src/components/Glp/GlpSwap.js
#: src/components/Migration/Migration.js
msgid "Approve {0}"
msgstr ""

#: src/components/Exchange/SwapBox.js
#: src/domain/synthetics/trade/utils/validation.ts
msgid "Max {0} long exceeded"
msgstr ""

#: src/components/Exchange/PositionEditor.js
#: src/domain/synthetics/trade/utils/validation.ts
msgid "Amount should be greater than zero"
msgstr ""

#: src/pages/LeaderboardPage/components/LeaderboardNavigation.tsx
msgid "LIVE"
msgstr ""

#: src/components/Synthetics/PoolSelector2/PoolSelector2.tsx
msgid "{formattedNetRate} / 1h"
msgstr ""

#: src/components/Exchange/SwapBox.js
#: src/components/Exchange/SwapBox.js
#: src/components/Glp/GlpSwap.js
#: src/components/Glp/GlpSwap.js
#: src/components/Glp/GlpSwap.js
#: src/components/Synthetics/GmSwap/GmSwapBox/GmSwapBox.tsx
#: src/components/Synthetics/GmSwap/GmSwapBox/GmSwapBox.tsx
#: src/components/Synthetics/GmSwap/GmSwapBox/GmSwapBox.tsx
#: src/components/Synthetics/TradeBox/TradeBox.tsx
#: src/components/Synthetics/TradeBox/TradeBox.tsx
msgid "Balance"
msgstr ""

#: src/pages/BeginAccountTransfer/BeginAccountTransfer.tsx
msgid "I do not want to transfer the Affiliate esGMX tokens"
msgstr ""

#: src/components/Exchange/ConfirmationBox.js
msgid "Forfeit profit and {action}"
msgstr ""

#: src/pages/LeaderboardPage/components/LeaderboardAccountsTable.tsx
msgid "Win/Loss"
msgstr ""

#: src/pages/BuyGMX/BuyGMX.tsx
msgid "Buy GMX from decentralized exchanges"
msgstr ""

#: src/pages/Stake/StakeV2.tsx
msgid "Use the \"Compound\" button to stake your Multiplier Points."
msgstr ""

#: src/components/Synthetics/StatusNotification/GmStatusNotification.tsx
msgid "Buy order executed"
msgstr ""

#: src/components/Exchange/SwapBox.js
msgid "Min order: 10 USD"
msgstr ""

#: src/components/Synthetics/ChartTokenSelector/ChartTokenSelector.tsx
msgid "SHORT LIQ."
msgstr ""

#: src/pages/Stake/StakeV2.tsx
#: src/pages/Stake/StakeV2.tsx
msgid "Claim submitted."
msgstr ""

#: src/components/Synthetics/TradeHistory/useDownloadAsCsv.tsx
msgid "Failed to download trade history CSV."
msgstr ""

#: src/components/Referrals/JoinReferralCode.js
msgid "Same as current active code"
msgstr ""

#: src/components/Referrals/TradersStats.tsx
#: src/components/Referrals/TradersStats.tsx
msgid "V1 rebates are airdropped weekly. V2 rebates are automatically applied as fee discounts on each trade and do not show on this table."
msgstr ""

#: src/pages/Stake/StakeV2.tsx
msgid "<0>This will claim {0} GMX.<1/><2/>After claiming, you can stake these GMX tokens by using the \"Stake\" button in the GMX section of this Earn page.<3/><4/></0>"
msgstr ""

#: src/pages/Stake/StakeV2.tsx
msgid "No delegate found"
msgstr ""

#: src/components/Stake/GMXAprTooltip.tsx
msgid "{nativeTokenSymbol} Base APR"
msgstr ""

#: src/pages/Stake/StakeV2.tsx
msgid "Compound failed."
msgstr ""

#: src/pages/Stake/StakeV1.js
msgid "Wallet not yet connected"
msgstr ""

#: src/domain/synthetics/sidecarOrders/utils.ts
msgid "Price above highest Limit Price."
msgstr ""

#: src/components/Glp/GlpSwap.js
msgid "Acknowledge epoch is ending in {minutes} minutes"
msgstr ""

#: src/pages/ClaimEsGmx/ClaimEsGmx.js
msgid "Claim esGMX"
msgstr ""

#: src/pages/BuyGMX/BuyGMX.tsx
msgid "Buy or Transfer ETH to Arbitrum"
msgstr ""

#: src/components/Synthetics/MarketStats/MarketStats.tsx
#: src/components/Synthetics/MarketStats/MarketStats.tsx
#: src/components/Synthetics/MarketStats/MarketStats.tsx
#: src/pages/Dashboard/DashboardV2.tsx
#: src/pages/Dashboard/DashboardV2.tsx
msgid "Pool Amount"
msgstr ""

#: src/pages/BeginAccountTransfer/BeginAccountTransfer.tsx
#: src/pages/Stake/StakeV2.tsx
msgid "Approve GMX"
msgstr ""

#: src/components/Glp/SwapErrorModal.tsx
msgid "{0} Capacity Reached"
msgstr ""

#: src/components/Synthetics/TradeHistory/TradeHistoryRow/utils/swap.ts
#: src/components/Synthetics/TradeHistory/TradeHistoryRow/utils/swap.ts
#: src/components/Synthetics/TradeHistory/TradeHistoryRow/utils/swap.ts
#: src/components/Synthetics/TradeHistory/TradeHistoryRow/utils/swap.ts
msgid "{fromText} to {toExecutionText}"
msgstr ""

#: src/pages/Dashboard/DashboardV2.tsx
msgid "Fees since"
msgstr ""

#: src/pages/Stake/StakeV2.tsx
msgid "Compounding..."
msgstr ""

#: src/components/Exchange/SwapBox.js
#: src/components/Synthetics/PositionSeller/PositionSeller.tsx
#: src/components/Synthetics/TradeBox/TradeBox.tsx
msgid "Create {0} Order"
msgstr ""

#: src/components/Synthetics/TradeBox/TradeBox.tsx
msgid "Create Limit order"
msgstr ""

#: src/components/Synthetics/TradeHistory/keys.ts
msgid "Execute Limit Swap"
msgstr ""

#: src/lib/contracts/transactionErrors.tsx
msgid "Transaction failed due to RPC error.<0/><1/>Please try changing the RPC url in your wallet settings. <2>Read more</2>."
msgstr ""

#: src/pages/BuyGMX/BuyGMX.tsx
msgid "To purchase GMX on the {0} blockchain, please <0>change your network</0>."
msgstr ""

#: src/components/GmTokensBalanceInfo/GmTokensBalanceInfo.tsx
msgid "{daysConsidered}d accrued Fees"
msgstr ""

#: src/components/Referrals/JoinReferralCode.js
msgid "Submit"
msgstr ""

#: src/components/Exchange/TradeHistory.js
msgid "Request withdrawal from {0} {longOrShortText}"
msgstr ""

#: src/pages/ClaimEsGmx/ClaimEsGmx.js
msgid "Select an option"
msgstr ""

#: src/components/Header/AppHeaderLinks.tsx
msgid "Ecosystem"
msgstr ""

#: src/components/Exchange/SwapBox.js
msgid "High USDG Slippage, Long Anyway"
msgstr ""

#: src/components/GmTokensBalanceInfo/GmTokensBalanceInfo.tsx
msgid "Wallet total"
msgstr ""

#: src/components/Synthetics/StatusNotification/SubaccountNotification.tsx
#: src/components/Synthetics/StatusNotification/SubaccountNotification.tsx
#: src/components/Synthetics/StatusNotification/SubaccountNotification.tsx
msgid "Deactivation"
msgstr ""

#: src/pages/PriceImpactRebatesStats/PriceImpactRebatesStats.tsx
msgid "Next"
msgstr ""

#: src/components/Exchange/TradeHistory.js
#: src/components/Referrals/AddAffiliateCode.js
#: src/components/Referrals/AffiliatesStats.tsx
#: src/components/Synthetics/StatusNotification/OrderStatusNotification.tsx
#: src/components/Synthetics/TradeHistory/TradeHistoryRow/utils/shared.ts
#: src/pages/Stake/StakeV1.js
#: src/pages/Stake/StakeV1.js
#: src/pages/Stake/StakeV1.js
msgid "Create"
msgstr ""

#: src/components/Exchange/SwapBox.js
msgid "Limit order submitted!"
msgstr ""

#: src/components/Exchange/PositionShare.tsx
msgid "Copy"
msgstr ""

#: src/components/Referrals/AffiliatesStats.tsx
#: src/components/Referrals/TradersStats.tsx
#: src/components/Synthetics/UserIncentiveDistributionList/UserIncentiveDistributionList.tsx
msgid "Amount"
msgstr ""

#: src/components/Exchange/SwapBox.js
msgid "<0>{0} is required for collateral.</0><1>Swap amount from {1} to {2} exceeds {3} Available Liquidity. Reduce the \"Pay\" size, or use {4} as the \"Pay\" token to use it for collateral.</1><2>You can buy {5} on 1inch.</2>"
msgstr ""

#: src/components/Referrals/AffiliatesStats.tsx
#: src/components/Referrals/TradersStats.tsx
msgid "No rebates distribution history yet."
msgstr ""

#: src/domain/synthetics/orders/utils.tsx
msgid "trigger price"
msgstr ""

#: src/components/Referrals/ClaimAffiliatesModal/ClaimAffiliatesModal.tsx
#: src/components/Synthetics/ClaimablePositionPriceImpactRebateModal/ClaimablePositionPriceImpactRebateModal.tsx
#: src/components/Synthetics/ClaimModal/ClaimModal.tsx
#: src/components/Synthetics/Claims/ClaimableCard.tsx
#: src/pages/ClaimEsGmx/ClaimEsGmx.js
#: src/pages/Stake/StakeV1.js
#: src/pages/Stake/StakeV1.js
#: src/pages/Stake/StakeV1.js
#: src/pages/Stake/StakeV1.js
#: src/pages/Stake/StakeV1.js
#: src/pages/Stake/StakeV2.tsx
#: src/pages/Stake/StakeV2.tsx
#: src/pages/Stake/StakeV2.tsx
#: src/pages/Stake/StakeV2.tsx
msgid "Claim"
msgstr ""

#: src/components/Synthetics/TradeHistory/TradeHistoryRow/utils/position.ts
#: src/components/Synthetics/TradeHistory/TradeHistoryRow/utils/position.ts
#: src/components/Synthetics/TradeHistory/TradeHistoryRow/utils/position.ts
#: src/components/Synthetics/TradeHistory/TradeHistoryRow/utils/position.ts
#: src/components/Synthetics/TradeHistory/TradeHistoryRow/utils/position.ts
#: src/components/Synthetics/TradeHistory/TradeHistoryRow/utils/position.ts
msgid "Order execution price takes into account price impact."
msgstr ""

#: src/pages/Buy/Buy.tsx
msgid "Buy GLP or GMX"
msgstr ""

#: src/components/Exchange/ChartTokenSelector.tsx
msgid "Max Out"
msgstr ""

#: src/components/Synthetics/ConfirmationBox/ConfirmationBox.tsx
msgid "The order will only execute if the Min. Receive is met and there is sufficient liquidity."
msgstr ""

#: src/components/Exchange/PositionEditor.js
#: src/components/Exchange/PositionSeller.js
#: src/components/Exchange/PositionSeller.js
#: src/components/Exchange/SwapBox.js
#: src/components/Exchange/SwapBox.js
#: src/components/Exchange/SwapBox.js
#: src/components/Exchange/SwapBox.js
#: src/components/Glp/GlpSwap.js
#: src/components/Glp/GlpSwap.js
#: src/components/Migration/Migration.js
#: src/components/Synthetics/OrderEditor/OrderEditor.tsx
#: src/domain/synthetics/trade/utils/validation.ts
#: src/domain/synthetics/trade/utils/validation.ts
#: src/domain/synthetics/trade/utils/validation.ts
#: src/domain/synthetics/trade/utils/validation.ts
#: src/domain/synthetics/trade/utils/validation.ts
#: src/domain/synthetics/trade/utils/validation.ts
#: src/pages/ClaimEsGmx/ClaimEsGmx.js
#: src/pages/Stake/StakeV1.js
#: src/pages/Stake/StakeV1.js
#: src/pages/Stake/StakeV2.tsx
#: src/pages/Stake/StakeV2.tsx
#: src/pages/Stake/StakeV2.tsx
msgid "Enter an amount"
msgstr ""

#: src/components/Exchange/PositionsList.js
msgid "{longOrShortText} {0} market selected"
msgstr ""

#: src/components/Header/AppHeaderUser.tsx
msgid "Connect"
msgstr ""

#: src/components/Synthetics/TradeboxPoolWarnings/TradeboxPoolWarnings.tsx
msgid "You can get {0} better open fees in the {1} market pool.<0><1>Switch to {2} market pool</1>.</0>"
msgstr ""

#: src/components/Referrals/AffiliatesStats.tsx
#: src/components/Referrals/AffiliatesStats.tsx
#: src/components/Referrals/TradersStats.tsx
#: src/components/Referrals/TradersStats.tsx
msgid "V1 Avalanche Fuji"
msgstr ""

#: src/pages/LeaderboardPage/components/CompetitionPrizes.tsx
#: src/pages/LeaderboardPage/components/CompetitionPrizes.tsx
msgid "1st Place"
msgstr ""

#: src/pages/LeaderboardPage/components/CompetitionCountdown.tsx
msgid "Starts in"
msgstr ""

#: src/domain/synthetics/fees/utils/executionFee.ts
msgid "The network fees are high currently, which may be due to a temporary increase in transactions on the {chainName} network."
msgstr ""

#: src/lib/wallets/connecters/binanceW3W/binanceWallet.ts
msgid "Scan the QR code"
msgstr ""

#: src/pages/SyntheticsPage/SyntheticsPage.tsx
msgid "Claims ({totalClaimables})"
msgstr ""

#: src/components/Exchange/TradeHistory.js
msgid "Max leverage of 100x was exceeded, the remaining collateral after deducting losses and fees have been sent back to your account:"
msgstr ""

#: src/components/Synthetics/TradeHistory/TradeHistoryRow/utils/shared.ts
msgid "Not enough Available Liquidity to fill the Order."
msgstr ""

#: src/pages/OrdersOverview/OrdersOverview.js
msgid "Order size exceeds position"
msgstr ""

#: src/components/Exchange/OrderEditor.js
msgid "Order update submitted!"
msgstr ""

#: src/components/Exchange/PositionEditor.js
msgid "Enable withdraw failed."
msgstr ""

#: src/pages/Ecosystem/Ecosystem.js
msgid "Explore, analyze, and copy on-chain traders"
msgstr ""

#: src/components/Exchange/ConfirmationBox.js
msgid "Forfeit profit"
msgstr ""

#: src/components/Synthetics/GmSwap/GmFees/GmFees.tsx
msgid "Sell Fee"
msgstr ""

#: src/components/Synthetics/UserIncentiveDistributionList/UserIncentiveDistributionList.tsx
msgid "GM Airdrop"
msgstr ""

#: src/components/Glp/GlpSwap.js
msgid "Save on Fees"
msgstr ""

#: src/domain/synthetics/sidecarOrders/utils.ts
#: src/domain/synthetics/sidecarOrders/utils.ts
#: src/domain/synthetics/sidecarOrders/utils.ts
msgid "Price below Mark Price."
msgstr ""

#: src/pages/Ecosystem/Ecosystem.js
msgid "GMX staking rewards updates and insights"
msgstr ""

#: src/components/Exchange/PositionsList.js
#: src/components/Synthetics/PositionItem/PositionItem.tsx
msgid "Active Orders"
msgstr ""

#: src/domain/synthetics/trade/useHighExecutionFeeConsent.tsx
msgid "Acknowledge very high network Fees"
msgstr ""

#: src/components/Exchange/SwapBox.js
msgid "Switch to {0} collateral."
msgstr ""

#: src/components/Migration/Migration.js
msgid "To Receive"
msgstr ""

#: src/pages/Stake/StakeV2.tsx
#: src/pages/Stake/StakeV2.tsx
msgid "GMX Vault"
msgstr ""

#: src/components/Exchange/TradeHistory.js
msgid "Partially Liquidated"
msgstr ""

#: src/components/Glp/GlpSwap.js
msgid "Insufficient GLP balance"
msgstr ""

#: src/pages/LeaderboardPage/components/LeaderboardAccountsTable.tsx
msgid "Start Unrealized Fees"
msgstr ""

#: src/components/Exchange/ConfirmationBox.js
msgid "view"
msgstr ""

#: src/components/Exchange/OrdersToa.js
msgid "Accept terms to enable orders"
msgstr ""

#: src/pages/Ecosystem/Ecosystem.js
#: src/pages/Ecosystem/Ecosystem.js
msgid "Protocol analytics"
msgstr ""

#: src/pages/BeginAccountTransfer/BeginAccountTransfer.tsx
#: src/pages/CompleteAccountTransfer/CompleteAccountTransfer.js
#: src/pages/NftWallet/NftWallet.js
msgid "Transfer submitted!"
msgstr ""

#: src/components/Exchange/TradeHistory.js
msgid ""
"Liquidated {0} {longOrShortText},\n"
"-{1} USD,\n"
"{2} Price: {3} USD"
msgstr ""

#: src/components/Exchange/ExchangeTVChart.js
#: src/components/Synthetics/TVChart/TVChart.tsx
msgid "Inc."
msgstr ""

#: src/domain/synthetics/trade/utils/validation.ts
msgid "Fees exceed amount"
msgstr ""

#: src/pages/Dashboard/DashboardV2.tsx
msgid "{0} is below its target weight.<0/><1/>Get lower fees to <2>buy GLP</2> with {1}, and to <3>swap</3> {2} for other tokens."
msgstr ""

#: src/pages/LeaderboardPage/components/LeaderboardAccountsTable.tsx
msgid "Win Rate"
msgstr ""

#: src/components/Migration/Migration.js
msgid "Migrated"
msgstr ""

#: src/pages/BeginAccountTransfer/BeginAccountTransfer.tsx
msgid "You have esGMX tokens in the Affiliate Vault, you need to withdraw these tokens if you want to transfer them to the new account"
msgstr ""

#: src/components/Synthetics/SubaccountModal/utils.ts
msgid "Maximum auto top-up amount is required"
msgstr ""

#: src/pages/BuyGlp/BuyGlp.js
msgid "Buy / Sell GLP"
msgstr ""

#: src/pages/Dashboard/AssetDropdown.tsx
msgid "Open {0} in Explorer"
msgstr ""

#: src/components/Synthetics/MarketStats/MarketStats.tsx
msgid "{0} and {1} can be used to buy GM for this market up to the specified buying caps."
msgstr ""

#: src/components/SubaccountNavigationButton/SubaccountNavigationButton.tsx
msgid "One-Click Trading is not available using network's native token {0}. Consider using {1} instead."
msgstr ""

#: src/App/App.tsx
#: src/components/Synthetics/StatusNotification/OrderStatusNotification.tsx
#: src/lib/contracts/notifications.tsx
#: src/lib/contracts/notifications.tsx
#: src/pages/Exchange/Exchange.tsx
#: src/pages/Exchange/Exchange.tsx
msgid "View"
msgstr ""

#: src/App/App.tsx
msgid "Txn failed. <0>View</0>"
msgstr ""

#: src/components/Referrals/TradersStats.tsx
msgid "Volume traded by this account with an active referral code."
msgstr ""

<<<<<<< HEAD
#: src/pages/LeaderboardPage/components/LeaderboardAccountsTable.tsx
msgid "The PnL ($) compared to the capital used.<0/><1/>The capital used is calculated as the highest value of [<2>sum of collateral of open positions - realized PnL + period start pending PnL</2>]."
=======
#: src/components/Synthetics/TradeHistory/keys.ts
msgid "Update Take-Profit Order"
>>>>>>> c7d8fc11
msgstr ""

#: src/components/Stake/GMXAprTooltip.tsx
msgid "{nativeTokenSymbol} Total APR"
msgstr ""

#: src/pages/Stake/StakeV1.js
msgid "Unstake failed"
msgstr ""

#: src/components/Synthetics/TradeHistory/keys.ts
msgid "Update Limit Order"
msgstr ""

#: src/pages/Stake/StakeV2.tsx
msgid "Liquidity and trading incentives program is live on Arbitrum. <0>Read more</0>."
msgstr ""

#: src/components/Referrals/AffiliatesStats.tsx
msgid "Referral Codes"
msgstr ""

#: src/pages/SyntheticsPage/SyntheticsPage.tsx
msgid "{0} <0><1>{indexName}</1><2>[{poolName}]</2></0> <3>market selected</3>."
msgstr ""

#: src/pages/BeginAccountTransfer/BeginAccountTransfer.tsx
#: src/pages/BeginAccountTransfer/BeginAccountTransfer.tsx
msgid "Vested GMX not withdrawn"
msgstr ""

#: src/components/Glp/GlpSwap.js
msgid "FEES"
msgstr ""

#: src/components/Synthetics/GmList/GmList.tsx
msgid "TOTAL SUPPLY"
msgstr ""

#: src/components/Exchange/FeesTooltip.tsx
#: src/components/Exchange/NetValueTooltip.tsx
#: src/components/Synthetics/TradeFeesRow/TradeFeesRow.tsx
msgid "Open Fee"
msgstr ""

#: src/components/Referrals/AddAffiliateCode.js
msgid "Looks like you don't have a referral code to share. <0/> Create one now and start earning rebates!"
msgstr ""

#: src/components/Synthetics/GmList/GmList.tsx
msgid "<0>APR is based on the fees collected for the past {daysConsidered} days while extrapolating the current borrowing fee. <1>Read more about GM token pricing</1>.</0><2>The APR is an estimate as actual fees are auto-compounded into the pool in real time.</2><3>Check GM pools' performance against other LP Positions in the <4>GMX Dune Dashboard</4>.</3>"
msgstr ""

#: src/pages/NftWallet/NftWallet.js
msgid "Enter NFT ID"
msgstr ""

#: src/components/Exchange/PositionEditor.js
msgid "Withdrawal failed."
msgstr ""

#: src/components/Exchange/ConfirmationBox.js
#: src/components/Exchange/ConfirmationBox.js
#: src/components/Synthetics/ConfirmationBox/ConfirmationBox.tsx
#: src/components/Synthetics/ConfirmationBox/ConfirmationBox.tsx
msgid "Limit Price"
msgstr ""

#: src/components/AddressView/AddressView.tsx
msgid "You"
msgstr ""

#: src/components/Migration/Migration.js
msgid "Migration submitted! <0>View status.</0>"
msgstr ""

#: src/pages/Stake/StakeV2.tsx
#: src/pages/Stake/StakeV2.tsx
msgid "Avg. APR"
msgstr ""

#: src/pages/Stake/StakeV2.tsx
msgid "APRs are updated weekly on Wednesday and will depend on the fees collected for the week. <0/><1/>Historical GLP APRs can be checked in this <2>community dashboard</2>."
msgstr ""

#: src/components/Exchange/TradeHistory.js
msgid "Could not execute deposit into {0} {longOrShortText}"
msgstr ""

#: src/components/Exchange/PositionEditor.js
#: src/components/Exchange/PositionEditor.js
#: src/components/Exchange/PositionEditor.js
#: src/components/Synthetics/PositionEditor/PositionEditor.tsx
#: src/components/Synthetics/TradeHistory/keys.ts
#: src/pages/Stake/StakeV2.tsx
#: src/pages/Stake/StakeV2.tsx
#: src/pages/Stake/StakeV2.tsx
#: src/pages/Stake/StakeV2.tsx
#: src/pages/Stake/StakeV2.tsx
msgid "Deposit"
msgstr ""

#: src/components/Synthetics/ConfirmationBox/ConfirmationBox.tsx
#: src/components/Synthetics/ConfirmationBox/ConfirmationBox.tsx
#: src/components/Synthetics/OrderEditor/OrderEditor.tsx
#: src/components/Synthetics/OrderItem/OrderItem.tsx
#: src/components/Synthetics/PositionSeller/PositionSeller.tsx
#: src/components/Synthetics/TradeHistory/useDownloadAsCsv.tsx
msgid "Acceptable Price"
msgstr ""

#: src/components/Synthetics/StatusNotification/GmStatusNotification.tsx
msgid "Sell request sent"
msgstr ""

#: src/components/Exchange/PositionEditor.js
#: src/components/Exchange/PositionSeller.js
#: src/components/Exchange/PositionSeller.js
#: src/components/Exchange/SwapBox.js
#: src/components/Exchange/SwapBox.js
msgid "Enabling Leverage..."
msgstr ""

#: src/components/SubaccountNavigationButton/SubaccountNavigationButton.tsx
msgid "Enable One-Click Trading"
msgstr ""

#: src/domain/synthetics/orders/utils.tsx
msgid "There may not be sufficient liquidity to execute your Order when the Price conditions are met."
msgstr ""

#: src/components/Glp/GlpSwap.js
msgid "Fees may vary depending on which asset you use to buy GLP. <0/>Enter the amount of GLP you want to purchase in the order form, then check here to compare fees."
msgstr ""

#: src/components/Synthetics/ClaimModal/ClaimModal.tsx
msgid "Claim <0>{0}</0>"
msgstr ""

#: src/components/Exchange/ConfirmationBox.js
#: src/components/Exchange/PositionSeller.js
#: src/components/Exchange/PositionSeller.js
#: src/components/Exchange/SwapBox.js
#: src/components/Exchange/SwapBox.js
#: src/components/Glp/GlpSwap.js
#: src/components/Glp/GlpSwap.js
#: src/components/Synthetics/ConfirmationBox/ConfirmationBox.tsx
#: src/components/Synthetics/ConfirmationBox/ConfirmationBox.tsx
#: src/components/Synthetics/GmSwap/GmConfirmationBox/GmConfirmationBox.tsx
#: src/components/Synthetics/GmSwap/GmConfirmationBox/GmConfirmationBox.tsx
#: src/components/Synthetics/GmSwap/GmSwapBox/GmSwapBox.tsx
#: src/components/Synthetics/GmSwap/GmSwapBox/GmSwapBox.tsx
#: src/components/Synthetics/GmSwap/GmSwapBox/GmSwapBox.tsx
#: src/components/Synthetics/GmSwap/GmSwapBox/GmSwapBox.tsx
#: src/components/Synthetics/PositionEditor/PositionEditor.tsx
#: src/components/Synthetics/PositionSeller/PositionSeller.tsx
#: src/components/Synthetics/PositionSeller/PositionSeller.tsx
#: src/components/Synthetics/PositionSeller/PositionSeller.tsx
#: src/components/Synthetics/TradeBox/TradeBox.tsx
#: src/components/Synthetics/TradeBox/TradeBox.tsx
#: src/components/Synthetics/TradeBox/TradeBox.tsx
msgid "Receive"
msgstr ""

#: src/pages/Ecosystem/Ecosystem.js
msgid "Returns calculator for GMX and GLP"
msgstr ""

#: src/components/Exchange/FeesTooltip.tsx
#: src/components/Synthetics/OrderEditor/OrderEditor.tsx
msgid "Execution Fee"
msgstr ""

#: src/pages/PositionsOverview/PositionsOverview.js
msgid "time to liq"
msgstr ""

#: src/pages/LeaderboardPage/components/LeaderboardAccountsTable.tsx
#: src/pages/LeaderboardPage/components/LeaderboardPositionsTable.tsx
msgid "Realized Fees"
msgstr ""

#: src/pages/Ecosystem/Ecosystem.js
msgid "GMX Perpetuals Data"
msgstr ""

#: src/pages/LeaderboardPage/components/LeaderboardContainer.tsx
msgid "Top Positions"
msgstr ""

#: src/components/Exchange/TradeHistory.js
msgid "Could not execute withdrawal from {0} {longOrShortText}"
msgstr ""

#: src/components/Glp/GlpSwap.js
#: src/components/Synthetics/TradeFeesRow/TradeFeesRow.tsx
msgid "Fees (Rebated)"
msgstr ""

#: src/pages/CompleteAccountTransfer/CompleteAccountTransfer.js
msgid "Your transfer has been completed."
msgstr ""

#: src/components/Synthetics/TradeHistory/TradeHistoryRow/utils/position.ts
msgid "Leftover Collateral Excluding Impact"
msgstr ""

#: src/components/Synthetics/PositionEditor/PositionEditor.tsx
msgid "Edit {0} {1}"
msgstr ""

#: src/pages/BuyGMX/BuyGMX.tsx
msgid "Transfer {nativeTokenSymbol}"
msgstr ""

#: src/context/SubaccountContext/SubaccountContext.tsx
msgid "There are insufficient funds in your Subaccount for One-Click Trading. <0>Click here</0> to top-up."
msgstr ""

#: src/components/Synthetics/ConfirmationBox/ConfirmationBox.tsx
#: src/components/Synthetics/ConfirmationBox/ConfirmationBox.tsx
#: src/components/Synthetics/ConfirmationBox/ConfirmationBox.tsx
msgid "Error submitting order"
msgstr ""

#: src/components/Referrals/AffiliatesStats.tsx
msgid "V1 Rebates and V1/V2 esGMX are airdropped weekly. V2 Rebates are claimed manually."
msgstr ""

#: src/components/Exchange/ChartTokenSelector.tsx
msgid "Max In"
msgstr ""

#: src/pages/Stake/StakeV2.tsx
msgid "Myself"
msgstr ""

#: src/pages/LeaderboardPage/components/LeaderboardAccountsTable.tsx
#: src/pages/LeaderboardPage/components/LeaderboardPositionsTable.tsx
msgid "Search Address"
msgstr ""

#: src/pages/Stake/StakeV2.tsx
msgid "Buy GMX"
msgstr ""

#: src/pages/Dashboard/DashboardV2.tsx
#: src/pages/Dashboard/DashboardV2.tsx
msgid "Max {0} Capacity"
msgstr ""

#: src/components/AprInfo/AprInfo.tsx
#: src/components/AprInfo/AprInfo.tsx
msgid "Base APR"
msgstr ""

#: src/pages/Ecosystem/Ecosystem.js
msgid "Projects developed by the GMX community. <0/>Please exercise caution when interacting with any app, apps are fully maintained by community developers."
msgstr ""

#: src/domain/synthetics/trade/utils/validation.ts
msgid "Select a collateral"
msgstr ""

#: src/components/Exchange/SwapBox.js
#: src/components/Exchange/SwapBox.js
#: src/components/Glp/GlpSwap.js
#: src/domain/synthetics/trade/utils/validation.ts
#: src/domain/synthetics/trade/utils/validation.ts
#: src/domain/synthetics/trade/utils/validation.ts
#: src/domain/synthetics/trade/utils/validation.ts
#: src/domain/synthetics/trade/utils/validation.ts
#: src/domain/synthetics/trade/utils/validation.ts
#: src/domain/synthetics/trade/utils/validation.ts
msgid "Insufficient {0} balance"
msgstr ""

#: src/domain/synthetics/orders/utils.tsx
msgid "limit price"
msgstr ""

#: src/components/Synthetics/StatusNotification/OrderStatusNotification.tsx
msgid "Sending order request"
msgstr ""

#: src/pages/Ecosystem/Ecosystem.js
msgid "GMX Stats Page"
msgstr ""

#: src/pages/OrdersOverview/OrdersOverview.js
msgid "Can't execute because of an error"
msgstr ""

#: src/components/Exchange/PositionSeller.js
msgid "Keep Leverage is not possible"
msgstr ""

#: src/components/Synthetics/StatusNotification/FeesSettlementStatusNotification.tsx
msgid "{positionName} Failed to settle"
msgstr ""

#: src/components/Synthetics/TradeFeesRow/TradeFeesRow.tsx
msgid "Fees (Rebated) and Price Impact"
msgstr ""

#: src/components/Referrals/AffiliatesStats.tsx
#: src/components/Referrals/TradersStats.tsx
msgid "Rebates"
msgstr ""

#: src/components/Synthetics/ConfirmationBox/ConfirmationBox.tsx
msgid "The spread is > 1%, please ensure the trade details are acceptable before comfirming"
msgstr ""

#: src/components/Glp/GlpSwap.js
msgid "Sell failed."
msgstr ""

#: src/components/Synthetics/SubaccountModal/utils.ts
msgid "Insufficient {nativeTokenSymbol} balance"
msgstr ""

#: src/domain/synthetics/sidecarOrders/utils.ts
msgid "Price above Liq. Price."
msgstr ""

#: src/components/Exchange/OrderEditor.js
#: src/components/Exchange/OrderEditor.js
msgid "Edit order"
msgstr ""

#: src/pages/SyntheticsPage/SyntheticsPage.tsx
msgid "Claims"
msgstr ""

#: src/components/Referrals/AffiliatesStats.tsx
#: src/components/Referrals/TradersStats.tsx
#: src/components/Synthetics/Claims/ClaimsHistory.tsx
#: src/components/Synthetics/TradeHistory/useDownloadAsCsv.tsx
#: src/components/Synthetics/UserIncentiveDistributionList/UserIncentiveDistributionList.tsx
msgid "Date"
msgstr ""

#: src/components/Synthetics/ConfirmationBox/ConfirmationBox.tsx
#: src/domain/synthetics/trade/utils/validation.ts
#: src/domain/synthetics/trade/utils/validation.ts
#: src/domain/synthetics/trade/utils/validation.ts
#: src/domain/synthetics/trade/utils/validation.ts
msgid "Price Impact not yet acknowledged"
msgstr ""

#: src/pages/BuyGMX/BuyGMX.tsx
msgid "Buy GMX using FIAT gateways:"
msgstr ""

#: src/components/Synthetics/StatusNotification/GmStatusNotification.tsx
msgid "Sending Sell request"
msgstr ""

#: src/domain/synthetics/orders/createDecreaseOrderTxn.ts
#: src/domain/synthetics/orders/createIncreaseOrderTxn.ts
#: src/domain/synthetics/orders/createSwapOrderTxn.ts
msgid "Order error."
msgstr ""

#: src/components/Referrals/AddAffiliateCode.js
msgid "Referral code created!"
msgstr ""

#: src/components/Exchange/OrderEditor.js
#: src/components/Exchange/SwapBox.js
#: src/components/Exchange/SwapBox.js
#: src/components/Synthetics/OrderEditor/OrderEditor.tsx
#: src/components/Synthetics/OrderEditor/OrderEditor.tsx
#: src/components/Synthetics/OrderEditor/OrderEditor.tsx
#: src/components/Synthetics/OrderEditor/OrderEditor.tsx
#: src/domain/synthetics/trade/utils/validation.ts
#: src/domain/synthetics/trade/utils/validation.ts
#: src/domain/synthetics/trade/utils/validation.ts
msgid "Price above Mark Price"
msgstr ""

#: src/components/Exchange/PositionSeller.js
#: src/components/Synthetics/ConfirmationBox/ConfirmationBox.tsx
#: src/components/Synthetics/OrderItem/OrderItem.tsx
#: src/components/Synthetics/OrderList/OrderList.tsx
#: src/components/Synthetics/PositionSeller/PositionSeller.tsx
#: src/components/Synthetics/TradeBox/TradeBox.tsx
#: src/components/Synthetics/TradeHistory/useDownloadAsCsv.tsx
msgid "Trigger Price"
msgstr ""

#: src/components/Synthetics/MarketStats/MarketStats.tsx
msgid "Sellable"
msgstr ""

#: src/components/Exchange/PositionSeller.js
msgid "Initial Collateral (Collateral excluding Borrow Fee)."
msgstr ""

#: src/components/Synthetics/UserIncentiveDistributionList/UserIncentiveDistributionList.tsx
msgid "COMPETITION Airdrop"
msgstr ""

#: src/components/Synthetics/Claims/SettleAccruedCard.tsx
msgid "Accrued Positive Funding Fees for Positions not yet claimable. They will become available to claim by using the \"Settle\" button, or after the Position is increased, decreased or closed."
msgstr ""

#: src/pages/BeginAccountTransfer/BeginAccountTransfer.tsx
#: src/pages/NftWallet/NftWallet.js
msgid "Enter Receiver Address"
msgstr ""

#: src/pages/Stake/StakeV2.tsx
msgid "Additional reserve required"
msgstr ""

#: src/components/Footer/constants.ts
#: src/pages/TermsAndConditions/TermsAndConditions.js
msgid "Terms and Conditions"
msgstr ""

#: src/pages/Stake/StakeV2.tsx
#: src/pages/Stake/StakeV2.tsx
msgid "Convert {wrappedTokenSymbol} to {nativeTokenSymbol}"
msgstr ""

#: src/components/Glp/GlpSwap.js
#: src/components/Glp/GlpSwap.js
msgid "Available amount to deposit into GLP."
msgstr ""

#: src/components/Exchange/PositionShare.tsx
msgid "Download"
msgstr ""

#: src/components/Migration/Migration.js
msgid "Migration failed"
msgstr ""

#: src/components/Synthetics/SubaccountModal/SubaccountModal.tsx
msgid "Max auto top-up amount"
msgstr ""

#: src/pages/Stake/StakeV2.tsx
msgid "Vault Capacity"
msgstr ""

#: src/pages/OrdersOverview/OrdersOverview.js
msgid "Decrease active: {0}, executed: {1}, cancelled: {2}"
msgstr ""

#: src/components/Exchange/TradeHistory.js
msgid "{0}  {1} {longOrShortText}, -{2} USD, {3} Price: ${4} USD"
msgstr ""

#: src/components/Exchange/PositionSeller.js
msgid "Keep leverage at {0}x"
msgstr ""

#: src/components/Synthetics/ConfirmationBox/ConfirmationBox.tsx
msgid "Take-Profit PnL"
msgstr ""

#: src/pages/Stake/StakeV1.js
#: src/pages/Stake/StakeV2.tsx
msgid "Staking..."
msgstr ""

#: src/components/Synthetics/StatusNotification/GmStatusNotification.tsx
msgid "Buy request sent"
msgstr ""

#: src/domain/synthetics/trade/utils/validation.ts
#: src/domain/synthetics/trade/utils/validation.ts
msgid "Max {0} amount exceeded"
msgstr ""

#: src/components/Exchange/PositionSeller.js
msgid "Position close disabled, pending {0} upgrade"
msgstr ""

#: src/components/Exchange/ConfirmationBox.js
msgid "Swapping..."
msgstr ""

#: src/components/Exchange/SwapBox.js
#: src/components/Exchange/SwapBox.js
#: src/components/Exchange/SwapBox.js
#: src/domain/synthetics/orders/createWrapOrUnwrapTxn.ts
#: src/domain/synthetics/orders/createWrapOrUnwrapTxn.ts
msgid "Swap failed."
msgstr ""

#: src/components/Exchange/PositionSeller.js
#: src/components/Exchange/SwapBox.js
#: src/domain/synthetics/trade/utils/validation.ts
msgid "Page outdated, please refresh"
msgstr ""

#: src/pages/ClaimEsGmx/ClaimEsGmx.js
msgid "Vest with GLP on Arbitrum"
msgstr ""

#: src/pages/LeaderboardPage/components/LeaderboardNavigation.tsx
msgid "SOON"
msgstr ""

#: src/components/Exchange/PositionEditor.js
msgid "Liquidation price would cross mark price."
msgstr ""

#: src/pages/Stake/StakeV2.tsx
msgid "You have reached the maximum Boost Percentage. Stake an additional {0} GMX or esGMX to be able to stake your unstaked {1} Multiplier Points."
msgstr ""

#: src/pages/LeaderboardPage/components/LeaderboardContainer.tsx
msgid "Leaderboard for traders on GMX V2."
msgstr ""

#: src/components/Synthetics/TradeHistory/keys.ts
msgid "Failed Withdraw"
msgstr ""

#: src/components/Exchange/PositionsList.js
#: src/components/Exchange/PositionsList.js
#: src/components/Synthetics/PositionItem/PositionItem.tsx
msgid "Use the Edit Collateral icon to deposit or withdraw collateral."
msgstr ""

#: src/pages/Referrals/Referrals.tsx
msgid "Get fee discounts and earn rebates through the GMX referral program.<0/>For more information, please read the <1>referral program details</1>."
msgstr ""

#: src/components/Synthetics/TradeHistory/TradeHistoryRow/utils/shared.ts
msgid "Freeze"
msgstr ""

#: src/components/Synthetics/TableMarketFilter/MarketFilterBase.tsx
msgid "Search market"
msgstr ""

#: src/pages/Stake/StakeV1.js
msgid "Claim submitted! <0>View status.</0>"
msgstr ""

#: src/components/Exchange/NoLiquidityErrorModal.tsx
msgid "As there is not enough liquidity in GLP to swap {0} to {swapTokenSymbol}, you can use the option below to do so:"
msgstr ""

#: src/pages/ClaimEsGmx/ClaimEsGmx.js
#: src/pages/Stake/StakeV2.tsx
#: src/pages/Stake/StakeV2.tsx
msgid "Claim completed!"
msgstr ""

#: src/components/Stake/GMXAprTooltip.tsx
#: src/pages/Stake/StakeV2.tsx
msgid "You have reached the maximum Boost Percentage. Stake an additional {0} GMX or esGMX to be able to stake your unstaked {1} Multiplier Points using the \"Compound\" button."
msgstr ""

#: src/components/Exchange/PositionSeller.js
msgid "You can change this in the settings menu on the top right of the page.<0/><1/>Note that a low allowed slippage, e.g. less than {0}, may result in failed orders if prices are volatile."
msgstr ""

#: src/components/Synthetics/Claims/ClaimHistoryRow/ClaimFundingFeesHistoryRow.tsx
#: src/components/Synthetics/Claims/filters/ActionFilter.tsx
msgid "Request Settlement of Funding Fees"
msgstr ""

#: src/components/Synthetics/TradeHistory/TradeHistoryRow/utils/swap.ts
msgid "The trigger price for this order is based on the swap fees and price impact to guarantee that you will receive at least {formattedMinReceive} on order execution."
msgstr ""

#: src/components/Glp/GlpSwap.js
msgid "{0} GLP (${1})"
msgstr ""

#: src/pages/Stake/StakeV1.js
#: src/pages/Stake/StakeV2.tsx
msgid "Approving {stakingTokenSymbol}..."
msgstr ""

#: src/pages/Dashboard/DashboardV2.tsx
msgid "Current Weight"
msgstr ""

#: src/pages/Ecosystem/Ecosystem.js
msgid "Partnerships and Integrations"
msgstr ""

#: src/components/Synthetics/PositionItem/PositionItem.tsx
msgid "Orders <0>({0})</0>"
msgstr ""

#: src/components/Exchange/PositionEditor.js
msgid "Leftover Collateral not enough to cover fees"
msgstr ""

#: src/domain/synthetics/trade/utils/validation.ts
msgid "Select a Pay token"
msgstr ""

#: src/components/Exchange/SwapBox.js
msgid "Swap {0} submitted!"
msgstr ""

#: src/pages/Stake/StakeV2.tsx
msgid "Multiplier Points APR"
msgstr ""

#: src/components/Referrals/JoinReferralCode.js
msgid "Referral Code does not exist"
msgstr ""

#: src/components/Synthetics/GmSwap/GmSwapBox/GmSwapBox.tsx
#: src/components/Synthetics/GmSwap/GmSwapBox/GmSwapBox.tsx
msgid "<0>GM: <1>{indexName}</1><2>[{poolName}]</2></0> <3>selected in order form</3>"
msgstr ""

#: src/pages/Ecosystem/Ecosystem.js
msgid "GMX staking calculator"
msgstr ""

#: src/components/Synthetics/AcceptablePriceImpactInputRow/AcceptablePriceImpactInputRow.tsx
msgid "You have set a high Acceptable Price Impact. The current Price Impact is {0}."
msgstr ""

#: src/components/Synthetics/UserIncentiveDistributionList/UserIncentiveDistributionList.tsx
msgid "GLP to GM Airdrop"
msgstr ""

#: src/pages/Ecosystem/Ecosystem.js
msgid "Yield Vaults"
msgstr ""

#: src/pages/Ecosystem/Ecosystem.js
msgid "Telegram Group (Portuguese)"
msgstr ""

#: src/components/Synthetics/SubaccountModal/SubaccountModal.tsx
msgid "Withdrawn {0} to Main Account"
msgstr ""

#: src/pages/SyntheticsActions/SyntheticsActions.tsx
msgid "GMX V2 Actions"
msgstr ""

#: src/components/Referrals/ReferralCodeWarnings.tsx
msgid "This code has been taken by someone else on {takenNetworkNames}, you will not receive rebates from traders using this code on {takenNetworkNames}."
msgstr ""

#: src/components/Referrals/ClaimAffiliatesModal/ClaimAffiliatesModal.tsx
#: src/components/Synthetics/ClaimablePositionPriceImpactRebateModal/ClaimablePositionPriceImpactRebateModal.tsx
#: src/components/Synthetics/ClaimModal/ClaimModal.tsx
msgid "Confirm Claim"
msgstr ""

#: src/pages/Ecosystem/Ecosystem.js
msgid "GMX community discussion"
msgstr ""

#: src/components/Synthetics/GmSwap/GmSwapBox/GmSwapBox.tsx
#: src/components/Synthetics/GmSwap/GmSwapBox/GmSwapBox.tsx
msgid "Sell GM"
msgstr ""

#: src/components/TokenCard/TokenCard.tsx
#: src/components/TokenCard/TokenCard.tsx
#: src/components/TokenCard/TokenCard.tsx
msgid "View on Arbitrum"
msgstr ""

#: src/components/Synthetics/StatusNotification/GmStatusNotification.tsx
msgid "Fulfilling Sell request"
msgstr ""

#: src/components/Exchange/ConfirmationBox.js
#: src/components/Exchange/ConfirmationBox.js
#: src/components/Exchange/ConfirmationBox.js
#: src/components/Exchange/ConfirmationBox.js
#: src/components/Exchange/ConfirmationBox.js
#: src/components/Exchange/ExchangeTVChart.js
#: src/components/Exchange/ExchangeTVChart.js
#: src/components/Exchange/OrdersList.js
#: src/components/Exchange/PositionEditor.js
#: src/components/Exchange/PositionSeller.js
#: src/components/Exchange/PositionsList.js
#: src/components/Exchange/PositionsList.js
#: src/components/Exchange/PositionsList.js
#: src/components/Exchange/SwapBox.js
#: src/components/Exchange/SwapBox.js
#: src/components/Exchange/SwapBox.js
#: src/components/Exchange/SwapBox.js
#: src/components/Exchange/SwapBox.js
#: src/components/Exchange/TradeHistory.js
#: src/components/Exchange/TradeHistory.js
#: src/components/Exchange/TradeHistory.js
#: src/components/Synthetics/ChartTokenSelector/ChartTokenSelector.tsx
#: src/components/Synthetics/Claims/ClaimHistoryRow/ClaimFundingFeesHistoryRow.tsx
#: src/components/Synthetics/Claims/ClaimHistoryRow/ClaimFundingFeesHistoryRow.tsx
#: src/components/Synthetics/Claims/ClaimHistoryRow/ClaimFundingFeesHistoryRow.tsx
#: src/components/Synthetics/Claims/ClaimHistoryRow/ClaimFundingFeesHistoryRow.tsx
#: src/components/Synthetics/Claims/ClaimHistoryRow/ClaimFundingFeesHistoryRow.tsx
#: src/components/Synthetics/Claims/ClaimsHistory.tsx
#: src/components/Synthetics/ConfirmationBox/ConfirmationBox.tsx
#: src/components/Synthetics/ConfirmationBox/ConfirmationBox.tsx
#: src/components/Synthetics/ConfirmationBox/ConfirmationBox.tsx
#: src/components/Synthetics/ConfirmationBox/ConfirmationBox.tsx
#: src/components/Synthetics/MarketCard/MarketCard.tsx
#: src/components/Synthetics/MarketNetFee/MarketNetFee.tsx
#: src/components/Synthetics/OrderItem/OrderItem.tsx
#: src/components/Synthetics/PositionEditor/PositionEditor.tsx
#: src/components/Synthetics/PositionItem/PositionItem.tsx
#: src/components/Synthetics/PositionItem/PositionItem.tsx
#: src/components/Synthetics/PositionSeller/PositionSeller.tsx
#: src/components/Synthetics/SettleAccruedFundingFeeModal/SettleAccruedFundingFeeRow.tsx
#: src/components/Synthetics/StatusNotification/FeesSettlementStatusNotification.tsx
#: src/components/Synthetics/StatusNotification/OrderStatusNotification.tsx
#: src/components/Synthetics/TableMarketFilter/MarketFilterLongShort.tsx
#: src/components/Synthetics/TradeBox/TradeBox.tsx
#: src/components/Synthetics/TradeHistory/TradeHistoryRow/utils/position.ts
#: src/components/Synthetics/TVChart/TVChart.tsx
#: src/components/Synthetics/TVChart/TVChart.tsx
#: src/context/SyntheticsEvents/SyntheticsEventsProvider.tsx
#: src/context/SyntheticsEvents/SyntheticsEventsProvider.tsx
#: src/domain/synthetics/orders/utils.tsx
#: src/pages/Actions/Actions.js
#: src/pages/Actions/Actions.js
#: src/pages/Exchange/Exchange.tsx
#: src/pages/Exchange/Exchange.tsx
#: src/pages/Exchange/Exchange.tsx
#: src/pages/Exchange/Exchange.tsx
#: src/pages/LeaderboardPage/components/LeaderboardPositionsTable.tsx
#: src/pages/LeaderboardPage/components/LeaderboardPositionsTable.tsx
#: src/pages/OrdersOverview/OrdersOverview.js
msgid "Long"
msgstr ""

#: src/components/Synthetics/GmSwap/GmSwapBox/GmSwapBox.tsx
#: src/components/Synthetics/GmSwap/GmSwapBox/GmSwapBox.tsx
#: src/components/Synthetics/GmSwap/GmSwapBox/GmSwapBox.tsx
#: src/components/Synthetics/MarketsList/NetFeeTooltip.tsx
#: src/components/Synthetics/PoolSelector2/PoolSelector2.tsx
#: src/components/Synthetics/TradeBox/MarketPoolSelectorRow.tsx
#: src/pages/Dashboard/DashboardV2.tsx
msgid "Pool"
msgstr ""

#: src/pages/Referrals/Referrals.tsx
msgid "Referral code creation failed."
msgstr ""

#: src/components/Glp/SwapErrorModal.tsx
msgid "<0>The pool's capacity has been reached for {0}. Please use another token to buy GLP.</0><1>Check the \"Save on Fees\" section for tokens with the lowest fees.</1>"
msgstr ""

#: src/pages/Ecosystem/Ecosystem.js
msgid "GMX dashboards and analytics."
msgstr ""

#: src/components/Exchange/PositionsList.js
#: src/components/Synthetics/PositionList/PositionList.tsx
#: src/pages/LeaderboardPage/components/LeaderboardPositionsTable.tsx
msgid "Position"
msgstr ""

#: src/components/Synthetics/GmSwap/GmConfirmationBox/GmConfirmationBox.tsx
msgid "Selling GM..."
msgstr ""

#: src/pages/Stake/StakeV2.tsx
msgid "Purchase Insurance"
msgstr ""

#: src/pages/Stake/StakeV1.js
msgid "Unstake submitted! <0>View status.</0>"
msgstr ""

<<<<<<< HEAD
#: src/pages/Stake/StakeV2.tsx
msgid "Unstaking will burn <0>{0} Multiplier Points</0>{1}<1>You will earn {2}% less {nativeTokenSymbol} rewards with this action.</1>"
=======
#: src/components/Exchange/PositionEditor.js
#: src/components/Exchange/PositionSeller.js
#: src/components/Exchange/SwapBox.js
msgid "Enable Leverage"
msgstr ""

#: src/components/Exchange/PositionSeller.js
msgid "Close without profit"
msgstr ""

#: src/components/StatsTooltip/ChainsStatsTooltipRow.tsx
msgid "{title}"
>>>>>>> c7d8fc11
msgstr ""

#: src/components/Synthetics/StatusNotification/OrderStatusNotification.tsx
msgid "Increasing"
msgstr ""

#: src/pages/LeaderboardPage/components/LeaderboardAccountsTable.tsx
msgid "Avg. Lev."
msgstr ""

#: src/components/Synthetics/OrderEditor/OrderEditor.tsx
msgid "As network fees have increased, an additional execution fee is needed."
msgstr ""

#: src/pages/Ecosystem/Ecosystem.js
msgid "Telegram Group (Chinese)"
msgstr ""

#: src/components/Exchange/TradeHistory.js
msgid "Swap {0} {1} for {2} {3}"
msgstr ""

#: src/pages/Stake/StakeV2.tsx
msgid "<0>This will withdraw all esGMX tokens as well as pause vesting.<1/><2/>esGMX tokens that have been converted to GMX will be claimed and remain as GMX tokens.<3/><4/>To claim GMX tokens without withdrawing, use the \"Claim\" button.<5/><6/></0>"
msgstr ""

#: src/pages/Stake/StakeV2.tsx
msgid "Voting Power"
msgstr ""

#: src/pages/LeaderboardPage/components/LeaderboardContainer.tsx
msgid "Top PnL ($)"
msgstr ""

#: src/components/AprInfo/AprInfo.tsx
msgid "The Bonus APR will be airdropped as ARB tokens. <0>Read more</0>."
msgstr ""

#: src/pages/BeginAccountTransfer/BeginAccountTransfer.tsx
msgid "Sender has withdrawn all tokens from GMX Vesting Vault"
msgstr ""

#: src/components/Exchange/SwapBox.js
msgid "Incorrect network"
msgstr ""

#: src/components/Synthetics/Claims/ClaimHistoryRow/ClaimFundingFeesHistoryRow.tsx
#: src/components/Synthetics/Claims/filters/ActionFilter.tsx
msgid "Failed Settlement of Funding Fees"
msgstr ""

#: src/components/Exchange/ConfirmationBox.js
#: src/components/Synthetics/ConfirmationBox/ConfirmationBox.tsx
msgid "Pay Amount"
msgstr ""

#: src/components/TokenCard/TokenCard.tsx
#: src/pages/Dashboard/DashboardV2.tsx
msgid "GLP is the liquidity provider token for GMX V1 markets. Accrues 70% of the V1 markets generated fees."
msgstr ""

#: src/components/Synthetics/TradeHistory/keys.ts
msgid "Failed Limit Order"
msgstr ""

#: src/domain/synthetics/orders/utils.tsx
msgid "{increaseOrDecreaseText} {tokenText} by {sizeText}"
msgstr ""

#: src/components/Exchange/ConfirmationBox.js
#: src/components/Exchange/ConfirmationBox.js
#: src/components/Exchange/OrdersList.js
#: src/components/Exchange/TradeHistory.js
#: src/components/Exchange/TradeHistory.js
#: src/components/Synthetics/OrderItem/OrderItem.tsx
#: src/domain/synthetics/orders/utils.tsx
#: src/pages/OrdersOverview/OrdersOverview.js
msgid "Increase"
msgstr ""

#: src/components/Common/SEO.js
msgid "Trade spot or perpetual BTC, ETH, AVAX and other top cryptocurrencies with up to 50x leverage directly from your wallet on Arbitrum and Avalanche."
msgstr ""

#: src/components/TokenCard/TokenCard.tsx
msgid "Avalanche Max. APR: {0}"
msgstr ""

#: src/pages/Stake/StakeV2.tsx
#: src/pages/Stake/StakeV2.tsx
msgid "Claim {wrappedTokenSymbol} Rewards"
msgstr ""

#: src/components/Glp/GlpSwap.js
#: src/components/Synthetics/GmList/GmList.tsx
#: src/components/Synthetics/MarketStats/MarketStats.tsx
#: src/pages/Stake/StakeV1.js
#: src/pages/Stake/StakeV1.js
#: src/pages/Stake/StakeV2.tsx
#: src/pages/Stake/StakeV2.tsx
#: src/pages/Stake/StakeV2.tsx
msgid "Total Supply"
msgstr ""

#: src/components/Exchange/NoLiquidityErrorModal.tsx
msgid "{0} Pool Capacity Reached"
msgstr ""

#: src/components/SettingsModal/SettingsModal.tsx
msgid "Disable order validations"
msgstr ""

#: src/components/Glp/GlpSwap.js
#: src/pages/Stake/StakeV1.js
#: src/pages/Stake/StakeV1.js
#: src/pages/Stake/StakeV1.js
#: src/pages/Stake/StakeV1.js
#: src/pages/Stake/StakeV1.js
#: src/pages/Stake/StakeV2.tsx
#: src/pages/Stake/StakeV2.tsx
#: src/pages/Stake/StakeV2.tsx
msgid "Staked"
msgstr ""

#: src/pages/Referrals/Referrals.tsx
msgid "Traders"
msgstr ""

#: src/domain/synthetics/orders/cancelOrdersTxn.ts
msgid "{ordersText} cancelled"
msgstr ""

#: src/components/Synthetics/ConfirmationBox/ConfirmationBox.tsx
msgid "Limit price below Mark Price"
msgstr ""

#: src/components/Exchange/ConfirmationBox.js
msgid "Fees are high to swap from {0} to {1}. <0/>{2} is needed for collateral."
msgstr ""

#: src/pages/PositionsOverview/PositionsOverview.js
msgid "size"
msgstr ""

#: src/components/Synthetics/TradeHistory/keys.ts
msgid "Create Limit Swap"
msgstr ""

#: src/lib/contracts/transactionErrors.tsx
msgid "<0>Your wallet is not connected to {0}.</0><1/><2>Switch to {1}</2>"
msgstr ""

#: src/lib/contracts/transactionErrors.tsx
msgid "Transaction was cancelled."
msgstr ""

#: src/components/Exchange/ConfirmationBox.js
#: src/components/Synthetics/ConfirmationBox/ConfirmationBox.tsx
msgid "Accept confirmation of trigger orders"
msgstr ""

#: src/pages/BuyGMX/BuyGMX.tsx
msgid "Choose to buy from decentralized or centralized exchanges."
msgstr ""

#: src/components/Exchange/TradeHistory.js
msgid "Min required collateral"
msgstr ""

#: src/components/Exchange/TradeHistory.js
msgid "Try increasing the \"Allowed Slippage\", under the Settings menu on the top right"
msgstr ""

#: src/pages/Ecosystem/Ecosystem.js
msgid "GMX ecosystem pages."
msgstr ""

#: src/components/Exchange/PositionsList.js
#: src/lib/legacy.ts
msgid "Order size is bigger than position, will only be executable if position increases"
msgstr ""

#: src/components/Header/AppHeaderLinks.tsx
#: src/components/Synthetics/GmList/GmList.tsx
#: src/components/Synthetics/GmList/GmList.tsx
#: src/components/Synthetics/GmSwap/GmConfirmationBox/GmConfirmationBox.tsx
#: src/components/Synthetics/GmSwap/GmConfirmationBox/GmConfirmationBox.tsx
msgid "Buy"
msgstr ""

#: src/domain/synthetics/orders/utils.tsx
msgid "There may not be sufficient liquidity to execute the Swap when the Min. Receive conditions are met."
msgstr ""

#: src/pages/Stake/StakeV2.tsx
msgid "Total Rewards"
msgstr ""

#: src/pages/NftWallet/NftWallet.js
msgid "NFT ID"
msgstr ""

#: src/domain/synthetics/markets/claimFundingFeesTxn.ts
#: src/domain/synthetics/referrals/claimAffiliateRewardsTxn.ts
msgid "Success claimings"
msgstr ""

#: src/lib/legacy.ts
msgid "Decentralized Perpetual Exchange | GMX"
msgstr ""

#: src/components/Exchange/PositionEditor.js
msgid "The pending borrow fee will be charged on this transaction."
msgstr ""

#: src/components/Glp/GlpSwap.js
#: src/components/Glp/GlpSwap.js
#: src/components/Glp/GlpSwap.js
#: src/components/Glp/GlpSwap.js
msgid "Fees will be shown once you have entered an amount in the order form."
msgstr ""

#: src/pages/Stake/StakeV2.tsx
#: src/pages/Stake/StakeV2.tsx
msgid "GLP Vault"
msgstr ""

#: src/components/Footer/constants.ts
#: src/pages/ReferralTerms/ReferralTerms.js
msgid "Referral Terms"
msgstr ""

#: src/pages/Stake/StakeV2.tsx
msgid "Stake esGMX"
msgstr ""

#: src/pages/Dashboard/DashboardV2.tsx
#: src/pages/Dashboard/DashboardV2.tsx
msgid "Target Min Amount"
msgstr ""

#: src/domain/synthetics/trade/utils/validation.ts
#: src/domain/synthetics/trade/utils/validation.ts
#: src/domain/synthetics/trade/utils/validation.ts
msgid "Fees exceed Pay amount"
msgstr ""

#: src/components/Synthetics/TradeHistory/keys.ts
msgid "Failed Market Swap"
msgstr ""

#: src/components/Referrals/referralsHelper.js
msgid "Only letters, numbers and underscores are allowed."
msgstr ""

#: src/pages/Referrals/Referrals.tsx
msgid "Referral code submitted!"
msgstr ""

#: src/components/Synthetics/DateRangeSelect/DateRangeSelect.tsx
msgid "Last month"
msgstr ""

#: src/components/Exchange/SwapBox.js
#: src/components/Exchange/SwapBox.js
msgid "Leave at least {0} {1} for gas"
msgstr ""

#: src/pages/Dashboard/DashboardV2.tsx
msgid "staked"
msgstr ""

#: src/lib/contracts/transactionErrors.tsx
msgid "There is not enough {0} in your account on {1} to send this transaction.<0/><1/><2>Buy or Transfer {2} to {3}</2>"
msgstr ""

#: src/components/Referrals/AffiliatesStats.tsx
#: src/pages/Dashboard/DashboardV2.tsx
msgid "Total Volume"
msgstr ""

#: src/components/Synthetics/SubaccountModal/SubaccountModal.tsx
msgid "Subaccount:"
msgstr ""

#: src/pages/Ecosystem/Ecosystem.js
msgid "GMX Blueberry NFTs"
msgstr ""

#: src/components/Exchange/OrderEditor.js
#: src/components/Exchange/OrderEditor.js
msgid "Enter new Price"
msgstr ""

#: src/pages/Stake/StakeV2.tsx
msgid "Withdraw from GLP Vault"
msgstr ""

#: src/components/Exchange/PositionShare.tsx
msgid "Image generation error, please refresh and try again."
msgstr ""

#: src/components/SettingsModal/SettingsModal.tsx
msgid "Max Execution Fee buffer below {0}% may result in failed orders."
msgstr ""

#: src/components/Synthetics/Claims/ClaimableCardUI.tsx
#: src/components/Synthetics/TradeFeesRow/TradeFeesRow.tsx
msgid "Price Impact Rebates"
msgstr ""

#: src/domain/synthetics/orders/updateOrderTxn.ts
msgid "Failed to update order"
msgstr ""

#: src/components/Exchange/ExchangeTVChart.js
msgid "Open {0} {longOrShortText}"
msgstr ""

#: src/components/Synthetics/PositionItem/PositionItem.tsx
msgid "Current Borrow Fee / Day"
msgstr ""

#: src/components/Referrals/AffiliatesStats.tsx
msgid "Rebates on V1"
msgstr ""

#: src/pages/OrdersOverview/OrdersOverview.js
msgid "Invalid token indexToken: \"{0}\" collateralToken: \"{1}\""
msgstr ""

#: src/components/Exchange/OrdersList.js
msgid "<0>The price that orders can be executed at may differ slightly from the chart price, as market orders update oracle prices, while limit/trigger orders do not.</0><1>This can also cause limit/triggers to not be executed if the price is not reached for long enough. <2>Read more</2>.</1>"
msgstr ""

#: src/pages/Ecosystem/Ecosystem.js
msgid "DeFi Portfolio Tracker"
msgstr ""

#: src/components/Synthetics/PositionItem/PositionItem.tsx
msgid "Current Funding Fee / Day"
msgstr ""

#: src/components/TokenCard/TokenCard.tsx
msgid "Arbitrum APR:"
msgstr ""

#: src/pages/Jobs/Jobs.js
msgid "Job Openings"
msgstr ""

#: src/pages/Ecosystem/Ecosystem.js
msgid "Projects integrated with GMX."
msgstr ""

#: src/components/Glp/GlpSwap.js
#: src/components/Stake/GMXAprTooltip.tsx
msgid "Escrowed GMX APR"
msgstr ""

#: src/pages/Stake/StakeV2.tsx
msgid "Compound completed!"
msgstr ""

#: src/components/Synthetics/GmSwap/GmConfirmationBox/GmConfirmationBox.tsx
#: src/components/Synthetics/GmSwap/GmConfirmationBox/GmConfirmationBox.tsx
msgid "Confirm {operationText}"
msgstr ""

#: src/components/Exchange/TradeHistory.js
msgid "Initial collateral"
msgstr ""

#: src/components/Synthetics/MarketCard/MarketCard.tsx
msgid "The Available Liquidity will be the lesser of the difference between the maximum value and the current value for the Reserve and Open Interest."
msgstr ""

#: src/components/Glp/GlpSwap.js
#: src/components/Glp/GlpSwap.js
#: src/components/Migration/Migration.js
#: src/components/Synthetics/GmList/GmList.tsx
#: src/components/Synthetics/MarketStats/MarketStats.tsx
#: src/pages/Stake/StakeV1.js
#: src/pages/Stake/StakeV1.js
#: src/pages/Stake/StakeV1.js
#: src/pages/Stake/StakeV1.js
#: src/pages/Stake/StakeV1.js
#: src/pages/Stake/StakeV2.tsx
#: src/pages/Stake/StakeV2.tsx
#: src/pages/Stake/StakeV2.tsx
#: src/pages/Stake/StakeV2.tsx
msgid "Wallet"
msgstr ""

#: src/pages/CompleteAccountTransfer/CompleteAccountTransfer.js
msgid "You have a pending transfer from {sender}."
msgstr ""

#: src/domain/synthetics/trade/utils/validation.ts
msgid "Enter a trigger price"
msgstr ""

#: src/components/Synthetics/ConfirmationBox/ConfirmationBox.tsx
msgid "Limit Order Price will vary based on Fees and Price Impact to guarantee the Min. Receive amount."
msgstr ""

#: src/pages/BeginAccountTransfer/BeginAccountTransfer.tsx
msgid "Vested GLP not withdrawn"
msgstr ""

#: src/components/Exchange/ConfirmationBox.js
#: src/components/Exchange/PositionEditor.js
#: src/components/Exchange/PositionSeller.js
#: src/components/Exchange/PositionsList.js
#: src/components/Exchange/PositionsList.js
#: src/components/Exchange/SwapBox.js
#: src/components/Exchange/SwapBox.js
#: src/components/Synthetics/ConfirmationBox/ConfirmationBox.tsx
#: src/components/Synthetics/ConfirmationBox/ConfirmationBox.tsx
#: src/components/Synthetics/MarketCard/MarketCard.tsx
#: src/components/Synthetics/PositionEditor/PositionEditor.tsx
#: src/components/Synthetics/PositionItem/PositionItem.tsx
#: src/components/Synthetics/PositionList/PositionList.tsx
#: src/components/Synthetics/PositionSeller/PositionSeller.tsx
#: src/components/Synthetics/TradeBox/TradeBox.tsx
#: src/pages/LeaderboardPage/components/LeaderboardPositionsTable.tsx
msgid "Entry Price"
msgstr ""

#: src/pages/LeaderboardPage/components/LeaderboardPositionsTable.tsx
msgid "Price change to Liq."
msgstr ""

#: src/components/Exchange/PositionsList.js
msgid "Click on the Position to select its market, then use the trade box to increase your Position Size if needed."
msgstr ""

#: src/domain/synthetics/orders/utils.tsx
msgid "Limit Decrease"
msgstr ""

#: src/components/AddressDropdown/AddressDropdown.tsx
#: src/components/Synthetics/SubaccountModal/SubaccountModal.tsx
msgid "One-Click Trading"
msgstr ""

#: src/components/Synthetics/PoolSelector2/PoolSelector2.tsx
#: src/components/Synthetics/PoolSelector2/PoolSelector2.tsx
msgid "Long Liq."
msgstr ""

#: src/pages/ClaimEsGmx/ClaimEsGmx.js
msgid "You have {0} esGMX (IOU) tokens."
msgstr ""

#: src/domain/synthetics/sidecarOrders/utils.ts
msgid "Price below highest Limit Price."
msgstr ""

#: src/components/Synthetics/SettleAccruedFundingFeeModal/SettleAccruedFundingFeeModal.tsx
msgid "Settling..."
msgstr ""

#: src/components/Exchange/UsefulLinks.tsx
#: src/components/Header/AppHeaderLinks.tsx
msgid "Leaderboard"
msgstr ""

#: src/pages/LeaderboardPage/components/LeaderboardAccountsTable.tsx
msgid "The PnL ($) compared to the capital used.<0/><1/>The capital used is calculated as the highest value of [<2>sum of collateral of open positions - realized PnL + period start pending PnL</2>]."
msgstr ""

#: src/components/Synthetics/Claims/SettleAccruedCard.tsx
msgid "Accrued"
msgstr ""

#: src/components/Synthetics/SubaccountModal/utils.ts
msgid "{nativeTokenSymbol} is not available"
msgstr ""

#: src/pages/LeaderboardPage/components/CompetitionCountdown.tsx
msgid "{prefix} <0>{text}</0>"
msgstr ""

#: src/components/Exchange/PositionShare.tsx
msgid "Tweet"
msgstr ""

#: src/components/Synthetics/NetworkFeeRow/NetworkFeeRow.tsx
msgid "Maximum execution fee paid to the network. This fee is a blockchain cost not specific to GMX, and it does not impact your collateral."
msgstr ""

#: src/components/Exchange/ConfirmationBox.js
#: src/components/Synthetics/ConfirmationBox/ConfirmationBox.tsx
msgid "Confirm Swap"
msgstr ""

#: src/components/Synthetics/PositionSeller/PositionSeller.tsx
msgid "Keep leverage is not available as Position exceeds max. allowed leverage. <0>Read more</0>."
msgstr ""

#: src/pages/Dashboard/AssetDropdown.tsx
msgid "Add {0} to Metamask"
msgstr ""

#: src/components/SettingsModal/SettingsModal.tsx
msgid "Save"
msgstr ""

#: src/pages/Stake/StakeV2.tsx
msgid "Approving GMX..."
msgstr ""

#: src/pages/ClaimEsGmx/ClaimEsGmx.js
msgid "The esGMX tokens can be staked or vested at any time."
msgstr ""

#: src/components/Migration/Migration.js
#: src/pages/Stake/StakeV1.js
#: src/pages/Stake/StakeV1.js
msgid "Max: {0}"
msgstr ""

#: src/pages/BuyGMX/BuyGMX.tsx
msgid "Buy ETH directly on Arbitrum or transfer it there."
msgstr ""

#: src/components/Migration/Migration.js
#: src/components/Migration/Migration.js
msgid "Bonus Tokens"
msgstr ""

#: src/lib/contracts/transactionErrors.tsx
msgid "Transaction failed"
msgstr ""

#: src/components/Exchange/PositionEditor.js
#: src/pages/Stake/StakeV2.tsx
msgid "Depositing..."
msgstr ""

#: src/components/Stake/GMXAprTooltip.tsx
msgid "Earn an extra {0}% {nativeTokenSymbol} Boosted APR by increasing your staked <0>Multiplier Points</0>."
msgstr ""

#: src/components/Synthetics/SubaccountModal/SubaccountModal.tsx
msgid "Expected Available Actions"
msgstr ""

#: src/components/Synthetics/MarketCard/MarketCard.tsx
#: src/components/Synthetics/MarketNetFee/MarketNetFee.tsx
#: src/components/Synthetics/PoolSelector2/PoolSelector2.tsx
#: src/components/Synthetics/PoolSelector2/PoolSelector2.tsx
msgid "Net Rate"
msgstr ""

#: src/pages/LeaderboardPage/components/CompetitionPrizes.tsx
#: src/pages/LeaderboardPage/components/CompetitionPrizes.tsx
msgid "2nd Place"
msgstr ""

#: src/components/Synthetics/SubaccountModal/SubaccountStatus.tsx
msgid "Not enough {0} on your Main Account. Use the \"<0>Convert {1} to {2}</0>\" field to increase the Main Account {3} balance."
msgstr ""

#: src/pages/Ecosystem/Ecosystem.js
msgid "GMX explorer for stats and traders"
msgstr ""

#: src/components/Synthetics/ConfirmationBox/ConfirmationBox.tsx
#: src/components/Synthetics/GmSwap/GmConfirmationBox/GmConfirmationBox.tsx
#: src/components/Synthetics/PositionEditor/PositionEditor.tsx
#: src/components/Synthetics/PositionSeller/PositionSeller.tsx
msgid "High Execution Fee not yet acknowledged"
msgstr ""

#: src/components/Synthetics/StatusNotification/GmStatusNotification.tsx
msgid "Sell order cancelled"
msgstr ""

#: src/pages/LeaderboardPage/components/LeaderboardContainer.tsx
msgid "Last 30 days"
msgstr ""

#: src/components/Synthetics/ConfirmationBox/ConfirmationBox.tsx
#: src/components/Synthetics/TradeBox/TradeBox.tsx
#: src/components/Synthetics/TradeHistory/useDownloadAsCsv.tsx
msgid "Execution Price"
msgstr ""

#: src/components/Synthetics/SubaccountModal/SubaccountModal.tsx
msgid "Subaccount {0} Balance is used to pay for the Network Fees. Use the \"Top-up\" field if you need to transfer {1} to your Subaccount."
msgstr ""

#: src/components/Exchange/OrdersList.js
msgid "The price that the order can be executed at may differ slightly from the chart price as market orders can change the price while limit / trigger orders cannot."
msgstr ""

#: src/components/Synthetics/Claims/ClaimsHistory.tsx
msgid "Claims History"
msgstr ""

#: src/pages/Ecosystem/Ecosystem.js
#: src/pages/Ecosystem/Ecosystem.js
#: src/pages/Ecosystem/Ecosystem.js
#: src/pages/Ecosystem/Ecosystem.js
#: src/pages/Ecosystem/Ecosystem.js
msgid "About"
msgstr ""

#: src/components/GmTokensBalanceInfo/GmTokensBalanceInfo.tsx
msgid "Total accrued Fees"
msgstr ""

#: src/components/GmTokensBalanceInfo/GmTokensBalanceInfo.tsx
msgid "Fee values do not include incentives."
msgstr ""

#: src/components/Synthetics/ConfirmationBox/ConfirmationBox.tsx
msgid "Limit price above Mark Price"
msgstr ""

#: src/components/Referrals/AddAffiliateCode.js
msgid "Generate Referral Code"
msgstr ""

#: src/components/Synthetics/SubaccountModal/utils.ts
msgid "Activate Subaccount"
msgstr ""

#: src/components/Exchange/OrdersList.js
#: src/components/Exchange/SwapBox.js
#: src/components/Exchange/SwapBox.js
#: src/components/Exchange/SwapBox.js
#: src/components/Synthetics/ConfirmationBox/ConfirmationBox.tsx
#: src/components/Synthetics/StatusNotification/OrderStatusNotification.tsx
#: src/components/Synthetics/SwapCard/SwapCard.tsx
#: src/components/Synthetics/TradeBox/TradeBox.tsx
#: src/pages/OrdersOverview/OrdersOverview.js
msgid "Swap"
msgstr ""

#: src/domain/synthetics/orders/utils.tsx
msgid "long"
msgstr ""

#: src/components/Referrals/ReferralCodeWarnings.tsx
msgid "This code is not yet registered on {nonTakenNetworkNames}, you will not receive rebates there.<0/><1/>Switch your network to create this code on {nonTakenNetworkNames}."
msgstr ""

#: src/components/Exchange/TradeHistory.js
msgid "Deposit {0} USD into {1} {longOrShortText}"
msgstr ""

#: src/pages/Dashboard/DashboardV2.tsx
msgid "Distribution"
msgstr ""

#: src/domain/synthetics/sidecarOrders/utils.ts
msgid "A Size percentage is required."
msgstr ""

#: src/components/NetworkDropdown/NetworkDropdown.tsx
msgid "Language"
msgstr ""

#: src/pages/CompleteAccountTransfer/CompleteAccountTransfer.js
msgid "Complete Transfer"
msgstr ""

#: src/pages/Dashboard/DashboardV2.tsx
#: src/pages/Home/Home.js
msgid "Total Users"
msgstr ""

#: src/components/Synthetics/PositionItem/PositionItem.tsx
msgid "Net Value: Initial Collateral + PnL - Borrow Fee - Negative Funding Fee - Close Fee"
msgstr ""

#: src/components/Exchange/PositionDropdown.tsx
#: src/components/Exchange/PositionShare.tsx
msgid "Share Position"
msgstr ""

#: src/components/Exchange/PositionEditor.js
#: src/components/Exchange/PositionSeller.js
#: src/components/Exchange/SwapBox.js
msgid "Min leverage: 1.1x"
msgstr ""

#: src/components/Exchange/FeesTooltip.tsx
msgid "Deposit Fee"
msgstr ""

#: src/components/Synthetics/OrderEditor/OrderEditor.tsx
msgid "Enter a new size or price"
msgstr ""

#: src/components/Exchange/SwapBox.js
msgid "The borrow fee is calculated as (assets borrowed) / (total assets in pool) * 0.01% per hour."
msgstr ""

#: src/components/Synthetics/StatusNotification/OrderStatusNotification.tsx
msgid "Unknown order"
msgstr ""

#: src/pages/Jobs/Jobs.js
msgid "No open positions at GMX currently"
msgstr ""

#: src/context/SubaccountContext/SubaccountContext.tsx
msgid "Max Action Count Reached. <0>Click here</0> to update."
msgstr ""

#: src/components/Exchange/TradeHistory.js
msgid "Execute Order: {orderTypeText} {0} {longShortDisplay} {sizeDeltaDisplay} USD, Price: {executionPriceDisplay} USD"
msgstr ""

#: src/pages/LeaderboardPage/components/LeaderboardAccountsTable.tsx
#: src/pages/LeaderboardPage/components/LeaderboardPositionsTable.tsx
msgid "You do not have any eligible trade during the competition window."
msgstr ""

#: src/components/GmTokensBalanceInfo/GmTokensBalanceInfo.tsx
msgid "The fees' USD value is calculated at the time they are accrued and does not include incentives."
msgstr ""

#: src/pages/Ecosystem/Ecosystem.js
msgid "Dashboards"
msgstr ""

#: src/domain/synthetics/trade/utils/validation.ts
msgid "Leftover collateral below {0} USD"
msgstr ""

#: src/components/Synthetics/PositionSeller/PositionSeller.tsx
msgid "Close {0} {1}"
msgstr ""

#: src/components/Synthetics/SettleAccruedFundingFeeModal/SettleAccruedFundingFeeModal.tsx
msgid "Consider selecting only Positions where the accrued Funding Fees exceed the gas spent to Settle, which is around {0} per each selected Position."
msgstr ""

#: src/pages/Stake/StakeV2.tsx
#: src/pages/Stake/StakeV2.tsx
msgid "Claim GMX Rewards"
msgstr ""

#: src/components/Referrals/JoinReferralCode.js
#: src/components/Referrals/JoinReferralCode.js
msgid "Enter Referral Code"
msgstr ""

#: src/components/Synthetics/UserIncentiveDistributionList/UserIncentiveDistributionList.tsx
#: src/pages/LeaderboardPage/components/LeaderboardNavigation.tsx
msgid "EIP-4844, 20-27 Mar"
msgstr ""

#: src/pages/BeginAccountTransfer/BeginAccountTransfer.tsx
#: src/pages/CompleteAccountTransfer/CompleteAccountTransfer.js
#: src/pages/NftWallet/NftWallet.js
msgid "Transfer failed."
msgstr ""

#: src/components/Exchange/PositionEditor.js
msgid "Deposit amount is insufficient to bring leverage below the max allowed leverage of 100x"
msgstr ""

#: src/components/Exchange/ConfirmationBox.js
#: src/components/Exchange/ConfirmationBox.js
#: src/components/Exchange/OrderEditor.js
#: src/components/Exchange/OrdersList.js
#: src/components/Exchange/OrdersList.js
#: src/components/Exchange/OrdersList.js
#: src/components/Exchange/PositionEditor.js
#: src/components/Exchange/PositionSeller.js
#: src/components/Exchange/PositionsList.js
#: src/components/Exchange/PositionsList.js
#: src/components/Synthetics/ConfirmationBox/ConfirmationBox.tsx
#: src/components/Synthetics/ConfirmationBox/ConfirmationBox.tsx
#: src/components/Synthetics/ConfirmationBox/ConfirmationBox.tsx
#: src/components/Synthetics/OrderItem/OrderItem.tsx
#: src/components/Synthetics/OrderList/OrderList.tsx
#: src/components/Synthetics/PositionEditor/PositionEditor.tsx
#: src/components/Synthetics/PositionItem/PositionItem.tsx
#: src/components/Synthetics/PositionList/PositionList.tsx
#: src/components/Synthetics/PositionSeller/PositionSeller.tsx
#: src/components/Synthetics/TradeHistory/useDownloadAsCsv.tsx
#: src/pages/LeaderboardPage/components/LeaderboardPositionsTable.tsx
#: src/pages/OrdersOverview/OrdersOverview.js
msgid "Mark Price"
msgstr ""

#: src/components/Synthetics/GmAssetDropdown/GmAssetDropdown.tsx
msgid "Open {marketName} in Explorer"
msgstr ""

#: src/components/Exchange/SwapBox.js
msgid "Take-profit and stop-loss orders can be set after opening a position. <0/><1/>There will be a \"Close\" button on each position row, clicking this will display the option to set trigger orders. <2/><3/>For screenshots and more information, please see the <4>docs</4>."
msgstr ""

#: src/components/Exchange/TradeHistory.js
msgid "Partial Liquidation"
msgstr ""

#: src/pages/Dashboard/DashboardV2.tsx
msgid "24h Volume"
msgstr ""

#: src/pages/Dashboard/DashboardV2.tsx
msgid "Total Stats"
msgstr ""

#: src/components/Exchange/PositionEditor.js
msgid "Enable deposit sent."
msgstr ""

<<<<<<< HEAD
#: src/pages/SyntheticsPage/SyntheticsPage.tsx
msgid "{0} <0><1>{indexName}</1><2>[{poolName}]</2></0> <3>market selected</3>."
=======
#: src/pages/Dashboard/DashboardV2.tsx
msgid "Assets Under Management: GMX staked (All chains) + GLP pool ({chainName}) +  GM Pools ({chainName})."
>>>>>>> c7d8fc11
msgstr ""

#: src/components/Synthetics/StatusNotification/OrderStatusNotification.tsx
msgid "Withdrawing {0} from {positionText}"
msgstr ""

#: src/pages/Ecosystem/Ecosystem.js
msgid "Community Projects"
msgstr ""

#: src/pages/SyntheticsActions/SyntheticsActions.tsx
msgid "GMX V2 {networkName} information for account: {checkSummedAccount}"
msgstr ""

#: src/components/Synthetics/StatusNotification/OrderStatusNotification.tsx
#: src/domain/synthetics/orders/utils.tsx
msgid "Limit Swap"
msgstr ""

#: src/pages/Stake/StakeV2.tsx
#: src/pages/Stake/StakeV2.tsx
msgid "Compound"
msgstr ""

#: src/components/Glp/GlpSwap.js
#: src/components/Glp/GlpSwap.js
msgid "Sell for {0}"
msgstr ""

#: src/components/Exchange/PositionSeller.js
msgid "Fees are higher than Collateral"
msgstr ""

#: src/components/Referrals/TradersStats.tsx
msgid "You will receive a {currentTierDiscount}% discount on opening and closing fees."
msgstr ""

#: src/pages/LeaderboardPage/components/LeaderboardContainer.tsx
msgid "Top Addresses"
msgstr ""

#: src/components/Synthetics/TradeHistory/keys.ts
msgid "Update Stop-Loss Order"
msgstr ""

#: src/pages/BeginAccountTransfer/BeginAccountTransfer.tsx
#: src/pages/CompleteAccountTransfer/CompleteAccountTransfer.js
msgid "Continue"
msgstr ""

#: src/components/Exchange/PositionEditor.js
msgid "Edit {longOrShortText} {0}"
msgstr ""

#: src/components/Synthetics/GmList/GmList.tsx
#: src/components/Synthetics/GmList/GmList.tsx
#: src/components/Synthetics/GmSwap/GmConfirmationBox/GmConfirmationBox.tsx
msgid "Sell"
msgstr ""

#: src/components/Synthetics/SubaccountModal/SubaccountModal.tsx
msgid "Сonvert {0} to {1}"
msgstr ""

#: src/domain/synthetics/orders/utils.tsx
msgid "short"
msgstr ""

#: src/components/Exchange/ConfirmationBox.js
#: src/components/Synthetics/ConfirmationBox/ConfirmationBox.tsx
msgid "I am aware of the trigger orders"
msgstr ""

#: src/domain/synthetics/orders/cancelOrdersTxn.ts
msgid "{count, plural, one {Order} other {# Orders}}"
msgstr ""

<<<<<<< HEAD
#: src/components/Glp/GlpSwap.js
msgid "{0} pool exceeded, try different token"
=======
#: src/components/Referrals/AffiliatesStats.tsx
msgid "Volume on V1"
>>>>>>> c7d8fc11
msgstr ""

#: src/components/Synthetics/TradeHistory/keys.ts
msgid "Request Market Decrease"
msgstr ""

#: src/domain/synthetics/trade/utils/validation.ts
#: src/domain/synthetics/trade/utils/validation.ts
msgid "Max. Leverage exceeded"
msgstr ""

#: src/components/Exchange/OrderEditor.js
msgid "Price is above Mark Price"
msgstr ""

#: src/components/Synthetics/TradeHistory/TradeHistoryRow/utils/position.ts
#: src/components/Synthetics/TradeHistory/TradeHistoryRow/utils/position.ts
#: src/components/Synthetics/TradeHistory/TradeHistoryRow/utils/position.ts
#: src/components/Synthetics/TradeHistory/TradeHistoryRow/utils/position.ts
#: src/components/Synthetics/TradeHistory/TradeHistoryRow/utils/position.ts
#: src/components/Synthetics/TradeHistory/TradeHistoryRow/utils/position.ts
#: src/components/Synthetics/TradeHistory/TradeHistoryRow/utils/position.ts
#: src/components/Synthetics/TradeHistory/TradeHistoryRow/utils/position.ts
#: src/components/Synthetics/TradeHistory/TradeHistoryRow/utils/position.ts
#: src/components/Synthetics/TradeHistory/TradeHistoryRow/utils/position.ts
#: src/components/Synthetics/TradeHistory/TradeHistoryRow/utils/position.ts
msgid "Order Execution Price"
msgstr ""

#: src/components/Exchange/ConfirmationBox.js
#: src/components/Exchange/PositionSeller.js
#: src/components/Synthetics/ConfirmationBox/rows/AllowedSlippageRow.tsx
#: src/components/Synthetics/PositionSeller/rows/AllowedSlippageRow.tsx
msgid "Slippage is too high"
msgstr ""

<<<<<<< HEAD
#: src/components/Exchange/TradeHistory.js
msgid "{0}: Swap {amountInDisplay}{1} for{minOutDisplay} {2}, Price:{3} USD"
=======
#: src/components/Synthetics/ConfirmationBox/SidecarEntries.tsx
msgid "Add Row"
>>>>>>> c7d8fc11
msgstr ""

#: src/components/Synthetics/MarketsList/NetFeeHeaderTooltipContent.tsx
msgid "Net rate combines funding and borrowing fees but excludes open, swap or impact fees.<0/><1/>Funding fees help to balance longs and shorts and are exchanged between both sides. <2>Read more</2>.<3/><4/>Borrowing fees help ensure available liquidity. <5>Read more</5>."
msgstr ""

#: src/components/Synthetics/AccruedPositionPriceImpactRebateModal/AccruedPositionPriceImpactRebateModal.tsx
msgid "Accrued Price Impact Rebates"
msgstr ""

#: src/components/Synthetics/TradeHistory/keys.ts
msgid "Request Deposit"
msgstr ""

#: src/components/Exchange/PositionEditor.js
msgid "Deposit not enough to cover fees"
msgstr ""

#: src/components/Migration/Migration.js
#: src/components/Migration/Migration.js
#: src/pages/Stake/StakeV1.js
#: src/pages/Stake/StakeV1.js
#: src/pages/Stake/StakeV1.js
msgid "Migrate"
msgstr ""

#: src/domain/synthetics/orders/cancelOrdersTxn.ts
msgid "Cancelling {ordersText}"
msgstr ""

#: src/pages/Ecosystem/Ecosystem.js
msgid "Ecosystem Projects"
msgstr ""

#: src/domain/synthetics/claimHistory/claimPriceImpactRebate.ts
msgid "Price Impact Rebate Claimed"
msgstr ""

#: src/components/Synthetics/GmSwap/GmSwapBox/GmSwapBox.tsx
msgid "Consider selecting and using the \"Pair\" option to reduce the Price Impact."
msgstr ""

#: src/components/Exchange/OrdersList.js
#: src/components/Exchange/OrdersList.js
#: src/components/Exchange/SwapBox.js
#: src/components/Synthetics/ConfirmationBox/ConfirmationBox.tsx
#: src/components/Synthetics/OrderEditor/OrderEditor.tsx
#: src/components/Synthetics/OrderItem/OrderItem.tsx
#: src/components/Synthetics/OrderItem/OrderItem.tsx
#: src/components/Synthetics/PositionItem/PositionItem.tsx
#: src/components/Synthetics/TradeBox/TradeBox.tsx
#: src/components/Synthetics/TradeHistory/keys.ts
msgid "Limit"
msgstr ""

#: src/components/Synthetics/SubaccountModal/SubaccountModal.tsx
msgid "This is the maximum top-up amount that will be sent from your Main account to your Subaccount after each transaction. The actual amount sent will depend on the final transaction fee."
msgstr ""

#: src/components/Exchange/OrdersToa.js
msgid "<0>Insufficient liquidity to execute the order</0><1>The mark price which is an aggregate of exchange prices did not reach the specified price</1><2>The specified price was reached but not long enough for it to be executed</2><3>No keeper picked up the order for execution</3>"
msgstr ""

#: src/components/Exchange/ConfirmationBox.js
#: src/components/Synthetics/ConfirmationBox/ConfirmationBox.tsx
msgid "Your position's collateral after deducting fees:"
msgstr ""

#: src/components/Glp/GlpSwap.js
msgid "Selling..."
msgstr ""

#: src/domain/synthetics/orders/utils.tsx
msgid "The order may not execute as the max. allowed leverage is exceeded. Consider decreasing the order's leverage by editing and decreasing its size. <0>Read more</0>."
msgstr ""

#: src/components/Exchange/PositionSeller.js
#: src/components/Exchange/PositionSeller.js
#: src/components/Exchange/PositionsList.js
#: src/components/Exchange/PositionsList.js
#: src/components/Synthetics/OrderEditor/OrderEditor.tsx
#: src/components/Synthetics/PositionItem/PositionItem.tsx
#: src/components/Synthetics/PositionItem/PositionItem.tsx
#: src/components/Synthetics/PositionSeller/PositionSeller.tsx
#: src/components/Synthetics/PositionSeller/PositionSeller.tsx
#: src/components/Synthetics/TradeBox/TradeBox.tsx
msgid "Close"
msgstr ""

#: src/pages/Ecosystem/Ecosystem.js
#: src/pages/Ecosystem/Ecosystem.js
#: src/pages/Ecosystem/Ecosystem.js
#: src/pages/Ecosystem/Ecosystem.js
#: src/pages/Ecosystem/Ecosystem.js
msgid "Link"
msgstr ""

#: src/components/Synthetics/MarketNetFee/MarketNetFee.tsx
#: src/pages/Dashboard/DashboardV2.tsx
msgid "Long Positions"
msgstr ""

#: src/components/Synthetics/StatusNotification/OrderStatusNotification.tsx
msgid "Depositing {0} to {positionText}"
msgstr ""

#: src/pages/Dashboard/DashboardV2.tsx
msgid "01 Sep 2021"
msgstr ""

#: src/components/Synthetics/ConfirmationBox/ConfirmationBox.tsx
#: src/domain/synthetics/positions/utils.ts
msgid "Take-Profit"
msgstr ""

#: src/domain/tokens/approveTokens.tsx
msgid "Approval was cancelled"
msgstr ""

#: src/components/Synthetics/MarketNetFee/MarketNetFee.tsx
msgid "{longOrShort} positions do not pay a funding fee and pay a borrow fee of {borrowRate} per hour."
msgstr ""

#: src/pages/OrdersOverview/OrdersOverview.js
msgid "Increase active: {0}, executed: {1}, cancelled: {2}"
msgstr ""

#: src/pages/Ecosystem/Ecosystem.js
msgid "GMX Pages"
msgstr ""

#: src/components/Exchange/SwapBox.js
msgid "{0} is required for collateral."
msgstr ""

#: src/pages/Ecosystem/Ecosystem.js
msgid "Decentralized Options Protocol"
msgstr ""

#: src/components/Synthetics/TradeHistory/keys.ts
msgid "Failed Stop-Loss Order"
msgstr ""

#: src/pages/CompleteAccountTransfer/CompleteAccountTransfer.js
#: src/pages/CompleteAccountTransfer/CompleteAccountTransfer.js
msgid "Complete Account Transfer"
msgstr ""

#: src/pages/Stake/StakeV2.tsx
msgid "Claim Rewards"
msgstr ""

#: src/components/AddressDropdown/AddressDropdown.tsx
msgid "Copy Address"
msgstr ""

#: src/pages/BeginAccountTransfer/BeginAccountTransfer.tsx
msgid "Pending Transfer Approval"
msgstr ""

#: src/pages/BuyGlp/BuyGlp.js
msgid "Purchase <0>GLP tokens</0> to earn {nativeTokenSymbol} fees from swaps and leverage trading."
msgstr ""

#: src/components/Synthetics/OrderEditor/OrderEditor.tsx
msgid "Enter a ratio"
msgstr ""

#: src/pages/Dashboard/AssetDropdown.tsx
msgid "Proof of Reserves"
msgstr ""

#: src/pages/Stake/StakeV2.tsx
msgid "<0>This will withdraw and unreserve all tokens as well as pause vesting.<1/><2/>esGMX tokens that have been converted to GMX will be claimed and remain as GMX tokens.<3/><4/>To claim GMX tokens without withdrawing, use the \"Claim\" button under the Total Rewards section.<5/><6/></0>"
msgstr ""

#: src/pages/OrdersOverview/OrdersOverview.js
msgid "Price conditions are met"
msgstr ""

#: src/pages/Stake/StakeV2.tsx
msgid "Unstake GMX"
msgstr ""

#: src/pages/Stake/StakeV2.tsx
msgid "Deposit failed!"
msgstr ""<|MERGE_RESOLUTION|>--- conflicted
+++ resolved
@@ -83,10 +83,6 @@
 msgid "Show debug values"
 msgstr ""
 
-<<<<<<< HEAD
-#: src/pages/Dashboard/DashboardV2.tsx
-msgid "<0>GM Pools total value ({chainName}).</0>"
-=======
 #: src/pages/Exchange/Exchange.tsx
 msgid "Could not decrease {tokenSymbol} {longOrShortText} within the allowed slippage, you can adjust the allowed slippage in the settings on the top right of the page."
 msgstr ""
@@ -101,7 +97,6 @@
 
 #: src/pages/Home/Home.js
 msgid "GMX is currently live on Arbitrum and Avalanche."
->>>>>>> c7d8fc11
 msgstr ""
 
 #: src/components/Glp/GlpSwap.js
@@ -241,6 +236,63 @@
 
 #: src/pages/Stake/StakeV2.tsx
 msgid "<0>Delegate your undelegated {0} GMX DAO</0><1> voting power.</1>"
+msgstr ""
+
+#: src/pages/Dashboard/DashboardV2.tsx
+msgid "<0>GM Pools total value ({chainName}).</0>"
+msgstr ""
+
+#: src/components/Synthetics/GmSwap/GmSwapBox/GmSwapBox.tsx
+#: src/components/Synthetics/GmSwap/GmSwapBox/GmSwapBox.tsx
+msgid "<0>GM: <1>{indexName}</1><2>[{poolName}]</2></0> <3>selected in order form</3>"
+msgstr ""
+
+#: src/components/Exchange/OrdersToa.js
+msgid "<0>Insufficient liquidity to execute the order</0><1>The mark price which is an aggregate of exchange prices did not reach the specified price</1><2>The specified price was reached but not long enough for it to be executed</2><3>No keeper picked up the order for execution</3>"
+msgstr ""
+
+#: src/components/Exchange/FeesTooltip.tsx
+msgid "<0>Read more</0> about fees."
+msgstr ""
+
+#: src/pages/PageNotFound/PageNotFound.js
+msgid "<0>Return to </0><1>Homepage</1> <2>or </2> <3>Trade</3>"
+msgstr ""
+
+#: src/components/Synthetics/StatusNotification/GmStatusNotification.tsx
+msgid "<0>Selling GM: <1>{indexName}</1><2>[{poolName}]</2></0>"
+msgstr ""
+
+#: src/components/Synthetics/AcceptablePriceImpactInputRow/AcceptablePriceImpactInputRow.tsx
+msgid "<0>Set Recommended Impact: {0}</0>."
+msgstr ""
+
+#: src/pages/SyntheticsFallbackPage/SyntheticsFallbackPage.tsx
+msgid "<0>Switch to:</0>"
+msgstr ""
+
+#: src/components/Synthetics/OrderItem/OrderItem.tsx
+msgid "<0>The order will be executed when the oracle price is {0} {1}.</0><1>Note that there may be rare cases where the order cannot be executed, for example, if the chain is down and no oracle reports are produced or if the price impact exceeds your acceptable price.</1>"
+msgstr ""
+
+#: src/components/Glp/SwapErrorModal.tsx
+msgid "<0>The pool's capacity has been reached for {0}. Please use another token to buy GLP.</0><1>Check the \"Save on Fees\" section for tokens with the lowest fees.</1>"
+msgstr ""
+
+#: src/components/Exchange/OrdersList.js
+msgid "<0>The price that orders can be executed at may differ slightly from the chart price, as market orders update oracle prices, while limit/trigger orders do not.</0><1>This can also cause limit/triggers to not be executed if the price is not reached for long enough. <2>Read more</2>.</1>"
+msgstr ""
+
+#: src/pages/Stake/StakeV2.tsx
+msgid "<0>This will claim {0} GMX.<1/><2/>After claiming, you can stake these GMX tokens by using the \"Stake\" button in the GMX section of this Earn page.<3/><4/></0>"
+msgstr ""
+
+#: src/pages/Stake/StakeV2.tsx
+msgid "<0>This will withdraw all esGMX tokens as well as pause vesting.<1/><2/>esGMX tokens that have been converted to GMX will be claimed and remain as GMX tokens.<3/><4/>To claim GMX tokens without withdrawing, use the \"Claim\" button.<5/><6/></0>"
+msgstr ""
+
+#: src/pages/Stake/StakeV2.tsx
+msgid "<0>This will withdraw and unreserve all tokens as well as pause vesting.<1/><2/>esGMX tokens that have been converted to GMX will be claimed and remain as GMX tokens.<3/><4/>To claim GMX tokens without withdrawing, use the \"Claim\" button under the Total Rewards section.<5/><6/></0>"
 msgstr ""
 
 #: src/pages/Dashboard/DashboardV2.tsx
@@ -1570,14 +1622,8 @@
 msgid "Long Open Interest"
 msgstr ""
 
-<<<<<<< HEAD
-#: src/components/Exchange/TradeHistory.js
-#: src/context/SyntheticsEvents/SyntheticsEventsProvider.tsx
-msgid "Decreased"
-=======
 #: src/pages/Ecosystem/Ecosystem.js
 msgid "Protocol risk explorer and stats"
->>>>>>> c7d8fc11
 msgstr ""
 
 #: src/components/Exchange/PositionShareCard.tsx
@@ -1604,8 +1650,6 @@
 msgid "Incentives & Prizes"
 msgstr ""
 
-<<<<<<< HEAD
-=======
 #: src/components/Glp/GlpSwap.js
 msgid "Fees may vary depending on which asset you sell GLP for. <0/>Enter the amount of GLP you want to redeem in the order form, then check here to compare fees."
 msgstr ""
@@ -1614,7 +1658,6 @@
 msgid "{txnTypeText} {0} order for"
 msgstr ""
 
->>>>>>> c7d8fc11
 #: src/components/Exchange/PositionEditor.js
 #: src/components/Exchange/PositionSeller.js
 #: src/components/Synthetics/PositionEditor/PositionEditor.tsx
@@ -3002,13 +3045,8 @@
 msgid "Unstake"
 msgstr ""
 
-<<<<<<< HEAD
-#: src/components/Exchange/SwapBox.js
-msgid "Limit order submitted!"
-=======
 #: src/components/NetworkDropdown/NetworkDropdown.tsx
 msgid "More Options"
->>>>>>> c7d8fc11
 msgstr ""
 
 #: src/components/Synthetics/SubaccountModal/SubaccountStatus.tsx
@@ -3066,53 +3104,6 @@
 msgstr ""
 
 #: src/components/Exchange/PositionEditor.js
-<<<<<<< HEAD
-msgid "Liquidation price would cross mark price."
-msgstr ""
-
-#: src/components/Synthetics/MarketsList/MarketsList.tsx
-msgid "Liquidity"
-msgstr ""
-
-#: src/pages/Stake/StakeV2.tsx
-msgid "Liquidity and trading incentives program is live on Arbitrum. <0>Read more</0>."
-msgstr ""
-
-#: src/components/Exchange/SwapBox.js
-#: src/components/Exchange/SwapBox.js
-msgid "Liquidity data not loaded"
-msgstr ""
-
-#: src/App/App.tsx
-#: src/components/Exchange/PositionsList.js
-#: src/components/Exchange/PositionsList.js
-#: src/components/Synthetics/Claims/Claims.tsx
-#: src/components/Synthetics/GmSwap/GmConfirmationBox/GmConfirmationBox.tsx
-#: src/components/Synthetics/OrderEditor/OrderEditor.tsx
-#: src/components/Synthetics/OrderEditor/OrderEditor.tsx
-#: src/components/Synthetics/OrderList/OrderList.tsx
-#: src/components/Synthetics/OrderList/OrderList.tsx
-#: src/components/Synthetics/PositionList/PositionList.tsx
-#: src/components/Synthetics/PositionList/PositionList.tsx
-#: src/domain/synthetics/trade/utils/validation.ts
-#: src/domain/synthetics/trade/utils/validation.ts
-msgid "Loading..."
-msgstr ""
-
-#: src/lib/wallets/connecters/binanceW3W/binanceWallet.ts
-msgid "Log in to your Binance app and tap [Wallets]. Go to [Web3]."
-msgstr ""
-
-#: src/components/Exchange/ConfirmationBox.js
-#: src/components/Exchange/ConfirmationBox.js
-#: src/components/Exchange/ConfirmationBox.js
-#: src/components/Exchange/ConfirmationBox.js
-#: src/components/Exchange/ConfirmationBox.js
-#: src/components/Exchange/ExchangeTVChart.js
-#: src/components/Exchange/ExchangeTVChart.js
-#: src/components/Exchange/OrdersList.js
-=======
->>>>>>> c7d8fc11
 #: src/components/Exchange/PositionEditor.js
 #: src/components/Exchange/PositionEditor.js
 #: src/components/Synthetics/PositionEditor/PositionEditor.tsx
@@ -4045,8 +4036,9 @@
 msgid "Referral code updated!"
 msgstr ""
 
-#: src/components/Exchange/SwapBox.js
-msgid "Max {0} short capacity"
+#: src/components/Exchange/TradeHistory.js
+#: src/context/SyntheticsEvents/SyntheticsEventsProvider.tsx
+msgid "Decreased"
 msgstr ""
 
 #: src/components/Synthetics/TradeHistory/TradeHistoryRow/utils/shared.ts
@@ -4057,10 +4049,6 @@
 msgid "Reserve Amount"
 msgstr ""
 
-<<<<<<< HEAD
-#: src/pages/BeginAccountTransfer/BeginAccountTransfer.tsx
-msgid "Please only use this for full account transfers.<0/>This will transfer all your GMX, esGMX, GLP, Multiplier Points and voting power to your new account.<1/>Transfers are only supported if the receiving account has not staked GMX or GLP tokens before.<2/>Transfers are one-way, you will not be able to transfer staked tokens back to the sending account."
-=======
 #: src/components/Synthetics/GmList/GmList.tsx
 msgid "{0} and {1} can be used to buy GM tokens for this market up to the specified buying caps."
 msgstr ""
@@ -4071,7 +4059,6 @@
 
 #: src/components/GmTokensBalanceInfo/GmTokensBalanceInfo.tsx
 msgid "Wallet total accrued Fees"
->>>>>>> c7d8fc11
 msgstr ""
 
 #: src/components/Exchange/ConfirmationBox.js
@@ -4133,35 +4120,6 @@
 msgid "Leverage Trading Terminal"
 msgstr ""
 
-#: src/pages/Stake/StakeV2.tsx
-msgid "You are earning {0}% more {nativeTokenSymbol} rewards using {1} Staked Multiplier Points."
-msgstr ""
-
-#: src/components/Exchange/SwapBox.js
-msgid "Swap submitted!"
-msgstr ""
-
-#: src/components/Synthetics/StatusNotification/GmStatusNotification.tsx
-msgid "Fulfilling Buy request"
-msgstr ""
-
-#: src/pages/Ecosystem/Ecosystem.js
-msgid "GBC NFTs APR tracker and rewards"
-msgstr ""
-
-#: src/components/Synthetics/StatusNotification/SubaccountNotification.tsx
-#: src/components/Synthetics/StatusNotification/SubaccountNotification.tsx
-msgid "Pending Wallet transaction sign"
-msgstr ""
-
-#: src/components/Referrals/AffiliatesStats.tsx
-#: src/components/Referrals/AffiliatesStats.tsx
-#: src/components/Referrals/TradersStats.tsx
-#: src/components/Referrals/TradersStats.tsx
-msgid "V1 Avalanche"
-msgstr ""
-
-#: src/components/Exchange/ConfirmationBox.js
 #: src/components/Exchange/PositionEditor.js
 #: src/components/Exchange/PositionSeller.js
 #: src/components/Synthetics/ConfirmationBox/ConfirmationBox.tsx
@@ -4200,11 +4158,6 @@
 msgid "UTILIZATION"
 msgstr ""
 
-<<<<<<< HEAD
-#: src/domain/synthetics/sidecarOrders/utils.ts
-#: src/domain/synthetics/sidecarOrders/utils.ts
-msgid "Price above Limit Price."
-=======
 #: src/components/SettingsModal/SettingsModal.tsx
 msgid "Invalid execution fee buffer value"
 msgstr ""
@@ -4213,7 +4166,6 @@
 #: src/pages/Referrals/Referrals.tsx
 #: src/pages/Referrals/Referrals.tsx
 msgid "Referrals"
->>>>>>> c7d8fc11
 msgstr ""
 
 #: src/components/Exchange/PositionSeller.js
@@ -4237,15 +4189,6 @@
 msgid "Order Type"
 msgstr ""
 
-<<<<<<< HEAD
-#: src/domain/synthetics/sidecarOrders/utils.ts
-msgid "Price above lowest Limit Price."
-msgstr ""
-
-#: src/domain/synthetics/sidecarOrders/utils.ts
-#: src/domain/synthetics/sidecarOrders/utils.ts
-msgid "Price below Limit Price."
-=======
 #: src/components/Synthetics/ConfirmationBox/ConfirmationBox.tsx
 msgid "Decrease size"
 msgstr ""
@@ -4260,7 +4203,6 @@
 
 #: src/domain/synthetics/referrals/claimAffiliateRewardsTxn.ts
 msgid "Affiliate Rewards Claimed"
->>>>>>> c7d8fc11
 msgstr ""
 
 #: src/components/Synthetics/ConfirmationBox/ConfirmationBox.tsx
@@ -4308,14 +4250,9 @@
 msgid "Share"
 msgstr ""
 
-<<<<<<< HEAD
-#: src/domain/synthetics/sidecarOrders/utils.ts
-msgid "Price below lowest Limit Price."
-=======
 #: src/components/Synthetics/TradeHistory/TradeHistoryRow/utils/shared.ts
 #: src/pages/OrdersOverview/OrdersOverview.js
 msgid "Execute"
->>>>>>> c7d8fc11
 msgstr ""
 
 #: src/pages/Exchange/Exchange.tsx
@@ -5455,8 +5392,285 @@
 
 #: src/pages/BeginAccountTransfer/BeginAccountTransfer.tsx
 #: src/pages/CompleteAccountTransfer/CompleteAccountTransfer.js
-#: src/pages/NftWallet/NftWallet.js
-msgid "Transfer submitted!"
+msgid "Invalid Transfer Addresses: Please check the url."
+msgstr ""
+
+#: src/components/SettingsModal/SettingsModal.tsx
+msgid "Invalid execution fee buffer value"
+msgstr ""
+
+#: src/components/Exchange/PositionEditor.js
+#: src/components/Exchange/PositionEditor.js
+#: src/components/Exchange/PositionEditor.js
+#: src/domain/synthetics/trade/utils/validation.ts
+#: src/domain/synthetics/trade/utils/validation.ts
+msgid "Invalid liq. price"
+msgstr ""
+
+#: src/components/Exchange/ConfirmationBox.js
+#: src/components/Exchange/OrderEditor.js
+#: src/components/Exchange/PositionSeller.js
+msgid "Invalid price, see warning"
+msgstr ""
+
+#: src/components/SettingsModal/SettingsModal.tsx
+msgid "Invalid slippage value"
+msgstr ""
+
+#: src/pages/OrdersOverview/OrdersOverview.js
+msgid "Invalid token fromToken: \"{0}\" toToken: \"{toTokenAddress}\""
+msgstr ""
+
+#: src/pages/OrdersOverview/OrdersOverview.js
+msgid "Invalid token indexToken: \"{0}\" collateralToken: \"{1}\""
+msgstr ""
+
+#: src/pages/Jobs/Jobs.js
+msgid "Job Openings"
+msgstr ""
+
+#: src/pages/Jobs/Jobs.js
+msgid "Job openings at GMX."
+msgstr ""
+
+#: src/pages/Jobs/Jobs.js
+msgid "Jobs"
+msgstr ""
+
+#: src/components/Exchange/PositionSeller.js
+msgid "Keep Leverage is not possible"
+msgstr ""
+
+#: src/components/Synthetics/ConfirmationBox/ConfirmationBox.tsx
+#: src/components/Synthetics/TradeBox/TradeBox.tsx
+msgid "Keep leverage at {0}"
+msgstr ""
+
+#: src/components/Exchange/PositionSeller.js
+msgid "Keep leverage at {0}x"
+msgstr ""
+
+#: src/components/Synthetics/PositionSeller/PositionSeller.tsx
+msgid "Keep leverage at {keepLeverageAtValue}"
+msgstr ""
+
+#: src/components/Synthetics/PositionSeller/PositionSeller.tsx
+msgid "Keep leverage is not available as Position exceeds max. allowed leverage. <0>Read more</0>."
+msgstr ""
+
+#: src/components/Synthetics/MarketsList/MarketsList.tsx
+msgid "LIQUIDITY"
+msgstr ""
+
+#: src/pages/LeaderboardPage/components/LeaderboardNavigation.tsx
+msgid "LIVE"
+msgstr ""
+
+#: src/components/Synthetics/ChartTokenSelector/ChartTokenSelector.tsx
+msgid "LONG LIQ."
+msgstr ""
+
+#: src/components/NetworkDropdown/NetworkDropdown.tsx
+msgid "Language"
+msgstr ""
+
+#: src/pages/LeaderboardPage/components/LeaderboardContainer.tsx
+msgid "Last 30 days"
+msgstr ""
+
+#: src/pages/LeaderboardPage/components/LeaderboardContainer.tsx
+msgid "Last 7 days"
+msgstr ""
+
+#: src/components/Synthetics/DateRangeSelect/DateRangeSelect.tsx
+msgid "Last month"
+msgstr ""
+
+#: src/components/Header/AppHeaderUser.tsx
+#: src/components/Header/AppHeaderUser.tsx
+#: src/components/ModalViews/RedirectModal.js
+#: src/pages/Home/Home.js
+msgid "Launch App"
+msgstr ""
+
+#: src/components/Exchange/UsefulLinks.tsx
+#: src/components/Header/AppHeaderLinks.tsx
+msgid "Leaderboard"
+msgstr ""
+
+#: src/pages/Ecosystem/Ecosystem.js
+msgid "Leaderboard for GMX traders"
+msgstr ""
+
+#: src/pages/LeaderboardPage/components/LeaderboardContainer.tsx
+msgid "Leaderboard for traders on GMX V2."
+msgstr ""
+
+#: src/components/Exchange/PositionEditor.js
+msgid "Leave at least {0} ETH for gas"
+msgstr ""
+
+#: src/components/Exchange/SwapBox.js
+#: src/components/Exchange/SwapBox.js
+msgid "Leave at least {0} {1} for gas"
+msgstr ""
+
+#: src/components/Synthetics/TradeHistory/TradeHistoryRow/utils/position.ts
+msgid "Leftover Collateral Excluding Impact"
+msgstr ""
+
+#: src/components/Exchange/PositionEditor.js
+msgid "Leftover Collateral not enough to cover fees"
+msgstr ""
+
+#: src/components/Exchange/PositionSeller.js
+msgid "Leftover collateral below 5 USD"
+msgstr ""
+
+#: src/domain/synthetics/trade/utils/validation.ts
+msgid "Leftover collateral below {0} USD"
+msgstr ""
+
+#: src/components/Exchange/PositionSeller.js
+msgid "Leftover position below 10 USD"
+msgstr ""
+
+#: src/pages/LeaderboardPage/components/LeaderboardPositionsTable.tsx
+msgid "Lev."
+msgstr ""
+
+#: src/components/Exchange/ConfirmationBox.js
+#: src/components/Exchange/PositionEditor.js
+#: src/components/Exchange/PositionSeller.js
+#: src/components/Exchange/SwapBox.js
+#: src/components/Exchange/SwapBox.js
+#: src/components/Synthetics/ConfirmationBox/ConfirmationBox.tsx
+#: src/components/Synthetics/OrderEditor/OrderEditor.tsx
+#: src/components/Synthetics/PositionEditor/PositionEditor.tsx
+#: src/components/Synthetics/PositionSeller/PositionSeller.tsx
+#: src/components/Synthetics/TradeBox/TradeBox.tsx
+#: src/components/Synthetics/TradeBox/TradeBox.tsx
+#: src/components/Synthetics/TradeBox/TradeBox.tsx
+msgid "Leverage"
+msgstr ""
+
+#: src/pages/Ecosystem/Ecosystem.js
+msgid "Leverage Trading Terminal"
+msgstr ""
+
+#: src/components/Exchange/SwapBox.js
+msgid "Leverage disabled, pending {0} upgrade"
+msgstr ""
+
+#: src/components/Synthetics/TradeBox/TradeBox.tsx
+msgid "Leverage slider"
+msgstr ""
+
+#: src/components/Exchange/OrdersList.js
+#: src/components/Exchange/OrdersList.js
+#: src/components/Exchange/SwapBox.js
+#: src/components/Synthetics/ConfirmationBox/ConfirmationBox.tsx
+#: src/components/Synthetics/OrderEditor/OrderEditor.tsx
+#: src/components/Synthetics/OrderItem/OrderItem.tsx
+#: src/components/Synthetics/OrderItem/OrderItem.tsx
+#: src/components/Synthetics/PositionItem/PositionItem.tsx
+#: src/components/Synthetics/TradeBox/TradeBox.tsx
+#: src/components/Synthetics/TradeHistory/keys.ts
+msgid "Limit"
+msgstr ""
+
+#: src/domain/synthetics/orders/utils.tsx
+msgid "Limit Decrease"
+msgstr ""
+
+#: src/domain/synthetics/orders/utils.tsx
+msgid "Limit Increase"
+msgstr ""
+
+#: src/components/Synthetics/ConfirmationBox/ConfirmationBox.tsx
+msgid "Limit Order Price to guarantee Min. Receive amount is updated in real time in the Orders tab after the order has been created."
+msgstr ""
+
+#: src/components/Synthetics/ConfirmationBox/ConfirmationBox.tsx
+msgid "Limit Order Price will vary based on Fees and Price Impact to guarantee the Min. Receive amount."
+msgstr ""
+
+#: src/components/Exchange/ConfirmationBox.js
+#: src/components/Exchange/ConfirmationBox.js
+#: src/components/Synthetics/ConfirmationBox/ConfirmationBox.tsx
+#: src/components/Synthetics/ConfirmationBox/ConfirmationBox.tsx
+msgid "Limit Price"
+msgstr ""
+
+#: src/components/Synthetics/StatusNotification/OrderStatusNotification.tsx
+#: src/domain/synthetics/orders/utils.tsx
+msgid "Limit Swap"
+msgstr ""
+
+#: src/components/Exchange/SwapBox.js
+msgid "Limit order creation failed."
+msgstr ""
+
+#: src/components/Exchange/SwapBox.js
+msgid "Limit order submitted!"
+msgstr ""
+
+#: src/components/Synthetics/ConfirmationBox/ConfirmationBox.tsx
+msgid "Limit price above Mark Price"
+msgstr ""
+
+#: src/components/Synthetics/ConfirmationBox/ConfirmationBox.tsx
+msgid "Limit price below Mark Price"
+msgstr ""
+
+#: src/domain/synthetics/sidecarOrders/utils.ts
+msgid "Limit size is required."
+msgstr ""
+
+#: src/pages/Ecosystem/Ecosystem.js
+#: src/pages/Ecosystem/Ecosystem.js
+#: src/pages/Ecosystem/Ecosystem.js
+#: src/pages/Ecosystem/Ecosystem.js
+#: src/pages/Ecosystem/Ecosystem.js
+msgid "Link"
+msgstr ""
+
+#: src/components/Exchange/PositionShare.tsx
+msgid "Link copied to clipboard."
+msgstr ""
+
+#: src/components/Exchange/ConfirmationBox.js
+#: src/components/Exchange/OrderEditor.js
+#: src/components/Exchange/PositionEditor.js
+#: src/components/Exchange/PositionSeller.js
+#: src/components/Exchange/PositionsList.js
+#: src/components/Exchange/PositionsList.js
+#: src/components/Exchange/SwapBox.js
+#: src/components/Synthetics/ConfirmationBox/ConfirmationBox.tsx
+#: src/components/Synthetics/ConfirmationBox/ConfirmationBox.tsx
+#: src/components/Synthetics/OrderEditor/OrderEditor.tsx
+#: src/components/Synthetics/PositionEditor/PositionEditor.tsx
+#: src/components/Synthetics/PositionItem/PositionItem.tsx
+#: src/components/Synthetics/PositionList/PositionList.tsx
+#: src/components/Synthetics/PositionSeller/PositionSeller.tsx
+#: src/components/Synthetics/TradeBox/TradeBox.tsx
+#: src/components/Synthetics/TradeBox/TradeBox.tsx
+#: src/pages/LeaderboardPage/components/LeaderboardPositionsTable.tsx
+msgid "Liq. Price"
+msgstr ""
+
+#: src/components/Exchange/ExchangeTVChart.js
+msgid "Liq. {0} {longOrShortText}"
+msgstr ""
+
+#: src/components/Synthetics/TVChart/TVChart.tsx
+msgid "Liq. {longOrShortText} {tokenSymbol}"
+msgstr ""
+
+#: src/components/Exchange/TradeHistory.js
+#: src/components/Synthetics/TradeHistory/keys.ts
+#: src/context/SyntheticsEvents/SyntheticsEventsProvider.tsx
+msgid "Liquidated"
 msgstr ""
 
 #: src/components/Exchange/TradeHistory.js
@@ -5466,6 +5680,56 @@
 "{2} Price: {3} USD"
 msgstr ""
 
+#: src/components/Synthetics/TradeHistory/filters/ActionFilter.tsx
+msgid "Liquidation"
+msgstr ""
+
+#: src/components/Exchange/TradeHistory.js
+msgid "Liquidation Fee"
+msgstr ""
+
+#: src/components/Exchange/PositionEditor.js
+msgid "Liquidation price would cross mark price."
+msgstr ""
+
+#: src/components/Synthetics/MarketsList/MarketsList.tsx
+msgid "Liquidity"
+msgstr ""
+
+#: src/pages/Stake/StakeV2.tsx
+msgid "Liquidity and trading incentives program is live on Arbitrum. <0>Read more</0>."
+msgstr ""
+
+#: src/components/Exchange/SwapBox.js
+#: src/components/Exchange/SwapBox.js
+msgid "Liquidity data not loaded"
+msgstr ""
+
+#: src/App/App.tsx
+#: src/components/Exchange/PositionsList.js
+#: src/components/Exchange/PositionsList.js
+#: src/components/Synthetics/Claims/Claims.tsx
+#: src/components/Synthetics/GmSwap/GmConfirmationBox/GmConfirmationBox.tsx
+#: src/components/Synthetics/OrderEditor/OrderEditor.tsx
+#: src/components/Synthetics/OrderEditor/OrderEditor.tsx
+#: src/components/Synthetics/OrderList/OrderList.tsx
+#: src/components/Synthetics/OrderList/OrderList.tsx
+#: src/components/Synthetics/PositionList/PositionList.tsx
+#: src/components/Synthetics/PositionList/PositionList.tsx
+#: src/domain/synthetics/trade/utils/validation.ts
+#: src/domain/synthetics/trade/utils/validation.ts
+msgid "Loading..."
+msgstr ""
+
+#: src/lib/wallets/connecters/binanceW3W/binanceWallet.ts
+msgid "Log in to your Binance app and tap [Wallets]. Go to [Web3]."
+msgstr ""
+
+#: src/components/Exchange/ConfirmationBox.js
+#: src/components/Exchange/ConfirmationBox.js
+#: src/components/Exchange/ConfirmationBox.js
+#: src/components/Exchange/ConfirmationBox.js
+#: src/components/Exchange/ConfirmationBox.js
 #: src/components/Exchange/ExchangeTVChart.js
 #: src/components/Synthetics/TVChart/TVChart.tsx
 msgid "Inc."
@@ -5528,13 +5792,8 @@
 msgid "Volume traded by this account with an active referral code."
 msgstr ""
 
-<<<<<<< HEAD
-#: src/pages/LeaderboardPage/components/LeaderboardAccountsTable.tsx
-msgid "The PnL ($) compared to the capital used.<0/><1/>The capital used is calculated as the highest value of [<2>sum of collateral of open positions - realized PnL + period start pending PnL</2>]."
-=======
 #: src/components/Synthetics/TradeHistory/keys.ts
 msgid "Update Take-Profit Order"
->>>>>>> c7d8fc11
 msgstr ""
 
 #: src/components/Stake/GMXAprTooltip.tsx
@@ -5637,6 +5896,26 @@
 msgid "Deposit"
 msgstr ""
 
+#: src/components/Referrals/JoinReferralCode.js
+msgid "Please input a referral code to benefit from fee discounts."
+msgstr ""
+
+#: src/pages/BeginAccountTransfer/BeginAccountTransfer.tsx
+msgid "Please only use this for full account transfers.<0/>This will transfer all your GMX, esGMX, GLP, Multiplier Points and voting power to your new account.<1/>Transfers are only supported if the receiving account has not staked GMX or GLP tokens before.<2/>Transfers are one-way, you will not be able to transfer staked tokens back to the sending account."
+msgstr ""
+
+#: src/pages/ClaimEsGmx/ClaimEsGmx.js
+msgid "Please switch your network to Arbitrum."
+msgstr ""
+
+#: src/components/Exchange/PositionSeller.js
+msgid "Please uncheck \"Keep Leverage\", or close a larger position amount."
+msgstr ""
+
+#: src/components/Exchange/NetValueTooltip.tsx
+#: src/components/Exchange/PositionSeller.js
+#: src/components/Exchange/PositionsList.js
+#: src/components/Exchange/TradeHistory.js
 #: src/components/Synthetics/ConfirmationBox/ConfirmationBox.tsx
 #: src/components/Synthetics/ConfirmationBox/ConfirmationBox.tsx
 #: src/components/Synthetics/OrderEditor/OrderEditor.tsx
@@ -5650,8 +5929,72 @@
 msgid "Sell request sent"
 msgstr ""
 
-#: src/components/Exchange/PositionEditor.js
-#: src/components/Exchange/PositionSeller.js
+#: src/components/Synthetics/Claims/ClaimableCardUI.tsx
+#: src/components/Synthetics/TradeFeesRow/TradeFeesRow.tsx
+msgid "Price Impact Rebates"
+msgstr ""
+
+#: src/components/Synthetics/TradeFeesRow/TradeFeesRow.tsx
+msgid "Price Impact Rebates for closing trades are claimable under the Claims tab. <0>Read more</0>."
+msgstr ""
+
+#: src/components/Synthetics/ConfirmationBox/ConfirmationBox.tsx
+#: src/domain/synthetics/trade/utils/validation.ts
+#: src/domain/synthetics/trade/utils/validation.ts
+#: src/domain/synthetics/trade/utils/validation.ts
+#: src/domain/synthetics/trade/utils/validation.ts
+msgid "Price Impact not yet acknowledged"
+msgstr ""
+
+#: src/domain/synthetics/sidecarOrders/utils.ts
+#: src/domain/synthetics/sidecarOrders/utils.ts
+msgid "Price above Limit Price."
+msgstr ""
+
+#: src/components/Exchange/OrderEditor.js
+#: src/components/Exchange/PositionSeller.js
+#: src/components/Synthetics/OrderEditor/OrderEditor.tsx
+#: src/domain/synthetics/trade/utils/validation.ts
+msgid "Price above Liq. Price"
+msgstr ""
+
+#: src/domain/synthetics/sidecarOrders/utils.ts
+msgid "Price above Liq. Price."
+msgstr ""
+
+#: src/components/Exchange/OrderEditor.js
+#: src/components/Exchange/SwapBox.js
+#: src/components/Exchange/SwapBox.js
+#: src/components/Synthetics/OrderEditor/OrderEditor.tsx
+#: src/components/Synthetics/OrderEditor/OrderEditor.tsx
+#: src/components/Synthetics/OrderEditor/OrderEditor.tsx
+#: src/components/Synthetics/OrderEditor/OrderEditor.tsx
+#: src/domain/synthetics/trade/utils/validation.ts
+#: src/domain/synthetics/trade/utils/validation.ts
+#: src/domain/synthetics/trade/utils/validation.ts
+msgid "Price above Mark Price"
+msgstr ""
+
+#: src/domain/synthetics/sidecarOrders/utils.ts
+#: src/domain/synthetics/sidecarOrders/utils.ts
+#: src/domain/synthetics/sidecarOrders/utils.ts
+msgid "Price above Mark Price."
+msgstr ""
+
+#: src/domain/synthetics/sidecarOrders/utils.ts
+msgid "Price above highest Limit Price."
+msgstr ""
+
+#: src/domain/synthetics/sidecarOrders/utils.ts
+msgid "Price above lowest Limit Price."
+msgstr ""
+
+#: src/domain/synthetics/sidecarOrders/utils.ts
+#: src/domain/synthetics/sidecarOrders/utils.ts
+msgid "Price below Limit Price."
+msgstr ""
+
+#: src/components/Exchange/OrderEditor.js
 #: src/components/Exchange/PositionSeller.js
 #: src/components/Exchange/SwapBox.js
 #: src/components/Exchange/SwapBox.js
@@ -5666,8 +6009,8 @@
 msgid "There may not be sufficient liquidity to execute your Order when the Price conditions are met."
 msgstr ""
 
-#: src/components/Glp/GlpSwap.js
-msgid "Fees may vary depending on which asset you use to buy GLP. <0/>Enter the amount of GLP you want to purchase in the order form, then check here to compare fees."
+#: src/domain/synthetics/sidecarOrders/utils.ts
+msgid "Price below lowest Limit Price."
 msgstr ""
 
 #: src/components/Synthetics/ClaimModal/ClaimModal.tsx
@@ -6314,10 +6657,6 @@
 msgid "Unstake submitted! <0>View status.</0>"
 msgstr ""
 
-<<<<<<< HEAD
-#: src/pages/Stake/StakeV2.tsx
-msgid "Unstaking will burn <0>{0} Multiplier Points</0>{1}<1>You will earn {2}% less {nativeTokenSymbol} rewards with this action.</1>"
-=======
 #: src/components/Exchange/PositionEditor.js
 #: src/components/Exchange/PositionSeller.js
 #: src/components/Exchange/SwapBox.js
@@ -6330,7 +6669,6 @@
 
 #: src/components/StatsTooltip/ChainsStatsTooltipRow.tsx
 msgid "{title}"
->>>>>>> c7d8fc11
 msgstr ""
 
 #: src/components/Synthetics/StatusNotification/OrderStatusNotification.tsx
@@ -6578,8 +6916,181 @@
 msgid "Fees exceed Pay amount"
 msgstr ""
 
-#: src/components/Synthetics/TradeHistory/keys.ts
-msgid "Failed Market Swap"
+#: src/pages/Ecosystem/Ecosystem.js
+msgid "Telegram Group"
+msgstr ""
+
+#: src/pages/Ecosystem/Ecosystem.js
+msgid "Telegram Group (Chinese)"
+msgstr ""
+
+#: src/pages/Ecosystem/Ecosystem.js
+msgid "Telegram Group (Portuguese)"
+msgstr ""
+
+#: src/pages/Ecosystem/Ecosystem.js
+msgid "Telegram Groups"
+msgstr ""
+
+#: src/pages/Ecosystem/Ecosystem.js
+msgid "Telegram bot for GMX Swaps monitoring"
+msgstr ""
+
+#: src/pages/Ecosystem/Ecosystem.js
+msgid "Telegram bot for GMX position updates"
+msgstr ""
+
+#: src/pages/Ecosystem/Ecosystem.js
+msgid "Telegram bot for Open Interest on GMX"
+msgstr ""
+
+#: src/components/Footer/constants.ts
+#: src/pages/TermsAndConditions/TermsAndConditions.js
+msgid "Terms and Conditions"
+msgstr ""
+
+#: src/pages/Stake/StakeV1.js
+msgid "The <0>GMX migration</0> is in progress, please migrate your GMT, xGMT, GMT-USDG and xGMT-USDG tokens.<1/>USDG tokens will continue to function as before and do not need to be migrated."
+msgstr ""
+
+#: src/components/Synthetics/MarketCard/MarketCard.tsx
+msgid "The Available Liquidity will be the lesser of the difference between the maximum value and the current value for the Reserve and Open Interest."
+msgstr ""
+
+#: src/components/AprInfo/AprInfo.tsx
+msgid "The Bonus APR will be airdropped as ARB tokens. <0>Read more</0>."
+msgstr ""
+
+#: src/components/Glp/GlpSwap.js
+msgid "The Bonus Rebate is an estimate and will be airdropped as ARB tokens when migrating this liquidity to GM pools within the same epoch. <0>Read more</0>."
+msgstr ""
+
+#: src/components/Synthetics/TradeFeesRow/TradeFeesRow.tsx
+msgid "The Bonus Rebate will be airdropped as ARB tokens on a pro-rata basis. <0>Read more</0>."
+msgstr ""
+
+#: src/components/Synthetics/AcceptablePriceImpactInputRow/AcceptablePriceImpactInputRow.tsx
+msgid "The Current Price Impact is {0}. Consider adding a buffer of 0.30% to it so the order is more likely to be processed."
+msgstr ""
+
+#: src/components/Synthetics/TradeHistory/TradeHistoryRow/utils/shared.ts
+msgid "The Execution Price didn't meet the Acceptable Price condition."
+msgstr ""
+
+#: src/components/Synthetics/TradeHistory/TradeHistoryRow/utils/shared.ts
+msgid "The Execution Price didn't meet the Acceptable Price condition. The Order will get filled when the condition is met."
+msgstr ""
+
+#: src/pages/Stake/StakeV1.js
+msgid "The Gambit protocol is in beta, please read the <0>staking details</0>before participating."
+msgstr ""
+
+#: src/components/SettingsModal/SettingsModal.tsx
+msgid "The Max Execution Fee is set to a higher value to handle potential increases in gas price during order execution. Any excess execution fee will be refunded to your account when the order is executed. Only applicable to GMX V2."
+msgstr ""
+
+#: src/pages/LeaderboardPage/components/LeaderboardAccountsTable.tsx
+msgid "The PnL ($) compared to the capital used.<0/><1/>The capital used is calculated as the highest value of [<2>sum of collateral of open positions - realized PnL + period start pending PnL</2>]."
+msgstr ""
+
+#: src/pages/ClaimEsGmx/ClaimEsGmx.js
+msgid "The address of the esGMX (IOU) token is {esGmxIouAddress}."
+msgstr ""
+
+#: src/components/Stake/GMXAprTooltip.tsx
+msgid "The average {nativeTokenSymbol} APR is calculated with the average account boost percentage ({0}%), while the maximum {nativeTokenSymbol} APR is calculated with the maximum boost (200%) by staking <0>Multiplier Points</0>."
+msgstr ""
+
+#: src/components/Exchange/SwapBox.js
+msgid "The borrow fee is calculated as (assets borrowed) / (total assets in pool) * 0.01% per hour."
+msgstr ""
+
+#: src/components/Synthetics/AcceptablePriceImpactInputRow/AcceptablePriceImpactInputRow.tsx
+msgid "The current Price Impact is {0}. Consider using -0.30% Acceptable Price Impact so the order is more likely to be processed."
+msgstr ""
+
+#: src/pages/ClaimEsGmx/ClaimEsGmx.js
+msgid "The esGMX (IOU) token is transferrable. You can add the token to your wallet and send it to another address to claim if you'd like."
+msgstr ""
+
+#: src/pages/ClaimEsGmx/ClaimEsGmx.js
+msgid "The esGMX tokens can be staked or vested at any time."
+msgstr ""
+
+#: src/components/GmTokensBalanceInfo/GmTokensBalanceInfo.tsx
+msgid "The fees' USD value is calculated at the time they are accrued and does not include incentives."
+msgstr ""
+
+#: src/lib/contracts/transactionErrors.tsx
+msgid "The mark price has changed, consider increasing your Allowed Slippage by clicking on the \"...\" icon next to your address."
+msgstr ""
+
+#: src/components/Synthetics/NetworkFeeRow/NetworkFeeRow.tsx
+msgid "The max execution fee is overestimated, including by the buffer set under settings. Upon execution, any excess execution fee is sent back to your account."
+msgstr ""
+
+#: src/components/Synthetics/SubaccountModal/SubaccountStatus.tsx
+msgid "The maximum number of authorized Actions has been reached. Re-authorize a higher value using the \"<0>Max allowed actions</0>\" field."
+msgstr ""
+
+#: src/domain/legacy.ts
+msgid "The network Fees are very high currently, which may be due to a temporary increase in transactions on the {0} network."
+msgstr ""
+
+#: src/domain/synthetics/fees/utils/executionFee.ts
+msgid "The network fees are high currently, which may be due to a temporary increase in transactions on the {chainName} network."
+msgstr ""
+
+#: src/domain/synthetics/fees/utils/executionFee.ts
+msgid "The network fees are very high currently, which may be due to a temporary increase in transactions on the {chainName} network."
+msgstr ""
+
+#: src/domain/synthetics/orders/utils.tsx
+msgid "The order may not execute as the max. allowed leverage is exceeded. Consider decreasing the order's leverage by editing and decreasing its size. <0>Read more</0>."
+msgstr ""
+
+#: src/domain/synthetics/orders/utils.tsx
+msgid "The order may not execute at the desired {priceText} as its acceptable price impact is set to {formattedOrderAcceptablePriceImpact}, which is lower than the current market price impact of {formattedCurrentAcceptablePriceImpact}. It can be edited using the \"Edit\" button."
+msgstr ""
+
+#: src/domain/synthetics/orders/utils.tsx
+msgid "The order will not be executed as its trigger price is beyond the position's liquidation price."
+msgstr ""
+
+#: src/components/Synthetics/ConfirmationBox/ConfirmationBox.tsx
+msgid "The order will only execute if the Min. Receive is met and there is sufficient liquidity."
+msgstr ""
+
+#: src/components/Exchange/ConfirmationBox.js
+msgid "The order will only execute if the price conditions are met and there is sufficient liquidity"
+msgstr ""
+
+#: src/components/Synthetics/ConfirmationBox/ConfirmationBox.tsx
+msgid "The order will only execute if the price conditions are met and there is sufficient liquidity."
+msgstr ""
+
+#: src/components/Referrals/TradersStats.tsx
+msgid "The owner of this Referral Code has set a custom discount of {currentTierDiscount}% instead of the standard {0}% for Tier {1}."
+msgstr ""
+
+#: src/components/Exchange/PositionEditor.js
+msgid "The pending borrow fee will be charged on this transaction."
+msgstr ""
+
+#: src/components/Synthetics/MarketCard/MarketCard.tsx
+msgid "The position will be opened at a reference price of {0}, not accounting for price impact, with a max slippage of -{1}%.<0/><1/>The slippage amount can be configured under Settings, found by clicking on your address at the top right of the page after connecting your wallet.<2/><3/><4>Read more</4>."
+msgstr ""
+
+#: src/components/Exchange/SwapBox.js
+msgid "The position will be opened at {0} USD with a max slippage of {1}%.<0/><1/>The slippage amount can be configured under Settings, found by clicking on your address at the top right of the page after connecting your wallet.<2/><3/><4>Read more</4>."
+msgstr ""
+
+#: src/components/SubaccountNavigationButton/SubaccountNavigationButton.tsx
+msgid "The previously authorized maximum number of Actions has been reached for One-Click Trading. Click here to re-authorize."
+msgstr ""
+
+#: src/components/Exchange/OrdersList.js
+msgid "The price that the order can be executed at may differ slightly from the chart price as market orders can change the price while limit / trigger orders cannot."
 msgstr ""
 
 #: src/components/Referrals/referralsHelper.js
@@ -6695,9 +7206,41 @@
 msgid "Compound completed!"
 msgstr ""
 
-#: src/components/Synthetics/GmSwap/GmConfirmationBox/GmConfirmationBox.tsx
-#: src/components/Synthetics/GmSwap/GmConfirmationBox/GmConfirmationBox.tsx
-msgid "Confirm {operationText}"
+#: src/pages/Stake/StakeV2.tsx
+msgid "Unstake completed!"
+msgstr ""
+
+#: src/pages/Stake/StakeV2.tsx
+msgid "Unstake esGMX"
+msgstr ""
+
+#: src/pages/Stake/StakeV1.js
+msgid "Unstake failed"
+msgstr ""
+
+#: src/pages/Stake/StakeV2.tsx
+msgid "Unstake failed."
+msgstr ""
+
+#: src/pages/Stake/StakeV2.tsx
+msgid "Unstake submitted!"
+msgstr ""
+
+#: src/pages/Stake/StakeV1.js
+msgid "Unstake submitted! <0>View status.</0>"
+msgstr ""
+
+#: src/pages/Stake/StakeV2.tsx
+msgid "Unstaking will burn <0>{0} Multiplier Points</0>{1}<1>You will earn {2}% less {nativeTokenSymbol} rewards with this action.</1>"
+msgstr ""
+
+#: src/pages/Stake/StakeV1.js
+#: src/pages/Stake/StakeV2.tsx
+msgid "Unstaking..."
+msgstr ""
+
+#: src/pages/Stake/StakeV2.tsx
+msgid "Unsupported network"
 msgstr ""
 
 #: src/components/Exchange/TradeHistory.js
@@ -7148,13 +7691,8 @@
 msgid "Enable deposit sent."
 msgstr ""
 
-<<<<<<< HEAD
-#: src/pages/SyntheticsPage/SyntheticsPage.tsx
-msgid "{0} <0><1>{indexName}</1><2>[{poolName}]</2></0> <3>market selected</3>."
-=======
 #: src/pages/Dashboard/DashboardV2.tsx
 msgid "Assets Under Management: GMX staked (All chains) + GLP pool ({chainName}) +  GM Pools ({chainName})."
->>>>>>> c7d8fc11
 msgstr ""
 
 #: src/components/Synthetics/StatusNotification/OrderStatusNotification.tsx
@@ -7232,13 +7770,8 @@
 msgid "{count, plural, one {Order} other {# Orders}}"
 msgstr ""
 
-<<<<<<< HEAD
-#: src/components/Glp/GlpSwap.js
-msgid "{0} pool exceeded, try different token"
-=======
 #: src/components/Referrals/AffiliatesStats.tsx
 msgid "Volume on V1"
->>>>>>> c7d8fc11
 msgstr ""
 
 #: src/components/Synthetics/TradeHistory/keys.ts
@@ -7275,13 +7808,8 @@
 msgid "Slippage is too high"
 msgstr ""
 
-<<<<<<< HEAD
-#: src/components/Exchange/TradeHistory.js
-msgid "{0}: Swap {amountInDisplay}{1} for{minOutDisplay} {2}, Price:{3} USD"
-=======
 #: src/components/Synthetics/ConfirmationBox/SidecarEntries.tsx
 msgid "Add Row"
->>>>>>> c7d8fc11
 msgstr ""
 
 #: src/components/Synthetics/MarketsList/NetFeeHeaderTooltipContent.tsx
@@ -7381,11 +7909,159 @@
 
 #: src/components/Synthetics/MarketNetFee/MarketNetFee.tsx
 #: src/pages/Dashboard/DashboardV2.tsx
-msgid "Long Positions"
-msgstr ""
-
-#: src/components/Synthetics/StatusNotification/OrderStatusNotification.tsx
-msgid "Depositing {0} to {positionText}"
+msgid "staked"
+msgstr ""
+
+#: src/pages/PositionsOverview/PositionsOverview.js
+msgid "time to liq"
+msgstr ""
+
+#: src/domain/synthetics/orders/utils.tsx
+msgid "trigger price"
+msgstr ""
+
+#: src/components/Exchange/ConfirmationBox.js
+msgid "view"
+msgstr ""
+
+#: src/pages/Exchange/Exchange.tsx
+#: src/pages/SyntheticsPage/SyntheticsPage.tsx
+msgid "{0, plural, one {Cancel order} other {Cancel # orders}}"
+msgstr ""
+
+#: src/components/Synthetics/GmSwap/GmConfirmationBox/GmConfirmationBox.tsx
+msgid "{0, plural, one {Pending {symbolsText} approval} other {Pending {symbolsText} approvals}}"
+msgstr ""
+
+#: src/pages/SyntheticsPage/SyntheticsPage.tsx
+msgid "{0} <0><1>{indexName}</1><2>[{poolName}]</2></0> <3>market selected</3>."
+msgstr ""
+
+#: src/domain/tokens/approveTokens.tsx
+msgid "{0} Approved!"
+msgstr ""
+
+#: src/components/Glp/SwapErrorModal.tsx
+msgid "{0} Capacity Reached"
+msgstr ""
+
+#: src/components/Glp/GlpSwap.js
+msgid "{0} GLP (${1})"
+msgstr ""
+
+#: src/components/Glp/GlpSwap.js
+msgid "{0} GLP bought with {1} {2}!"
+msgstr ""
+
+#: src/components/Glp/GlpSwap.js
+msgid "{0} GLP have been reserved for vesting."
+msgstr ""
+
+#: src/components/Glp/GlpSwap.js
+msgid "{0} GLP sold for {1} {2}!"
+msgstr ""
+
+#: src/pages/Stake/StakeV2.tsx
+#: src/pages/Stake/StakeV2.tsx
+msgid "{0} GMX tokens can be claimed, use the options under the Total Rewards section to claim them."
+msgstr ""
+
+#: src/components/Exchange/NoLiquidityErrorModal.tsx
+msgid "{0} Pool Capacity Reached"
+msgstr ""
+
+#: src/components/Exchange/ConfirmationBox.js
+#: src/components/Exchange/ConfirmationBox.js
+#: src/components/Exchange/SwapBox.js
+#: src/components/Exchange/SwapBox.js
+#: src/components/Synthetics/ConfirmationBox/ConfirmationBox.tsx
+#: src/components/Synthetics/ConfirmationBox/ConfirmationBox.tsx
+#: src/components/Synthetics/SwapCard/SwapCard.tsx
+#: src/components/Synthetics/SwapCard/SwapCard.tsx
+msgid "{0} Price"
+msgstr ""
+
+#: src/components/Exchange/NoLiquidityErrorModal.tsx
+msgid "{0} Required"
+msgstr ""
+
+#: src/components/Synthetics/MarketStats/MarketStats.tsx
+msgid "{0} and {1} can be used to buy GM for this market up to the specified buying caps."
+msgstr ""
+
+#: src/components/Synthetics/GmList/GmList.tsx
+msgid "{0} and {1} can be used to buy GM tokens for this market up to the specified buying caps."
+msgstr ""
+
+#: src/components/Synthetics/MarketStats/MarketStats.tsx
+msgid "{0} can be used to buy GM for this market up to the specified buying caps."
+msgstr ""
+
+#: src/domain/synthetics/trade/utils/validation.ts
+msgid "{0} can not be sent to smart contract addresses. Select another token."
+msgstr ""
+
+#: src/pages/Dashboard/DashboardV2.tsx
+msgid "{0} is above its target weight.<0/><1/>Get lower fees to <2>swap</2> tokens for {1}."
+msgstr ""
+
+#: src/pages/Dashboard/DashboardV2.tsx
+msgid "{0} is below its target weight.<0/><1/>Get lower fees to <2>buy GLP</2> with {1}, and to <3>swap</3> {2} for other tokens."
+msgstr ""
+
+#: src/components/Exchange/SwapBox.js
+msgid "{0} is required for collateral."
+msgstr ""
+
+#: src/components/Glp/GlpSwap.js
+msgid "{0} pool exceeded, try different token"
+msgstr ""
+
+#: src/components/Exchange/OrderEditor.js
+#: src/components/Exchange/OrderEditor.js
+msgid "{0} price"
+msgstr ""
+
+#: src/components/Glp/GlpSwap.js
+msgid "{0} selected in order form"
+msgstr ""
+
+#: src/pages/Stake/StakeV2.tsx
+#: src/pages/Stake/StakeV2.tsx
+#: src/pages/Stake/StakeV2.tsx
+msgid "{0} tokens have been converted to GMX from the {1} esGMX deposited for vesting."
+msgstr ""
+
+#: src/components/Synthetics/ConfirmationBox/ConfirmationBox.tsx
+#: src/components/Synthetics/OrderItem/OrderItem.tsx
+msgid "{0} will be swapped to {1} on order execution."
+msgstr ""
+
+#: src/components/Exchange/SwapBox.js
+msgid "{0} {1} not supported"
+msgstr ""
+
+#: src/components/Exchange/TradeHistory.js
+msgid "{0}: Swap {amountInDisplay}{1} for{minOutDisplay} {2}, Price:{3} USD"
+msgstr ""
+
+#: src/components/Exchange/TradeHistory.js
+msgid "{0}: {1}, Price: {priceDisplay}"
+msgstr ""
+
+#: src/components/Exchange/TradeHistory.js
+msgid "{0}  {1} {longOrShortText}, -{2} USD, {3} Price: ${4} USD"
+msgstr ""
+
+#: src/components/Exchange/TradeHistory.js
+msgid "{actionDisplay} Order"
+msgstr ""
+
+#: src/components/Exchange/TradeHistory.js
+msgid ""
+"{actionDisplay} {0} {longOrShortText},\n"
+"-{1} USD,\n"
+"{2} Price: {3} USD"
 msgstr ""
 
 #: src/pages/Dashboard/DashboardV2.tsx

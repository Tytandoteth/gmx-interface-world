--- conflicted
+++ resolved
@@ -13,10 +13,6 @@
 "Language-Team: \n"
 "Plural-Forms: \n"
 
-#: src/components/Synthetics/MarketCard/MarketCard.tsx
-#~ msgid "\"Current {0} Long\" takes into account PnL of open positions."
-#~ msgstr ""
-
 #: src/components/Synthetics/TradeFeesRow/TradeFeesRow.tsx
 msgid "(up to {0}% of {feesTypeName})"
 msgstr ""
@@ -36,11 +32,6 @@
 #: src/components/Synthetics/ClaimHistoryRow/ClaimHistoryRow.tsx
 msgid "<0><1>{eventTitle}</1> from <2>{0} {indexName} <3>[{poolName}]</3> Position</2></0>"
 msgstr ""
-
-#: src/components/Synthetics/GmSwap/GmSwapBox/GmSwapBox.tsx
-#: src/components/Synthetics/GmSwap/GmSwapBox/GmSwapBox.tsx
-#~ msgid "<0><1>{indexName}</1><2>[{poolName}]</2></0> <3>selected in order form</3>"
-#~ msgstr ""
 
 #: src/components/Synthetics/GmList/GmList.tsx
 msgid "<0>APR is based on the Fees collected for the past {daysConsidered} days. It is an estimate as actual Fees are auto-compounded into the pool in real-time.</0><1>Check Pools performance against other LP Positions in <2>GMX Dune Dashboard</2>.</1>"
@@ -259,10 +250,6 @@
 msgstr ""
 
 #: src/components/Synthetics/HighPriceImpactWarning/HighPriceImpactWarning.tsx
-#~ msgid "Acknowledge high Swap Impact"
-#~ msgstr ""
-
-#: src/components/Synthetics/HighPriceImpactWarning/HighPriceImpactWarning.tsx
 msgid "Acknowledge high Swap Price Impact"
 msgstr ""
 
@@ -701,10 +688,6 @@
 msgid "Buyable"
 msgstr ""
 
-#: src/components/Synthetics/StatusNotification/GmStatusNotification.tsx
-#~ msgid "Buying GM ({indexName}) with {tokensText}"
-#~ msgstr ""
-
 #: src/components/Synthetics/GmSwap/GmConfirmationBox/GmConfirmationBox.tsx
 msgid "Buying GM..."
 msgstr ""
@@ -858,10 +841,6 @@
 msgid "Claimable"
 msgstr ""
 
-#: src/components/Synthetics/ClaimableCard/ClaimableCard.tsx
-#~ msgid "Claimable Funding"
-#~ msgstr ""
-
 #: src/components/Referrals/AffiliatesStats.tsx
 msgid "Claimable Rebates"
 msgstr ""
@@ -887,14 +866,6 @@
 #: src/pages/SyntheticsPage/SyntheticsPage.tsx
 msgid "Claims (1)"
 msgstr ""
-
-#: src/components/Synthetics/PositionItem/PositionItem.tsx
-#~ msgid "Click on a row to select the position's market, then use the swap box to increase your position size or to set stop-loss / take-profit orders."
-#~ msgstr ""
-
-#: src/components/Exchange/PositionsList.js
-#~ msgid "Click on a row to select the position's market, then use the trade box to increase your position size if needed."
-#~ msgstr ""
 
 #: src/components/Exchange/PositionsList.js
 msgid "Click on the Position to select its market, then use the trade box to increase your Position Size if needed."
@@ -1011,10 +982,6 @@
 msgstr ""
 
 #: src/pages/Ecosystem/Ecosystem.js
-#~ msgid "Community curated tweet collection"
-#~ msgstr ""
-
-#: src/pages/Ecosystem/Ecosystem.js
 msgid "Community-led Telegram groups."
 msgstr ""
 
@@ -1081,11 +1048,6 @@
 #: src/components/Synthetics/ConfirmationBox/ConfirmationBox.tsx
 msgid "Confirm Swap"
 msgstr ""
-
-#: src/components/Synthetics/ConfirmationBox/ConfirmationBox.tsx
-#: src/components/Synthetics/ConfirmationBox/ConfirmationBox.tsx
-#~ msgid "Confirm Trigger Order"
-#~ msgstr ""
 
 #: src/components/Synthetics/ConfirmationBox/ConfirmationBox.tsx
 #: src/components/Synthetics/ConfirmationBox/ConfirmationBox.tsx
@@ -1206,14 +1168,6 @@
 msgid "Create Referral Code"
 msgstr ""
 
-#: src/components/Synthetics/TradeBox/TradeBox.tsx
-#~ msgid "Create Trigger order"
-#~ msgstr ""
-
-#: src/components/Synthetics/PositionSeller/PositionSeller.tsx
-#~ msgid "Create trigger order"
-#~ msgstr ""
-
 #: src/components/Exchange/SwapBox.js
 #: src/components/Synthetics/PositionSeller/PositionSeller.tsx
 #: src/components/Synthetics/TradeBox/TradeBox.tsx
@@ -1272,10 +1226,6 @@
 #: src/components/Exchange/SwapBox.js
 msgid "Current {0} shorts"
 msgstr ""
-
-#: src/components/Synthetics/MarketCard/MarketCard.tsx
-#~ msgid "Current {0} {longShortText}"
-#~ msgstr ""
 
 #: src/domain/synthetics/orders/utils.ts
 msgid "Currently, There is a high Swap Price Impact for the Order Swap path."
@@ -1753,10 +1703,6 @@
 msgid "Execute Order: Swap {fromAmountDisplay} {0} for {toAmountDisplay} {1}"
 msgstr ""
 
-#: src/components/Synthetics/TradeHistoryRow/TradeHistoryRow.tsx
-#~ msgid "Execute Order: {increaseText} {positionText} {sizeDeltaText}, {0} Price:{1}, Market: {2}"
-#~ msgstr ""
-
 #: src/components/Exchange/TradeHistory.js
 msgid "Execute Order: {orderTypeText} {0} {longShortDisplay} {sizeDeltaDisplay} USD, Price: {executionPriceDisplay} USD"
 msgstr ""
@@ -1969,17 +1915,9 @@
 msgid "Funding Fee Rate"
 msgstr ""
 
-#: src/components/Synthetics/ClaimableCard/ClaimableCard.tsx
-#~ msgid "Funding Fees"
-#~ msgstr ""
-
 #: src/components/Synthetics/MarketsList/MarketsList.tsx
 msgid "Funding Rate / 1h"
 msgstr ""
-
-#: src/components/Synthetics/ClaimModal/ClaimModal.tsx
-#~ msgid "Funding fee"
-#~ msgstr ""
 
 #: src/components/Synthetics/Claims/ClaimableCardUI.tsx
 msgid "Funding fees"
@@ -2127,10 +2065,6 @@
 #: src/components/TokenCard/TokenCard.js
 msgid "GMX is the utility and governance token. Accrues 30% and 27% of V1 and V2 markets generated fees, respectively."
 msgstr ""
-
-#: src/components/TokenCard/TokenCard.js
-#~ msgid "GMX is the utility and governance token. Accrues 30% of the platform's generated fees."
-#~ msgstr ""
 
 #: src/pages/Ecosystem/Ecosystem.js
 msgid "GMX staking calculator"
@@ -2583,11 +2517,6 @@
 #: src/components/Exchange/PositionShare.tsx
 msgid "Link copied to clipboard."
 msgstr ""
-
-#: src/components/Synthetics/PositionEditor/PositionEditor.tsx
-#: src/components/Synthetics/PositionList/PositionList.tsx
-#~ msgid "Liq Price"
-#~ msgstr ""
 
 #: src/components/Exchange/ConfirmationBox.js
 #: src/components/Exchange/OrderEditor.js
@@ -2743,16 +2672,8 @@
 msgstr ""
 
 #: src/components/Synthetics/MarketCard/MarketCard.tsx
-#~ msgid "Long positions {0} a Funding Fee of <0>{1}%</0> per hour."
-#~ msgstr ""
-
-#: src/components/Synthetics/MarketCard/MarketCard.tsx
 msgid "Long positions {0} a Funding Fee of <0>{1}{2}%</0> per hour."
 msgstr ""
-
-#: src/components/Synthetics/MarketCard/MarketCard.tsx
-#~ msgid "Long positions {0} a Funding Fee of <0>{longSign}{1}%</0> per hour."
-#~ msgstr ""
 
 #: src/components/Exchange/SwapBox.js
 msgid "Long {0}"
@@ -2780,14 +2701,6 @@
 #: src/pages/ClaimEsGmx/ClaimEsGmx.js
 msgid "MAX"
 msgstr ""
-
-#: src/pages/Ecosystem/Ecosystem.js
-#~ msgid "MEV Optimizer"
-#~ msgstr ""
-
-#: src/components/Synthetics/GmList/GmList.tsx
-#~ msgid "MINTABLE"
-#~ msgstr ""
 
 #: src/components/Exchange/OrderEditor.js
 #: src/components/Exchange/PositionSeller.js
@@ -3007,10 +2920,6 @@
 msgid "Max {0} short exceeded"
 msgstr ""
 
-#: src/components/Synthetics/MarketCard/MarketCard.tsx
-#~ msgid "Max {0} {longShortText} capacity"
-#~ msgstr ""
-
 #: src/components/TokenCard/TokenCard.js
 msgid "Max. Arbitrum APR:"
 msgstr ""
@@ -3102,11 +3011,6 @@
 #: src/components/Exchange/OrderEditor.js
 msgid "Minimum received"
 msgstr ""
-
-#: src/components/Synthetics/GmList/GmList.tsx
-#: src/components/Synthetics/MarketStats/MarketStats.tsx
-#~ msgid "Mintable"
-#~ msgstr ""
 
 #: src/components/Exchange/SwapBox.js
 #: src/components/Synthetics/MarketStats/MarketStats.tsx
@@ -3412,11 +3316,6 @@
 msgid "Orders cancelled."
 msgstr ""
 
-#: src/pages/SyntheticsPage/SyntheticsPage.tsx
-#: src/pages/SyntheticsPage/SyntheticsPage.tsx
-#~ msgid "Orders{0}"
-#~ msgstr ""
-
 #: src/components/Synthetics/PositionItem/PositionItem.tsx
 msgid "Orders <0>({0})</0>"
 msgstr ""
@@ -3436,10 +3335,6 @@
 #: src/components/Synthetics/MarketsList/MarketsList.tsx
 msgid "POOLS"
 msgstr ""
-
-#: src/components/Synthetics/MarketsList/MarketsList.tsx
-#~ msgid "POOLS VALUE"
-#~ msgstr ""
 
 #: src/components/Synthetics/SettleAccruedFundingFeeModal/SettleAccruedFundingFeeModal.tsx
 msgid "POSITION"
@@ -3569,10 +3464,6 @@
 msgid "Pools"
 msgstr ""
 
-#: src/components/Synthetics/MarketsList/MarketsList.tsx
-#~ msgid "Pools Value"
-#~ msgstr ""
-
 #: src/components/Exchange/PositionsList.js
 #: src/components/Synthetics/ClaimHistoryRow/ClaimHistoryRow.tsx
 #: src/components/Synthetics/PositionList/PositionList.tsx
@@ -3610,14 +3501,6 @@
 msgid "Positive Funding Fees for a Position become claimable after the Position is increased, decreased or closed; or settled its fees with the option under \"Accrued\"."
 msgstr ""
 
-<<<<<<< HEAD
-#: src/components/Synthetics/ClaimableCard/ClaimableCard.tsx
-#~ msgid "Positive Funding Fees for a position become claimable after the position is increased, decreased or closed."
-#~ msgstr ""
-
-#: src/components/Exchange/TradeHistory.js
-=======
->>>>>>> 6f2d2373
 #: src/components/Synthetics/Claims/Claims.tsx
 msgid "Prev"
 msgstr ""
@@ -3851,14 +3734,6 @@
 msgstr ""
 
 #: src/components/Synthetics/AcceptablePriceImpactInputRow/AcceptablePriceImpactInputRow.tsx
-#~ msgid "Recommended Acceptable Price Impact is 0.3% so the order is more likely to be processed."
-#~ msgstr ""
-
-#: src/components/Synthetics/ConfirmationBox/ConfirmationBox.tsx
-#~ msgid "Recommended Acceptable Price impact is 0.3% so the order is more likely to be processed."
-#~ msgstr ""
-
-#: src/components/Synthetics/AcceptablePriceImpactInputRow/AcceptablePriceImpactInputRow.tsx
 msgid "Recommended Impact: {0}."
 msgstr ""
 
@@ -4135,10 +4010,6 @@
 #: src/components/Synthetics/MarketStats/MarketStats.tsx
 msgid "Sellable"
 msgstr ""
-
-#: src/components/Synthetics/StatusNotification/GmStatusNotification.tsx
-#~ msgid "Selling GM ({indexName})"
-#~ msgstr ""
 
 #: src/components/Synthetics/GmSwap/GmConfirmationBox/GmConfirmationBox.tsx
 msgid "Selling GM..."
@@ -4295,16 +4166,8 @@
 msgstr ""
 
 #: src/components/Synthetics/MarketCard/MarketCard.tsx
-#~ msgid "Short positions {0} a Funding Fee of <0>{1}%</0> per hour."
-#~ msgstr ""
-
-#: src/components/Synthetics/MarketCard/MarketCard.tsx
 msgid "Short positions {0} a Funding Fee of <0>{1}{2}%</0> per hour."
 msgstr ""
-
-#: src/components/Synthetics/MarketCard/MarketCard.tsx
-#~ msgid "Short positions {0} a Funding Fee of <0>{shortSign}{1}%</0> per hour."
-#~ msgstr ""
 
 #: src/components/Exchange/SwapBox.js
 msgid "Short {0}"
@@ -4385,10 +4248,6 @@
 msgstr ""
 
 #: src/pages/Stake/StakeV2.js
-#~ msgid "Stake <0>GMX</0> and <1>GLP</1> to earn rewards."
-#~ msgstr ""
-
-#: src/pages/Stake/StakeV2.js
 msgid "Stake <0>GMX</0> and buy <1>GM</1> or <2>GLP</2> to earn rewards."
 msgstr ""
 
@@ -4655,10 +4514,6 @@
 msgid "Take-Profit"
 msgstr ""
 
-#: src/components/Synthetics/PositionSeller/PositionSeller.tsx
-#~ msgid "Take-Profit and Stop-Loss orders are created in the main Tradebox.<0/><1/><2>Set Trigger Order for this position.</2><3/><4/><5>More Info</5>."
-#~ msgstr ""
-
 #: src/components/Exchange/SwapBox.js
 msgid "Take-profit and stop-loss orders can be set after opening a position. <0/><1/>There will be a \"Close\" button on each position row, clicking this will display the option to set trigger orders. <2/><3/>For screenshots and more information, please see the <4>docs</4>."
 msgstr ""
@@ -4729,14 +4584,6 @@
 msgid "The Boosted APR is from your staked Multiplier Points."
 msgstr ""
 
-#: src/components/Synthetics/PositionSeller/PositionSeller.tsx
-#~ msgid "The Current Price Impact is {0}%. Consider adding a buffer of 0.3% to it so the order is more likely to be processed."
-#~ msgstr ""
-
-#: src/components/Synthetics/AcceptablePriceImpactInputRow/AcceptablePriceImpactInputRow.tsx
-#~ msgid "The Current Price Impact is {0}. Consider adding a buffer of 0.3% to it so the order is more likely to be processed."
-#~ msgstr ""
-
 #: src/components/Synthetics/AcceptablePriceImpactInputRow/AcceptablePriceImpactInputRow.tsx
 msgid "The Current Price Impact is {0}. Consider adding a buffer of 0.30% to it so the order is more likely to be processed."
 msgstr ""
@@ -4840,11 +4687,6 @@
 #: src/components/Exchange/SwapBox.js
 msgid "There are more shorts than longs, borrow fees for longing is currently zero"
 msgstr ""
-
-#: src/domain/tokens/approveTokens.tsx
-#: src/lib/contracts/transactionErrors.tsx
-#~ msgid "There is not enough ETH in your account on Arbitrum to send this transaction.<0/><1/><2>Bridge ETH to Arbitrum</2>"
-#~ msgstr ""
 
 #: src/components/Glp/SwapErrorModal.tsx
 msgid "There is not enough liquidity in a single token for your size. Please check the Save on Fees section and consider splitting your order into several different ones"
@@ -4935,10 +4777,6 @@
 #: src/components/Glp/GlpSwap.js
 msgid "To reduce fees, select a different asset to pay with."
 msgstr ""
-
-#: src/components/Glp/GlpSwap.js
-#~ msgid "To reduce fees, select a different asset to receive."
-#~ msgstr ""
 
 #: src/pages/Dashboard/DashboardV2.js
 msgid "Tokens"
@@ -4961,10 +4799,6 @@
 msgid "Total Assets Staked"
 msgstr ""
 
-#: src/components/Synthetics/ClaimableCard/ClaimableCard.tsx
-#~ msgid "Total Claimable"
-#~ msgstr ""
-
 #: src/pages/Dashboard/DashboardV2.js
 msgid "Total Fees"
 msgstr ""
@@ -5163,10 +4997,6 @@
 #: src/domain/synthetics/positions/utils.ts
 msgid "Trigger"
 msgstr ""
-
-#: src/components/Exchange/PositionDropdown.js
-#~ msgid "Trigger Close"
-#~ msgstr ""
 
 #: src/components/Exchange/PositionSeller.js
 #: src/components/Synthetics/ConfirmationBox/ConfirmationBox.tsx
@@ -5333,14 +5163,6 @@
 msgid "Use the \"Close\" button to reduce your Position Size."
 msgstr ""
 
-#: src/components/Exchange/PositionsList.js
-#~ msgid "Use the \"Close\" button to reduce your position size, or to set stop-loss / take-profit orders."
-#~ msgstr ""
-
-#: src/components/Synthetics/PositionItem/PositionItem.tsx
-#~ msgid "Use the \"Close\" button to reduce your position size."
-#~ msgstr ""
-
 #: src/pages/Stake/StakeV2.js
 msgid "Use the \"Compound\" button to stake your Multiplier Points."
 msgstr ""
@@ -5480,10 +5302,6 @@
 msgid "View"
 msgstr ""
 
-#: src/pages/BuyGlp/BuyGlp.js
-#~ msgid "View <0>staking</0> page."
-#~ msgstr ""
-
 #: src/components/AddressDropdown/AddressDropdown.tsx
 msgid "View in Explorer"
 msgstr ""
@@ -5685,10 +5503,6 @@
 msgid "You are earning {0}% more {nativeTokenSymbol} rewards using {1} Staked Multiplier Points."
 msgstr ""
 
-#: src/pages/Stake/StakeV2.js
-#~ msgid "You are earning {nativeTokenSymbol} rewards with {0} tokens.<0/>Tokens: {amountStr}."
-#~ msgstr ""
-
 #: src/components/ModalViews/RedirectModal.js
 msgid "You are leaving GMX.io and will be redirected to a third party, independent website."
 msgstr ""
@@ -5770,10 +5584,6 @@
 #: src/components/Exchange/SwapBox.js
 msgid "You have an existing position with {0} as collateral."
 msgstr ""
-
-#: src/components/Synthetics/TradeBox/CollateralSelectorRow.tsx
-#~ msgid "You have an existing position with {0} as collateral. <0>Switch to {1} collateral.</0>"
-#~ msgstr ""
 
 #: src/components/Synthetics/ConfirmationBox/ConfirmationBox.tsx
 msgid "You have an existing position with {0} as collateral. This Order will not be valid for that Position."
@@ -5814,10 +5624,6 @@
 msgid "You have selected {collateralTokenSymbol} as collateral, the Liquidation Price is higher compared to using a stablecoin as collateral since the worth of the collateral will change with its price. If required, you can change the collateral type using the Collateral In option in the trade box."
 msgstr ""
 
-#: src/components/Synthetics/TriggerAcceptablePriceImpactInputRow/TriggerAcceptablePriceImpactInputRow.tsx
-#~ msgid "You have set a high Acceptable Price Impact. Please verify Acceptable Price of the order."
-#~ msgstr ""
-
 #: src/components/Synthetics/AcceptablePriceImpactInputRow/AcceptablePriceImpactInputRow.tsx
 msgid "You have set a high Acceptable Price Impact. The current Price Impact is {0}."
 msgstr ""
@@ -5882,10 +5688,6 @@
 #: src/pages/PositionsOverview/PositionsOverview.js
 msgid "collateral"
 msgstr ""
-
-#: src/components/Synthetics/MarketCard/MarketCard.tsx
-#~ msgid "earn"
-#~ msgstr ""
 
 #: src/pages/Ecosystem/Ecosystem.js
 msgid "esGMX OTC Market"
@@ -5952,18 +5754,9 @@
 msgid "{0, plural, one {Pending {symbolsText} approval} other {Pending {symbolsText} approvals}}"
 msgstr ""
 
-#: src/components/Synthetics/MarketCard/MarketCard.tsx
-#: src/components/Synthetics/MarketCard/MarketCard.tsx
-#~ msgid "{0}"
-#~ msgstr ""
-
 #: src/pages/SyntheticsPage/SyntheticsPage.tsx
 msgid "{0} <0><1>{indexName}</1><2>[{poolName}]</2></0> <3>market selected</3>."
 msgstr ""
-
-#: src/pages/SyntheticsPage/SyntheticsPage.tsx
-#~ msgid "{0} <0><1>{indexName}</1><2>[{poolName}]</2></0> <3>market selected</3>;"
-#~ msgstr ""
 
 #: src/domain/tokens/approveTokens.tsx
 msgid "{0} Approved!"
@@ -6022,20 +5815,8 @@
 msgstr ""
 
 #: src/components/Synthetics/MarketStats/MarketStats.tsx
-#~ msgid "{0} and {1} can be used to mint GM for this market up to the specified minting caps."
-#~ msgstr ""
-
-#: src/components/Synthetics/GmList/GmList.tsx
-#~ msgid "{0} and {1} can be used to mint GM tokens for this market up to the specified minting caps."
-#~ msgstr ""
-
-#: src/components/Synthetics/MarketStats/MarketStats.tsx
 msgid "{0} can be used to buy GM for this market up to the specified buying caps."
 msgstr ""
-
-#: src/components/Synthetics/MarketStats/MarketStats.tsx
-#~ msgid "{0} can be used to mint GM for this market up to the specified minting caps."
-#~ msgstr ""
 
 #: src/domain/synthetics/trade/utils/validation.ts
 msgid "{0} can not be sent to smart contract addresses. Select another token."
@@ -6107,34 +5888,10 @@
 msgid "{actionText} Deposit {collateralText} into {positionText}"
 msgstr ""
 
-#: src/components/Synthetics/TradeHistoryRow/TradeHistoryRow.tsx
-#~ msgid "{actionText} Deposit {collateralText} into {positionText}, Market: {0}"
-#~ msgstr ""
-
-#: src/components/Synthetics/TradeHistoryRow/TradeHistoryRow.tsx
-#~ msgid "{actionText} Order: Swap {fromText} for {toText}, Price: {ratioText}"
-#~ msgstr ""
-
-#: src/components/Synthetics/TradeHistoryRow/TradeHistoryRow.tsx
-#~ msgid "{actionText} Order: {increaseText} {positionText} {sizeDeltaText}, {0} Price: {pricePrefix} {1}, Market: {2}"
-#~ msgstr ""
-
-#: src/components/Synthetics/TradeHistoryRow/TradeHistoryRow.tsx
-#~ msgid "{actionText} Swap {fromText} for {toText}"
-#~ msgstr ""
-
 #: src/components/Synthetics/TradeHistoryRow/utils.ts
 msgid "{actionText} Withdraw {collateralText} from {positionText}"
 msgstr ""
 
-#: src/components/Synthetics/TradeHistoryRow/TradeHistoryRow.tsx
-#~ msgid "{actionText} Withdraw {collateralText} from {positionText}, Market: {0}"
-#~ msgstr ""
-
-#: src/components/Synthetics/TradeHistoryRow/TradeHistoryRow.tsx
-#~ msgid "{actionText} {increaseText} {positionText} {sizeDeltaText}, {pricePrefix}: {0}, Market: {1}"
-#~ msgstr ""
-
 #: src/components/Synthetics/TradeHistoryRow/utils.ts
 msgid "{actionText} {orderTypeName} Swap: {fromText} for {toText}"
 msgstr ""
@@ -6178,10 +5935,6 @@
 msgstr ""
 
 #: src/components/Synthetics/MarketCard/MarketCard.tsx
-#~ msgid "{longShortText} positions {0} a funding fee of {1}% per hour."
-#~ msgstr ""
-
-#: src/components/Synthetics/MarketCard/MarketCard.tsx
 msgid "{longShortText} {0} Open Interest"
 msgstr ""
 
@@ -6252,10 +6005,6 @@
 #: src/components/Synthetics/StatusNotification/FeesSettlementStatusNotification.tsx
 msgid "{positionName} Fees settling"
 msgstr ""
-
-#: src/components/Synthetics/TradeHistoryRow/TradeHistoryRow.tsx
-#~ msgid "{positionText} {sizeDeltaText}, Price: {0}, Market: {1}"
-#~ msgstr ""
 
 #: src/components/StatsTooltip/ChainsStatsTooltipRow.tsx
 msgid "{title}"

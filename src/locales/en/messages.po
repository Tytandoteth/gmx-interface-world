msgid ""
msgstr ""
"POT-Creation-Date: 2022-09-21 18:47+0530\n"
"MIME-Version: 1.0\n"
"Content-Type: text/plain; charset=utf-8\n"
"Content-Transfer-Encoding: 8bit\n"
"X-Generator: @lingui/cli\n"
"Language: en\n"
"Project-Id-Version: \n"
"Report-Msgid-Bugs-To: \n"
"PO-Revision-Date: \n"
"Last-Translator: \n"
"Language-Team: \n"
"Plural-Forms: \n"

#: src/pages/Dashboard/DashboardV2.js
msgid "01 Sep 2021"
msgstr "01 Sep 2021"

#: src/pages/Dashboard/DashboardV2.js
msgid "06 Jan 2022"
msgstr "06 Jan 2022"

#: src/pages/Dashboard/DashboardV2.js
msgid "24h Volume"
msgstr "24h Volume"

#: src/components/Exchange/PositionSeller.js
msgid "<0/>Profit price: {0} ${1}. This rule applies for the next {2}, until {3}."
msgstr "<0/>Profit price: {0} ${1}. This rule applies for the next {2}, until {3}."

#: src/App/App.js
msgid "<0>Install Coinbase Wallet</0> to start using GMX."
msgstr "<0>Install Coinbase Wallet</0> to start using GMX."

#: src/App/App.js
msgid "<0>Install Coinbase Wallet</0>, and use GMX with its built-in browser."
msgstr "<0>Install Coinbase Wallet</0>, and use GMX with its built-in browser."

#: src/App/App.js
msgid "<0>Install MetaMask</0> to start using GMX."
msgstr "<0>Install MetaMask</0> to start using GMX."

#: src/App/App.js
msgid "<0>Install MetaMask</0>, and use GMX with its built-in browser."
msgstr "<0>Install MetaMask</0>, and use GMX with its built-in browser."

#: src/components/Exchange/OrdersToa.js
msgid "<0>Insufficient liquidity to execute the order</0><1>The mark price which is an aggregate of exchange prices did not reach the specified price</1><2>The specified price was reached but not long enough for it to be executed</2><3>No keeper picked up the order for execution</3>"
msgstr "<0>Insufficient liquidity to execute the order</0><1>The mark price which is an aggregate of exchange prices did not reach the specified price</1><2>The specified price was reached but not long enough for it to be executed</2><3>No keeper picked up the order for execution</3>"

#: src/components/Exchange/FeesTooltip.tsx
#: src/components/Exchange/SwapBox.js
msgid "<0>More Info</0> about fees."
msgstr "<0>More Info</0> about fees."

#: src/pages/PageNotFound/PageNotFound.js
msgid "<0>Return to </0><1>Homepage</1> <2>or </2> <3>Trade</3>"
msgstr "<0>Return to </0><1>Homepage</1> <2>or </2> <3>Trade</3>"

#: src/pages/SyntheticsFallbackPage/SyntheticsFallbackPage.tsx
msgid "<0>Switch to:</0>"
msgstr "<0>Switch to:</0>"

#: src/components/Glp/SwapErrorModal.tsx
msgid "<0>The pool's capacity has been reached for {0}. Please use another token to buy GLP.</0><1>Check the \"Save on Fees\" section for tokens with the lowest fees.</1>"
msgstr "<0>The pool's capacity has been reached for {0}. Please use another token to buy GLP.</0><1>Check the \"Save on Fees\" section for tokens with the lowest fees.</1>"

#: src/components/Exchange/OrdersList.js
#: src/components/Synthetics/OrderItem/OrderItem.tsx
msgid "<0>The price that orders can be executed at may differ slightly from the chart price, as market orders update oracle prices, while limit/trigger orders do not.</0><1>This can also cause limit/triggers to not be executed if the price is not reached for long enough. <2>Read more</2>.</1>"
msgstr "<0>The price that orders can be executed at may differ slightly from the chart price, as market orders update oracle prices, while limit/trigger orders do not.</0><1>This can also cause limit/triggers to not be executed if the price is not reached for long enough. <2>Read more</2>.</1>"

#: src/pages/Stake/StakeV2.js
msgid "<0>This will withdraw and unreserve all tokens as well as pause vesting.<1/><2/>esGMX tokens that have been converted to GMX will remain as GMX tokens.<3/><4/>To claim GMX tokens without withdrawing, use the \"Claim\" button under the Total Rewards section.<5/><6/></0>"
msgstr "<0>This will withdraw and unreserve all tokens as well as pause vesting.<1/><2/>esGMX tokens that have been converted to GMX will remain as GMX tokens.<3/><4/>To claim GMX tokens without withdrawing, use the \"Claim\" button under the Total Rewards section.<5/><6/></0>"

#: src/pages/Dashboard/DashboardV2.js
msgid "<0>Total value of tokens in GLP pool ({chainName}).</0><1>Other websites may show a higher value as they add positions' collaterals to the GLP pool.</1>"
msgstr "<0>Total value of tokens in GLP pool ({chainName}).</0><1>Other websites may show a higher value as they add positions' collaterals to the GLP pool.</1>"

#: src/lib/contracts/callContract.tsx
#: src/lib/wallets/index.tsx
msgid "<0>Your wallet is not connected to {0}.</0><1/><2>Switch to {1}</2>"
msgstr "<0>Your wallet is not connected to {0}.</0><1/><2>Switch to {1}</2>"

#: src/components/Exchange/SwapBox.js
msgid "A snapshot of the USD value of your {0} collateral is taken when the position is opened."
msgstr "A snapshot of the USD value of your {0} collateral is taken when the position is opened."

#: src/components/Glp/GlpSwap.js
#: src/pages/Stake/StakeV1.js
#: src/pages/Stake/StakeV1.js
#: src/pages/Stake/StakeV1.js
#: src/pages/Stake/StakeV1.js
#: src/pages/Stake/StakeV2.js
#: src/pages/Stake/StakeV2.js
#: src/pages/Stake/StakeV2.js
msgid "APR"
msgstr "APR"

#: src/components/Stake/GMXAprTooltip.tsx
msgid "APRs are updated weekly on Wednesday and will depend on the fees collected for the week."
msgstr "APRs are updated weekly on Wednesday and will depend on the fees collected for the week."

#: src/pages/Stake/StakeV2.js
#~ msgid "APRs are updated weekly on Wednesday and will depend on the fees collected for the week. <0/><1/>Historical GLP APRs can be checked <2>here</2>."
#~ msgstr "APRs are updated weekly on Wednesday and will depend on the fees collected for the week. <0/><1/>Historical GLP APRs can be checked <2>here</2>."

#: src/pages/Stake/StakeV2.js
msgid "APRs are updated weekly on Wednesday and will depend on the fees collected for the week. <0/><1/>Historical GLP APRs can be checked in this <2>community dashboard</2>."
msgstr "APRs are updated weekly on Wednesday and will depend on the fees collected for the week. <0/><1/>Historical GLP APRs can be checked in this <2>community dashboard</2>."

#: src/pages/Stake/StakeV2.js
#~ msgid "APRs are updated weekly on Wednesday and will depend on the fees collected for the week. For historical APRs check <0>here</0>."
#~ msgstr "APRs are updated weekly on Wednesday and will depend on the fees collected for the week. For historical APRs check <0>here</0>."

#: src/pages/Dashboard/DashboardV2.js
msgid "AUM"
msgstr "AUM"

#: src/components/Glp/GlpSwap.js
#: src/components/Glp/GlpSwap.js
msgid "AVAILABLE"
msgstr "AVAILABLE"

#: src/pages/Ecosystem/Ecosystem.js
#: src/pages/Ecosystem/Ecosystem.js
#: src/pages/Ecosystem/Ecosystem.js
#: src/pages/Ecosystem/Ecosystem.js
#: src/pages/Ecosystem/Ecosystem.js
msgid "About"
msgstr "About"

#: src/domain/synthetics/orders/utils.ts
msgid "Above"
msgstr "Above"

#: src/components/Exchange/ConfirmationBox.js
msgid "Accept confirmation of trigger orders"
msgstr "Accept confirmation of trigger orders"

#: src/components/Exchange/ConfirmationBox.js
msgid "Accept minimum and {action}"
msgstr "Accept minimum and {action}"

#: src/components/Exchange/OrdersToa.js
msgid "Accept terms to enable orders"
msgstr "Accept terms to enable orders"

#: src/components/Exchange/OrdersToa.js
msgid "Accept that orders are not guaranteed to execute and trigger orders may not settle at the trigger price"
msgstr "Accept that orders are not guaranteed to execute and trigger orders may not settle at the trigger price"

#: src/components/Synthetics/PositionSeller/PositionSeller.tsx
#: src/components/Synthetics/Trade/ConfirmationBox/ConfirmationBox.tsx
#: src/components/Synthetics/Trade/TradeBox/TradeBox.tsx
#: src/components/Synthetics/Trade/TradeBox/TradeBox.tsx
msgid "Acceptable Price"
msgstr "Acceptable Price"

#: src/components/Synthetics/Trade/AcceptablePriceImpactEditor/AcceptablePriceImpactEditor.tsx
#: src/components/Synthetics/Trade/TradeBox/TradeBox.tsx
#: src/components/Synthetics/Trade/TradeBox/TradeBox.tsx
msgid "Acceptable Price Impact"
msgstr "Acceptable Price Impact"

#: src/pages/Actions/Actions.js
#: src/pages/OrdersOverview/OrdersOverview.js
msgid "Account"
msgstr "Account"

#: src/pages/Actions/Actions.js
msgid "Actions"
msgstr "Actions"

#: src/components/Exchange/PositionsList.js
#: src/components/Synthetics/PositionItem/PositionItem.tsx
msgid "Active Orders"
msgstr "Active Orders"

#: src/components/Referrals/TradersStats.js
msgid "Active Referral Code"
msgstr "Active Referral Code"

#: src/pages/Dashboard/AssetDropdown.tsx
#: src/pages/Dashboard/AssetDropdown.tsx
msgid "Add to Metamask"
msgstr "Add to Metamask"

#: src/components/Referrals/JoinReferralCode.js
msgid "Adding referral code failed."
msgstr "Adding referral code failed."

#: src/components/Referrals/JoinReferralCode.js
msgid "Adding..."
msgstr "Adding..."

#: src/pages/Stake/StakeV2.js
msgid "Additional reserve required"
msgstr "Additional reserve required"

#: src/components/Exchange/OrdersToa.js
msgid "Additionally, trigger orders are market orders and are not guaranteed to settle at the trigger price."
msgstr "Additionally, trigger orders are market orders and are not guaranteed to settle at the trigger price."

#: src/components/AddressDropdown/AddressDropdown.tsx
msgid "Address copied to your clipboard"
msgstr "Address copied to your clipboard"

#: src/pages/Referrals/Referrals.js
msgid "Affiliates"
msgstr "Affiliates"

#: src/pages/ClaimEsGmx/ClaimEsGmx.js
msgid "After claiming you will be able to vest a maximum of {0} esGMX at a ratio of {1} {stakingToken} to 1 esGMX."
msgstr "After claiming you will be able to vest a maximum of {0} esGMX at a ratio of {1} {stakingToken} to 1 esGMX."

#: src/pages/ClaimEsGmx/ClaimEsGmx.js
msgid "After claiming, the esGMX tokens will be airdropped to your account on the selected network within 7 days."
msgstr "After claiming, the esGMX tokens will be airdropped to your account on the selected network within 7 days."

#: src/components/ModalViews/RedirectModal.js
msgid "Agree"
msgstr "Agree"

#: src/components/Exchange/ConfirmationBox.js
#: src/components/Exchange/PositionSeller.js
#: src/components/Synthetics/PositionSeller/PositionSeller.tsx
#: src/components/Synthetics/Trade/ConfirmationBox/ConfirmationBox.tsx
msgid "Allow up to 1% slippage"
msgstr "Allow up to 1% slippage"

#: src/components/ApproveTokenButton/ApproveTokenButton.tsx
msgid "Allow {0} to be spent"
msgstr "Allow {0} to be spent"

#: src/App/App.js
#: src/components/Exchange/ConfirmationBox.js
#: src/components/Exchange/PositionSeller.js
#: src/components/Synthetics/PositionSeller/PositionSeller.tsx
#: src/components/Synthetics/Trade/ConfirmationBox/ConfirmationBox.tsx
msgid "Allowed Slippage"
msgstr "Allowed Slippage"

#: src/components/ModalViews/RedirectModal.js
msgid "Alternative links can be found in the <0>docs</0>.<1/><2/>By clicking Agree you accept the <3>T&Cs</3> and <4>Referral T&Cs</4>.<5/><6/>"
msgstr "Alternative links can be found in the <0>docs</0>.<1/><2/>By clicking Agree you accept the <3>T&Cs</3> and <4>Referral T&Cs</4>.<5/><6/>"

#: src/components/Exchange/NoLiquidityErrorModal.tsx
msgid "Alternatively, you can select a different \"Collateral In\" token."
msgstr "Alternatively, you can select a different \"Collateral In\" token."

#: src/components/Referrals/AffiliatesStats.js
#: src/components/Referrals/TradersStats.js
msgid "Amount"
msgstr "Amount"

#: src/components/Referrals/AffiliatesStats.js
msgid "Amount of traders you referred."
msgstr "Amount of traders you referred."

#: src/components/Exchange/PositionEditor.js
#: src/components/Synthetics/PositionEditor/PositionEditor.tsx
msgid "Amount should be greater than zero"
msgstr "Amount should be greater than zero"

#: src/pages/ClaimEsGmx/ClaimEsGmx.js
msgid "Amount to claim"
msgstr "Amount to claim"

#: src/pages/Home/Home.js
msgid "An aggregate of high-quality price feeds determine when liquidations occur. This keeps positions safe from temporary wicks."
msgstr "An aggregate of high-quality price feeds determine when liquidations occur. This keeps positions safe from temporary wicks."

#: src/pages/Ecosystem/Ecosystem.js
msgid "Announcement"
msgstr "Announcement"

#: src/components/Header/HomeHeaderLinks.tsx
msgid "App"
msgstr "App"

#: src/components/Synthetics/Trade/TradeBox/TradeBox.tsx
msgid "App disabled, pending {0} upgrade"
msgstr "App disabled, pending {0} upgrade"

#: src/domain/tokens/approveTokens.tsx
msgid "Approval failed"
msgstr "Approval failed"

#: src/domain/tokens/approveTokens.tsx
msgid "Approval submitted! <0>View status.</0>"
msgstr "Approval submitted! <0>View status.</0>"

#: src/domain/tokens/approveTokens.tsx
msgid "Approval was cancelled"
msgstr "Approval was cancelled"

#: src/pages/BeginAccountTransfer/BeginAccountTransfer.js
#: src/pages/Stake/StakeV2.js
msgid "Approve GMX"
msgstr "Approve GMX"

#: src/components/Exchange/PositionEditor.js
#: src/components/Exchange/SwapBox.js
#: src/components/Glp/GlpSwap.js
#: src/components/Migration/Migration.js
#: src/components/Synthetics/PositionEditor/PositionEditor.tsx
msgid "Approve {0}"
msgstr "Approve {0}"

#: src/pages/Stake/StakeV1.js
#: src/pages/Stake/StakeV2.js
msgid "Approve {stakingTokenSymbol}"
msgstr "Approve {stakingTokenSymbol}"

#: src/pages/Stake/StakeV2.js
msgid "Approving GMX..."
msgstr "Approving GMX..."

#: src/components/Exchange/PositionEditor.js
#: src/components/Exchange/SwapBox.js
#: src/components/Glp/GlpSwap.js
#: src/components/Synthetics/PositionEditor/PositionEditor.tsx
msgid "Approving {0}..."
msgstr "Approving {0}..."

#: src/pages/Stake/StakeV1.js
#: src/pages/Stake/StakeV2.js
msgid "Approving {stakingTokenSymbol}..."
msgstr "Approving {stakingTokenSymbol}..."

#: src/components/Migration/Migration.js
#: src/pages/BeginAccountTransfer/BeginAccountTransfer.js
msgid "Approving..."
msgstr "Approving..."

#: src/components/TokenCard/TokenCard.js
#: src/components/TokenCard/TokenCard.js
msgid "Arbitrum APR:"
msgstr "Arbitrum APR:"

#: src/components/Exchange/NoLiquidityErrorModal.tsx
msgid "As there is not enough liquidity in GLP to swap {0} to {swapTokenSymbol}, you can use the option below to do so:"
msgstr "As there is not enough liquidity in GLP to swap {0} to {swapTokenSymbol}, you can use the option below to do so:"

#: src/pages/Dashboard/DashboardV1.js
msgid "Assets Under Management"
msgstr "Assets Under Management"

#: src/pages/Dashboard/DashboardV2.js
msgid "Assets Under Management: GMX staked (All chains) + GLP pool ({chainName})."
msgstr "Assets Under Management: GMX staked (All chains) + GLP pool ({chainName})."

#: src/components/Glp/GlpSwap.js
#: src/components/Glp/GlpSwap.js
msgid "Available"
msgstr "Available"

#: src/components/Exchange/ConfirmationBox.js
#: src/components/Exchange/SwapBox.js
#: src/components/Exchange/SwapBox.js
#: src/components/Exchange/SwapBox.js
#: src/components/Synthetics/Trade/ConfirmationBox/ConfirmationBox.tsx
msgid "Available Liquidity"
msgstr "Available Liquidity"

#: src/components/Glp/GlpSwap.js
#: src/components/Glp/GlpSwap.js
msgid "Available amount to deposit into GLP."
msgstr "Available amount to deposit into GLP."

#: src/components/Glp/GlpSwap.js
#: src/components/Glp/GlpSwap.js
msgid "Available amount to withdraw from GLP. Funds not utilized by current open positions."
msgstr "Available amount to withdraw from GLP. Funds not utilized by current open positions."

#: src/components/Synthetics/MarketCard/MarketCard.tsx
#: src/components/Synthetics/SwapCard/SwapCard.tsx
msgid "Available liquidity"
msgstr "Available liquidity"

#: src/pages/Home/Home.js
msgid "Available on your preferred network"
msgstr "Available on your preferred network"

#: src/components/Glp/GlpSwap.js
msgid "Available:"
msgstr "Available:"

#: src/components/TokenCard/TokenCard.js
#: src/components/TokenCard/TokenCard.js
msgid "Avalanche APR:"
msgstr "Avalanche APR:"

#: src/components/Exchange/SwapBox.js
msgid "Balance"
msgstr "Balance"

#: src/components/Glp/GlpSwap.js
#: src/components/Glp/GlpSwap.js
#: src/components/Glp/GlpSwap.js
#: src/components/Synthetics/GmSwap/GmSwapBox/GmSwapBox.tsx
#: src/components/Synthetics/GmSwap/GmSwapBox/GmSwapBox.tsx
#: src/components/Synthetics/GmSwap/GmSwapBox/GmSwapBox.tsx
#: src/components/Synthetics/Trade/TradeBox/TradeBox.tsx
#: src/components/Synthetics/Trade/TradeBox/TradeBox.tsx
msgid "Balance:"
msgstr "Balance:"

#: src/components/Exchange/SwapBox.js
msgid "Balance: {0}"
msgstr "Balance: {0}"

#: src/pages/BeginAccountTransfer/BeginAccountTransfer.js
msgid "Begin Transfer"
msgstr "Begin Transfer"

#: src/domain/synthetics/orders/utils.ts
msgid "Below"
msgstr "Below"

#: src/components/Migration/Migration.js
#: src/components/Migration/Migration.js
msgid "Bonus Tokens"
msgstr "Bonus Tokens"

#: src/pages/Stake/StakeV2.js
msgid "Boost Percentage"
msgstr "Boost Percentage"

#: src/pages/Stake/StakeV2.js
msgid "Boost your rewards with Multiplier Points. <0>More info</0>."
msgstr "Boost your rewards with Multiplier Points. <0>More info</0>."

#: src/components/Exchange/FeesTooltip.tsx
#: src/components/Exchange/NetValueTooltip.tsx
#: src/components/Exchange/PositionEditor.js
#: src/components/Exchange/PositionsList.js
#: src/components/Exchange/PositionsList.js
#: src/components/Exchange/SwapBox.js
#: src/components/Exchange/TradeHistory.js
#: src/components/Synthetics/PositionEditor/PositionEditor.tsx
#: src/components/Synthetics/PositionItem/PositionItem.tsx
#: src/components/Synthetics/Trade/ConfirmationBox/ConfirmationBox.tsx
msgid "Borrow Fee"
msgstr "Borrow Fee"

#: src/components/Exchange/PositionsList.js
#: src/components/Exchange/PositionsList.js
#: src/components/Synthetics/PositionItem/PositionItem.tsx
msgid "Borrow Fee / Day"
msgstr "Borrow Fee / Day"

#: src/components/Synthetics/PositionItem/PositionItem.tsx
msgid "Borrow fee:"
msgstr "Borrow fee:"

#: src/components/Header/AppHeaderLinks.tsx
#: src/components/Synthetics/GmSwap/GmConfirmationBox/GmConfirmationBox.tsx
msgid "Buy"
msgstr "Buy"

#: src/pages/BuyGlp/BuyGlp.js
msgid "Buy / Sell GLP"
msgstr "Buy / Sell GLP"

#: src/pages/BuyGMX/BuyGMX.tsx
msgid "Buy AVAX directly to Avalanche or transfer it there."
msgstr "Buy AVAX directly to Avalanche or transfer it there."

#: src/pages/BuyGMX/BuyGMX.tsx
msgid "Buy ETH directly to Arbitrum or transfer it there."
msgstr "Buy ETH directly to Arbitrum or transfer it there."

#: src/components/Glp/GlpSwap.js
#: src/components/Glp/GlpSwap.js
#: src/components/Glp/GlpSwap.js
#: src/pages/Stake/StakeV2.js
msgid "Buy GLP"
msgstr "Buy GLP"

#: src/components/Synthetics/GmSwap/GmSwapBox/GmSwapBox.tsx
msgid "Buy GM"
msgstr "Buy GM"

#: src/pages/Stake/StakeV2.js
msgid "Buy GMX"
msgstr "Buy GMX"

#: src/pages/BuyGMX/BuyGMX.tsx
msgid "Buy GMX from Traderjoe:"
msgstr "Buy GMX from Traderjoe:"

#: src/pages/BuyGMX/BuyGMX.tsx
msgid "Buy GMX from Uniswap (make sure to select Arbitrum):"
msgstr "Buy GMX from Uniswap (make sure to select Arbitrum):"

#: src/pages/BuyGMX/BuyGMX.tsx
msgid "Buy GMX from a Decentralized Exchange"
msgstr "Buy GMX from a Decentralized Exchange"

#: src/pages/BuyGMX/BuyGMX.tsx
msgid "Buy GMX from centralized exchanges:"
msgstr "Buy GMX from centralized exchanges:"

#: src/pages/BuyGMX/BuyGMX.tsx
msgid "Buy GMX from centralized services"
msgstr "Buy GMX from centralized services"

#: src/pages/BuyGMX/BuyGMX.tsx
msgid "Buy GMX on {0}"
msgstr "Buy GMX on {0}"

#: src/pages/Buy/Buy.js
msgid "Buy GMX or GLP"
msgstr "Buy GMX or GLP"

#: src/pages/BuyGMX/BuyGMX.tsx
msgid "Buy GMX using Decentralized Exchange Aggregators:"
msgstr "Buy GMX using Decentralized Exchange Aggregators:"

#: src/pages/BuyGMX/BuyGMX.tsx
msgid "Buy GMX using FIAT gateways:"
msgstr "Buy GMX using FIAT gateways:"

#: src/pages/BuyGMX/BuyGMX.tsx
msgid "Buy GMX using any token from any network:"
msgstr "Buy GMX using any token from any network:"

#: src/components/Glp/GlpSwap.js
msgid "Buy failed."
msgstr "Buy failed."

#: src/components/TokenCard/TokenCard.js
#: src/components/TokenCard/TokenCard.js
msgid "Buy on Arbitrum"
msgstr "Buy on Arbitrum"

#: src/components/TokenCard/TokenCard.js
#: src/components/TokenCard/TokenCard.js
msgid "Buy on Avalanche"
msgstr "Buy on Avalanche"

#: src/components/TokenCard/TokenCard.js
msgid "Buy on Avalanche FUJI"
msgstr "Buy on Avalanche FUJI"

#: src/pages/BuyGMX/BuyGMX.tsx
msgid "Buy or Transfer AVAX to Avalanche"
msgstr "Buy or Transfer AVAX to Avalanche"

#: src/pages/BuyGMX/BuyGMX.tsx
msgid "Buy or Transfer ETH to Arbitrum"
msgstr "Buy or Transfer ETH to Arbitrum"

#: src/components/Glp/GlpSwap.js
msgid "Buy submitted."
msgstr "Buy submitted."

#: src/components/Glp/GlpSwap.js
#: src/components/Glp/GlpSwap.js
msgid "Buy with {0}"
msgstr "Buy with {0}"

#: src/pages/BuyGMX/BuyGMX.tsx
msgid "Buy {nativeTokenSymbol}"
msgstr "Buy {nativeTokenSymbol}"

#: src/components/Exchange/NoLiquidityErrorModal.tsx
msgid "Buy {swapTokenSymbol} on 1inch"
msgstr "Buy {swapTokenSymbol} on 1inch"

#: src/components/Glp/GlpSwap.js
msgid "Buying..."
msgstr "Buying..."

#: src/pages/OrdersOverview/OrdersOverview.js
msgid "Can't execute because of an error"
msgstr "Can't execute because of an error"

#: src/components/Exchange/ConfirmationBox.js
#: src/components/Exchange/ConfirmationBox.js
#: src/components/Exchange/OrdersList.js
#: src/components/Exchange/OrdersList.js
#: src/components/Exchange/OrdersList.js
#: src/components/Exchange/TradeHistory.js
#: src/components/Synthetics/OrderItem/OrderItem.tsx
#: src/components/Synthetics/OrderItem/OrderItem.tsx
#: src/components/Synthetics/Trade/ConfirmationBox/ConfirmationBox.tsx
#: src/components/Synthetics/TradeHistoryRow/TradeHistoryRow.tsx
msgid "Cancel"
msgstr "Cancel"

#: src/components/Exchange/ConfirmationBox.js
msgid "Cancel failed"
msgstr "Cancel failed"

#: src/domain/legacy.ts
#: src/pages/Exchange/Exchange.js
msgid "Cancel failed."
msgstr "Cancel failed."

#: src/components/Exchange/ConfirmationBox.js
msgid "Cancel submitted"
msgstr "Cancel submitted"

#: src/domain/legacy.ts
#: src/pages/Exchange/Exchange.js
msgid "Cancel submitted."
msgstr "Cancel submitted."

<<<<<<< HEAD
#: src/domain/synthetics/orders/cancelOrdersTxn.ts
msgid "Canceling {ordersText}"
msgstr "Canceling {ordersText}"

=======
#: src/App/App.js
>>>>>>> 2921cb89
#: src/pages/Exchange/Exchange.js
#: src/pages/SyntheticsPage/SyntheticsPage.tsx
msgid "Chart positions"
msgstr "Chart positions"

#: src/components/Glp/GlpSwap.js
#: src/components/Glp/GlpSwap.js
msgid "Check the \"Save on Fees\" section below to get the lowest fee percentages."
msgstr "Check the \"Save on Fees\" section below to get the lowest fee percentages."

#: src/components/Referrals/AddAffiliateCode.js
#: src/components/Referrals/JoinReferralCode.js
msgid "Checking code..."
msgstr "Checking code..."

#: src/pages/BuyGMX/BuyGMX.tsx
msgid "Choose to buy from decentralized or centralized exchanges."
msgstr "Choose to buy from decentralized or centralized exchanges."

#: src/components/Synthetics/ClaimModal/ClaimModal.tsx
#: src/components/Synthetics/ClaimableCard/ClaimableCard.tsx
#: src/pages/ClaimEsGmx/ClaimEsGmx.js
#: src/pages/Stake/StakeV1.js
#: src/pages/Stake/StakeV1.js
#: src/pages/Stake/StakeV1.js
#: src/pages/Stake/StakeV1.js
#: src/pages/Stake/StakeV1.js
#: src/pages/Stake/StakeV2.js
#: src/pages/Stake/StakeV2.js
#: src/pages/Stake/StakeV2.js
msgid "Claim"
msgstr "Claim"

#: src/pages/Stake/StakeV2.js
#: src/pages/Stake/StakeV2.js
msgid "Claim GMX Rewards"
msgstr "Claim GMX Rewards"

#: src/pages/Stake/StakeV2.js
msgid "Claim Rewards"
msgstr "Claim Rewards"

#: src/pages/ClaimEsGmx/ClaimEsGmx.js
#: src/pages/Stake/StakeV2.js
msgid "Claim completed!"
msgstr "Claim completed!"

#: src/pages/ClaimEsGmx/ClaimEsGmx.js
msgid "Claim esGMX"
msgstr "Claim esGMX"

#: src/pages/Stake/StakeV2.js
#: src/pages/Stake/StakeV2.js
msgid "Claim esGMX Rewards"
msgstr "Claim esGMX Rewards"

#: src/pages/Stake/StakeV1.js
msgid "Claim failed"
msgstr "Claim failed"

#: src/pages/ClaimEsGmx/ClaimEsGmx.js
#: src/pages/Stake/StakeV2.js
msgid "Claim failed."
msgstr "Claim failed."

#: src/domain/synthetics/markets/claimCollateralTxn.ts
msgid "Claim request sent"
msgstr "Claim request sent"

#: src/pages/ClaimEsGmx/ClaimEsGmx.js
msgid "Claim submitted!"
msgstr "Claim submitted!"

#: src/pages/Stake/StakeV1.js
msgid "Claim submitted! <0>View status.</0>"
msgstr "Claim submitted! <0>View status.</0>"

#: src/pages/Stake/StakeV2.js
msgid "Claim submitted."
msgstr "Claim submitted."

#: src/pages/Stake/StakeV2.js
#: src/pages/Stake/StakeV2.js
msgid "Claim {wrappedTokenSymbol} Rewards"
msgstr "Claim {wrappedTokenSymbol} Rewards"

#: src/pages/Stake/StakeV2.js
#: src/pages/Stake/StakeV2.js
msgid "Claimable"
msgstr "Claimable"

#: src/components/Synthetics/ClaimableCard/ClaimableCard.tsx
msgid "Claimable funding"
msgstr "Claimable funding"

#: src/domain/synthetics/markets/claimCollateralTxn.ts
msgid "Claiming failed"
msgstr "Claiming failed"

#: src/pages/ClaimEsGmx/ClaimEsGmx.js
#: src/pages/Stake/StakeV2.js
msgid "Claiming..."
msgstr "Claiming..."

#: src/components/Synthetics/PositionItem/PositionItem.tsx
msgid "Click on a row to select the position's market, then use the swap box to increase your position size, or to set stop-loss / take-profit orders. if needed."
msgstr "Click on a row to select the position's market, then use the swap box to increase your position size, or to set stop-loss / take-profit orders. if needed."

#: src/components/Exchange/PositionsList.js
msgid "Click on a row to select the position's market, then use the trade box to increase your position size if needed."
msgstr "Click on a row to select the position's market, then use the trade box to increase your position size if needed."

#: src/components/Exchange/PositionSeller.js
#: src/components/Exchange/PositionSeller.js
#: src/components/Exchange/PositionsList.js
#: src/components/Exchange/PositionsList.js
#: src/components/Synthetics/GmSwap/GmOrderStatus/GmOrderStatus.tsx
#: src/components/Synthetics/OrderEditor/OrderEditor.tsx
#: src/components/Synthetics/OrderStatus/OrderStatus.tsx
#: src/components/Synthetics/PositionItem/PositionItem.tsx
#: src/components/Synthetics/PositionItem/PositionItem.tsx
#: src/components/Synthetics/PositionSeller/PositionSeller.tsx
#: src/components/Synthetics/PositionSeller/PositionSeller.tsx
#: src/components/Synthetics/Trade/TradeBox/TradeBox.tsx
msgid "Close"
msgstr "Close"

#: src/components/Exchange/FeesTooltip.tsx
#: src/components/Exchange/NetValueTooltip.tsx
msgid "Close Fee"
msgstr "Close Fee"

#: src/components/Exchange/PositionSeller.js
msgid "Close failed."
msgstr "Close failed."

#: src/components/Synthetics/PositionItem/PositionItem.tsx
msgid "Close fee"
msgstr "Close fee"

#: src/components/Synthetics/PositionSeller/PositionSeller.tsx
#~ msgid "Close size is greater than position size"
#~ msgstr "Close size is greater than position size"

#: src/components/Exchange/PositionSeller.js
msgid "Close submitted!"
msgstr "Close submitted!"

#: src/pages/OrdersOverview/OrdersOverview.js
msgid "Close to execution price"
msgstr "Close to execution price"

#: src/components/Exchange/PositionSeller.js
msgid "Close without profit"
msgstr "Close without profit"

#: src/components/Synthetics/PositionSeller/PositionSeller.tsx
msgid "Close {0} {1}"
msgstr "Close {0} {1}"

#: src/components/Exchange/PositionSeller.js
msgid "Close {longOrShortText} {0}"
msgstr "Close {longOrShortText} {0}"

#: src/components/Exchange/PositionSeller.js
msgid "Close: {convertedAmountFormatted} {0}"
msgstr "Close: {convertedAmountFormatted} {0}"

#: src/components/Exchange/PositionSeller.js
msgid "Closing..."
msgstr "Closing..."

#: src/components/Referrals/AddAffiliateCode.js
msgid "Code already taken"
msgstr "Code already taken"

#: src/App/App.js
msgid "Coinbase Wallet"
msgstr "Coinbase Wallet"

#: src/App/App.js
msgid "Coinbase Wallet not detected."
msgstr "Coinbase Wallet not detected."

#: src/components/Exchange/ConfirmationBox.js
#: src/components/Exchange/OrdersList.js
#: src/components/Exchange/OrdersList.js
#: src/components/Exchange/PositionsList.js
#: src/components/Exchange/PositionsList.js
#: src/components/Synthetics/OrderItem/OrderItem.tsx
#: src/components/Synthetics/OrderItem/OrderItem.tsx
#: src/components/Synthetics/PositionItem/PositionItem.tsx
#: src/components/Synthetics/PositionList/PositionList.tsx
#: src/components/Synthetics/Trade/ConfirmationBox/ConfirmationBox.tsx
#: src/components/Synthetics/Trade/ConfirmationBox/ConfirmationBox.tsx
msgid "Collateral"
msgstr "Collateral"

#: src/components/Exchange/ConfirmationBox.js
#: src/components/Exchange/PositionEditor.js
#: src/components/Exchange/PositionSeller.js
#: src/components/Synthetics/PositionEditor/PositionEditor.tsx
#: src/components/Synthetics/PositionSeller/PositionSeller.tsx
#: src/components/Synthetics/Trade/ConfirmationBox/ConfirmationBox.tsx
#: src/components/Synthetics/Trade/TradeBox/TradeBox.tsx
msgid "Collateral ({0})"
msgstr "Collateral ({0})"

#: src/components/Exchange/SwapBox.js
#: src/components/Exchange/SwapBox.js
#: src/components/Exchange/SwapBox.js
#: src/components/Synthetics/PositionItem/PositionItem.tsx
#: src/components/Synthetics/Trade/ConfirmationBox/ConfirmationBox.tsx
#: src/components/Synthetics/Trade/TradeBox/TradeBox.tsx
#: src/components/Synthetics/Trade/TradeBox/TradeBox.tsx
#: src/components/Synthetics/Trade/TradeBox/TradeBox.tsx
msgid "Collateral In"
msgstr "Collateral In"

#: src/components/Exchange/ConfirmationBox.js
msgid "Collateral Spread"
msgstr "Collateral Spread"

#: src/pages/Ecosystem/Ecosystem.js
msgid "Community Projects"
msgstr "Community Projects"

#: src/pages/Ecosystem/Ecosystem.js
msgid "Community curated tweet collection"
msgstr "Community curated tweet collection"

#: src/pages/Ecosystem/Ecosystem.js
msgid "Community-led Telegram groups."
msgstr "Community-led Telegram groups."

#: src/pages/CompleteAccountTransfer/CompleteAccountTransfer.js
msgid "Complete Account Transfer"
msgstr "Complete Account Transfer"

#: src/pages/CompleteAccountTransfer/CompleteAccountTransfer.js
msgid "Complete Transfer"
msgstr "Complete Transfer"

#: src/pages/Stake/StakeV2.js
#: src/pages/Stake/StakeV2.js
#: src/pages/Stake/StakeV2.js
msgid "Compound"
msgstr "Compound"

#: src/pages/Stake/StakeV2.js
msgid "Compound Rewards"
msgstr "Compound Rewards"

#: src/pages/Stake/StakeV2.js
msgid "Compound completed!"
msgstr "Compound completed!"

#: src/pages/Stake/StakeV2.js
msgid "Compound failed."
msgstr "Compound failed."

#: src/pages/Stake/StakeV2.js
msgid "Compound submitted!"
msgstr "Compound submitted!"

#: src/pages/Stake/StakeV2.js
msgid "Compounding..."
msgstr "Compounding..."

#: src/components/Synthetics/ClaimModal/ClaimModal.tsx
msgid "Confirm Claim"
msgstr "Confirm Claim"

#: src/components/Exchange/ConfirmationBox.js
#: src/components/Synthetics/Trade/ConfirmationBox/ConfirmationBox.tsx
msgid "Confirm Limit Order"
msgstr "Confirm Limit Order"

#: src/components/Exchange/ConfirmationBox.js
#: src/components/Synthetics/Trade/ConfirmationBox/ConfirmationBox.tsx
msgid "Confirm Long"
msgstr "Confirm Long"

#: src/components/Exchange/ConfirmationBox.js
#: src/components/Synthetics/Trade/ConfirmationBox/ConfirmationBox.tsx
msgid "Confirm Short"
msgstr "Confirm Short"

#: src/components/Exchange/ConfirmationBox.js
#: src/components/Synthetics/Trade/ConfirmationBox/ConfirmationBox.tsx
msgid "Confirm Swap"
msgstr "Confirm Swap"

#: src/components/Synthetics/Trade/ConfirmationBox/ConfirmationBox.tsx
msgid "Confirm Trigger Order"
msgstr "Confirm Trigger Order"

#: src/components/Synthetics/Trade/ConfirmationBox/ConfirmationBox.tsx
msgid "Confirm high price impact"
msgstr "Confirm high price impact"

#: src/components/Synthetics/GmSwap/GmConfirmationBox/GmConfirmationBox.tsx
#~ msgid "Confirm {0}"
#~ msgstr "Confirm {0}"

#: src/components/Synthetics/GmSwap/GmConfirmationBox/GmConfirmationBox.tsx
msgid "Confirm {operationText}"
msgstr "Confirm {operationText}"

#: src/components/Synthetics/GmSwap/GmConfirmationBox/GmConfirmationBox.tsx
msgid "Confirm {operationText} {0} GM"
msgstr "Confirm {operationText} {0} GM"

#: src/components/Header/AppHeaderUser.tsx
msgid "Connect"
msgstr "Connect"

#: src/App/App.js
#: src/components/Exchange/SwapBox.js
#: src/components/Glp/GlpSwap.js
#: src/components/Header/AppHeaderUser.tsx
#: src/components/Migration/Migration.js
#: src/components/Referrals/AddAffiliateCode.js
#: src/components/Referrals/JoinReferralCode.js
#: src/pages/Stake/StakeV1.js
#: src/pages/Stake/StakeV1.js
#: src/pages/Stake/StakeV1.js
#: src/pages/Stake/StakeV1.js
#: src/pages/Stake/StakeV1.js
#: src/pages/Stake/StakeV2.js
#: src/pages/Stake/StakeV2.js
#: src/pages/Stake/StakeV2.js
#: src/pages/Stake/StakeV2.js
msgid "Connect Wallet"
msgstr "Connect Wallet"

#: src/components/SubmitButton/SubmitButton.tsx
msgid "Connect wallet"
msgstr "Connect wallet"

#: src/lib/wallets/index.tsx
msgid "Connected to {0}"
msgstr "Connected to {0}"

#: src/pages/BeginAccountTransfer/BeginAccountTransfer.js
#: src/pages/CompleteAccountTransfer/CompleteAccountTransfer.js
msgid "Continue"
msgstr "Continue"

#: src/pages/Stake/StakeV2.js
msgid "Convert esGMX tokens to GMX tokens.<0/>Please read the <1>vesting details</1> before using the vaults."
msgstr "Convert esGMX tokens to GMX tokens.<0/>Please read the <1>vesting details</1> before using the vaults."

#: src/pages/Stake/StakeV2.js
#: src/pages/Stake/StakeV2.js
msgid "Convert {wrappedTokenSymbol} to {nativeTokenSymbol}"
msgstr "Convert {wrappedTokenSymbol} to {nativeTokenSymbol}"

#: src/components/Exchange/PositionShare.js
msgid "Copy"
msgstr "Copy"

#: src/components/AddressDropdown/AddressDropdown.tsx
msgid "Copy Address"
msgstr "Copy Address"

#: src/pages/Dashboard/DashboardV1.js
#: src/pages/Dashboard/DashboardV1.js
msgid "Could not add token to MetaMask"
msgstr "Could not add token to MetaMask"

#: src/components/Exchange/TradeHistory.js
msgid "Could not decrease {0} {longOrShortText}, +{1} USD, Acceptable Price: {2}"
msgstr "Could not decrease {0} {longOrShortText}, +{1} USD, Acceptable Price: {2}"

#: src/pages/Exchange/Exchange.js
msgid "Could not decrease {tokenSymbol} {longOrShortText} within the allowed slippage, you can adjust the allowed slippage in the settings on the top right of the page."
msgstr "Could not decrease {tokenSymbol} {longOrShortText} within the allowed slippage, you can adjust the allowed slippage in the settings on the top right of the page."

#: src/components/Exchange/TradeHistory.js
msgid "Could not execute deposit into {0} {longOrShortText}"
msgstr "Could not execute deposit into {0} {longOrShortText}"

#: src/components/Exchange/TradeHistory.js
msgid "Could not execute withdrawal from {0} {longOrShortText}"
msgstr "Could not execute withdrawal from {0} {longOrShortText}"

#: src/components/Exchange/TradeHistory.js
msgid "Could not increase {0} {longOrShortText}, +{1} USD, Acceptable Price: {2}"
msgstr "Could not increase {0} {longOrShortText}, +{1} USD, Acceptable Price: {2}"

#: src/pages/Exchange/Exchange.js
msgid "Could not increase {tokenSymbol} {longOrShortText} within the allowed slippage, you can adjust the allowed slippage in the settings on the top right of the page."
msgstr "Could not increase {tokenSymbol} {longOrShortText} within the allowed slippage, you can adjust the allowed slippage in the settings on the top right of the page."

#: src/components/Synthetics/Trade/utils.ts
#~ msgid "Couldn't find a swap path"
#~ msgstr "Couldn't find a swap path"

#: src/components/Synthetics/Trade/TradeBox/TradeBox.tsx
msgid "Couldn't find a swap path with enough liquidity"
msgstr "Couldn't find a swap path with enough liquidity"

#: src/components/Synthetics/Trade/TradeBox/TradeBox.tsx
msgid "Couldn't find a swap route with enough liquidity"
msgstr "Couldn't find a swap route with enough liquidity"

#: src/components/Exchange/TradeHistory.js
#: src/components/Referrals/AddAffiliateCode.js
#: src/components/Referrals/AffiliatesStats.js
#: src/components/Synthetics/TradeHistoryRow/TradeHistoryRow.tsx
#: src/pages/Stake/StakeV1.js
#: src/pages/Stake/StakeV1.js
#: src/pages/Stake/StakeV1.js
msgid "Create"
msgstr "Create"

#: src/components/Synthetics/Trade/ConfirmationBox/ConfirmationBox.tsx
msgid "Create Limit Order"
msgstr "Create Limit Order"

#: src/components/Exchange/ConfirmationBox.js
#: src/components/Exchange/PositionSeller.js
msgid "Create Order"
msgstr "Create Order"

#: src/components/Referrals/AffiliatesStats.js
msgid "Create Referral Code"
msgstr "Create Referral Code"

#: src/components/Synthetics/Trade/ConfirmationBox/ConfirmationBox.tsx
msgid "Create Trigger Order"
msgstr "Create Trigger Order"

#: src/components/Exchange/SwapBox.js
msgid "Create {0} Order"
msgstr "Create {0} Order"

#: src/pages/OrdersOverview/OrdersOverview.js
msgid "Created At"
msgstr "Created At"

#: src/components/Exchange/SwapBox.js
msgid "Created limit order for {0} {1}: {2} USD!"
msgstr "Created limit order for {0} {1}: {2} USD!"

#: src/components/Exchange/ConfirmationBox.js
#: src/components/Exchange/PositionSeller.js
msgid "Creating Order..."
msgstr "Creating Order..."

#: src/components/Referrals/AddAffiliateCode.js
msgid "Creating..."
msgstr "Creating..."

#: src/pages/Ecosystem/Ecosystem.js
#: src/pages/Ecosystem/Ecosystem.js
msgid "Creator"
msgstr "Creator"

#: src/components/Glp/GlpSwap.js
msgid "Current Pool Amount"
msgstr "Current Pool Amount"

#: src/pages/Stake/StakeV2.js
msgid "Current Reserved"
msgstr "Current Reserved"

#: src/pages/Dashboard/DashboardV2.js
msgid "Current Weight"
msgstr "Current Weight"

#: src/components/Exchange/SwapBox.js
msgid "Current {0} long"
msgstr "Current {0} long"

#: src/components/Exchange/SwapBox.js
msgid "Current {0} shorts"
msgstr "Current {0} shorts"

#: src/components/Synthetics/MarketCard/MarketCard.tsx
msgid "Current {0} {1}"
msgstr "Current {0} {1}"

#: src/pages/Ecosystem/Ecosystem.js
#: src/pages/Ecosystem/Ecosystem.js
#: src/pages/Ecosystem/Ecosystem.js
#: src/pages/Ecosystem/Ecosystem.js
#: src/pages/Ecosystem/Ecosystem.js
msgid "DEX Aggregator"
msgstr "DEX Aggregator"

#: src/components/Header/AppHeaderLinks.tsx
msgid "Dashboard"
msgstr "Dashboard"

#: src/pages/Ecosystem/Ecosystem.js
msgid "Dashboard for GMX referral stats"
msgstr "Dashboard for GMX referral stats"

#: src/pages/Ecosystem/Ecosystem.js
msgid "Dashboards"
msgstr "Dashboards"

#: src/components/Referrals/AffiliatesStats.js
#: src/components/Referrals/TradersStats.js
msgid "Date"
msgstr "Date"

#: src/pages/Ecosystem/Ecosystem.js
msgid "DeFi Portfolio Tracker"
msgstr "DeFi Portfolio Tracker"

#: src/components/Exchange/ExchangeTVChart.js
#: src/components/Synthetics/TVChart/TVChart.tsx
msgid "Dec."
msgstr "Dec."

#: src/pages/Ecosystem/Ecosystem.js
msgid "Decentralized Finance Dashboard"
msgstr "Decentralized Finance Dashboard"

#: src/pages/Ecosystem/Ecosystem.js
msgid "Decentralized Options Protocol"
msgstr "Decentralized Options Protocol"

#: src/pages/Ecosystem/Ecosystem.js
msgid "Decentralized Options Strategies"
msgstr "Decentralized Options Strategies"

#: src/pages/Ecosystem/Ecosystem.js
msgid "Decentralized Trading Protocol"
msgstr "Decentralized Trading Protocol"

#: src/pages/Home/Home.js
msgid "Decentralized<0/>Perpetual Exchange"
msgstr "Decentralized<0/>Perpetual Exchange"

#: src/components/Exchange/ConfirmationBox.js
#: src/components/Exchange/ConfirmationBox.js
#: src/components/Exchange/OrdersList.js
#: src/components/Exchange/TradeHistory.js
#: src/components/Exchange/TradeHistory.js
#: src/components/Synthetics/OrderStatus/OrderStatus.tsx
#: src/components/Synthetics/OrderStatus/OrderStatus.tsx
#: src/components/Synthetics/Trade/ConfirmationBox/ConfirmationBox.tsx
#: src/components/Synthetics/Trade/ConfirmationBox/ConfirmationBox.tsx
#: src/components/Synthetics/TradeHistoryRow/TradeHistoryRow.tsx
#: src/components/Synthetics/TradeHistoryRow/TradeHistoryRow.tsx
#: src/pages/OrdersOverview/OrdersOverview.js
msgid "Decrease"
msgstr "Decrease"

#: src/pages/OrdersOverview/OrdersOverview.js
msgid "Decrease active: {0}, executed: {1}, cancelled: {2}"
msgstr "Decrease active: {0}, executed: {1}, cancelled: {2}"

#: src/components/Synthetics/Trade/ConfirmationBox/ConfirmationBox.tsx
msgid "Decrease size"
msgstr "Decrease size"

#: src/domain/synthetics/orders/createDecreaseOrderTxn.ts
msgid "Decrease {longText} {0} by {1}"
msgstr "Decrease {longText} {0} by {1}"

#: src/domain/synthetics/orders/utils.ts
msgid "Decrease {tokenText} by {sizeText}"
msgstr "Decrease {tokenText} by {sizeText}"

#: src/components/Exchange/TradeHistory.js
#: src/components/Synthetics/OrderStatus/OrderStatus.tsx
msgid "Decreased"
msgstr "Decreased"

#: src/pages/Exchange/Exchange.js
msgid "Decreased {tokenSymbol} {longOrShortText}, -{0} USD."
msgstr "Decreased {tokenSymbol} {longOrShortText}, -{0} USD."

#: src/components/Synthetics/OrderStatus/OrderStatus.tsx
msgid "Decreasing"
msgstr "Decreasing"

#: src/components/Exchange/PositionEditor.js
#: src/components/Exchange/PositionEditor.js
#: src/components/Exchange/PositionEditor.js
#: src/components/Exchange/PositionEditor.js
#: src/components/Synthetics/GmSwap/GmConfirmationBox/GmConfirmationBox.tsx
#: src/components/Synthetics/GmSwap/GmOrderStatus/GmOrderStatus.tsx
#: src/components/Synthetics/GmSwap/GmSwapBox/GmSwapBox.tsx
#: src/components/Synthetics/PositionEditor/PositionEditor.tsx
#: src/components/Synthetics/PositionEditor/PositionEditor.tsx
#: src/pages/Stake/StakeV2.js
#: src/pages/Stake/StakeV2.js
#: src/pages/Stake/StakeV2.js
#: src/pages/Stake/StakeV2.js
msgid "Deposit"
msgstr "Deposit"

#: src/components/Exchange/FeesTooltip.tsx
msgid "Deposit Fee"
msgstr "Deposit Fee"

#: src/components/Exchange/PositionEditor.js
msgid "Deposit disabled, pending {0} upgrade"
msgstr "Deposit disabled, pending {0} upgrade"

#: src/pages/Stake/StakeV2.js
msgid "Deposit failed!"
msgstr "Deposit failed!"

#: src/components/Exchange/PositionEditor.js
msgid "Deposit failed."
msgstr "Deposit failed."

#: src/domain/synthetics/markets/createDepositTxn.ts
msgid "Deposit order failed"
msgstr "Deposit order failed"

#: src/domain/synthetics/markets/createDepositTxn.ts
msgid "Deposit order sent"
msgstr "Deposit order sent"

#: src/pages/Stake/StakeV2.js
msgid "Deposit submitted!"
msgstr "Deposit submitted!"

#: src/components/Exchange/PositionEditor.js
msgid "Deposit submitted."
msgstr "Deposit submitted."

#: src/components/Exchange/TradeHistory.js
msgid "Deposit {0} USD into {1} {longOrShortText}"
msgstr "Deposit {0} USD into {1} {longOrShortText}"

#: src/components/Synthetics/TradeHistoryRow/TradeHistoryRow.tsx
msgid "Deposit {collateralText} into {positionText}"
msgstr "Deposit {collateralText} into {positionText}"

#: src/pages/Stake/StakeV2.js
msgid "Deposited"
msgstr "Deposited"

#: src/pages/Exchange/Exchange.js
msgid "Deposited {0} USD into {tokenSymbol} {longOrShortText}"
msgstr "Deposited {0} USD into {tokenSymbol} {longOrShortText}"

#: src/pages/Stake/StakeV2.js
msgid "Deposited!"
msgstr "Deposited!"

#: src/components/Synthetics/GmSwap/GmOrderStatus/GmOrderStatus.tsx
msgid "Depositing to {marketName}"
msgstr "Depositing to {marketName}"

#: src/components/Exchange/PositionEditor.js
#: src/pages/Stake/StakeV2.js
msgid "Depositing..."
msgstr "Depositing..."

#: src/domain/synthetics/markets/createDepositTxn.ts
#~ msgid "Despoit order failed"
#~ msgstr "Despoit order failed"

#: src/pages/OrdersOverview/OrdersOverview.js
msgid "Diff"
msgstr "Diff"

#: src/App/App.js
msgid "Disable order validations"
msgstr "Disable order validations"

#: src/components/AddressDropdown/AddressDropdown.tsx
msgid "Disconnect"
msgstr "Disconnect"

#: src/App/App.js
msgid "Display PnL after fees"
msgstr "Display PnL after fees"

#: src/pages/Dashboard/DashboardV2.js
msgid "Distribution"
msgstr "Distribution"

#: src/components/Header/AppHeaderLinks.tsx
#: src/components/Header/HomeHeaderLinks.tsx
msgid "Docs"
msgstr "Docs"

#: src/components/ModalViews/RedirectModal.js
msgid "Don't show this message again for 30 days."
msgstr "Don't show this message again for 30 days."

#: src/components/Exchange/PositionShare.js
msgid "Download"
msgstr "Download"

#: src/components/Header/AppHeaderLinks.tsx
#: src/pages/Stake/StakeV2.js
msgid "Earn"
msgstr "Earn"

#: src/components/Header/AppHeaderLinks.tsx
msgid "Ecosystem"
msgstr "Ecosystem"

#: src/components/Exchange/OrdersList.js
#: src/components/Exchange/OrdersList.js
#: src/components/Exchange/OrdersList.js
#: src/components/Synthetics/OrderItem/OrderItem.tsx
#: src/components/Synthetics/OrderItem/OrderItem.tsx
#: src/components/Synthetics/Trade/AcceptablePriceImpactEditor/AcceptablePriceImpactEditor.tsx
msgid "Edit"
msgstr "Edit"

#: src/components/Exchange/PositionDropdown.js
#: src/components/Exchange/PositionsList.js
#: src/components/Synthetics/PositionItem/PositionItem.tsx
msgid "Edit Collateral"
msgstr "Edit Collateral"

#: src/components/Referrals/TradersStats.js
msgid "Edit Referral Code"
msgstr "Edit Referral Code"

#: src/components/Exchange/OrderEditor.js
#: src/components/Exchange/OrderEditor.js
msgid "Edit order"
msgstr "Edit order"

#: src/components/Synthetics/OrderEditor/OrderEditor.tsx
msgid "Edit {0}"
msgstr "Edit {0}"

#: src/components/Synthetics/PositionEditor/PositionEditor.tsx
msgid "Edit {0} {1}"
msgstr "Edit {0} {1}"

#: src/components/Exchange/PositionEditor.js
msgid "Edit {longOrShortText} {0}"
msgstr "Edit {longOrShortText} {0}"

#: src/components/Exchange/PositionEditor.js
#: src/components/Exchange/PositionSeller.js
#: src/components/Exchange/SwapBox.js
msgid "Enable Leverage"
msgstr "Enable Leverage"

#: src/components/Exchange/OrdersToa.js
#: src/components/Exchange/OrdersToa.js
#: src/components/Exchange/PositionSeller.js
#: src/components/Exchange/SwapBox.js
msgid "Enable Orders"
msgstr "Enable Orders"

#: src/components/Exchange/PositionEditor.js
msgid "Enable deposit failed."
msgstr "Enable deposit failed."

#: src/components/Exchange/PositionEditor.js
msgid "Enable deposit sent."
msgstr "Enable deposit sent."

#: src/components/Exchange/PositionSeller.js
#: src/components/Exchange/SwapBox.js
msgid "Enable leverage failed."
msgstr "Enable leverage failed."

#: src/components/Exchange/PositionSeller.js
#: src/components/Exchange/SwapBox.js
msgid "Enable leverage sent."
msgstr "Enable leverage sent."

#: src/pages/Exchange/Exchange.js
msgid "Enable orders failed."
msgstr "Enable orders failed."

#: src/pages/Exchange/Exchange.js
msgid "Enable orders sent."
msgstr "Enable orders sent."

#: src/components/Exchange/PositionEditor.js
msgid "Enable withdraw failed."
msgstr "Enable withdraw failed."

#: src/components/Exchange/PositionEditor.js
msgid "Enable withdraw sent."
msgstr "Enable withdraw sent."

#: src/components/Exchange/PositionEditor.js
msgid "Enabling Leverage"
msgstr "Enabling Leverage"

#: src/components/Exchange/PositionEditor.js
#: src/components/Exchange/PositionSeller.js
#: src/components/Exchange/PositionSeller.js
#: src/components/Exchange/SwapBox.js
#: src/components/Exchange/SwapBox.js
msgid "Enabling Leverage..."
msgstr "Enabling Leverage..."

#: src/components/Exchange/OrdersToa.js
#: src/components/Exchange/PositionSeller.js
#: src/components/Exchange/PositionSeller.js
#: src/components/Exchange/SwapBox.js
#: src/components/Exchange/SwapBox.js
msgid "Enabling Orders..."
msgstr "Enabling Orders..."

#: src/pages/NftWallet/NftWallet.js
msgid "Enter NFT Address"
msgstr "Enter NFT Address"

#: src/pages/NftWallet/NftWallet.js
msgid "Enter NFT ID"
msgstr "Enter NFT ID"

#: src/components/Exchange/OrderEditor.js
#: src/components/Exchange/PositionSeller.js
msgid "Enter Price"
msgstr "Enter Price"

#: src/pages/BeginAccountTransfer/BeginAccountTransfer.js
#: src/pages/NftWallet/NftWallet.js
msgid "Enter Receiver Address"
msgstr "Enter Receiver Address"

#: src/components/Referrals/JoinReferralCode.js
#: src/components/Referrals/JoinReferralCode.js
msgid "Enter Referral Code"
msgstr "Enter Referral Code"

#: src/components/Synthetics/Trade/TradeBox/TradeBox.tsx
msgid "Enter a  price"
msgstr "Enter a  price"

#: src/components/Referrals/AddAffiliateCode.js
#: src/components/Referrals/AddAffiliateCode.js
msgid "Enter a code"
msgstr "Enter a code"

#: src/components/Synthetics/OrderEditor/OrderEditor.tsx
#: src/components/Synthetics/OrderEditor/OrderEditor.tsx
msgid "Enter a new price"
msgstr "Enter a new price"

#: src/components/Synthetics/OrderEditor/OrderEditor.tsx
msgid "Enter a new ratio"
msgstr "Enter a new ratio"

#: src/components/Synthetics/OrderEditor/OrderEditor.tsx
#: src/components/Synthetics/OrderEditor/OrderEditor.tsx
msgid "Enter a new size"
msgstr "Enter a new size"

#: src/components/Exchange/SwapBox.js
#: src/components/Exchange/SwapBox.js
#: src/components/Synthetics/Trade/TradeBox/TradeBox.tsx
msgid "Enter a price"
msgstr "Enter a price"

#: src/components/Synthetics/OrderEditor/OrderEditor.tsx
msgid "Enter a ratio"
msgstr "Enter a ratio"

#: src/components/Synthetics/PositionSeller/PositionSeller.tsx
#: src/components/Synthetics/Trade/TradeBox/TradeBox.tsx
msgid "Enter a size"
msgstr "Enter a size"

#: src/components/Synthetics/Trade/utils.ts
#~ msgid "Enter a swap trigger ratio"
#~ msgstr "Enter a swap trigger ratio"

#: src/components/Synthetics/Trade/TradeBox/TradeBox.tsx
msgid "Enter a trigger price"
msgstr "Enter a trigger price"

#: src/components/Exchange/PositionEditor.js
#: src/components/Exchange/PositionSeller.js
#: src/components/Exchange/PositionSeller.js
#: src/components/Exchange/SwapBox.js
#: src/components/Exchange/SwapBox.js
#: src/components/Exchange/SwapBox.js
#: src/components/Exchange/SwapBox.js
#: src/components/Glp/GlpSwap.js
#: src/components/Glp/GlpSwap.js
#: src/components/Migration/Migration.js
#: src/components/Synthetics/GmSwap/GmSwapBox/GmSwapBox.tsx
#: src/components/Synthetics/PositionEditor/PositionEditor.tsx
#: src/components/Synthetics/Trade/TradeBox/TradeBox.tsx
#: src/components/Synthetics/Trade/TradeBox/TradeBox.tsx
#: src/pages/ClaimEsGmx/ClaimEsGmx.js
#: src/pages/Stake/StakeV1.js
#: src/pages/Stake/StakeV1.js
#: src/pages/Stake/StakeV2.js
#: src/pages/Stake/StakeV2.js
#: src/pages/Stake/StakeV2.js
msgid "Enter an amount"
msgstr "Enter an amount"

#: src/pages/Home/Home.js
msgid "Enter and exit positions with minimal spread and zero price impact. Get the optimal price without incurring additional costs."
msgstr "Enter and exit positions with minimal spread and zero price impact. Get the optimal price without incurring additional costs."

#: src/components/Exchange/OrderEditor.js
#: src/components/Exchange/OrderEditor.js
msgid "Enter new Price"
msgstr "Enter new Price"

#: src/components/Exchange/ConfirmationBox.js
#: src/components/Exchange/PositionEditor.js
#: src/components/Exchange/PositionSeller.js
#: src/components/Exchange/PositionsList.js
#: src/components/Exchange/PositionsList.js
#: src/components/Exchange/SwapBox.js
#: src/components/Exchange/SwapBox.js
#: src/components/Synthetics/MarketCard/MarketCard.tsx
#: src/components/Synthetics/PositionItem/PositionItem.tsx
#: src/components/Synthetics/PositionList/PositionList.tsx
#: src/components/Synthetics/PositionSeller/PositionSeller.tsx
#: src/components/Synthetics/Trade/TradeBox/TradeBox.tsx
msgid "Entry Price"
msgstr "Entry Price"

#: src/components/Synthetics/Trade/ConfirmationBox/ConfirmationBox.tsx
#~ msgid "Entry price"
#~ msgstr "Entry price"

#: src/pages/Stake/StakeV2.js
#: src/pages/Stake/StakeV2.js
msgid "Escrowed GMX"
msgstr "Escrowed GMX"

#: src/components/Glp/GlpSwap.js
#: src/components/Stake/GMXAprTooltip.tsx
msgid "Escrowed GMX APR"
msgstr "Escrowed GMX APR"

#: src/components/Synthetics/TradeHistoryRow/TradeHistoryRow.tsx
#: src/pages/OrdersOverview/OrdersOverview.js
msgid "Execute"
msgstr "Execute"

#: src/components/Exchange/TradeHistory.js
msgid "Execute Order: Swap {fromAmountDisplay} {0} for {toAmountDisplay} {1}"
msgstr "Execute Order: Swap {fromAmountDisplay} {0} for {toAmountDisplay} {1}"

#: src/components/Exchange/TradeHistory.js
msgid "Execute Order: {orderTypeText} {0} {longShortDisplay} {sizeDeltaDisplay} USD, Price: {executionPriceDisplay} USD"
msgstr "Execute Order: {orderTypeText} {0} {longShortDisplay} {sizeDeltaDisplay} USD, Price: {executionPriceDisplay} USD"

<<<<<<< HEAD
#: src/domain/synthetics/orders/simulateExecuteOrderTxn.tsx
msgid "Execute order simulation failed."
msgstr "Execute order simulation failed."

#: src/components/Synthetics/GmSwap/GmOrderStatus/GmOrderStatus.tsx
msgid "Executed {0} {tokensText}"
msgstr "Executed {0} {tokensText}"

#: src/components/Exchange/ConfirmationBox.js
#: src/components/Exchange/ConfirmationBox.js
#: src/components/Exchange/PositionEditor.js
#: src/components/Exchange/PositionSeller.js
#: src/components/Synthetics/GmSwap/GmConfirmationBox/GmConfirmationBox.tsx
#: src/components/Synthetics/PositionSeller/PositionSeller.tsx
#: src/components/Synthetics/Trade/ConfirmationBox/ConfirmationBox.tsx
=======
#: src/components/Exchange/FeesTooltip.tsx
>>>>>>> 2921cb89
msgid "Execution Fee"
msgstr "Execution Fee"

#: src/components/Synthetics/GmSwap/GmFees/GmFees.tsx
#: src/components/Synthetics/OrderEditor/OrderEditor.tsx
#~ msgid "Execution fee"
#~ msgstr "Execution fee"

#: src/components/Exchange/SwapBox.js
#: src/components/Synthetics/MarketCard/MarketCard.tsx
msgid "Exit Price"
msgstr "Exit Price"

#: src/components/Glp/GlpSwap.js
msgid "FEES"
msgstr "FEES"

#: src/domain/synthetics/orders/cancelOrdersTxn.ts
msgid "Failed to cancel {ordersText}"
msgstr "Failed to cancel {ordersText}"

#: src/domain/synthetics/orders/updateOrderTxn.ts
msgid "Failed to update order"
msgstr "Failed to update order"

#: src/components/Exchange/ConfirmationBox.js
#: src/components/Exchange/ConfirmationBox.js
#: src/components/Exchange/ConfirmationBox.js
#: src/components/Exchange/PositionEditor.js
#: src/components/Exchange/PositionSeller.js
#: src/components/Exchange/SwapBox.js
#: src/components/Exchange/SwapBox.js
#: src/components/Glp/GlpSwap.js
#: src/components/Glp/GlpSwap.js
#: src/components/Glp/GlpSwap.js
#: src/components/Synthetics/Trade/ConfirmationBox/ConfirmationBox.tsx
#: src/pages/Dashboard/DashboardV1.js
#: src/pages/Dashboard/DashboardV2.js
msgid "Fees"
msgstr "Fees"

#: src/components/Synthetics/GmSwap/GmFees/GmFees.tsx
#: src/components/Synthetics/TradeFeesRow/TradeFeesRow.tsx
msgid "Fees and price impact"
msgstr "Fees and price impact"

#: src/components/Synthetics/Trade/ConfirmationBox/ConfirmationBox.tsx
msgid "Fees are high"
msgstr "Fees are high"

#: src/components/Exchange/ConfirmationBox.js
msgid "Fees are high to swap from {0} to {1}."
msgstr "Fees are high to swap from {0} to {1}."

#: src/components/Exchange/ConfirmationBox.js
msgid "Fees are high to swap from {0} to {1}. <0/>{2} is needed for collateral."
msgstr "Fees are high to swap from {0} to {1}. <0/>{2} is needed for collateral."

#: src/components/Synthetics/Trade/TradeBox/TradeBox.tsx
#: src/components/Synthetics/Trade/TradeBox/TradeBox.tsx
msgid "Fees exceed amount"
msgstr "Fees exceed amount"

#: src/pages/Ecosystem/Ecosystem.js
msgid "Fees generated by GMX"
msgstr "Fees generated by GMX"

#: src/components/Glp/GlpSwap.js
msgid "Fees may vary depending on which asset you sell GLP for. <0/>Enter the amount of GLP you want to redeem in the order form, then check here to compare fees."
msgstr "Fees may vary depending on which asset you sell GLP for. <0/>Enter the amount of GLP you want to redeem in the order form, then check here to compare fees."

#: src/components/Glp/GlpSwap.js
msgid "Fees may vary depending on which asset you use to buy GLP. <0/>Enter the amount of GLP you want to purchase in the order form, then check here to compare fees."
msgstr "Fees may vary depending on which asset you use to buy GLP. <0/>Enter the amount of GLP you want to purchase in the order form, then check here to compare fees."

#: src/pages/Dashboard/DashboardV2.js
msgid "Fees since"
msgstr "Fees since"

#: src/components/Glp/GlpSwap.js
#: src/components/Glp/GlpSwap.js
#: src/components/Glp/GlpSwap.js
#: src/components/Glp/GlpSwap.js
msgid "Fees will be shown once you have entered an amount in the order form."
msgstr "Fees will be shown once you have entered an amount in the order form."

#: src/components/Exchange/SwapBox.js
msgid "Fetching token info..."
msgstr "Fetching token info..."

#: src/pages/Ecosystem/Ecosystem.js
msgid "Financial reports and protocol analytics"
msgstr "Financial reports and protocol analytics"

#: src/pages/Dashboard/DashboardV2.js
msgid "Floor Price Fund"
msgstr "Floor Price Fund"

#: src/components/Exchange/ConfirmationBox.js
msgid "Forfeit profit"
msgstr "Forfeit profit"

#: src/components/Exchange/ConfirmationBox.js
msgid "Forfeit profit and Short"
msgstr "Forfeit profit and Short"

#: src/components/Exchange/ConfirmationBox.js
msgid "Forfeit profit and {action}"
msgstr "Forfeit profit and {action}"

#: src/components/Exchange/ConfirmationBox.js
#: src/components/Exchange/PositionSeller.js
msgid "Forfeit profit not checked"
msgstr "Forfeit profit not checked"

#: src/components/Synthetics/TradeHistoryRow/TradeHistoryRow.tsx
msgid "Freeze"
msgstr "Freeze"

#: src/components/Synthetics/OrderStatus/OrderStatus.tsx
msgid "Fulfilling swap {0} for {1} request"
msgstr "Fulfilling swap {0} for {1} request"

#: src/components/Synthetics/Trade/OrderStatus/OrderStatus.tsx
#~ msgid "Fulfilling swap {0} to {1} request"
#~ msgstr "Fulfilling swap {0} to {1} request"

#: src/components/Synthetics/OrderStatus/OrderStatus.tsx
msgid "Fulfilling {0} {1} {longText} request"
msgstr "Fulfilling {0} {1} {longText} request"

#: src/components/Synthetics/GmSwap/GmOrderStatus/GmOrderStatus.tsx
msgid "Fulfilling {0} {tokensText} request"
msgstr "Fulfilling {0} {tokensText} request"

#: src/components/Synthetics/Trade/OrderStatus/OrderStatus.tsx
#~ msgid "Fulfilling {longText} {0} request"
#~ msgstr "Fulfilling {longText} {0} request"

#: src/components/Synthetics/PositionEditor/PositionEditor.tsx
#: src/components/Synthetics/PositionItem/PositionItem.tsx
msgid "Funding Fee"
msgstr "Funding Fee"

#: src/components/Synthetics/ClaimableCard/ClaimableCard.tsx
msgid "Funding Fees"
msgstr "Funding Fees"

#: src/components/Synthetics/ClaimModal/ClaimModal.tsx
msgid "Funding fee"
msgstr "Funding fee"

#: src/components/Synthetics/PositionItem/PositionItem.tsx
msgid "Funding fee:"
msgstr "Funding fee:"

#: src/pages/Ecosystem/Ecosystem.js
msgid "GBC NFTs APR tracker and rewards"
msgstr "GBC NFTs APR tracker and rewards"

#: src/pages/Dashboard/DashboardV2.js
msgid "GLP Index Composition"
msgstr "GLP Index Composition"

#: src/pages/Dashboard/DashboardV2.js
msgid "GLP Pool"
msgstr "GLP Pool"

#: src/pages/Stake/StakeV2.js
#: src/pages/Stake/StakeV2.js
msgid "GLP Vault"
msgstr "GLP Vault"

#: src/pages/Ecosystem/Ecosystem.js
msgid "GLP and GMX autocompounding vaults"
msgstr "GLP and GMX autocompounding vaults"

#: src/pages/Ecosystem/Ecosystem.js
msgid "GLP autocompounding vaults"
msgstr "GLP autocompounding vaults"

#: src/components/Glp/GlpSwap.js
msgid "GLP buy disabled, pending {0} upgrade"
msgstr "GLP buy disabled, pending {0} upgrade"

#: src/components/Exchange/SwapBox.js
msgid "GLP doesn't accept this amount of {0}."
msgstr "GLP doesn't accept this amount of {0}."

#: src/components/TokenCard/TokenCard.js
msgid "GLP is the liquidity provider token. Accrues 70% of the platform's generated fees."
msgstr "GLP is the liquidity provider token. Accrues 70% of the platform's generated fees."

#: src/components/Glp/GlpSwap.js
msgid "GLP sell disabled, pending {0} upgrade"
msgstr "GLP sell disabled, pending {0} upgrade"

#: src/components/TokenCard/TokenCard.js
msgid "GM is the GMX Market Token"
msgstr "GM is the GMX Market Token"

#: src/pages/Ecosystem/Ecosystem.js
msgid "GMX Announcements and Updates"
msgstr "GMX Announcements and Updates"

#: src/pages/Ecosystem/Ecosystem.js
msgid "GMX Blueberry NFTs"
msgstr "GMX Blueberry NFTs"

#: src/pages/Ecosystem/Ecosystem.js
msgid "GMX Governance Page"
msgstr "GMX Governance Page"

#: src/pages/Ecosystem/Ecosystem.js
msgid "GMX Pages"
msgstr "GMX Pages"

#: src/pages/Ecosystem/Ecosystem.js
msgid "GMX Perpetuals Data"
msgstr "GMX Perpetuals Data"

#: src/pages/Ecosystem/Ecosystem.js
msgid "GMX Proposals Voting page"
msgstr "GMX Proposals Voting page"

#: src/pages/Ecosystem/Ecosystem.js
msgid "GMX Stats Page"
msgstr "GMX Stats Page"

#: src/pages/Stake/StakeV2.js
#: src/pages/Stake/StakeV2.js
msgid "GMX Vault"
msgstr "GMX Vault"

#: src/pages/Ecosystem/Ecosystem.js
msgid "GMX Weekly Updates"
msgstr "GMX Weekly Updates"

#: src/pages/BuyGMX/BuyGMX.tsx
msgid "GMX bonds can be bought on Bond Protocol with a discount and a small vesting period:"
msgstr "GMX bonds can be bought on Bond Protocol with a discount and a small vesting period:"

#: src/pages/Ecosystem/Ecosystem.js
msgid "GMX community discussion"
msgstr "GMX community discussion"

#: src/pages/Ecosystem/Ecosystem.js
msgid "GMX dashboards and analytics."
msgstr "GMX dashboards and analytics."

#: src/pages/Ecosystem/Ecosystem.js
msgid "GMX ecosystem pages."
msgstr "GMX ecosystem pages."

#: src/pages/Ecosystem/Ecosystem.js
msgid "GMX explorer for stats and traders"
msgstr "GMX explorer for stats and traders"

#: src/pages/Ecosystem/Ecosystem.js
msgid "GMX fundamentals"
msgstr "GMX fundamentals"

#: src/pages/Home/Home.js
msgid "GMX is currently live on Arbitrum and Avalanche."
msgstr "GMX is currently live on Arbitrum and Avalanche."

#: src/pages/Jobs/Jobs.js
msgid "GMX is not actively looking for new hires at the moment. However, if you think you can contribute to the project, please email <0>jobs@gmx.io</0>."
msgstr "GMX is not actively looking for new hires at the moment. However, if you think you can contribute to the project, please email <0>jobs@gmx.io</0>."

#: src/components/TokenCard/TokenCard.js
msgid "GMX is the utility and governance token. Accrues 30% of the platform's generated fees."
msgstr "GMX is the utility and governance token. Accrues 30% of the platform's generated fees."

#: src/pages/Ecosystem/Ecosystem.js
msgid "GMX staking calculator"
msgstr "GMX staking calculator"

#: src/pages/Ecosystem/Ecosystem.js
msgid "GMX staking rewards updates and insights"
msgstr "GMX staking rewards updates and insights"

#: src/pages/Stake/StakeV2.js
#: src/pages/Stake/StakeV2.js
msgid "GMX transfers not yet enabled"
msgstr "GMX transfers not yet enabled"

#: src/components/Referrals/AddAffiliateCode.js
msgid "Generate Referral Code"
msgstr "Generate Referral Code"

#: src/components/Exchange/PositionShare.js
msgid "Generating shareable image..."
msgstr "Generating shareable image..."

#: src/pages/Referrals/Referrals.js
msgid "Get fee discounts and earn rebates through the GMX referral program.<0/>For more information, please read the <1>referral program details</1>."
msgstr "Get fee discounts and earn rebates through the GMX referral program.<0/>For more information, please read the <1>referral program details</1>."

#: src/components/Header/HomeHeaderLinks.tsx
msgid "Governance"
msgstr "Governance"

#: src/components/Exchange/SwapBox.js
msgid "High Slippage, Swap Anyway"
msgstr "High Slippage, Swap Anyway"

#: src/components/Exchange/SwapBox.js
msgid "High USDG Slippage, Long Anyway"
msgstr "High USDG Slippage, Long Anyway"

#: src/components/Synthetics/GmSwap/GmSwapBox/GmSwapBox.tsx
#: src/components/Synthetics/Trade/ConfirmationBox/ConfirmationBox.tsx
msgid "I am aware of the high price impact"
msgstr "I am aware of the high price impact"

#: src/components/Exchange/ConfirmationBox.js
#: src/components/Synthetics/Trade/ConfirmationBox/ConfirmationBox.tsx
msgid "I am aware of the trigger orders"
msgstr "I am aware of the trigger orders"

#: src/components/Exchange/SwapBox.js
msgid "If you have an existing position, the position will be closed at {0} USD.<0/><1/>This exit price will change with the price of the asset.<2/><3/><4>More Info</4>"
msgstr "If you have an existing position, the position will be closed at {0} USD.<0/><1/>This exit price will change with the price of the asset.<2/><3/><4>More Info</4>"

#: src/components/Synthetics/MarketCard/MarketCard.tsx
msgid "If you have an existing position, the position will be closed at {0}.<0/><1/>This exit price will change with the price of the asset.<2/><3/><4>More Info</4>"
msgstr "If you have an existing position, the position will be closed at {0}.<0/><1/>This exit price will change with the price of the asset.<2/><3/><4>More Info</4>"

#: src/components/Exchange/PositionShare.js
msgid "Image generation error, please refresh and try again."
msgstr "Image generation error, please refresh and try again."

#: src/components/Exchange/ExchangeTVChart.js
#: src/components/Synthetics/TVChart/TVChart.tsx
msgid "Inc."
msgstr "Inc."

#: src/App/App.js
msgid "Include PnL in leverage display"
msgstr "Include PnL in leverage display"

#: src/pages/CompleteAccountTransfer/CompleteAccountTransfer.js
msgid "Incorrect Account"
msgstr "Incorrect Account"

#: src/components/Exchange/SwapBox.js
#: src/pages/Stake/StakeV1.js
msgid "Incorrect Network"
msgstr "Incorrect Network"

#: src/components/Exchange/SwapBox.js
msgid "Incorrect network"
msgstr "Incorrect network"

#: src/components/Exchange/ConfirmationBox.js
#: src/components/Exchange/ConfirmationBox.js
#: src/components/Exchange/OrdersList.js
#: src/components/Exchange/TradeHistory.js
#: src/components/Exchange/TradeHistory.js
#: src/components/Synthetics/OrderStatus/OrderStatus.tsx
#: src/components/Synthetics/OrderStatus/OrderStatus.tsx
#: src/components/Synthetics/Trade/ConfirmationBox/ConfirmationBox.tsx
#: src/components/Synthetics/TradeHistoryRow/TradeHistoryRow.tsx
#: src/components/Synthetics/TradeHistoryRow/TradeHistoryRow.tsx
#: src/pages/OrdersOverview/OrdersOverview.js
msgid "Increase"
msgstr "Increase"

#: src/pages/OrdersOverview/OrdersOverview.js
msgid "Increase active: {0}, executed: {1}, cancelled: {2}"
msgstr "Increase active: {0}, executed: {1}, cancelled: {2}"

#: src/components/Exchange/TradeHistory.js
msgid "Increase {0} {longOrShortText}, +{1} USD, {2} Price: {3} USD"
msgstr "Increase {0} {longOrShortText}, +{1} USD, {2} Price: {3} USD"

#: src/domain/synthetics/orders/createIncreaseOrderTxn.ts
msgid "Increase {longText} {0} by {1}"
msgstr "Increase {longText} {0} by {1}"

#: src/domain/synthetics/orders/utils.ts
msgid "Increase {tokenText} by {sizeText}"
msgstr "Increase {tokenText} by {sizeText}"

#: src/components/Synthetics/OrderStatus/OrderStatus.tsx
msgid "Increased"
msgstr "Increased"

#: src/pages/Exchange/Exchange.js
msgid "Increased {tokenSymbol} {longOrShortText}, +{0} USD."
msgstr "Increased {tokenSymbol} {longOrShortText}, +{0} USD."

#: src/components/Synthetics/OrderStatus/OrderStatus.tsx
msgid "Increasing"
msgstr "Increasing"

#: src/pages/OrdersOverview/OrdersOverview.js
msgid "Index"
msgstr "Index"

#: src/components/Exchange/NetValueTooltip.tsx
#: src/components/Exchange/PositionsList.js
#: src/components/Exchange/PositionsList.js
#: src/components/Synthetics/PositionItem/PositionItem.tsx
#: src/components/Synthetics/PositionItem/PositionItem.tsx
msgid "Initial Collateral"
msgstr "Initial Collateral"

#: src/components/Exchange/PositionSeller.js
msgid "Initial Collateral (Collateral excluding Borrow Fee)."
msgstr "Initial Collateral (Collateral excluding Borrow Fee)."

#: src/components/Exchange/PositionSeller.js
#~ msgid "Initial Collateral (Collateral excluding Borrow Fees)."
#~ msgstr "Initial Collateral (Collateral excluding Borrow Fees)."

#: src/components/Exchange/TradeHistory.js
msgid "Initial collateral"
msgstr "Initial collateral"

#: src/components/Exchange/PositionSeller.js
msgid "Insufficient Available Liquidity to swap to {0}:"
msgstr "Insufficient Available Liquidity to swap to {0}:"

#: src/components/Glp/GlpSwap.js
msgid "Insufficient GLP balance"
msgstr "Insufficient GLP balance"

#: src/components/Exchange/SwapBox.js
#: src/components/Exchange/SwapBox.js
#: src/components/Exchange/SwapBox.js
#: src/components/Exchange/SwapBox.js
#: src/components/Exchange/SwapBox.js
#: src/components/Glp/GlpSwap.js
#: src/components/Synthetics/Trade/TradeBox/TradeBox.tsx
#: src/components/Synthetics/Trade/TradeBox/TradeBox.tsx
msgid "Insufficient liquidity"
msgstr "Insufficient liquidity"

#: src/components/Synthetics/Trade/TradeBox/TradeBox.tsx
msgid "Insufficient liquidity in any {0}/USD markets for your order."
msgstr "Insufficient liquidity in any {0}/USD markets for your order."

#: src/components/Synthetics/Trade/TradeBox/TradeBox.tsx
msgid "Insufficient liquidity in {0} market. <0/><1>Switch to {1} market.</1>"
msgstr "Insufficient liquidity in {0} market. <0/><1>Switch to {1} market.</1>"

#: src/components/Exchange/SwapBox.js
#: src/components/Exchange/SwapBox.js
#: src/components/Exchange/SwapBox.js
msgid "Insufficient liquidity, change \"Collateral In\""
msgstr "Insufficient liquidity, change \"Collateral In\""

#: src/components/Exchange/PositionSeller.js
#: src/components/Synthetics/PositionSeller/PositionSeller.tsx
msgid "Insufficient receive token liquidity"
msgstr "Insufficient receive token liquidity"

#: src/pages/Stake/StakeV2.js
msgid "Insufficient staked tokens"
msgstr "Insufficient staked tokens"

#: src/components/Exchange/SwapBox.js
#: src/components/Exchange/SwapBox.js
#: src/components/Glp/GlpSwap.js
#: src/components/Synthetics/GmSwap/GmSwapBox/GmSwapBox.tsx
#: src/components/Synthetics/GmSwap/GmSwapBox/GmSwapBox.tsx
#: src/components/Synthetics/GmSwap/GmSwapBox/GmSwapBox.tsx
#: src/components/Synthetics/Trade/TradeBox/TradeBox.tsx
#: src/components/Synthetics/Trade/TradeBox/TradeBox.tsx
msgid "Insufficient {0} balance"
msgstr "Insufficient {0} balance"

#: src/components/Synthetics/GmSwap/GmSwapBox/GmSwapBox.tsx
#: src/components/Synthetics/GmSwap/GmSwapBox/GmSwapBox.tsx
msgid "Insufficient {0} liquidity"
msgstr "Insufficient {0} liquidity"

#: src/pages/NftWallet/NftWallet.js
msgid "Invalid NFT Address"
msgstr "Invalid NFT Address"

#: src/pages/BeginAccountTransfer/BeginAccountTransfer.js
msgid "Invalid Receiver"
msgstr "Invalid Receiver"

#: src/pages/BeginAccountTransfer/BeginAccountTransfer.js
#: src/pages/NftWallet/NftWallet.js
msgid "Invalid Receiver Address"
msgstr "Invalid Receiver Address"

#: src/components/Synthetics/Trade/AcceptablePriceImpactEditor/AcceptablePriceImpactEditor.tsx
msgid "Invalid acceptable price impact value"
msgstr "Invalid acceptable price impact value"

#: src/components/Exchange/PositionEditor.js
#: src/components/Exchange/PositionEditor.js
#: src/components/Synthetics/PositionEditor/PositionEditor.tsx
#: src/components/Synthetics/PositionEditor/PositionEditor.tsx
msgid "Invalid liq. price"
msgstr "Invalid liq. price"

#: src/components/Exchange/ConfirmationBox.js
#: src/components/Exchange/OrderEditor.js
#: src/components/Exchange/PositionSeller.js
msgid "Invalid price, see warning"
msgstr "Invalid price, see warning"

#: src/App/App.js
msgid "Invalid slippage value"
msgstr "Invalid slippage value"

#: src/pages/OrdersOverview/OrdersOverview.js
msgid "Invalid token fromToken: \"{0}\" toToken: \"{toTokenAddress}\""
msgstr "Invalid token fromToken: \"{0}\" toToken: \"{toTokenAddress}\""

#: src/pages/OrdersOverview/OrdersOverview.js
msgid "Invalid token indexToken: \"{0}\" collateralToken: \"{1}\""
msgstr "Invalid token indexToken: \"{0}\" collateralToken: \"{1}\""

#: src/pages/Jobs/Jobs.js
msgid "Job openings at GMX."
msgstr "Job openings at GMX."

#: src/pages/Jobs/Jobs.js
msgid "Jobs"
msgstr "Jobs"

#: src/components/Synthetics/PositionSeller/PositionSeller.tsx
#: src/components/Synthetics/Trade/ConfirmationBox/ConfirmationBox.tsx
#: src/components/Synthetics/Trade/TradeBox/TradeBox.tsx
msgid "Keep leverage at {0}"
msgstr "Keep leverage at {0}"

#: src/components/Exchange/PositionSeller.js
msgid "Keep leverage at {0}x"
msgstr "Keep leverage at {0}x"

#: src/components/NetworkDropdown/NetworkDropdown.tsx
msgid "Language"
msgstr "Language"

#: src/components/Header/AppHeaderUser.tsx
#: src/components/Header/AppHeaderUser.tsx
#: src/components/ModalViews/RedirectModal.js
#: src/pages/Home/Home.js
msgid "Launch App"
msgstr "Launch App"

#: src/components/Exchange/UsefulLinks.tsx
msgid "Leaderboard"
msgstr "Leaderboard"

#: src/pages/Ecosystem/Ecosystem.js
msgid "Leaderboard for GMX traders"
msgstr "Leaderboard for GMX traders"

#: src/components/Exchange/PositionEditor.js
msgid "Leave at least {0} ETH for gas"
msgstr "Leave at least {0} ETH for gas"

#: src/components/Exchange/SwapBox.js
#: src/components/Exchange/SwapBox.js
msgid "Leave at least {0} {1} for gas"
msgstr "Leave at least {0} {1} for gas"

#: src/components/Exchange/PositionSeller.js
msgid "Leftover collateral below 5 USD"
msgstr "Leftover collateral below 5 USD"

#: src/components/Synthetics/PositionSeller/PositionSeller.tsx
msgid "Leftover collateral below {0} USD"
msgstr "Leftover collateral below {0} USD"

#: src/components/Exchange/PositionSeller.js
msgid "Leftover position below 10 USD"
msgstr "Leftover position below 10 USD"

#: src/components/Exchange/ConfirmationBox.js
#: src/components/Exchange/PositionEditor.js
#: src/components/Exchange/PositionSeller.js
#: src/components/Exchange/PositionsList.js
#: src/components/Exchange/SwapBox.js
#: src/components/Exchange/SwapBox.js
#: src/components/Synthetics/PositionEditor/PositionEditor.tsx
#: src/components/Synthetics/PositionItem/PositionItem.tsx
#: src/components/Synthetics/PositionSeller/PositionSeller.tsx
#: src/components/Synthetics/Trade/ConfirmationBox/ConfirmationBox.tsx
#: src/components/Synthetics/Trade/ConfirmationBox/ConfirmationBox.tsx
#: src/components/Synthetics/Trade/TradeBox/TradeBox.tsx
#: src/components/Synthetics/Trade/TradeBox/TradeBox.tsx
msgid "Leverage"
msgstr "Leverage"

#: src/components/Exchange/SwapBox.js
msgid "Leverage disabled, pending {0} upgrade"
msgstr "Leverage disabled, pending {0} upgrade"

#: src/components/Synthetics/Trade/TradeBox/TradeBox.tsx
msgid "Leverage slider"
msgstr "Leverage slider"

#: src/components/Synthetics/Trade/TradeBox/TradeBox.tsx
msgid "Leverage:"
msgstr "Leverage:"

#: src/components/Exchange/OrdersList.js
#: src/components/Exchange/OrdersList.js
#: src/components/Exchange/SwapBox.js
#: src/components/Synthetics/OrderItem/OrderItem.tsx
#: src/components/Synthetics/Trade/TradeBox/TradeBox.tsx
msgid "Limit"
msgstr "Limit"

#: src/domain/synthetics/orders/utils.ts
msgid "Limit Decrease"
msgstr "Limit Decrease"

#: src/domain/synthetics/orders/utils.ts
msgid "Limit Increase"
msgstr "Limit Increase"

#: src/components/Exchange/ConfirmationBox.js
#: src/components/Exchange/ConfirmationBox.js
#: src/components/Synthetics/Trade/ConfirmationBox/ConfirmationBox.tsx
#: src/components/Synthetics/Trade/ConfirmationBox/ConfirmationBox.tsx
msgid "Limit Price"
msgstr "Limit Price"

#: src/domain/synthetics/orders/utils.ts
msgid "Limit Swap"
msgstr "Limit Swap"

#: src/components/Exchange/SwapBox.js
msgid "Limit order creation failed."
msgstr "Limit order creation failed."

#: src/components/Exchange/SwapBox.js
msgid "Limit order submitted!"
msgstr "Limit order submitted!"

#: src/pages/Ecosystem/Ecosystem.js
#: src/pages/Ecosystem/Ecosystem.js
#: src/pages/Ecosystem/Ecosystem.js
#: src/pages/Ecosystem/Ecosystem.js
#: src/pages/Ecosystem/Ecosystem.js
msgid "Link"
msgstr "Link"

#: src/components/Exchange/PositionShare.js
msgid "Link copied to clipboard."
msgstr "Link copied to clipboard."

#: src/components/Synthetics/PositionEditor/PositionEditor.tsx
#: src/components/Synthetics/PositionList/PositionList.tsx
msgid "Liq Price"
msgstr "Liq Price"

#: src/components/Synthetics/Trade/ConfirmationBox/ConfirmationBox.tsx
#~ msgid "Liq price"
#~ msgstr "Liq price"

#: src/components/Exchange/ConfirmationBox.js
#: src/components/Exchange/OrderEditor.js
#: src/components/Exchange/PositionEditor.js
#: src/components/Exchange/PositionSeller.js
#: src/components/Exchange/PositionsList.js
#: src/components/Exchange/PositionsList.js
#: src/components/Exchange/SwapBox.js
#: src/components/Synthetics/OrderEditor/OrderEditor.tsx
#: src/components/Synthetics/PositionItem/PositionItem.tsx
#: src/components/Synthetics/PositionSeller/PositionSeller.tsx
#: src/components/Synthetics/Trade/ConfirmationBox/ConfirmationBox.tsx
#: src/components/Synthetics/Trade/ConfirmationBox/ConfirmationBox.tsx
#: src/components/Synthetics/Trade/TradeBox/TradeBox.tsx
#: src/components/Synthetics/Trade/TradeBox/TradeBox.tsx
msgid "Liq. Price"
msgstr "Liq. Price"

#: src/components/Exchange/ExchangeTVChart.js
msgid "Liq. {0} {longOrShortText}"
msgstr "Liq. {0} {longOrShortText}"

#: src/components/Synthetics/TVChart/TVChart.tsx
msgid "Liq. {longOrShortText} {tokenSymbol}"
msgstr "Liq. {longOrShortText} {tokenSymbol}"

#: src/components/Exchange/TradeHistory.js
msgid "Liquidated"
msgstr "Liquidated"

#: src/components/Exchange/TradeHistory.js
msgid ""
"Liquidated {0} {longOrShortText},\n"
"-{1} USD,\n"
"{2} Price: {3} USD"
msgstr ""
"Liquidated {0} {longOrShortText},\n"
"-{1} USD,\n"
"{2} Price: {3} USD"

#: src/components/Synthetics/TradeHistoryRow/TradeHistoryRow.tsx
msgid "Liquidated {positionText} {sizeDeltaText}, Price: {0}"
msgstr "Liquidated {positionText} {sizeDeltaText}, Price: {0}"

#: src/domain/synthetics/orders/constants.ts
#~ msgid "Liquidation"
#~ msgstr "Liquidation"

#: src/components/Exchange/TradeHistory.js
msgid "Liquidation Fee"
msgstr "Liquidation Fee"

#: src/components/Exchange/PositionEditor.js
msgid "Liquidation price would cross mark price."
msgstr "Liquidation price would cross mark price."

#: src/components/Exchange/SwapBox.js
#: src/components/Exchange/SwapBox.js
msgid "Liquidity data not loaded"
msgstr "Liquidity data not loaded"

#: src/components/Exchange/PositionsList.js
#: src/components/Synthetics/GmSwap/GmConfirmationBox/GmConfirmationBox.tsx
#: src/components/Synthetics/GmSwap/GmSwapBox/GmSwapBox.tsx
#: src/components/Synthetics/OrderEditor/OrderEditor.tsx
#: src/components/Synthetics/OrderEditor/OrderEditor.tsx
#: src/components/Synthetics/OrderList/OrderList.tsx
#: src/components/Synthetics/OrderList/OrderList.tsx
#: src/components/Synthetics/PositionList/PositionList.tsx
#: src/components/Synthetics/PositionList/PositionList.tsx
#: src/components/Synthetics/Trade/ConfirmationBox/ConfirmationBox.tsx
msgid "Loading..."
msgstr "Loading..."

#: src/components/Exchange/ConfirmationBox.js
#: src/components/Exchange/ConfirmationBox.js
#: src/components/Exchange/ConfirmationBox.js
#: src/components/Exchange/ConfirmationBox.js
#: src/components/Exchange/ConfirmationBox.js
#: src/components/Exchange/ExchangeTVChart.js
#: src/components/Exchange/ExchangeTVChart.js
#: src/components/Exchange/OrdersList.js
#: src/components/Exchange/PositionEditor.js
#: src/components/Exchange/PositionSeller.js
#: src/components/Exchange/PositionsList.js
#: src/components/Exchange/PositionsList.js
#: src/components/Exchange/PositionsList.js
#: src/components/Exchange/SwapBox.js
#: src/components/Exchange/SwapBox.js
#: src/components/Exchange/SwapBox.js
#: src/components/Exchange/SwapBox.js
#: src/components/Exchange/SwapBox.js
#: src/components/Exchange/TradeHistory.js
#: src/components/Exchange/TradeHistory.js
#: src/components/Exchange/TradeHistory.js
#: src/components/Synthetics/MarketCard/MarketCard.tsx
#: src/components/Synthetics/OrderStatus/OrderStatus.tsx
#: src/components/Synthetics/PositionEditor/PositionEditor.tsx
#: src/components/Synthetics/PositionItem/PositionItem.tsx
#: src/components/Synthetics/PositionItem/PositionItem.tsx
#: src/components/Synthetics/PositionSeller/PositionSeller.tsx
#: src/components/Synthetics/TVChart/TVChart.tsx
#: src/components/Synthetics/TVChart/TVChart.tsx
#: src/components/Synthetics/Trade/ConfirmationBox/ConfirmationBox.tsx
#: src/components/Synthetics/Trade/ConfirmationBox/ConfirmationBox.tsx
#: src/components/Synthetics/Trade/ConfirmationBox/ConfirmationBox.tsx
#: src/components/Synthetics/Trade/ConfirmationBox/ConfirmationBox.tsx
#: src/components/Synthetics/Trade/ConfirmationBox/ConfirmationBox.tsx
#: src/components/Synthetics/Trade/TradeBox/TradeBox.tsx
#: src/components/Synthetics/TradeHistoryRow/TradeHistoryRow.tsx
#: src/components/Synthetics/TradeHistoryRow/TradeHistoryRow.tsx
#: src/domain/synthetics/orders/createDecreaseOrderTxn.ts
#: src/domain/synthetics/orders/createIncreaseOrderTxn.ts
#: src/domain/synthetics/orders/utils.ts
#: src/pages/Actions/Actions.js
#: src/pages/Actions/Actions.js
#: src/pages/Exchange/Exchange.js
#: src/pages/Exchange/Exchange.js
#: src/pages/Exchange/Exchange.js
#: src/pages/Exchange/Exchange.js
#: src/pages/OrdersOverview/OrdersOverview.js
msgid "Long"
msgstr "Long"

#: src/components/Synthetics/MarketStats/MarketStats.tsx
msgid "Long Collateral"
msgstr "Long Collateral"

#: src/components/Synthetics/Trade/MarketCard/MarketCard.tsx
#~ msgid "Long Pool"
#~ msgstr "Long Pool"

#: src/pages/Dashboard/DashboardV2.js
#: src/pages/Dashboard/DashboardV2.js
msgid "Long Positions"
msgstr "Long Positions"

#: src/pages/Dashboard/DashboardV1.js
msgid "Long positions: {0} USD, Short positions: {1} USD, {volumeLabel} volume: {2} USD"
msgstr "Long positions: {0} USD, Short positions: {1} USD, {volumeLabel} volume: {2} USD"

#: src/components/Exchange/SwapBox.js
msgid "Long {0}"
msgstr "Long {0}"

#: src/components/Exchange/ConfirmationBox.js
msgid "Longing..."
msgstr "Longing..."

#: src/components/Referrals/AddAffiliateCode.js
msgid "Looks like you don't have a referral code to share. <0/> Create one now and start earning rebates!"
msgstr "Looks like you don't have a referral code to share. <0/> Create one now and start earning rebates!"

#: src/pages/Actions/Actions.js
msgid "Loss"
msgstr "Loss"

#: src/components/BuyInputSection/BuyInputSection.tsx
#: src/components/Exchange/PositionEditor.js
#: src/components/Exchange/PositionSeller.js
#: src/components/Exchange/SwapBox.js
#: src/components/InputSection/InputSection.js
#: src/pages/ClaimEsGmx/ClaimEsGmx.js
msgid "MAX"
msgstr "MAX"

#: src/pages/Ecosystem/Ecosystem.js
msgid "MEV Optimizer"
msgstr "MEV Optimizer"

#: src/components/Exchange/ConfirmationBox.js
#: src/components/Exchange/ConfirmationBox.js
#: src/components/Exchange/OrdersList.js
#: src/components/Exchange/OrdersList.js
#: src/components/Exchange/OrdersList.js
#: src/components/Exchange/PositionEditor.js
#: src/components/Exchange/PositionSeller.js
#: src/components/Exchange/PositionsList.js
#: src/components/Exchange/PositionsList.js
#: src/components/Synthetics/OrderItem/OrderItem.tsx
#: src/components/Synthetics/OrderList/OrderList.tsx
#: src/components/Synthetics/PositionEditor/PositionEditor.tsx
#: src/components/Synthetics/PositionItem/PositionItem.tsx
#: src/components/Synthetics/PositionList/PositionList.tsx
#: src/components/Synthetics/PositionSeller/PositionSeller.tsx
#: src/components/Synthetics/Trade/ConfirmationBox/ConfirmationBox.tsx
#: src/components/Synthetics/Trade/TradeBox/TradeBox.tsx
#: src/pages/OrdersOverview/OrdersOverview.js
msgid "Mark Price"
msgstr "Mark Price"

#: src/components/Exchange/OrderEditor.js
msgid "Mark Price:"
msgstr "Mark Price:"

#: src/components/Synthetics/OrderEditor/OrderEditor.tsx
#: src/components/Synthetics/Trade/TradeBox/TradeBox.tsx
msgid "Mark:"
msgstr "Mark:"

#: src/components/Exchange/OrderEditor.js
#: src/components/Exchange/PositionSeller.js
#: src/components/Exchange/SwapBox.js
msgid "Mark: {0}"
msgstr "Mark: {0}"

#: src/components/Exchange/PositionSeller.js
#: src/components/Exchange/SwapBox.js
#: src/components/Synthetics/ClaimModal/ClaimModal.tsx
#: src/components/Synthetics/MarketCard/MarketCard.tsx
#: src/components/Synthetics/PositionItem/PositionItem.tsx
#: src/components/Synthetics/PositionItem/PositionItem.tsx
#: src/components/Synthetics/SwapCard/SwapCard.tsx
#: src/components/Synthetics/Trade/TradeBox/TradeBox.tsx
#: src/components/Synthetics/Trade/TradeBox/TradeBox.tsx
msgid "Market"
msgstr "Market"

#: src/pages/Dashboard/DashboardV1.js
#: src/pages/Dashboard/DashboardV1.js
#: src/pages/Dashboard/DashboardV1.js
#: src/pages/Dashboard/DashboardV2.js
#: src/pages/Dashboard/DashboardV2.js
msgid "Market Cap"
msgstr "Market Cap"

#: src/domain/synthetics/orders/utils.ts
msgid "Market Decrease"
msgstr "Market Decrease"

#: src/domain/synthetics/orders/utils.ts
msgid "Market Increase"
msgstr "Market Increase"

#: src/domain/synthetics/orders/utils.ts
msgid "Market Swap"
msgstr "Market Swap"

#: src/components/Synthetics/PositionEditor/PositionEditor.tsx
#: src/components/Synthetics/PositionEditor/PositionEditor.tsx
#: src/components/Synthetics/PositionSeller/PositionSeller.tsx
msgid "Max"
msgstr "Max"

#: src/pages/Stake/StakeV2.js
msgid "Max Capacity"
msgstr "Max Capacity"

#: src/components/Glp/GlpSwap.js
msgid "Max Capacity for {0} Reached"
msgstr "Max Capacity for {0} Reached"

#: src/components/Glp/GlpSwap.js
msgid "Max Pool Capacity"
msgstr "Max Pool Capacity"

#: src/components/Synthetics/Trade/AcceptablePriceImpactEditor/AcceptablePriceImpactEditor.tsx
msgid "Max acceptable price impact precision is 0.01%"
msgstr "Max acceptable price impact precision is 0.01%"

#: src/components/Migration/Migration.js
#: src/pages/Stake/StakeV1.js
#: src/pages/Stake/StakeV1.js
#: src/pages/Stake/StakeV2.js
#: src/pages/Stake/StakeV2.js
#: src/pages/Stake/StakeV2.js
msgid "Max amount exceeded"
msgstr "Max amount exceeded"

#: src/components/Exchange/PositionSeller.js
#: src/components/Synthetics/PositionSeller/PositionSeller.tsx
msgid "Max close amount exceeded"
msgstr "Max close amount exceeded"

#: src/components/Exchange/TradeHistory.js
msgid "Max leverage of 100x was exceeded, the remaining collateral after deducting losses and fees have been sent back to your account:"
msgstr "Max leverage of 100x was exceeded, the remaining collateral after deducting losses and fees have been sent back to your account:"

#: src/components/Exchange/PositionEditor.js
#: src/components/Exchange/PositionSeller.js
#: src/components/Exchange/SwapBox.js
#: src/components/Synthetics/PositionEditor/PositionEditor.tsx
#: src/components/Synthetics/PositionSeller/PositionSeller.tsx
#: src/components/Synthetics/Trade/TradeBox/TradeBox.tsx
#: src/components/Synthetics/Trade/TradeBox/TradeBox.tsx
msgid "Max leverage: {0}x"
msgstr "Max leverage: {0}x"

#: src/components/Glp/GlpSwap.js
msgid "Max pool capacity reached for {0}. Please mint GLP using another token"
msgstr "Max pool capacity reached for {0}. Please mint GLP using another token"

#: src/components/Glp/GlpSwap.js
msgid "Max pool capacity reached for {0}<0/><1/>Please mint GLP using another token"
msgstr "Max pool capacity reached for {0}<0/><1/>Please mint GLP using another token"

#: src/App/App.js
msgid "Max slippage precision is 0.01%"
msgstr "Max slippage precision is 0.01%"

#: src/pages/Dashboard/DashboardV2.js
#: src/pages/Dashboard/DashboardV2.js
msgid "Max {0} Capacity"
msgstr "Max {0} Capacity"

#: src/components/Exchange/PositionSeller.js
#: src/components/Exchange/SwapBox.js
msgid "Max {0} in"
msgstr "Max {0} in"

#: src/components/Exchange/SwapBox.js
msgid "Max {0} long capacity"
msgstr "Max {0} long capacity"

#: src/components/Exchange/SwapBox.js
#: src/components/Synthetics/Trade/TradeBox/TradeBox.tsx
msgid "Max {0} long exceeded"
msgstr "Max {0} long exceeded"

#: src/components/Exchange/PositionSeller.js
#: src/components/Exchange/SwapBox.js
#: src/components/Synthetics/SwapCard/SwapCard.tsx
msgid "Max {0} out"
msgstr "Max {0} out"

#: src/components/Exchange/SwapBox.js
msgid "Max {0} short capacity"
msgstr "Max {0} short capacity"

#: src/components/Exchange/SwapBox.js
#: src/components/Synthetics/Trade/TradeBox/TradeBox.tsx
msgid "Max {0} short exceeded"
msgstr "Max {0} short exceeded"

#: src/components/Synthetics/MarketCard/MarketCard.tsx
msgid "Max {0} {1} capacity"
msgstr "Max {0} {1} capacity"

#: src/components/Migration/Migration.js
#: src/pages/Stake/StakeV1.js
#: src/pages/Stake/StakeV1.js
#: src/pages/Stake/StakeV2.js
#: src/pages/Stake/StakeV2.js
#: src/pages/Stake/StakeV2.js
msgid "Max: {0}"
msgstr "Max: {0}"

#: src/components/Exchange/PositionEditor.js
#: src/components/Exchange/PositionSeller.js
msgid "Max: {maxAmountFormatted}"
msgstr "Max: {maxAmountFormatted}"

#: src/components/Footer/constants.ts
#: src/components/Footer/constants.ts
msgid "Media Kit"
msgstr "Media Kit"

#: src/App/App.js
msgid "MetaMask"
msgstr "MetaMask"

#: src/App/App.js
msgid "MetaMask not detected."
msgstr "MetaMask not detected."

#: src/components/Migration/Migration.js
#: src/components/Migration/Migration.js
#: src/pages/Stake/StakeV1.js
#: src/pages/Stake/StakeV1.js
#: src/pages/Stake/StakeV1.js
msgid "Migrate"
msgstr "Migrate"

#: src/components/Migration/Migration.js
msgid "Migrated"
msgstr "Migrated"

#: src/components/Migration/Migration.js
msgid "Migrating..."
msgstr "Migrating..."

#: src/components/Migration/Migration.js
msgid "Migration Price"
msgstr "Migration Price"

#: src/components/Migration/Migration.js
msgid "Migration failed"
msgstr "Migration failed"

#: src/components/Migration/Migration.js
msgid "Migration submitted! <0>View status.</0>"
msgstr "Migration submitted! <0>View status.</0>"

#: src/components/Synthetics/Trade/ConfirmationBox/ConfirmationBox.tsx
#~ msgid "Min Receive"
#~ msgstr "Min Receive"

#: src/components/Exchange/PositionEditor.js
#: src/components/Exchange/PositionSeller.js
#: src/components/Exchange/SwapBox.js
#: src/components/Synthetics/PositionEditor/PositionEditor.tsx
msgid "Min leverage: 1.1x"
msgstr "Min leverage: 1.1x"

#: src/components/Exchange/SwapBox.js
msgid "Min order: 10 USD"
msgstr "Min order: 10 USD"

#: src/components/Synthetics/Trade/TradeBox/TradeBox.tsx
msgid "Min order: {0}"
msgstr "Min order: {0}"

#: src/components/Exchange/TradeHistory.js
msgid "Min required collateral"
msgstr "Min required collateral"

#: src/components/Exchange/PositionEditor.js
msgid "Min residual collateral: 10 USD"
msgstr "Min residual collateral: 10 USD"

#: src/components/Synthetics/PositionEditor/PositionEditor.tsx
msgid "Min residual collateral: {0} USD"
msgstr "Min residual collateral: {0} USD"

#: src/components/Exchange/ConfirmationBox.js
#: src/components/Synthetics/Trade/ConfirmationBox/ConfirmationBox.tsx
msgid "Min. Receive"
msgstr "Min. Receive"

#: src/components/Exchange/OrderEditor.js
msgid "Minimum received"
msgstr "Minimum received"

#: src/components/Exchange/SwapBox.js
#: src/pages/Dashboard/DashboardV2.js
msgid "More Info"
msgstr "More Info"

#: src/components/NetworkDropdown/NetworkDropdown.tsx
msgid "More Options"
msgstr "More Options"

#: src/pages/Stake/StakeV2.js
msgid "Multiplier Points"
msgstr "Multiplier Points"

#: src/pages/Stake/StakeV2.js
msgid "Multiplier Points APR"
msgstr "Multiplier Points APR"

#: src/pages/NftWallet/NftWallet.js
msgid "NFT Address"
msgstr "NFT Address"

#: src/pages/NftWallet/NftWallet.js
msgid "NFT ID"
msgstr "NFT ID"

#: src/pages/NftWallet/NftWallet.js
msgid "NFT Wallet"
msgstr "NFT Wallet"

#: src/components/Synthetics/GmSwap/GmSwapBox/GmSwapBox.tsx
msgid "Need to accept price impact"
msgstr "Need to accept price impact"

#: src/components/Exchange/PositionsList.js
#: src/components/Exchange/PositionsList.js
#: src/components/Synthetics/PositionItem/PositionItem.tsx
#: src/components/Synthetics/PositionList/PositionList.tsx
msgid "Net Value"
msgstr "Net Value"

<<<<<<< HEAD
#: src/components/Exchange/PositionsList.js
#: src/components/Exchange/PositionsList.js
msgid "Net Value: Initial Collateral + PnL - Borrow Fee"
msgstr "Net Value: Initial Collateral + PnL - Borrow Fee"

#: src/components/Synthetics/PositionItem/PositionItem.tsx
msgid "Net Value: Initial Collateral + PnL - Borrow Fee - Funding Fee"
msgstr "Net Value: Initial Collateral + PnL - Borrow Fee - Funding Fee"

#: src/components/Exchange/PositionsList.js
#: src/components/Exchange/PositionsList.js
#: src/components/Synthetics/PositionItem/PositionItem.tsx
msgid "Net Value: Initial Collateral + PnL - Fees"
msgstr "Net Value: Initial Collateral + PnL - Fees"

#: src/components/Exchange/ConfirmationBox.js
#: src/components/Exchange/PositionEditor.js
msgid "Network Fee"
msgstr "Network Fee"
=======
#: src/components/Exchange/NetValueTooltip.tsx
msgid "Net Value: Initial Collateral + PnL - Borrow Fee - Close Fee"
msgstr "Net Value: Initial Collateral + PnL - Borrow Fee - Close Fee"
>>>>>>> 2921cb89

#: src/components/NetworkDropdown/NetworkDropdown.tsx
#: src/components/NetworkDropdown/NetworkDropdown.tsx
msgid "Networks"
msgstr "Networks"

#: src/components/NetworkDropdown/NetworkDropdown.tsx
msgid "Networks and Settings"
msgstr "Networks and Settings"

#: src/components/Exchange/TradeHistory.js
#: src/components/Synthetics/TradeHistory/TradeHistory.tsx
msgid "Next"
msgstr "Next"

#: src/pages/Actions/Actions.js
msgid "No PnLs found"
msgstr "No PnLs found"

#: src/pages/ClaimEsGmx/ClaimEsGmx.js
msgid "No esGMX to claim"
msgstr "No esGMX to claim"

#: src/components/Exchange/OrdersList.js
#: src/components/Exchange/OrdersList.js
#: src/components/Synthetics/OrderList/OrderList.tsx
#: src/components/Synthetics/OrderList/OrderList.tsx
msgid "No open orders"
msgstr "No open orders"

#: src/lib/legacy.ts
msgid "No open position, order cannot be executed unless a position is opened"
msgstr "No open position, order cannot be executed unless a position is opened"

#: src/components/Exchange/PositionsList.js
#: src/components/Exchange/PositionsList.js
#: src/components/Synthetics/PositionList/PositionList.tsx
#: src/components/Synthetics/PositionList/PositionList.tsx
msgid "No open positions"
msgstr "No open positions"

#: src/pages/Jobs/Jobs.js
msgid "No open positions at GMX currently"
msgstr "No open positions at GMX currently"

#: src/components/Synthetics/OrderList/OrderList.tsx
#~ msgid "No orders"
#~ msgstr "No orders"

#: src/pages/OrdersOverview/OrdersOverview.js
msgid "No position"
msgstr "No position"

#: src/components/Referrals/AffiliatesStats.js
#: src/components/Referrals/TradersStats.js
msgid "No rebates distribution history yet."
msgstr "No rebates distribution history yet."

#: src/pages/Stake/StakeV1.js
msgid "No rewards to claim yet"
msgstr "No rewards to claim yet"

#: src/components/Exchange/TradeHistory.js
#: src/components/Synthetics/TradeHistory/TradeHistory.tsx
msgid "No trades yet"
msgstr "No trades yet"

#: src/components/Exchange/OrdersToa.js
msgid "Note that orders are not guaranteed to be executed.<0/><1/>This can occur in a few situations including but not exclusive to:"
msgstr "Note that orders are not guaranteed to be executed.<0/><1/>This can occur in a few situations including but not exclusive to:"

#: src/components/Referrals/referralsHelper.js
msgid "Only letters, numbers and underscores are allowed."
msgstr "Only letters, numbers and underscores are allowed."

#: src/components/Exchange/FeesTooltip.tsx
#: src/components/Exchange/NetValueTooltip.tsx
#: src/components/Exchange/SwapBox.js
msgid "Open Fee"
msgstr "Open Fee"

#: src/components/Synthetics/PositionItem/PositionItem.tsx
#~ msgid "Open + Close fee"
#~ msgstr "Open + Close fee"

#: src/pages/Home/Home.js
msgid "Open Interest"
msgstr "Open Interest"

#: src/components/Synthetics/Trade/MarketCard/MarketCard.tsx
#~ msgid "Open Interest Long"
#~ msgstr "Open Interest Long"

#: src/components/Synthetics/Trade/MarketCard/MarketCard.tsx
#~ msgid "Open Interest Short"
#~ msgstr "Open Interest Short"

#: src/components/Exchange/SwapBox.js
msgid "Open a position"
msgstr "Open a position"

#: src/pages/Dashboard/AssetDropdown.tsx
msgid "Open in Coingecko"
msgstr "Open in Coingecko"

#: src/pages/Dashboard/AssetDropdown.tsx
#: src/pages/Dashboard/AssetDropdown.tsx
msgid "Open in Explorer"
msgstr "Open in Explorer"

#: src/pages/Home/Home.js
msgid "Open positions through a simple swap interface. Conveniently swap from any supported asset into the position of your choice."
msgstr "Open positions through a simple swap interface. Conveniently swap from any supported asset into the position of your choice."

#: src/pages/PositionsOverview/PositionsOverview.js
msgid "Open positions: {0}<0/>Under risk: {1}"
msgstr "Open positions: {0}<0/>Under risk: {1}"

#: src/pages/Ecosystem/Ecosystem.js
msgid "Open trades ranking and stats"
msgstr "Open trades ranking and stats"

#: src/components/Exchange/ExchangeTVChart.js
msgid "Open {0} {longOrShortText}"
msgstr "Open {0} {longOrShortText}"

#: src/components/Synthetics/TVChart/TVChart.tsx
msgid "Open {longOrShortText} {tokenSymbol}"
msgstr "Open {longOrShortText} {tokenSymbol}"

#: src/components/Exchange/PositionsList.js
#: src/components/Synthetics/PositionItem/PositionItem.tsx
#: src/components/Synthetics/PositionItem/PositionItem.tsx
msgid "Opening..."
msgstr "Opening..."

#: src/components/Exchange/OrdersList.js
#: src/components/Synthetics/OrderList/OrderList.tsx
#: src/pages/OrdersOverview/OrdersOverview.js
msgid "Order"
msgstr "Order"

#: src/components/Exchange/ConfirmationBox.js
msgid "Order cancelled"
msgstr "Order cancelled"

#: src/domain/legacy.ts
msgid "Order cancelled."
msgstr "Order cancelled."

#: src/lib/legacy.ts
msgid "Order cannot be executed as it would reduce the position's leverage below 1"
msgstr "Order cannot be executed as it would reduce the position's leverage below 1"

#: src/lib/legacy.ts
msgid "Order cannot be executed as the remaining position would be smaller than $5.00"
msgstr "Order cannot be executed as the remaining position would be smaller than $5.00"

#: src/components/Exchange/PositionSeller.js
msgid "Order created!"
msgstr "Order created!"

#: src/components/Exchange/PositionSeller.js
msgid "Order creation failed."
msgstr "Order creation failed."

#: src/pages/OrdersOverview/OrdersOverview.js
msgid "Order size exceeds position"
msgstr "Order size exceeds position"

#: src/pages/OrdersOverview/OrdersOverview.js
msgid "Order size is 0"
msgstr "Order size is 0"

#: src/components/Exchange/PositionsList.js
#: src/lib/legacy.ts
msgid "Order size is bigger than position, will only be executable if position increases"
msgstr "Order size is bigger than position, will only be executable if position increases"

#: src/components/Synthetics/OrderStatus/OrderStatus.tsx
msgid "Order status"
msgstr "Order status"

#: src/components/Exchange/PositionSeller.js
msgid "Order submitted!"
msgstr "Order submitted!"

#: src/components/Exchange/OrderEditor.js
msgid "Order update failed."
msgstr "Order update failed."

#: src/components/Exchange/OrderEditor.js
msgid "Order update submitted!"
msgstr "Order update submitted!"

#: src/components/Exchange/OrderEditor.js
msgid "Order updated!"
msgstr "Order updated!"

#: src/components/Exchange/PositionsList.js
#: src/components/Synthetics/PositionItem/PositionItem.tsx
#: src/pages/Actions/Actions.js
#: src/pages/Exchange/Exchange.js
msgid "Orders"
msgstr "Orders"

#: src/components/Exchange/PositionsList.js
#: src/components/Synthetics/PositionItem/PositionItem.tsx
#: src/pages/Exchange/Exchange.js
msgid "Orders ({0})"
msgstr "Orders ({0})"

#: src/pages/Exchange/Exchange.js
msgid "Orders cancelled."
msgstr "Orders cancelled."

#: src/pages/SyntheticsPage/SyntheticsPage.tsx
msgid "Orders{0}"
msgstr "Orders{0}"

#: src/pages/Ecosystem/Ecosystem.js
msgid "Overall protocol analytics"
msgstr "Overall protocol analytics"

#: src/pages/Dashboard/DashboardV2.js
msgid "Overview"
msgstr "Overview"

#: src/pages/Dashboard/DashboardV2.js
msgid "POOL"
msgstr "POOL"

#: src/components/Glp/GlpSwap.js
#: src/pages/Dashboard/DashboardV2.js
msgid "PRICE"
msgstr "PRICE"

#: src/pages/PageNotFound/PageNotFound.js
msgid "Page not found"
msgstr "Page not found"

#: src/components/Exchange/PositionSeller.js
#: src/components/Exchange/SwapBox.js
msgid "Page outdated, please refresh"
msgstr "Page outdated, please refresh"

#: src/components/Synthetics/GmSwap/GmSwapBox/GmSwapBox.tsx
msgid "Pair"
msgstr "Pair"

#: src/components/Exchange/TradeHistory.js
msgid "Partial Liquidation"
msgstr "Partial Liquidation"

#: src/components/Exchange/TradeHistory.js
msgid "Partially Liquidated"
msgstr "Partially Liquidated"

#: src/pages/Ecosystem/Ecosystem.js
msgid "Partnerships and Integrations"
msgstr "Partnerships and Integrations"

#: src/components/Exchange/ConfirmationBox.js
#: src/components/Exchange/ConfirmationBox.js
#: src/components/Exchange/SwapBox.js
#: src/components/Exchange/SwapBox.js
#: src/components/Glp/GlpSwap.js
#: src/components/Synthetics/GmSwap/GmConfirmationBox/GmConfirmationBox.tsx
#: src/components/Synthetics/GmSwap/GmConfirmationBox/GmConfirmationBox.tsx
#: src/components/Synthetics/GmSwap/GmSwapBox/GmSwapBox.tsx
#: src/components/Synthetics/GmSwap/GmSwapBox/GmSwapBox.tsx
#: src/components/Synthetics/GmSwap/GmSwapBox/GmSwapBox.tsx
#: src/components/Synthetics/GmSwap/GmSwapBox/GmSwapBox.tsx
#: src/components/Synthetics/Trade/ConfirmationBox/ConfirmationBox.tsx
#: src/components/Synthetics/Trade/ConfirmationBox/ConfirmationBox.tsx
#: src/components/Synthetics/Trade/TradeBox/TradeBox.tsx
msgid "Pay"
msgstr "Pay"

#: src/components/Exchange/ConfirmationBox.js
#: src/components/Synthetics/Trade/ConfirmationBox/ConfirmationBox.tsx
msgid "Pay Amount"
msgstr "Pay Amount"

#: src/components/Glp/GlpSwap.js
#: src/components/Synthetics/Trade/TradeBox/TradeBox.tsx
msgid "Pay:"
msgstr "Pay:"

#: src/components/Exchange/SwapBox.js
msgid "Pay: {0} USD"
msgstr "Pay: {0} USD"

#: src/components/Synthetics/Trade/ConfirmationBox/ConfirmationBox.tsx
msgid "Pending {0} approval"
msgstr "Pending {0} approval"

#: src/pages/Dashboard/DashboardV2.js
msgid "Platform and GLP index tokens."
msgstr "Platform and GLP index tokens."

#: src/components/Referrals/JoinReferralCode.js
msgid "Please input a referral code to benefit from fee discounts."
msgstr "Please input a referral code to benefit from fee discounts."

#: src/pages/BeginAccountTransfer/BeginAccountTransfer.js
msgid "Please only use this for full account transfers.<0/>This will transfer all your GMX, esGMX, GLP and Multiplier Points to your new account.<1/>Transfers are only supported if the receiving account has not staked GMX or GLP tokens before.<2/>Transfers are one-way, you will not be able to transfer staked tokens back to the sending account."
msgstr "Please only use this for full account transfers.<0/>This will transfer all your GMX, esGMX, GLP and Multiplier Points to your new account.<1/>Transfers are only supported if the receiving account has not staked GMX or GLP tokens before.<2/>Transfers are one-way, you will not be able to transfer staked tokens back to the sending account."

#: src/components/Migration/Migration.js
msgid "Please read the <0>Medium post</0> before migrating."
msgstr "Please read the <0>Medium post</0> before migrating."

#: src/pages/ClaimEsGmx/ClaimEsGmx.js
msgid "Please switch your network to Arbitrum."
msgstr "Please switch your network to Arbitrum."

#: src/components/Exchange/NetValueTooltip.tsx
#: src/components/Exchange/PositionSeller.js
#: src/components/Exchange/PositionsList.js
#: src/components/Exchange/TradeHistory.js
#: src/components/Synthetics/PositionItem/PositionItem.tsx
#: src/components/Synthetics/PositionItem/PositionItem.tsx
#: src/components/Synthetics/PositionSeller/PositionSeller.tsx
#: src/components/Synthetics/Trade/ConfirmationBox/ConfirmationBox.tsx
#: src/pages/Actions/Actions.js
msgid "PnL"
msgstr "PnL"

<<<<<<< HEAD
#: src/components/Exchange/PositionsList.js
#: src/components/Exchange/PositionsList.js
#: src/components/Synthetics/PositionItem/PositionItem.tsx
=======
#: src/components/Exchange/NetValueTooltip.tsx
>>>>>>> 2921cb89
msgid "PnL After Fees"
msgstr "PnL After Fees"

#: src/components/Synthetics/Trade/TradeBox/TradeBox.tsx
#: src/components/Synthetics/Trade/TradeBox/TradeBox.tsx
#: src/pages/Dashboard/DashboardV1.js
#: src/pages/Dashboard/DashboardV2.js
msgid "Pool"
msgstr "Pool"

#: src/pages/Dashboard/DashboardV2.js
#: src/pages/Dashboard/DashboardV2.js
msgid "Pool Amount"
msgstr "Pool Amount"

#: src/components/Synthetics/MarketStats/MarketStats.tsx
#: src/components/Synthetics/MarketStats/MarketStats.tsx
msgid "Pool amount"
msgstr "Pool amount"

#: src/components/Exchange/PositionsList.js
#: src/components/Synthetics/PositionList/PositionList.tsx
msgid "Position"
msgstr "Position"

<<<<<<< HEAD
#: src/components/Synthetics/TradeFeesRow/TradeFeesRow.tsx
msgid "Position Fee"
msgstr "Position Fee"

#: src/components/Exchange/SwapBox.js
msgid "Position Fee (0.1% of position size)"
msgstr "Position Fee (0.1% of position size)"

#: src/components/Synthetics/TradeFeesRow/TradeFeesRow.tsx
#~ msgid "Position Fee ({0} of position size)"
#~ msgstr "Position Fee ({0} of position size)"

=======
>>>>>>> 2921cb89
#: src/components/Exchange/PositionSeller.js
msgid "Position close disabled, pending {0} upgrade"
msgstr "Position close disabled, pending {0} upgrade"

#: src/components/Synthetics/TradeFees/TradeFees.tsx
#~ msgid "Position fee"
#~ msgstr "Position fee"

#: src/pages/Actions/Actions.js
#: src/pages/Exchange/Exchange.js
msgid "Positions"
msgstr "Positions"

#: src/pages/Exchange/Exchange.js
msgid "Positions ({0})"
msgstr "Positions ({0})"

#: src/pages/SyntheticsPage/SyntheticsPage.tsx
msgid "Positions{0}"
msgstr "Positions{0}"

#: src/components/Exchange/TradeHistory.js
#: src/components/Synthetics/TradeHistory/TradeHistory.tsx
msgid "Prev"
msgstr "Prev"

#: src/components/Exchange/OrderEditor.js
#: src/components/Exchange/OrderEditor.js
#: src/components/Exchange/OrderEditor.js
#: src/components/Exchange/OrderEditor.js
#: src/components/Exchange/OrdersList.js
#: src/components/Exchange/OrdersList.js
#: src/components/Exchange/OrdersList.js
#: src/components/Exchange/PositionSeller.js
#: src/components/Exchange/SwapBox.js
#: src/components/Exchange/SwapBox.js
#: src/components/Exchange/SwapBox.js
#: src/components/Glp/GlpSwap.js
#: src/components/Glp/GlpSwap.js
#: src/components/Synthetics/MarketStats/MarketStats.tsx
#: src/components/Synthetics/OrderEditor/OrderEditor.tsx
#: src/components/Synthetics/OrderEditor/OrderEditor.tsx
#: src/components/Synthetics/OrderItem/OrderItem.tsx
#: src/components/Synthetics/OrderList/OrderList.tsx
#: src/components/Synthetics/SwapCard/SwapCard.tsx
#: src/components/Synthetics/Trade/ConfirmationBox/ConfirmationBox.tsx
#: src/components/Synthetics/Trade/TradeBox/TradeBox.tsx
#: src/components/Synthetics/Trade/TradeBox/TradeBox.tsx
#: src/pages/Dashboard/DashboardV1.js
#: src/pages/Dashboard/DashboardV1.js
#: src/pages/Dashboard/DashboardV1.js
#: src/pages/Dashboard/DashboardV2.js
#: src/pages/Dashboard/DashboardV2.js
#: src/pages/Dashboard/DashboardV2.js
#: src/pages/OrdersOverview/OrdersOverview.js
#: src/pages/Stake/StakeV2.js
#: src/pages/Stake/StakeV2.js
#: src/pages/Stake/StakeV2.js
msgid "Price"
msgstr "Price"

#: src/components/Synthetics/Trade/TradeBox/TradeBox.tsx
msgid "Price Impact"
msgstr "Price Impact"

#: src/components/Exchange/OrderEditor.js
#: src/components/Exchange/PositionSeller.js
#: src/components/Synthetics/OrderEditor/OrderEditor.tsx
#: src/components/Synthetics/Trade/TradeBox/TradeBox.tsx
msgid "Price above Liq. Price"
msgstr "Price above Liq. Price"

#: src/components/Exchange/OrderEditor.js
#: src/components/Exchange/SwapBox.js
#: src/components/Exchange/SwapBox.js
#: src/components/Synthetics/OrderEditor/OrderEditor.tsx
#: src/components/Synthetics/OrderEditor/OrderEditor.tsx
#: src/components/Synthetics/OrderEditor/OrderEditor.tsx
#: src/components/Synthetics/Trade/TradeBox/TradeBox.tsx
#: src/components/Synthetics/Trade/TradeBox/TradeBox.tsx
msgid "Price above Mark Price"
msgstr "Price above Mark Price"

#: src/components/Exchange/OrderEditor.js
#: src/components/Exchange/PositionSeller.js
#: src/components/Synthetics/OrderEditor/OrderEditor.tsx
#: src/components/Synthetics/Trade/TradeBox/TradeBox.tsx
msgid "Price below Liq. Price"
msgstr "Price below Liq. Price"

#: src/components/Exchange/OrderEditor.js
#: src/components/Exchange/SwapBox.js
#: src/components/Exchange/SwapBox.js
#: src/components/Synthetics/OrderEditor/OrderEditor.tsx
#: src/components/Synthetics/OrderEditor/OrderEditor.tsx
#: src/components/Synthetics/OrderEditor/OrderEditor.tsx
#: src/components/Synthetics/Trade/TradeBox/TradeBox.tsx
#: src/components/Synthetics/Trade/TradeBox/TradeBox.tsx
msgid "Price below Mark Price"
msgstr "Price below Mark Price"

#: src/pages/OrdersOverview/OrdersOverview.js
msgid "Price conditions are met"
msgstr "Price conditions are met"

#: src/components/Synthetics/PositionSeller/PositionSeller.tsx
#: src/components/Synthetics/TradeFeesRow/TradeFeesRow.tsx
msgid "Price impact"
msgstr "Price impact"

#: src/components/Exchange/OrderEditor.js
msgid "Price is above Mark Price"
msgstr "Price is above Mark Price"

#: src/components/Exchange/OrderEditor.js
msgid "Price is below Mark Price"
msgstr "Price is below Mark Price"

#: src/pages/Dashboard/DashboardV2.js
#: src/pages/Stake/StakeV2.js
msgid "Price on Arbitrum"
msgstr "Price on Arbitrum"

#: src/pages/Dashboard/DashboardV2.js
#: src/pages/Stake/StakeV2.js
msgid "Price on Avalanche"
msgstr "Price on Avalanche"

#: src/components/Synthetics/GmSwap/GmOrderStatus/GmOrderStatus.tsx
#: src/components/Synthetics/OrderStatus/OrderStatus.tsx
msgid "Processing..."
msgstr "Processing..."

#: src/pages/Actions/Actions.js
msgid "Profit"
msgstr "Profit"

#: src/components/Exchange/PositionSeller.js
msgid "Profit price: {0} ${1}. This rule applies for the next {2}, until {3}."
msgstr "Profit price: {0} ${1}. This rule applies for the next {2}, until {3}."

#: src/pages/Ecosystem/Ecosystem.js
msgid "Projects developed by the GMX community. <0/>Please exercise caution when interacting with any app, apps are fully maintained by community developers."
msgstr "Projects developed by the GMX community. <0/>Please exercise caution when interacting with any app, apps are fully maintained by community developers."

#: src/pages/Ecosystem/Ecosystem.js
msgid "Projects integrated with GMX."
msgstr "Projects integrated with GMX."

#: src/pages/Dashboard/AssetDropdown.tsx
msgid "Proof of Reserves"
msgstr "Proof of Reserves"

#: src/components/Header/HomeHeaderLinks.tsx
msgid "Protocol"
msgstr "Protocol"

#: src/pages/Ecosystem/Ecosystem.js
#: src/pages/Ecosystem/Ecosystem.js
msgid "Protocol analytics"
msgstr "Protocol analytics"

#: src/pages/BuyGlp/BuyGlp.js
msgid "Purchase <0>GLP tokens</0> to earn {nativeTokenSymbol} fees from swaps and leverages trading."
msgstr "Purchase <0>GLP tokens</0> to earn {nativeTokenSymbol} fees from swaps and leverages trading."

#: src/pages/MarketPoolsPage/MarketPoolsPage.tsx
msgid "Purchase <0>GM tokens</0>"
msgstr "Purchase <0>GM tokens</0>"

#: src/pages/Stake/StakeV2.js
msgid "Purchase Insurance"
msgstr "Purchase Insurance"

#: src/components/TokenCard/TokenCard.js
#: src/components/TokenCard/TokenCard.js
msgid "Read more"
msgstr "Read more"

#: src/components/Referrals/TradersStats.js
msgid "Rebates Distribution History"
msgstr "Rebates Distribution History"

#: src/components/Referrals/AffiliatesStats.js
#: src/components/Referrals/TradersStats.js
#: src/components/Referrals/TradersStats.js
msgid "Rebates are airdropped weekly."
msgstr "Rebates are airdropped weekly."

#: src/components/Referrals/TradersStats.js
msgid "Rebates earned by this account as a trader."
msgstr "Rebates earned by this account as a trader."

#: src/components/Referrals/AffiliatesStats.js
msgid "Rebates earned by this account as an affiliate."
msgstr "Rebates earned by this account as an affiliate."

#: src/components/Exchange/ConfirmationBox.js
#: src/components/Exchange/PositionSeller.js
#: src/components/Exchange/PositionSeller.js
#: src/components/Exchange/SwapBox.js
#: src/components/Exchange/SwapBox.js
#: src/components/Glp/GlpSwap.js
#: src/components/Synthetics/GmSwap/GmConfirmationBox/GmConfirmationBox.tsx
#: src/components/Synthetics/GmSwap/GmConfirmationBox/GmConfirmationBox.tsx
#: src/components/Synthetics/GmSwap/GmSwapBox/GmSwapBox.tsx
#: src/components/Synthetics/GmSwap/GmSwapBox/GmSwapBox.tsx
#: src/components/Synthetics/GmSwap/GmSwapBox/GmSwapBox.tsx
#: src/components/Synthetics/PositionSeller/PositionSeller.tsx
#: src/components/Synthetics/PositionSeller/PositionSeller.tsx
#: src/components/Synthetics/Trade/ConfirmationBox/ConfirmationBox.tsx
#: src/components/Synthetics/Trade/ConfirmationBox/ConfirmationBox.tsx
msgid "Receive"
msgstr "Receive"

#: src/components/Glp/GlpSwap.js
#: src/components/Synthetics/Trade/TradeBox/TradeBox.tsx
#: src/components/Synthetics/Trade/TradeBox/TradeBox.tsx
msgid "Receive:"
msgstr "Receive:"

#: src/pages/BeginAccountTransfer/BeginAccountTransfer.js
#: src/pages/NftWallet/NftWallet.js
msgid "Receiver Address"
msgstr "Receiver Address"

#: src/pages/BeginAccountTransfer/BeginAccountTransfer.js
msgid "Receiver has not staked GLP tokens before"
msgstr "Receiver has not staked GLP tokens before"

#: src/pages/BeginAccountTransfer/BeginAccountTransfer.js
msgid "Receiver has not staked GMX tokens before"
msgstr "Receiver has not staked GMX tokens before"

#: src/components/Glp/GlpSwap.js
msgid "Redemption time not yet reached"
msgstr "Redemption time not yet reached"

#: src/pages/Home/Home.js
msgid "Reduce Liquidation Risks"
msgstr "Reduce Liquidation Risks"

#: src/components/Exchange/PositionSeller.js
msgid "Reducing the position at the current price will forfeit a <0>pending profit</0> of {deltaStr}. <1/>"
msgstr "Reducing the position at the current price will forfeit a <0>pending profit</0> of {deltaStr}. <1/>"

#: src/components/Referrals/AffiliatesStats.js
msgid "Referral Code"
msgstr "Referral Code"

#: src/components/Referrals/JoinReferralCode.js
msgid "Referral Code does not exist"
msgstr "Referral Code does not exist"

#: src/components/Referrals/AffiliatesStats.js
msgid "Referral Codes"
msgstr "Referral Codes"

#: src/components/Footer/constants.ts
msgid "Referral Terms"
msgstr "Referral Terms"

#: src/components/Referrals/JoinReferralCode.js
msgid "Referral code added!"
msgstr "Referral code added!"

#: src/components/Referrals/AddAffiliateCode.js
msgid "Referral code created!"
msgstr "Referral code created!"

#: src/pages/Referrals/Referrals.js
msgid "Referral code creation failed."
msgstr "Referral code creation failed."

#: src/pages/Referrals/Referrals.js
msgid "Referral code submitted!"
msgstr "Referral code submitted!"

#: src/components/Referrals/JoinReferralCode.js
msgid "Referral code updated failed."
msgstr "Referral code updated failed."

#: src/components/Referrals/JoinReferralCode.js
msgid "Referral code updated!"
msgstr "Referral code updated!"

#: src/components/Header/AppHeaderLinks.tsx
msgid "Referrals"
msgstr "Referrals"

#: src/pages/Referrals/Referrals.js
msgid "Referrals <0/>"
msgstr "Referrals <0/>"

#: src/components/Synthetics/TradeHistoryRow/TradeHistoryRow.tsx
#: src/components/Synthetics/TradeHistoryRow/TradeHistoryRow.tsx
msgid "Request"
msgstr "Request"

#: src/components/Exchange/TradeHistory.js
msgid "Request decrease {0} {longOrShortText}, -{1} USD, Acceptable Price: {2} {3} USD"
msgstr "Request decrease {0} {longOrShortText}, -{1} USD, Acceptable Price: {2} {3} USD"

#: src/components/Exchange/TradeHistory.js
msgid "Request deposit into {0} {longOrShortText}"
msgstr "Request deposit into {0} {longOrShortText}"

#: src/components/Exchange/TradeHistory.js
msgid "Request increase {0} {longOrShortText}, +{1} USD, Acceptable Price: {2} {3} USD"
msgstr "Request increase {0} {longOrShortText}, +{1} USD, Acceptable Price: {2} {3} USD"

#: src/components/Exchange/TradeHistory.js
msgid "Request withdrawal from {0} {longOrShortText}"
msgstr "Request withdrawal from {0} {longOrShortText}"

#: src/components/Exchange/PositionSeller.js
msgid "Requested decrease of {0} {longOrShortText} by {sizeDeltaUsd} USD."
msgstr "Requested decrease of {0} {longOrShortText} by {sizeDeltaUsd} USD."

#: src/components/Exchange/PositionEditor.js
msgid "Requested deposit of {0} {1} into {2} {longOrShortText}."
msgstr "Requested deposit of {0} {1} into {2} {longOrShortText}."

#: src/components/Exchange/SwapBox.js
msgid "Requested increase of {tokenSymbol} {longOrShortText} by {0} USD."
msgstr "Requested increase of {tokenSymbol} {longOrShortText} by {0} USD."

#: src/components/Exchange/PositionEditor.js
msgid "Requested withdrawal of {0} USD from {1} {longOrShortText}."
msgstr "Requested withdrawal of {0} USD from {1} {longOrShortText}."

#: src/pages/Stake/StakeV2.js
msgid "Reserve Amount"
msgstr "Reserve Amount"

#: src/components/Glp/GlpSwap.js
msgid "Reserved"
msgstr "Reserved"

#: src/pages/Stake/StakeV2.js
#: src/pages/Stake/StakeV2.js
msgid "Reserved for Vesting"
msgstr "Reserved for Vesting"

#: src/pages/Ecosystem/Ecosystem.js
msgid "Returns calculator for GMX and GLP"
msgstr "Returns calculator for GMX and GLP"

#: src/pages/Stake/StakeV1.js
#: src/pages/Stake/StakeV1.js
#: src/pages/Stake/StakeV1.js
#: src/pages/Stake/StakeV1.js
#: src/pages/Stake/StakeV1.js
#: src/pages/Stake/StakeV2.js
#: src/pages/Stake/StakeV2.js
msgid "Rewards"
msgstr "Rewards"

#: src/components/Referrals/AffiliatesStats.js
msgid "Rewards Distribution History"
msgstr "Rewards Distribution History"

#: src/components/Referrals/AffiliatesStats.js
msgid "Rewards are airdropped weekly."
msgstr "Rewards are airdropped weekly."

#: src/components/Referrals/JoinReferralCode.js
msgid "Same as current active code"
msgstr "Same as current active code"

#: src/App/App.js
#: src/components/Synthetics/Trade/AcceptablePriceImpactEditor/AcceptablePriceImpactEditor.tsx
msgid "Save"
msgstr "Save"

#: src/pages/Home/Home.js
msgid "Save on Costs"
msgstr "Save on Costs"

#: src/components/Glp/GlpSwap.js
msgid "Save on Fees"
msgstr "Save on Fees"

#: src/components/TokenSelector/TokenSelector.tsx
msgid "Search Token"
msgstr "Search Token"

#: src/components/NetworkDropdown/LanguagePopupHome.tsx
#: src/components/NetworkDropdown/NetworkDropdown.tsx
msgid "Select Language"
msgstr "Select Language"

#: src/components/Exchange/PositionDropdown.js
msgid "Select Market"
msgstr "Select Market"

#: src/components/Synthetics/Trade/TradeBox/TradeBox.tsx
msgid "Select a market"
msgstr "Select a market"

#: src/pages/ClaimEsGmx/ClaimEsGmx.js
msgid "Select an option"
msgstr "Select an option"

#: src/components/Exchange/SwapBox.js
#: src/components/Exchange/SwapBox.js
#: src/components/Exchange/SwapBox.js
#: src/components/Exchange/SwapBox.js
#: src/components/Synthetics/Trade/TradeBox/TradeBox.tsx
msgid "Select different tokens"
msgstr "Select different tokens"

#: src/pages/ClaimEsGmx/ClaimEsGmx.js
msgid "Select your vesting option below then click \"Claim\"."
msgstr "Select your vesting option below then click \"Claim\"."

#: src/pages/BeginAccountTransfer/BeginAccountTransfer.js
msgid "Self-transfer not supported"
msgstr "Self-transfer not supported"

#: src/components/Glp/GlpSwap.js
#: src/components/Glp/GlpSwap.js
#: src/components/Glp/GlpSwap.js
#: src/components/Glp/GlpSwap.js
#: src/pages/Stake/StakeV2.js
msgid "Sell GLP"
msgstr "Sell GLP"

#: src/components/Synthetics/GmSwap/GmSwapBox/GmSwapBox.tsx
msgid "Sell GM"
msgstr "Sell GM"

#: src/components/Glp/GlpSwap.js
msgid "Sell failed."
msgstr "Sell failed."

#: src/components/Glp/GlpSwap.js
#: src/components/Glp/GlpSwap.js
msgid "Sell for {0}"
msgstr "Sell for {0}"

#: src/components/Glp/GlpSwap.js
msgid "Sell submitted!"
msgstr "Sell submitted!"

#: src/components/Glp/GlpSwap.js
msgid "Selling..."
msgstr "Selling..."

#: src/pages/BeginAccountTransfer/BeginAccountTransfer.js
msgid "Sender has withdrawn all tokens from GLP Vesting Vault"
msgstr "Sender has withdrawn all tokens from GLP Vesting Vault"

#: src/pages/BeginAccountTransfer/BeginAccountTransfer.js
msgid "Sender has withdrawn all tokens from GMX Vesting Vault"
msgstr "Sender has withdrawn all tokens from GMX Vesting Vault"

#: src/components/Synthetics/OrderStatus/OrderStatus.tsx
msgid "Sending swap {0} for {1} request"
msgstr "Sending swap {0} for {1} request"

#: src/components/Synthetics/Trade/OrderStatus/OrderStatus.tsx
#~ msgid "Sending swap {0} to {1} request"
#~ msgstr "Sending swap {0} to {1} request"

#: src/components/Synthetics/OrderStatus/OrderStatus.tsx
msgid "Sending {0} {1} {longText} request"
msgstr "Sending {0} {1} {longText} request"

#: src/components/Synthetics/GmSwap/GmOrderStatus/GmOrderStatus.tsx
msgid "Sending {0} {tokensText} request"
msgstr "Sending {0} {tokensText} request"

#: src/components/Synthetics/Trade/OrderStatus/OrderStatus.tsx
#~ msgid "Sending {longText} {0} request"
#~ msgstr "Sending {longText} {0} request"

#: src/App/App.js
#: src/components/Header/AppHeaderLinks.tsx
#: src/components/NetworkDropdown/NetworkDropdown.tsx
#: src/components/NetworkDropdown/NetworkDropdown.tsx
msgid "Settings"
msgstr "Settings"

#: src/components/Exchange/PositionsList.js
msgid "Share"
msgstr "Share"

#: src/components/Exchange/PositionDropdown.js
#: src/components/Exchange/PositionShare.js
msgid "Share Position"
msgstr "Share Position"

#: src/components/Exchange/ConfirmationBox.js
#: src/components/Exchange/ConfirmationBox.js
#: src/components/Exchange/ConfirmationBox.js
#: src/components/Exchange/ConfirmationBox.js
#: src/components/Exchange/ConfirmationBox.js
#: src/components/Exchange/ExchangeTVChart.js
#: src/components/Exchange/ExchangeTVChart.js
#: src/components/Exchange/OrdersList.js
#: src/components/Exchange/PositionEditor.js
#: src/components/Exchange/PositionSeller.js
#: src/components/Exchange/PositionsList.js
#: src/components/Exchange/PositionsList.js
#: src/components/Exchange/PositionsList.js
#: src/components/Exchange/SwapBox.js
#: src/components/Exchange/SwapBox.js
#: src/components/Exchange/SwapBox.js
#: src/components/Exchange/SwapBox.js
#: src/components/Exchange/SwapBox.js
#: src/components/Exchange/TradeHistory.js
#: src/components/Exchange/TradeHistory.js
#: src/components/Exchange/TradeHistory.js
#: src/components/Synthetics/MarketCard/MarketCard.tsx
#: src/components/Synthetics/OrderStatus/OrderStatus.tsx
#: src/components/Synthetics/PositionEditor/PositionEditor.tsx
#: src/components/Synthetics/PositionItem/PositionItem.tsx
#: src/components/Synthetics/PositionItem/PositionItem.tsx
#: src/components/Synthetics/PositionSeller/PositionSeller.tsx
#: src/components/Synthetics/TVChart/TVChart.tsx
#: src/components/Synthetics/TVChart/TVChart.tsx
#: src/components/Synthetics/Trade/ConfirmationBox/ConfirmationBox.tsx
#: src/components/Synthetics/Trade/ConfirmationBox/ConfirmationBox.tsx
#: src/components/Synthetics/Trade/ConfirmationBox/ConfirmationBox.tsx
#: src/components/Synthetics/Trade/ConfirmationBox/ConfirmationBox.tsx
#: src/components/Synthetics/Trade/ConfirmationBox/ConfirmationBox.tsx
#: src/components/Synthetics/Trade/TradeBox/TradeBox.tsx
#: src/components/Synthetics/TradeHistoryRow/TradeHistoryRow.tsx
#: src/components/Synthetics/TradeHistoryRow/TradeHistoryRow.tsx
#: src/domain/synthetics/orders/createDecreaseOrderTxn.ts
#: src/domain/synthetics/orders/createIncreaseOrderTxn.ts
#: src/domain/synthetics/orders/utils.ts
#: src/pages/Actions/Actions.js
#: src/pages/Actions/Actions.js
#: src/pages/Exchange/Exchange.js
#: src/pages/Exchange/Exchange.js
#: src/pages/Exchange/Exchange.js
#: src/pages/Exchange/Exchange.js
#: src/pages/OrdersOverview/OrdersOverview.js
msgid "Short"
msgstr "Short"

#: src/components/Synthetics/MarketStats/MarketStats.tsx
msgid "Short Collateral"
msgstr "Short Collateral"

#: src/components/Synthetics/Trade/MarketCard/MarketCard.tsx
#~ msgid "Short Pool"
#~ msgstr "Short Pool"

#: src/pages/Dashboard/DashboardV2.js
#: src/pages/Dashboard/DashboardV2.js
msgid "Short Positions"
msgstr "Short Positions"

#: src/components/Exchange/SwapBox.js
msgid "Short {0}"
msgstr "Short {0}"

#: src/components/Exchange/ConfirmationBox.js
msgid "Shorting..."
msgstr "Shorting..."

#: src/pages/Home/Home.js
msgid "Simple Swaps"
msgstr "Simple Swaps"

#: src/pages/Ecosystem/Ecosystem.js
msgid "Simulate your hedge strategy"
msgstr "Simulate your hedge strategy"

#: src/components/Synthetics/GmSwap/GmSwapBox/GmSwapBox.tsx
msgid "Single"
msgstr "Single"

#: src/components/Exchange/PositionEditor.js
#: src/components/Exchange/PositionSeller.js
#: src/components/Exchange/PositionsList.js
#: src/components/Exchange/PositionsList.js
#: src/components/Synthetics/OrderEditor/OrderEditor.tsx
#: src/components/Synthetics/PositionEditor/PositionEditor.tsx
#: src/components/Synthetics/PositionItem/PositionItem.tsx
#: src/components/Synthetics/PositionList/PositionList.tsx
#: src/components/Synthetics/PositionSeller/PositionSeller.tsx
#: src/components/Synthetics/Trade/ConfirmationBox/ConfirmationBox.tsx
#: src/components/Synthetics/Trade/TradeBox/TradeBox.tsx
msgid "Size"
msgstr "Size"

#: src/App/App.js
msgid "Slippage should be less than 5%"
msgstr "Slippage should be less than 5%"

#: src/components/Exchange/UsefulLinks.tsx
msgid "Speed up page loading"
msgstr "Speed up page loading"

#: src/components/Exchange/ConfirmationBox.js
<<<<<<< HEAD
#: src/components/Exchange/ConfirmationBox.js
#: src/components/Synthetics/Trade/ConfirmationBox/ConfirmationBox.tsx
#: src/components/Synthetics/Trade/ConfirmationBox/ConfirmationBox.tsx
=======
#: src/components/Exchange/PositionSeller.js
>>>>>>> 2921cb89
msgid "Spread"
msgstr "Spread"

#: src/pages/Ecosystem/Ecosystem.js
msgid "Spreadsheet for position calculations"
msgstr "Spreadsheet for position calculations"

#: src/pages/Dashboard/DashboardV2.js
msgid "Stablecoin Percentage"
msgstr "Stablecoin Percentage"

#: src/pages/Stake/StakeV1.js
#: src/pages/Stake/StakeV1.js
#: src/pages/Stake/StakeV1.js
#: src/pages/Stake/StakeV2.js
#: src/pages/Stake/StakeV2.js
#: src/pages/Stake/StakeV2.js
#: src/pages/Stake/StakeV2.js
msgid "Stake"
msgstr "Stake"

#: src/pages/Stake/StakeV2.js
msgid "Stake <0>GMX</0> and <1>GLP</1> to earn rewards."
msgstr "Stake <0>GMX</0> and <1>GLP</1> to earn rewards."

#: src/pages/Stake/StakeV2.js
msgid "Stake GMX"
msgstr "Stake GMX"

#: src/pages/Stake/StakeV2.js
msgid "Stake GMX Rewards"
msgstr "Stake GMX Rewards"

#: src/pages/Stake/StakeV2.js
msgid "Stake Multiplier Points"
msgstr "Stake Multiplier Points"

#: src/pages/Stake/StakeV2.js
msgid "Stake esGMX"
msgstr "Stake esGMX"

#: src/pages/Stake/StakeV2.js
msgid "Stake esGMX Rewards"
msgstr "Stake esGMX Rewards"

#: src/pages/Stake/StakeV1.js
msgid "Stake failed"
msgstr "Stake failed"

#: src/pages/Stake/StakeV2.js
msgid "Stake failed."
msgstr "Stake failed."

#: src/pages/Stake/StakeV2.js
msgid "Stake submitted!"
msgstr "Stake submitted!"

#: src/pages/Stake/StakeV1.js
msgid "Stake submitted! <0>View status.</0>"
msgstr "Stake submitted! <0>View status.</0>"

#: src/components/Glp/GlpSwap.js
#: src/pages/Dashboard/DashboardV2.js
#: src/pages/Stake/StakeV1.js
#: src/pages/Stake/StakeV1.js
#: src/pages/Stake/StakeV1.js
#: src/pages/Stake/StakeV1.js
#: src/pages/Stake/StakeV1.js
#: src/pages/Stake/StakeV2.js
#: src/pages/Stake/StakeV2.js
#: src/pages/Stake/StakeV2.js
#: src/pages/Stake/StakeV2.js
msgid "Staked"
msgstr "Staked"

#: src/pages/Stake/StakeV2.js
msgid "Staked Multiplier Points"
msgstr "Staked Multiplier Points"

#: src/pages/Stake/StakeV2.js
#: src/pages/Stake/StakeV2.js
msgid "Staked Tokens"
msgstr "Staked Tokens"

#: src/pages/Stake/StakeV1.js
#: src/pages/Stake/StakeV2.js
msgid "Staking..."
msgstr "Staking..."

#: src/pages/Dashboard/DashboardV2.js
msgid "Stats"
msgstr "Stats"

#: src/components/Synthetics/Trade/utils.ts
#~ msgid "Stop Loss"
#~ msgstr "Stop Loss"

#: src/domain/synthetics/orders/utils.ts
msgid "Stop Loss Decrease"
msgstr "Stop Loss Decrease"

#: src/components/Synthetics/OrderItem/OrderItem.tsx
#~ msgid "Stop Market"
#~ msgstr "Stop Market"

#: src/pages/Ecosystem/Ecosystem.js
msgid "Structured Products"
msgstr "Structured Products"

#: src/components/Referrals/JoinReferralCode.js
msgid "Submit"
msgstr "Submit"

#: src/domain/synthetics/markets/claimCollateralTxn.ts
msgid "Success claimings"
msgstr "Success claimings"

#: src/domain/synthetics/markets/createDepositTxn.ts
msgid "Success deposit order"
msgstr "Success deposit order"

#: src/domain/synthetics/markets/createWithdrawalTxn.ts
msgid "Success withdrawal order"
msgstr "Success withdrawal order"

#: src/pages/Dashboard/DashboardV1.js
#: src/pages/Dashboard/DashboardV1.js
#: src/pages/Dashboard/DashboardV1.js
#: src/pages/Dashboard/DashboardV2.js
#: src/pages/Dashboard/DashboardV2.js
msgid "Supply"
msgstr "Supply"

#: src/components/Exchange/OrdersList.js
#: src/components/Exchange/SwapBox.js
#: src/components/Exchange/SwapBox.js
#: src/components/Exchange/SwapBox.js
#: src/components/Synthetics/SwapCard/SwapCard.tsx
#: src/components/Synthetics/Trade/ConfirmationBox/ConfirmationBox.tsx
#: src/components/Synthetics/Trade/TradeBox/TradeBox.tsx
#: src/pages/OrdersOverview/OrdersOverview.js
msgid "Swap"
msgstr "Swap"

<<<<<<< HEAD
#: src/components/Exchange/PositionSeller.js
#: src/components/Synthetics/GmSwap/GmFees/GmFees.tsx
=======
#: src/components/Exchange/FeesTooltip.tsx
#: src/components/Exchange/SwapBox.js
>>>>>>> 2921cb89
msgid "Swap Fee"
msgstr "Swap Fee"

#: src/components/Exchange/SwapBox.js
msgid "Swap Order created!"
msgstr "Swap Order created!"

#: src/components/Exchange/SwapBox.js
msgid "Swap Order creation failed."
msgstr "Swap Order creation failed."

#: src/components/Exchange/SwapBox.js
msgid "Swap Order submitted!"
msgstr "Swap Order submitted!"

#: src/pages/OrdersOverview/OrdersOverview.js
msgid "Swap active: {0}, executed: {1}, cancelled: {2}"
msgstr "Swap active: {0}, executed: {1}, cancelled: {2}"

#: src/components/Synthetics/Trade/OrderStatus/OrderStatus.tsx
#~ msgid "Swap cancelled"
#~ msgstr "Swap cancelled"

#: src/components/Exchange/SwapBox.js
#: src/components/Exchange/SwapBox.js
#: src/components/Exchange/SwapBox.js
#: src/domain/synthetics/orders/createWrapOrUnwrapTxn.ts
#: src/domain/synthetics/orders/createWrapOrUnwrapTxn.ts
msgid "Swap failed."
msgstr "Swap failed."

#: src/components/Glp/SwapErrorModal.tsx
msgid "Swap on 1inch"
msgstr "Swap on 1inch"

#: src/components/Synthetics/GmSwap/GmFees/GmFees.tsx
#: src/components/Synthetics/TradeFeesRow/TradeFeesRow.tsx
msgid "Swap price impact"
msgstr "Swap price impact"

#: src/components/Exchange/SwapBox.js
msgid "Swap submitted!"
msgstr "Swap submitted!"

#: src/components/Exchange/SwapBox.js
#: src/domain/synthetics/orders/createWrapOrUnwrapTxn.ts
#: src/domain/synthetics/orders/createWrapOrUnwrapTxn.ts
msgid "Swap submitted."
msgstr "Swap submitted."

#: src/components/Synthetics/Trade/MarketCard/MarketCard.tsx
#~ msgid "Swap to {0}"
#~ msgstr "Swap to {0}"

#: src/components/Exchange/TradeHistory.js
msgid "Swap {0} USDG for {1} {2}"
msgstr "Swap {0} USDG for {1} {2}"

#: src/components/Synthetics/OrderStatus/OrderStatus.tsx
msgid "Swap {0} for {1}"
msgstr "Swap {0} for {1}"

#: src/components/Synthetics/OrderStatus/OrderStatus.tsx
msgid "Swap {0} for {1} cancelled"
msgstr "Swap {0} for {1} cancelled"

#: src/components/Synthetics/OrderStatus/OrderStatus.tsx
msgid "Swap {0} for {1} request sent"
msgstr "Swap {0} for {1} request sent"

#: src/components/Glp/GlpSwap.js
msgid "Swap {0} on 1inch"
msgstr "Swap {0} on 1inch"

#: src/components/Exchange/SwapBox.js
msgid "Swap {0} submitted!"
msgstr "Swap {0} submitted!"

<<<<<<< HEAD
#: src/components/Synthetics/TradeFeesRow/TradeFeesRow.tsx
msgid "Swap {0} to {1}"
msgstr "Swap {0} to {1}"

#: src/components/Exchange/SwapBox.js
msgid "Swap {0} to {1} Fee"
msgstr "Swap {0} to {1} Fee"

=======
>>>>>>> 2921cb89
#: src/components/Glp/SwapErrorModal.tsx
msgid "Swap {0} to {1} on 1inch"
msgstr "Swap {0} to {1} on 1inch"

#: src/components/Synthetics/Trade/OrderStatus/OrderStatus.tsx
#~ msgid "Swap {0} to {1} request sent"
#~ msgstr "Swap {0} to {1} request sent"

#: src/components/Exchange/TradeHistory.js
msgid "Swap {0} {1} for {2} USDG"
msgstr "Swap {0} {1} for {2} USDG"

#: src/components/Exchange/TradeHistory.js
msgid "Swap {0} {1} for {2} {3}"
msgstr "Swap {0} {1} for {2} {3}"

#: src/domain/synthetics/orders/createSwapOrderTxn.ts
msgid "Swap {fromText} for {toText}"
msgstr "Swap {fromText} for {toText}"

#: src/domain/synthetics/orders/createSwapOrderTxn.ts
#~ msgid "Swap {fromText} to {toText}"
#~ msgstr "Swap {fromText} to {toText}"

#: src/domain/synthetics/orders/utils.ts
msgid "Swap {fromTokenText} for {toTokenText}"
msgstr "Swap {fromTokenText} for {toTokenText}"

#: src/components/Synthetics/OrderStatus/OrderStatus.tsx
#: src/domain/synthetics/orders/createWrapOrUnwrapTxn.ts
#: src/domain/synthetics/orders/createWrapOrUnwrapTxn.ts
msgid "Swapped {0} for {1}"
msgstr "Swapped {0} for {1}"

#: src/components/Synthetics/Trade/OrderStatus/OrderStatus.tsx
#~ msgid "Swapped {0} to {1}"
#~ msgstr "Swapped {0} to {1}"

#: src/components/Exchange/SwapBox.js
#: src/components/Exchange/SwapBox.js
#: src/components/Exchange/SwapBox.js
msgid "Swapped {0} {1} for {2} {3}!"
msgstr "Swapped {0} {1} for {2} {3}!"

#: src/components/Exchange/ConfirmationBox.js
msgid "Swapping..."
msgstr "Swapping..."

#: src/components/Exchange/SwapBox.js
#: src/components/Synthetics/Trade/TradeBox/TradeBox.tsx
msgid "Swaps disabled, pending {0} upgrade"
msgstr "Swaps disabled, pending {0} upgrade"

#: src/pages/MarketPoolsPage/MarketPoolsPage.tsx
msgid "Synthetics Pools"
msgstr "Synthetics Pools"

#: src/pages/SyntheticsFallbackPage/SyntheticsFallbackPage.tsx
#~ msgid "Synthetics doesn't support this network"
#~ msgstr "Synthetics doesn't support this network"

#: src/components/Glp/GlpSwap.js
#: src/pages/Dashboard/DashboardV2.js
msgid "TOKEN"
msgstr "TOKEN"

#: src/components/Synthetics/Trade/utils.ts
#~ msgid "Take Profit"
#~ msgstr "Take Profit"

#: src/components/Exchange/SwapBox.js
msgid "Take-profit and stop-loss orders can be set after opening a position. <0/><1/>There will be a \"Close\" button on each position row, clicking this will display the option to set trigger orders. <2/><3/>For screenshots and more information, please see the <4>docs</4>."
msgstr "Take-profit and stop-loss orders can be set after opening a position. <0/><1/>There will be a \"Close\" button on each position row, clicking this will display the option to set trigger orders. <2/><3/>For screenshots and more information, please see the <4>docs</4>."

#: src/pages/Dashboard/DashboardV2.js
#: src/pages/Dashboard/DashboardV2.js
msgid "Target Min Amount"
msgstr "Target Min Amount"

#: src/pages/Dashboard/DashboardV2.js
msgid "Target Weight"
msgstr "Target Weight"

#: src/pages/Ecosystem/Ecosystem.js
msgid "Telegram Group"
msgstr "Telegram Group"

#: src/pages/Ecosystem/Ecosystem.js
msgid "Telegram Group (Chinese)"
msgstr "Telegram Group (Chinese)"

#: src/pages/Ecosystem/Ecosystem.js
msgid "Telegram Group (Portuguese)"
msgstr "Telegram Group (Portuguese)"

#: src/pages/Ecosystem/Ecosystem.js
msgid "Telegram Groups"
msgstr "Telegram Groups"

#: src/pages/Ecosystem/Ecosystem.js
msgid "Telegram bot for GMX Swaps monitoring"
msgstr "Telegram bot for GMX Swaps monitoring"

#: src/pages/Ecosystem/Ecosystem.js
msgid "Telegram bot for GMX position updates"
msgstr "Telegram bot for GMX position updates"

#: src/pages/Ecosystem/Ecosystem.js
msgid "Telegram bot for Open Interest on GMX"
msgstr "Telegram bot for Open Interest on GMX"

#: src/components/Footer/constants.ts
msgid "Terms and Conditions"
msgstr "Terms and Conditions"

#: src/pages/Stake/StakeV1.js
msgid "The <0>GMX migration</0> is in progress, please migrate your GMT, xGMT, GMT-USDG and xGMT-USDG tokens.<1/>USDG tokens will continue to function as before and do not need to be migrated."
msgstr "The <0>GMX migration</0> is in progress, please migrate your GMT, xGMT, GMT-USDG and xGMT-USDG tokens.<1/>USDG tokens will continue to function as before and do not need to be migrated."

#: src/components/Stake/GMXAprTooltip.tsx
msgid "The Boosted APR is from your staked Multiplier Points."
msgstr "The Boosted APR is from your staked Multiplier Points."

#: src/pages/Stake/StakeV1.js
msgid "The Gambit protocol is in beta, please read the <0>staking details</0>before participating."
msgstr "The Gambit protocol is in beta, please read the <0>staking details</0>before participating."

#: src/pages/ClaimEsGmx/ClaimEsGmx.js
msgid "The address of the esGMX (IOU) token is {esGmxIouAddress}."
msgstr "The address of the esGMX (IOU) token is {esGmxIouAddress}."

#: src/components/Exchange/SwapBox.js
msgid "The borrow fee is calculated as (assets borrowed) / (total assets in pool) * 0.01% per hour."
msgstr "The borrow fee is calculated as (assets borrowed) / (total assets in pool) * 0.01% per hour."

#: src/pages/ClaimEsGmx/ClaimEsGmx.js
msgid "The esGMX (IOU) token is transferrable. You can add the token to your wallet and send it to another address to claim if you'd like."
msgstr "The esGMX (IOU) token is transferrable. You can add the token to your wallet and send it to another address to claim if you'd like."

#: src/pages/ClaimEsGmx/ClaimEsGmx.js
msgid "The esGMX tokens can be staked or vested at any time."
msgstr "The esGMX tokens can be staked or vested at any time."

#: src/lib/contracts/callContract.tsx
msgid "The mark price has changed, consider increasing your Allowed Slippage by clicking on the \"...\" icon next to your address."
msgstr "The mark price has changed, consider increasing your Allowed Slippage by clicking on the \"...\" icon next to your address."

#: src/domain/synthetics/fees/utils/executionFee.ts
msgid "The network cost to send transactions is high at the moment, please check the \"Execution Fee\" value before proceeding."
msgstr "The network cost to send transactions is high at the moment, please check the \"Execution Fee\" value before proceeding."

#: src/components/Exchange/ConfirmationBox.js
#: src/components/Synthetics/Trade/ConfirmationBox/ConfirmationBox.tsx
msgid "The order will only execute if the price conditions are met and there is sufficient liquidity"
msgstr "The order will only execute if the price conditions are met and there is sufficient liquidity"

#: src/components/Exchange/PositionEditor.js
#: src/components/Synthetics/PositionEditor/PositionEditor.tsx
msgid "The pending borrow fee will be charged on this transaction."
msgstr "The pending borrow fee will be charged on this transaction."

#: src/components/Synthetics/PositionEditor/PositionEditor.tsx
msgid "The pending funding fee will be charged on this transaction."
msgstr "The pending funding fee will be charged on this transaction."

#: src/components/Exchange/SwapBox.js
msgid "The position will be opened at {0} USD with a max slippage of {1}%.<0/><1/>The slippage amount can be configured under Settings, found by clicking on your address at the top right of the page after connecting your wallet.<2/><3/><4>More Info</4>"
msgstr "The position will be opened at {0} USD with a max slippage of {1}%.<0/><1/>The slippage amount can be configured under Settings, found by clicking on your address at the top right of the page after connecting your wallet.<2/><3/><4>More Info</4>"

#: src/components/Synthetics/MarketCard/MarketCard.tsx
msgid "The position will be opened at {0} with a max slippage of {1}%.<0/><1/>The slippage amount can be configured under Settings, found by clicking on your address at the top right of the page after connecting your wallet.<2/><3/><4>More Info</4>"
msgstr "The position will be opened at {0} with a max slippage of {1}%.<0/><1/>The slippage amount can be configured under Settings, found by clicking on your address at the top right of the page after connecting your wallet.<2/><3/><4>More Info</4>"

#: src/components/Exchange/OrdersList.js
msgid "The price that the order can be executed at may differ slightly from the chart price as market orders can change the price while limit / trigger orders cannot."
msgstr "The price that the order can be executed at may differ slightly from the chart price as market orders can change the price while limit / trigger orders cannot."

#: src/components/Referrals/referralsHelper.js
msgid "The referral code can't be more than {MAX_REFERRAL_CODE_LENGTH} characters."
msgstr "The referral code can't be more than {MAX_REFERRAL_CODE_LENGTH} characters."

#: src/components/Exchange/ConfirmationBox.js
<<<<<<< HEAD
#: src/components/Synthetics/Trade/ConfirmationBox/ConfirmationBox.tsx
msgid "The spread is > 1%, please ensure the trade details are acceptable before comfirming"
msgstr "The spread is > 1%, please ensure the trade details are acceptable before comfirming"
=======
#~ msgid "The spread for {0} is > 1%, please ensure the trade details are acceptable before comfirming"
#~ msgstr "The spread for {0} is > 1%, please ensure the trade details are acceptable before comfirming"

#: src/components/Exchange/ConfirmationBox.js
#~ msgid "The spread for {0} is {1}% please ensure the trade details are acceptable before confirming"
#~ msgstr "The spread for {0} is {1}% please ensure the trade details are acceptable before confirming"

#: src/components/Exchange/PositionSeller.js
#~ msgid "The spread for {0} is {1}%, please ensure the trade details are acceptable before confirming"
#~ msgstr "The spread for {0} is {1}%, please ensure the trade details are acceptable before confirming"

#: src/components/Exchange/ConfirmationBox.js
#~ msgid "The spread is > 1%, please ensure the trade details are acceptable before comfirming"
#~ msgstr "The spread is > 1%, please ensure the trade details are acceptable before comfirming"

#: src/components/Exchange/ConfirmationBox.js
msgid "The spread is > 1%, please ensure the trade details are acceptable before confirming"
msgstr "The spread is > 1%, please ensure the trade details are acceptable before confirming"
>>>>>>> 2921cb89

#: src/components/ModalViews/RedirectModal.js
msgid "The website is a community deployed and maintained instance of the open source <0>GMX front end</0>, hosted and served on the distributed, peer-to-peer <1>IPFS network</1>."
msgstr "The website is a community deployed and maintained instance of the open source <0>GMX front end</0>, hosted and served on the distributed, peer-to-peer <1>IPFS network</1>."

#: src/components/Exchange/SwapBox.js
msgid "There are more longs than shorts, borrow fees for shorting is currently zero"
msgstr "There are more longs than shorts, borrow fees for shorting is currently zero"

#: src/components/Exchange/SwapBox.js
msgid "There are more shorts than longs, borrow fees for longing is currently zero"
msgstr "There are more shorts than longs, borrow fees for longing is currently zero"

#: src/domain/tokens/approveTokens.tsx
#: src/lib/contracts/callContract.tsx
msgid "There is not enough ETH in your account on Arbitrum to send this transaction.<0/><1/><2>Bridge ETH to Arbitrum</2>"
msgstr "There is not enough ETH in your account on Arbitrum to send this transaction.<0/><1/><2>Bridge ETH to Arbitrum</2>"

#: src/components/Glp/SwapErrorModal.tsx
msgid "There is not enough liquidity in a single token for your size. Please check the Save on Fees section and consider splitting your order into several different ones"
msgstr "There is not enough liquidity in a single token for your size. Please check the Save on Fees section and consider splitting your order into several different ones"

#: src/components/Exchange/ConfirmationBox.js
#: src/components/Synthetics/Trade/ConfirmationBox/ConfirmationBox.tsx
msgid "There may not be sufficient liquidity to execute your order when the price conditions are met"
msgstr "There may not be sufficient liquidity to execute your order when the price conditions are met"

#: src/components/Referrals/AffiliatesStats.js
msgid "This code has been taken by someone else on {0}, you will not receive rebates from traders using this code on {1}."
msgstr "This code has been taken by someone else on {0}, you will not receive rebates from traders using this code on {1}."

#: src/components/Referrals/AffiliatesStats.js
msgid "This code is not yet registered on {0}, you will not receive rebates there.<0/><1/>Switch your network to create this code on {1}."
msgstr "This code is not yet registered on {0}, you will not receive rebates there.<0/><1/>Switch your network to create this code on {1}."

#: src/components/Exchange/PositionSeller.js
msgid "This order will forfeit a <0>profit</0> of {deltaStr}. <1/>"
msgstr "This order will forfeit a <0>profit</0> of {deltaStr}. <1/>"

#: src/components/Exchange/TradeHistory.js
msgid "This position was liquidated as the max leverage of 100x was exceeded."
msgstr "This position was liquidated as the max leverage of 100x was exceeded."

#: src/components/Referrals/TradersStats.js
msgid "Tier {0} ({1}% discount)"
msgstr "Tier {0} ({1}% discount)"

#: src/components/Referrals/AffiliatesStats.js
msgid "Tier {0} ({1}% rebate)"
msgstr "Tier {0} ({1}% rebate)"

#: src/components/Migration/Migration.js
msgid "To Receive"
msgstr "To Receive"

#: src/pages/CompleteAccountTransfer/CompleteAccountTransfer.js
msgid "To complete the transfer, you must switch your connected account to {receiver}."
msgstr "To complete the transfer, you must switch your connected account to {receiver}."

#: src/pages/BuyGMX/BuyGMX.tsx
msgid "To purchase GMX on the {0} blockchain, please <0>change your network</0>."
msgstr "To purchase GMX on the {0} blockchain, please <0>change your network</0>."

#: src/components/Glp/GlpSwap.js
msgid "To reduce fees, select a different asset to pay with."
msgstr "To reduce fees, select a different asset to pay with."

#: src/components/Glp/GlpSwap.js
msgid "To reduce fees, select a different asset to receive."
msgstr "To reduce fees, select a different asset to receive."

#: src/pages/Dashboard/DashboardV2.js
msgid "Tokens"
msgstr "Tokens"

#: src/pages/Stake/StakeV2.js
msgid "Total"
msgstr "Total"

#: src/components/Migration/Migration.js
msgid "Total Assets Migrated"
msgstr "Total Assets Migrated"

#: src/pages/Stake/StakeV1.js
msgid "Total Assets Staked"
msgstr "Total Assets Staked"

#: src/components/Synthetics/ClaimableCard/ClaimableCard.tsx
msgid "Total Claimable"
msgstr "Total Claimable"

#: src/pages/Dashboard/DashboardV2.js
#: src/pages/Dashboard/DashboardV2.js
msgid "Total Fees"
msgstr "Total Fees"

#: src/pages/Dashboard/DashboardV1.js
msgid "Total Fees Distributed"
msgstr "Total Fees Distributed"

#: src/components/Referrals/AffiliatesStats.js
#: src/components/Referrals/AffiliatesStats.js
#: src/components/Referrals/TradersStats.js
msgid "Total Rebates"
msgstr "Total Rebates"

#: src/pages/Stake/StakeV2.js
msgid "Total Rewards"
msgstr "Total Rewards"

#: src/pages/Dashboard/DashboardV2.js
#: src/pages/Dashboard/DashboardV2.js
#: src/pages/Stake/StakeV1.js
#: src/pages/Stake/StakeV1.js
#: src/pages/Stake/StakeV1.js
#: src/pages/Stake/StakeV1.js
#: src/pages/Stake/StakeV1.js
#: src/pages/Stake/StakeV2.js
#: src/pages/Stake/StakeV2.js
#: src/pages/Stake/StakeV2.js
msgid "Total Staked"
msgstr "Total Staked"

#: src/pages/Dashboard/DashboardV2.js
msgid "Total Stats"
msgstr "Total Stats"

#: src/components/Glp/GlpSwap.js
#: src/components/Synthetics/MarketStats/MarketStats.tsx
#: src/pages/Stake/StakeV1.js
#: src/pages/Stake/StakeV1.js
#: src/pages/Stake/StakeV2.js
#: src/pages/Stake/StakeV2.js
#: src/pages/Stake/StakeV2.js
msgid "Total Supply"
msgstr "Total Supply"

#: src/components/Referrals/AffiliatesStats.js
msgid "Total Traders Referred"
msgstr "Total Traders Referred"

#: src/components/Referrals/AffiliatesStats.js
#: src/components/Referrals/TradersStats.js
#: src/pages/Home/Home.js
msgid "Total Trading Volume"
msgstr "Total Trading Volume"

#: src/pages/Home/Home.js
msgid "Total Users"
msgstr "Total Users"

#: src/components/Referrals/AffiliatesStats.js
#: src/pages/Dashboard/DashboardV2.js
#: src/pages/Dashboard/DashboardV2.js
msgid "Total Volume"
msgstr "Total Volume"

#: src/pages/Dashboard/DashboardV1.js
msgid "Total Volume Since 28 April 2021"
msgstr "Total Volume Since 28 April 2021"

#: src/pages/OrdersOverview/OrdersOverview.js
msgid "Total active: {openTotal}, executed: {executedTotal}, cancelled: {cancelledTotal}"
msgstr "Total active: {openTotal}, executed: {executedTotal}, cancelled: {cancelledTotal}"

#: src/pages/Dashboard/DashboardV1.js
msgid "Total fees earned since {0}: {1} USD<0/>Fee assets: {feeText}"
msgstr "Total fees earned since {0}: {1} USD<0/>Fee assets: {feeText}"

#: src/components/StatsTooltip/StatsTooltip.tsx
msgid "Total:"
msgstr "Total:"

#: src/components/Header/AppHeaderUser.tsx
#: src/components/Header/AppHeaderUser.tsx
msgid "Trade"
msgstr "Trade"

#: src/pages/Home/Home.js
msgid "Trade BTC, ETH, AVAX and other top cryptocurrencies with up to 50x leverage directly from your wallet"
msgstr "Trade BTC, ETH, AVAX and other top cryptocurrencies with up to 50x leverage directly from your wallet"

#: src/components/Exchange/ExchangeBanner.js
msgid "Trade on GMX and win <0>$250.000</0> in prizes! Live until November 30th, <1>click here</1> to learn more."
msgstr "Trade on GMX and win <0>$250.000</0> in prizes! Live until November 30th, <1>click here</1> to learn more."

#: src/pages/Referrals/Referrals.js
msgid "Traders"
msgstr "Traders"

#: src/components/Referrals/AffiliatesStats.js
msgid "Traders Referred"
msgstr "Traders Referred"

#: src/pages/Exchange/Exchange.js
#: src/pages/SyntheticsPage/SyntheticsPage.tsx
msgid "Trades"
msgstr "Trades"

#: src/components/Exchange/UsefulLinks.tsx
msgid "Trading guide"
msgstr "Trading guide"

#: src/pages/NftWallet/NftWallet.js
msgid "Tranferring..."
msgstr "Tranferring..."

#: src/components/Exchange/ConfirmationBox.js
#: src/components/Exchange/PositionSeller.js
msgid "Transacting with a depegged stable coin is subject to spreads reflecting the worse of current market price or $1.00, with transactions involving multiple stablecoins may have multiple spreads."
msgstr "Transacting with a depegged stable coin is subject to spreads reflecting the worse of current market price or $1.00, with transactions involving multiple stablecoins may have multiple spreads."

#: src/components/Referrals/AffiliatesStats.js
#: src/components/Referrals/TradersStats.js
msgid "Transaction"
msgstr "Transaction"

#: src/lib/contracts/callContract.tsx
msgid "Transaction completed!"
msgstr "Transaction completed!"

#: src/lib/contracts/callContract.tsx
msgid "Transaction failed"
msgstr "Transaction failed"

#: src/lib/contracts/callContract.tsx
msgid "Transaction failed due to RPC error.<0/><1/>Please try changing the RPC url in your wallet settings. <2>More info</2>"
msgstr "Transaction failed due to RPC error.<0/><1/>Please try changing the RPC url in your wallet settings. <2>More info</2>"

#: src/lib/contracts/callContract.tsx
msgid "Transaction sent."
msgstr "Transaction sent."

#: src/lib/contracts/callContract.tsx
msgid "Transaction was cancelled."
msgstr "Transaction was cancelled."

#: src/pages/BeginAccountTransfer/BeginAccountTransfer.js
#: src/pages/Stake/StakeV2.js
msgid "Transfer Account"
msgstr "Transfer Account"

#: src/pages/NftWallet/NftWallet.js
msgid "Transfer NFT"
msgstr "Transfer NFT"

#: src/pages/BeginAccountTransfer/BeginAccountTransfer.js
msgid "Transfer Submitted"
msgstr "Transfer Submitted"

#: src/pages/BeginAccountTransfer/BeginAccountTransfer.js
msgid "Transfer already initiated"
msgstr "Transfer already initiated"

#: src/pages/BeginAccountTransfer/BeginAccountTransfer.js
#: src/pages/CompleteAccountTransfer/CompleteAccountTransfer.js
#: src/pages/NftWallet/NftWallet.js
msgid "Transfer failed."
msgstr "Transfer failed."

#: src/pages/BeginAccountTransfer/BeginAccountTransfer.js
#: src/pages/CompleteAccountTransfer/CompleteAccountTransfer.js
#: src/pages/NftWallet/NftWallet.js
msgid "Transfer submitted!"
msgstr "Transfer submitted!"

#: src/pages/BuyGMX/BuyGMX.tsx
msgid "Transfer {nativeTokenSymbol}"
msgstr "Transfer {nativeTokenSymbol}"

#: src/pages/BeginAccountTransfer/BeginAccountTransfer.js
msgid "Transferring"
msgstr "Transferring"

#: src/components/Exchange/OrdersList.js
#: src/components/Exchange/PositionSeller.js
#: src/components/Exchange/SwapBox.js
#: src/components/Synthetics/OrderItem/OrderItem.tsx
#: src/components/Synthetics/Trade/TradeBox/TradeBox.tsx
msgid "Trigger"
msgstr "Trigger"

#: src/components/Exchange/PositionSeller.js
#: src/components/Synthetics/Trade/ConfirmationBox/ConfirmationBox.tsx
#: src/components/Synthetics/Trade/TradeBox/TradeBox.tsx
msgid "Trigger Price"
msgstr "Trigger Price"

#: src/components/Exchange/PositionSeller.js
msgid "Trigger order disabled, pending {0} upgrade"
msgstr "Trigger order disabled, pending {0} upgrade"

#: src/components/Synthetics/Trade/ConfirmationBox/ConfirmationBox.tsx
#~ msgid "Trigger price"
#~ msgstr "Trigger price"

#: src/components/Synthetics/Trade/utils.ts
#~ msgid "Trigger price must be higher than mark price"
#~ msgstr "Trigger price must be higher than mark price"

#: src/components/Synthetics/Trade/utils.ts
#~ msgid "Trigger price must be lower than mark price"
#~ msgstr "Trigger price must be lower than mark price"

#: src/components/Exchange/TradeHistory.js
msgid "Try increasing the \"Allowed Slippage\", under the Settings menu on the top right"
msgstr "Try increasing the \"Allowed Slippage\", under the Settings menu on the top right"

#: src/components/Exchange/TradeHistory.js
msgid "Try increasing the \"Allowed Slippage\", under the Settings menu on the top right."
msgstr "Try increasing the \"Allowed Slippage\", under the Settings menu on the top right."

#: src/components/Exchange/PositionShare.js
msgid "Tweet"
msgstr "Tweet"

#: src/pages/Home/Home.js
msgid "Two tokens create our ecosystem"
msgstr "Two tokens create our ecosystem"

#: src/App/App.js
msgid "Txn failed. <0>View</0>"
msgstr "Txn failed. <0>View</0>"

#: src/components/Exchange/OrdersList.js
#: src/components/Synthetics/OrderList/OrderList.tsx
#: src/pages/OrdersOverview/OrdersOverview.js
msgid "Type"
msgstr "Type"

#: src/pages/Dashboard/DashboardV1.js
msgid "USDG Debt"
msgstr "USDG Debt"

#: src/pages/Dashboard/DashboardV2.js
msgid "UTILIZATION"
msgstr "UTILIZATION"

#: src/components/Synthetics/OrderStatus/OrderStatus.tsx
#: src/components/Synthetics/OrderStatus/OrderStatus.tsx
msgid "Unknown order"
msgstr "Unknown order"

#: src/pages/Stake/StakeV1.js
#: src/pages/Stake/StakeV1.js
#: src/pages/Stake/StakeV1.js
#: src/pages/Stake/StakeV1.js
#: src/pages/Stake/StakeV1.js
#: src/pages/Stake/StakeV2.js
#: src/pages/Stake/StakeV2.js
#: src/pages/Stake/StakeV2.js
#: src/pages/Stake/StakeV2.js
msgid "Unstake"
msgstr "Unstake"

#: src/pages/Stake/StakeV2.js
msgid "Unstake GMX"
msgstr "Unstake GMX"

#: src/pages/Stake/StakeV2.js
msgid "Unstake completed!"
msgstr "Unstake completed!"

#: src/pages/Stake/StakeV2.js
msgid "Unstake esGMX"
msgstr "Unstake esGMX"

#: src/pages/Stake/StakeV1.js
msgid "Unstake failed"
msgstr "Unstake failed"

#: src/pages/Stake/StakeV2.js
msgid "Unstake failed."
msgstr "Unstake failed."

#: src/pages/Stake/StakeV2.js
msgid "Unstake submitted!"
msgstr "Unstake submitted!"

#: src/pages/Stake/StakeV1.js
msgid "Unstake submitted! <0>View status.</0>"
msgstr "Unstake submitted! <0>View status.</0>"

#: src/pages/Stake/StakeV2.js
msgid "Unstaking will burn <0>{0} Multiplier Points</0>. {1}"
msgstr "Unstaking will burn <0>{0} Multiplier Points</0>. {1}"

#: src/pages/Stake/StakeV1.js
#: src/pages/Stake/StakeV2.js
msgid "Unstaking..."
msgstr "Unstaking..."

#: src/lib/wallets/index.tsx
msgid "Unsupported chain. Switch to Arbitrum network on your wallet and try again"
msgstr "Unsupported chain. Switch to Arbitrum network on your wallet and try again"

#: src/components/Exchange/TradeHistory.js
#: src/components/Referrals/JoinReferralCode.js
#: src/components/Synthetics/TradeHistoryRow/TradeHistoryRow.tsx
msgid "Update"
msgstr "Update"

#: src/components/Exchange/OrderEditor.js
msgid "Update Order"
msgstr "Update Order"

#: src/domain/synthetics/orders/updateOrderTxn.ts
#~ msgid "Update order canceled"
#~ msgstr "Update order canceled"

#: src/domain/synthetics/orders/updateOrderTxn.ts
msgid "Update order executed"
msgstr "Update order executed"

#: src/components/Exchange/OrderEditor.js
msgid "Updating Order..."
msgstr "Updating Order..."

#: src/domain/synthetics/orders/updateOrderTxn.ts
msgid "Updating order"
msgstr "Updating order"

#: src/components/Referrals/JoinReferralCode.js
msgid "Updating..."
msgstr "Updating..."

#: src/components/Synthetics/PositionItem/PositionItem.tsx
msgid "Use the \"Close\" button to reduce your position size"
msgstr "Use the \"Close\" button to reduce your position size"

#: src/components/Exchange/PositionsList.js
msgid "Use the \"Close\" button to reduce your position size, or to set stop-loss / take-profit orders."
msgstr "Use the \"Close\" button to reduce your position size, or to set stop-loss / take-profit orders."

#: src/pages/Stake/StakeV2.js
msgid "Use the \"Compound\" button to stake your Multiplier Points."
msgstr "Use the \"Compound\" button to stake your Multiplier Points."

#: src/components/Exchange/PositionsList.js
#: src/components/Exchange/PositionsList.js
#: src/components/Synthetics/PositionItem/PositionItem.tsx
msgid "Use the Edit Collateral icon to deposit or withdraw collateral."
msgstr "Use the Edit Collateral icon to deposit or withdraw collateral."

#: src/components/Exchange/UsefulLinks.tsx
msgid "Useful Links"
msgstr "Useful Links"

#: src/pages/Dashboard/DashboardV1.js
#: src/pages/Dashboard/DashboardV2.js
msgid "Utilization"
msgstr "Utilization"

#: src/pages/SyntheticsFallbackPage/SyntheticsFallbackPage.tsx
msgid "V2 doesn't currently support this network"
msgstr "V2 doesn't currently support this network"

#: src/pages/Stake/StakeV2.js
msgid "Vault Capacity"
msgstr "Vault Capacity"

#: src/pages/Stake/StakeV2.js
msgid "Vault Capacity for your Account:"
msgstr "Vault Capacity for your Account:"

#: src/pages/Stake/StakeV2.js
msgid "Vest"
msgstr "Vest"

#: src/pages/ClaimEsGmx/ClaimEsGmx.js
msgid "Vest with GLP on Arbitrum"
msgstr "Vest with GLP on Arbitrum"

#: src/pages/ClaimEsGmx/ClaimEsGmx.js
msgid "Vest with GLP on Avalanche"
msgstr "Vest with GLP on Avalanche"

#: src/pages/ClaimEsGmx/ClaimEsGmx.js
msgid "Vest with GMX on Arbitrum"
msgstr "Vest with GMX on Arbitrum"

#: src/pages/ClaimEsGmx/ClaimEsGmx.js
msgid "Vest with GMX on Avalanche"
msgstr "Vest with GMX on Avalanche"

#: src/pages/BeginAccountTransfer/BeginAccountTransfer.js
msgid "Vested GLP not withdrawn"
msgstr "Vested GLP not withdrawn"

#: src/pages/BeginAccountTransfer/BeginAccountTransfer.js
msgid "Vested GMX not withdrawn"
msgstr "Vested GMX not withdrawn"

#: src/pages/Stake/StakeV2.js
#: src/pages/Stake/StakeV2.js
msgid "Vesting Status"
msgstr "Vesting Status"

#: src/App/App.js
#: src/lib/contracts/notifications.tsx
#: src/lib/contracts/notifications.tsx
#: src/pages/Exchange/Exchange.js
#: src/pages/Exchange/Exchange.js
msgid "View"
msgstr "View"

#: src/pages/BuyGlp/BuyGlp.js
msgid "View <0>staking</0> page."
msgstr "View <0>staking</0> page."

#: src/components/AddressDropdown/AddressDropdown.tsx
msgid "View in Explorer"
msgstr "View in Explorer"

#: src/lib/contracts/callContract.tsx
msgid "View status."
msgstr "View status."

#: src/pages/Dashboard/DashboardV1.js
#: src/pages/Dashboard/DashboardV2.js
msgid "Volume"
msgstr "Volume"

#: src/components/Referrals/TradersStats.js
msgid "Volume traded by this account with an active referral code."
msgstr "Volume traded by this account with an active referral code."

#: src/components/Referrals/AffiliatesStats.js
msgid "Volume traded by your referred traders."
msgstr "Volume traded by your referred traders."

#: src/components/Header/HomeHeaderLinks.tsx
msgid "Voting"
msgstr "Voting"

#: src/components/Glp/GlpSwap.js
msgid "WALLET"
msgstr "WALLET"

#: src/components/Glp/GlpSwap.js
msgid "WARNING: High Fees"
msgstr "WARNING: High Fees"

#: src/components/Exchange/PositionsList.js
#: src/components/Exchange/PositionsList.js
msgid "WARNING: This position has a low amount of collateral after deducting borrowing fees, deposit more collateral to reduce the position's liquidation risk."
msgstr "WARNING: This position has a low amount of collateral after deducting borrowing fees, deposit more collateral to reduce the position's liquidation risk."

#: src/components/Synthetics/PositionItem/PositionItem.tsx
msgid "WARNING: This position has a low amount of collateral after deducting fees, deposit more collateral to reduce the position's liquidation risk."
msgstr "WARNING: This position has a low amount of collateral after deducting fees, deposit more collateral to reduce the position's liquidation risk."

#: src/pages/Dashboard/DashboardV2.js
msgid "WEIGHT"
msgstr "WEIGHT"

#: src/components/Exchange/SwapBox.js
#: src/components/Glp/GlpSwap.js
#: src/components/Migration/Migration.js
msgid "Waiting for Approval"
msgstr "Waiting for Approval"

#: src/components/Glp/GlpSwap.js
#: src/components/Glp/GlpSwap.js
#: src/components/Migration/Migration.js
#: src/components/Synthetics/MarketStats/MarketStats.tsx
#: src/pages/Stake/StakeV1.js
#: src/pages/Stake/StakeV1.js
#: src/pages/Stake/StakeV1.js
#: src/pages/Stake/StakeV1.js
#: src/pages/Stake/StakeV1.js
#: src/pages/Stake/StakeV2.js
#: src/pages/Stake/StakeV2.js
#: src/pages/Stake/StakeV2.js
#: src/pages/Stake/StakeV2.js
msgid "Wallet"
msgstr "Wallet"

#: src/pages/BeginAccountTransfer/BeginAccountTransfer.js
#: src/pages/CompleteAccountTransfer/CompleteAccountTransfer.js
msgid "Wallet is not connected"
msgstr "Wallet is not connected"

#: src/pages/ClaimEsGmx/ClaimEsGmx.js
#: src/pages/NftWallet/NftWallet.js
msgid "Wallet not connected"
msgstr "Wallet not connected"

#: src/pages/Stake/StakeV1.js
msgid "Wallet not yet connected"
msgstr "Wallet not yet connected"

#: src/App/App.js
msgid "WalletConnect"
msgstr "WalletConnect"

#: src/pages/Dashboard/DashboardV2.js
msgid "Weight"
msgstr "Weight"

#: src/components/Exchange/SwapBox.js
msgid "When closing the position, you can select which token you would like to receive the profits in."
msgstr "When closing the position, you can select which token you would like to receive the profits in."

#: src/components/Exchange/PositionEditor.js
#: src/components/Exchange/PositionEditor.js
#: src/components/Exchange/PositionEditor.js
#: src/components/Exchange/PositionEditor.js
#: src/components/Synthetics/GmSwap/GmSwapBox/GmSwapBox.tsx
#: src/components/Synthetics/PositionEditor/PositionEditor.tsx
#: src/components/Synthetics/PositionEditor/PositionEditor.tsx
#: src/pages/Stake/StakeV2.js
#: src/pages/Stake/StakeV2.js
msgid "Withdraw"
msgstr "Withdraw"

#: src/components/Exchange/PositionEditor.js
msgid "Withdraw disabled, pending {0} upgrade"
msgstr "Withdraw disabled, pending {0} upgrade"

#: src/pages/Stake/StakeV2.js
msgid "Withdraw failed."
msgstr "Withdraw failed."

#: src/pages/Stake/StakeV2.js
msgid "Withdraw from GLP Vault"
msgstr "Withdraw from GLP Vault"

#: src/pages/Stake/StakeV2.js
msgid "Withdraw from GMX Vault"
msgstr "Withdraw from GMX Vault"

#: src/pages/Stake/StakeV2.js
msgid "Withdraw submitted."
msgstr "Withdraw submitted."

#: src/components/Exchange/TradeHistory.js
msgid "Withdraw {0} USD from {1} {longOrShortText}"
msgstr "Withdraw {0} USD from {1} {longOrShortText}"

#: src/components/Synthetics/TradeHistoryRow/TradeHistoryRow.tsx
msgid "Withdraw {collateralText} from {positionText}"
msgstr "Withdraw {collateralText} from {positionText}"

#: src/components/Synthetics/GmSwap/GmConfirmationBox/GmConfirmationBox.tsx
#: src/components/Synthetics/GmSwap/GmOrderStatus/GmOrderStatus.tsx
msgid "Withdrawal"
msgstr "Withdrawal"

#: src/components/Exchange/PositionEditor.js
msgid "Withdrawal failed."
msgstr "Withdrawal failed."

#: src/components/Synthetics/GmSwap/GmOrderStatus/GmOrderStatus.tsx
msgid "Withdrawal from {marketName}"
msgstr "Withdrawal from {marketName}"

#: src/domain/synthetics/markets/createWithdrawalTxn.ts
msgid "Withdrawal order failed"
msgstr "Withdrawal order failed"

#: src/domain/synthetics/markets/createWithdrawalTxn.ts
msgid "Withdrawal order sent"
msgstr "Withdrawal order sent"

#: src/components/Exchange/PositionEditor.js
msgid "Withdrawal submitted."
msgstr "Withdrawal submitted."

#: src/components/Exchange/PositionEditor.js
msgid "Withdrawing..."
msgstr "Withdrawing..."

#: src/pages/Stake/StakeV2.js
msgid "Withdrawn!"
msgstr "Withdrawn!"

#: src/pages/Exchange/Exchange.js
msgid "Withdrew {0} USD from {tokenSymbol} {longOrShortText}."
msgstr "Withdrew {0} USD from {tokenSymbol} {longOrShortText}."

#: src/pages/Ecosystem/Ecosystem.js
msgid "Yield Optimizer on Avalanche"
msgstr "Yield Optimizer on Avalanche"

#: src/pages/Ecosystem/Ecosystem.js
msgid "Yield Vaults"
msgstr "Yield Vaults"

#: src/pages/Ecosystem/Ecosystem.js
msgid "Yield simulator for GMX"
msgstr "Yield simulator for GMX"

#: src/pages/Stake/StakeV2.js
msgid "You are earning {0}% more {nativeTokenSymbol} rewards using {1} Staked Multiplier Points."
msgstr "You are earning {0}% more {nativeTokenSymbol} rewards using {1} Staked Multiplier Points."

#: src/pages/Stake/StakeV2.js
msgid "You are earning {nativeTokenSymbol} rewards with {0} tokens.<0/>Tokens: {amountStr}."
msgstr "You are earning {nativeTokenSymbol} rewards with {0} tokens.<0/>Tokens: {amountStr}."

#: src/components/ModalViews/RedirectModal.js
msgid "You are leaving GMX.io and will be redirected to a third party, independent website."
msgstr "You are leaving GMX.io and will be redirected to a third party, independent website."

#: src/pages/BuyGMX/BuyGMX.tsx
msgid "You can buy AVAX directly on <0>Avalanche</0> using these options:"
msgstr "You can buy AVAX directly on <0>Avalanche</0> using these options:"

#: src/pages/BuyGMX/BuyGMX.tsx
msgid "You can buy ETH directly on <0>Arbitrum</0> using these options:"
msgstr "You can buy ETH directly on <0>Arbitrum</0> using these options:"

#: src/components/Exchange/SwapBox.js
msgid "You can change the \"Collateral In\" token above to find lower fees"
msgstr "You can change the \"Collateral In\" token above to find lower fees"

#: src/components/Exchange/ConfirmationBox.js
#: src/components/Exchange/PositionSeller.js
#: src/components/Synthetics/PositionSeller/PositionSeller.tsx
#: src/components/Synthetics/Trade/ConfirmationBox/ConfirmationBox.tsx
msgid "You can change this in the settings menu on the top right of the page.<0/><1/>Note that a low allowed slippage, e.g. less than 0.5%, may result in failed orders if prices are volatile."
msgstr "You can change this in the settings menu on the top right of the page.<0/><1/>Note that a low allowed slippage, e.g. less than 0.5%, may result in failed orders if prices are volatile."

#: src/pages/ClaimEsGmx/ClaimEsGmx.js
msgid "You can check your claim history <0>here</0>."
msgstr "You can check your claim history <0>here</0>."

#: src/pages/ClaimEsGmx/ClaimEsGmx.js
msgid "You can currently vest a maximum of {0} esGMX tokens at a ratio of {1} {stakingToken} to 1 esGMX."
msgstr "You can currently vest a maximum of {0} esGMX tokens at a ratio of {1} {stakingToken} to 1 esGMX."

#: src/components/Synthetics/Trade/TradeBox/TradeBox.tsx
msgid "You can get a {0} better execution price in the {1} market.<0>Switch to {2} market.</0>"
msgstr "You can get a {0} better execution price in the {1} market.<0>Switch to {2} market.</0>"

#: src/pages/BuyGMX/BuyGMX.tsx
msgid "You can transfer AVAX from other networks to Avalanche using any of the below options:"
msgstr "You can transfer AVAX from other networks to Avalanche using any of the below options:"

#: src/pages/BuyGMX/BuyGMX.tsx
msgid "You can transfer ETH from other networks to Arbitrum using any of the below options:"
msgstr "You can transfer ETH from other networks to Arbitrum using any of the below options:"

#: src/pages/BeginAccountTransfer/BeginAccountTransfer.js
msgid "You have a <0>pending transfer</0> to {pendingReceiver}."
msgstr "You have a <0>pending transfer</0> to {pendingReceiver}."

#: src/pages/CompleteAccountTransfer/CompleteAccountTransfer.js
msgid "You have a pending transfer from {sender}."
msgstr "You have a pending transfer from {sender}."

#: src/components/Exchange/ConfirmationBox.js
msgid "You have an active Limit Order to Increase {longOrShortText} {sizeInToken} {0} (${1}) at price ${2}"
msgstr "You have an active Limit Order to Increase {longOrShortText} {sizeInToken} {0} (${1}) at price ${2}"

#: src/components/Synthetics/Trade/ConfirmationBox/ConfirmationBox.tsx
msgid "You have an active Limit Order to Increase {longShortText} {sizeText} at price {0}."
msgstr "You have an active Limit Order to Increase {longShortText} {sizeText} at price {0}."

#: src/components/Exchange/PositionSeller.js
msgid "You have an active order to decrease {longOrShortText} {sizeInToken} {0} (${1}) at {prefix} {2}"
msgstr "You have an active order to decrease {longOrShortText} {sizeInToken} {0} (${1}) at {prefix} {2}"

#: src/components/Synthetics/Trade/TradeBox/TradeBox.tsx
msgid "You have an existing position in the {0} market. <0>Switch to {1} market.</0>"
msgstr "You have an existing position in the {0} market. <0>Switch to {1} market.</0>"

#: src/components/Synthetics/Trade/TradeBox/TradeBox.tsx
msgid "You have an existing position with {0} as collateral. <0>Switch to {1} collateral.</0>"
msgstr "You have an existing position with {0} as collateral. <0>Switch to {1} collateral.</0>"

#: src/components/Exchange/ConfirmationBox.js
msgid "You have multiple existing Increase {longOrShortText} {0} limit orders"
msgstr "You have multiple existing Increase {longOrShortText} {0} limit orders"

#: src/components/Synthetics/Trade/ConfirmationBox/ConfirmationBox.tsx
msgid "You have multiple existing Increase {longShortText} {0} limit orders"
msgstr "You have multiple existing Increase {longShortText} {0} limit orders"

#: src/pages/Stake/StakeV2.js
#: src/pages/Stake/StakeV2.js
msgid "You have not deposited any tokens for vesting."
msgstr "You have not deposited any tokens for vesting."

#: src/pages/ClaimEsGmx/ClaimEsGmx.js
msgid "You have {0} esGMX (IOU) tokens."
msgstr "You have {0} esGMX (IOU) tokens."

#: src/pages/Stake/StakeV2.js
msgid "You need a total of at least {0} {stakeTokenLabel} to vest {1} esGMX."
msgstr "You need a total of at least {0} {stakeTokenLabel} to vest {1} esGMX."

#: src/components/Exchange/NoLiquidityErrorModal.tsx
msgid "You need to select {swapTokenSymbol} as the \"Pay\" token to use it for collateral to initiate this trade."
msgstr "You need to select {swapTokenSymbol} as the \"Pay\" token to use it for collateral to initiate this trade."

#: src/pages/CompleteAccountTransfer/CompleteAccountTransfer.js
msgid "You will need to be on this page to accept the transfer, <0>click here</0> to copy the link to this page if needed."
msgstr "You will need to be on this page to accept the transfer, <0>click here</0> to copy the link to this page if needed."

#: src/components/Referrals/TradersStats.js
msgid "You will receive a {0}% discount on your opening and closing fees, this discount will be airdropped to your account every Wednesday"
msgstr "You will receive a {0}% discount on your opening and closing fees, this discount will be airdropped to your account every Wednesday"

#: src/components/Exchange/OrdersList.js
msgid "You will receive at least {0} {1} if this order is executed. The exact execution price may vary depending on fees at the time the order is executed."
msgstr "You will receive at least {0} {1} if this order is executed. The exact execution price may vary depending on fees at the time the order is executed."

#: src/components/Exchange/OrdersList.js
msgid "You will receive at least {0} {1} if this order is executed. The execution price may vary depending on swap fees at the time the order is executed."
msgstr "You will receive at least {0} {1} if this order is executed. The execution price may vary depending on swap fees at the time the order is executed."

#: src/components/Synthetics/OrderItem/OrderItem.tsx
msgid "You will receive at least {toAmountText} if this order is executed. The execution price may vary depending on swap fees at the time the order is executed."
msgstr "You will receive at least {toAmountText} if this order is executed. The execution price may vary depending on swap fees at the time the order is executed."

#: src/pages/ClaimEsGmx/ClaimEsGmx.js
msgid "Your esGMX (IOU) balance will decrease by your claim amount after claiming, this is expected behaviour."
msgstr "Your esGMX (IOU) balance will decrease by your claim amount after claiming, this is expected behaviour."

#: src/components/Exchange/ConfirmationBox.js
#: src/components/Synthetics/Trade/ConfirmationBox/ConfirmationBox.tsx
msgid "Your position's collateral after deducting fees."
msgstr "Your position's collateral after deducting fees."

#: src/pages/CompleteAccountTransfer/CompleteAccountTransfer.js
msgid "Your transfer has been completed."
msgstr "Your transfer has been completed."

#: src/pages/BeginAccountTransfer/BeginAccountTransfer.js
msgid "Your transfer has been initiated."
msgstr "Your transfer has been initiated."

#: src/components/Migration/Migration.js
msgid "Your wallet: {0}"
msgstr "Your wallet: {0}"

#: src/pages/PositionsOverview/PositionsOverview.js
msgid "account"
msgstr "account"

#: src/components/Synthetics/OrderItem/OrderItem.tsx
#~ msgid "at"
#~ msgstr "at"

#: src/pages/PositionsOverview/PositionsOverview.js
msgid "collateral"
msgstr "collateral"

#: src/pages/PositionsOverview/PositionsOverview.js
msgid "fee"
msgstr "fee"

#: src/components/Exchange/ConfirmationBox.js
#: src/components/Synthetics/Trade/ConfirmationBox/ConfirmationBox.tsx
msgid "hide"
msgstr "hide"

#: src/pages/Dashboard/DashboardV2.js
msgid "in liquidity"
msgstr "in liquidity"

#: src/pages/Dashboard/DashboardV2.js
msgid "not staked"
msgstr "not staked"

#: src/pages/PositionsOverview/PositionsOverview.js
msgid "size"
msgstr "size"

#: src/pages/Dashboard/DashboardV2.js
msgid "staked"
msgstr "staked"

#: src/pages/PositionsOverview/PositionsOverview.js
msgid "time to liq"
msgstr "time to liq"

#: src/components/Exchange/ConfirmationBox.js
#: src/components/Synthetics/Trade/ConfirmationBox/ConfirmationBox.tsx
msgid "view"
msgstr "view"

#: src/pages/Exchange/Exchange.js
#: src/pages/SyntheticsPage/SyntheticsPage.tsx
msgid "{0, plural, one {Cancel order} other {Cancel # orders}}"
msgstr "{0, plural, one {Cancel order} other {Cancel # orders}}"

#: src/components/Synthetics/GmSwap/GmConfirmationBox/GmConfirmationBox.tsx
msgid "{0, plural, one {Pending {symbolsText} approval} other {Pending {symbolsText} approvals}}"
msgstr "{0, plural, one {Pending {symbolsText} approval} other {Pending {symbolsText} approvals}}"

#: src/domain/tokens/approveTokens.tsx
msgid "{0} Approved!"
msgstr "{0} Approved!"

#: src/components/Glp/SwapErrorModal.tsx
msgid "{0} Capacity Reached"
msgstr "{0} Capacity Reached"

#: src/components/Glp/GlpSwap.js
msgid "{0} GLP (${1})"
msgstr "{0} GLP (${1})"

#: src/components/Glp/GlpSwap.js
msgid "{0} GLP bought with {1} {2}!"
msgstr "{0} GLP bought with {1} {2}!"

#: src/components/Glp/GlpSwap.js
msgid "{0} GLP have been reserved for vesting."
msgstr "{0} GLP have been reserved for vesting."

#: src/components/Glp/GlpSwap.js
msgid "{0} GLP sold for {1} {2}!"
msgstr "{0} GLP sold for {1} {2}!"

#: src/pages/Stake/StakeV2.js
#: src/pages/Stake/StakeV2.js
msgid "{0} GMX tokens can be claimed, use the options under the Total Rewards section to claim them."
msgstr "{0} GMX tokens can be claimed, use the options under the Total Rewards section to claim them."

#: src/components/Synthetics/Trade/MarketCard/MarketCard.tsx
#: src/components/Synthetics/Trade/MarketCard/MarketCard.tsx
#~ msgid "{0} Pool Amount"
#~ msgstr "{0} Pool Amount"

#: src/components/Exchange/NoLiquidityErrorModal.tsx
msgid "{0} Pool Capacity Reached"
msgstr "{0} Pool Capacity Reached"

#: src/components/Exchange/ConfirmationBox.js
#: src/components/Exchange/ConfirmationBox.js
#: src/components/Exchange/SwapBox.js
#: src/components/Exchange/SwapBox.js
#: src/components/Synthetics/SwapCard/SwapCard.tsx
#: src/components/Synthetics/SwapCard/SwapCard.tsx
#: src/components/Synthetics/Trade/ConfirmationBox/ConfirmationBox.tsx
#: src/components/Synthetics/Trade/ConfirmationBox/ConfirmationBox.tsx
msgid "{0} Price"
msgstr "{0} Price"

#: src/components/Exchange/NoLiquidityErrorModal.tsx
msgid "{0} Required"
msgstr "{0} Required"

#: src/components/Exchange/ConfirmationBox.js
#~ msgid "{0} Spread"
#~ msgstr "{0} Spread"

#: src/pages/Dashboard/DashboardV2.js
msgid "{0} is above its target weight.<0/><1/>Get lower fees to <2>swap</2> tokens for {1}."
msgstr "{0} is above its target weight.<0/><1/>Get lower fees to <2>swap</2> tokens for {1}."

#: src/pages/Dashboard/DashboardV2.js
msgid "{0} is below its target weight.<0/><1/>Get lower fees to <2>buy GLP</2> with {1}, and to <3>swap</3> {2} for other tokens."
msgstr "{0} is below its target weight.<0/><1/>Get lower fees to <2>buy GLP</2> with {1}, and to <3>swap</3> {2} for other tokens."

#: src/components/Exchange/SwapBox.js
msgid "{0} is required for collateral."
msgstr "{0} is required for collateral."

#: src/components/Exchange/SwapBox.js
msgid "{0} pool exceeded"
msgstr "{0} pool exceeded"

#: src/components/Exchange/PositionSeller.js
msgid "{0} pool exceeded, can only Receive {1}"
msgstr "{0} pool exceeded, can only Receive {1}"

#: src/components/Exchange/SwapBox.js
#: src/components/Exchange/SwapBox.js
#: src/components/Glp/GlpSwap.js
msgid "{0} pool exceeded, try different token"
msgstr "{0} pool exceeded, try different token"

#: src/components/Exchange/OrderEditor.js
#: src/components/Exchange/OrderEditor.js
msgid "{0} price"
msgstr "{0} price"

#: src/components/Glp/GlpSwap.js
msgid "{0} selected in order form"
msgstr "{0} selected in order form"

#: src/pages/Stake/StakeV2.js
#: src/pages/Stake/StakeV2.js
msgid "{0} tokens have been converted to GMX from the {1} esGMX deposited for vesting."
msgstr "{0} tokens have been converted to GMX from the {1} esGMX deposited for vesting."

#: src/components/Exchange/SwapBox.js
msgid "{0} {1} not supported"
msgstr "{0} {1} not supported"

#: src/components/Exchange/TradeHistory.js
msgid ""
"{0}:\n"
"{1},\n"
"Price: {priceDisplay}"
msgstr ""
"{0}:\n"
"{1},\n"
"Price: {priceDisplay}"

#: src/components/Exchange/TradeHistory.js
msgid ""
"{0}: Swap {amountInDisplay}\n"
"{1} for {minOutDisplay} {2},\n"
"Price: {3}"
msgstr ""
"{0}: Swap {amountInDisplay}\n"
"{1} for {minOutDisplay} {2},\n"
"Price: {3}"

#: src/components/Exchange/TradeHistory.js
msgid "{0}  {1} {longOrShortText}, -{2} USD, {3} Price: ${4} USD"
msgstr "{0}  {1} {longOrShortText}, -{2} USD, {3} Price: ${4} USD"

#: src/components/Exchange/TradeHistory.js
msgid "{actionDisplay} Order"
msgstr "{actionDisplay} Order"

#: src/components/Exchange/TradeHistory.js
msgid ""
"{actionDisplay} {0} {longOrShortText},\n"
"-{1} USD,\n"
"{2} Price: {3} USD"
msgstr ""
"{actionDisplay} {0} {longOrShortText},\n"
"-{1} USD,\n"
"{2} Price: {3} USD"

#: src/components/Synthetics/TradeHistoryRow/TradeHistoryRow.tsx
msgid "{actionText} Order: Swap {fromText} for {toText}, Price: {ratioText}"
msgstr "{actionText} Order: Swap {fromText} for {toText}, Price: {ratioText}"

#: src/components/Synthetics/TradeHistoryRow/TradeHistoryRow.tsx
msgid "{actionText} Order: {increaseText} {positionText} {sizeDeltaText}, {0} Price: {pricePrefix} {1}"
msgstr "{actionText} Order: {increaseText} {positionText} {sizeDeltaText}, {0} Price: {pricePrefix} {1}"

#: src/components/Synthetics/TradeHistoryRow/TradeHistoryRow.tsx
msgid "{actionText} Swap {fromText} for {toText}"
msgstr "{actionText} Swap {fromText} for {toText}"

#: src/components/Synthetics/TradeHistoryRow/TradeHistoryRow.tsx
msgid "{actionText} {increaseText} {positionText} {sizeDeltaText}, Acceptable Price: {0}"
msgstr "{actionText} {increaseText} {positionText} {sizeDeltaText}, Acceptable Price: {0}"

#: src/pages/Dashboard/DashboardV2.js
msgid "{chainName} Total Stats start from {totalStatsStartDate}.<0/> For detailed stats:"
msgstr "{chainName} Total Stats start from {totalStatsStartDate}.<0/> For detailed stats:"

#: src/domain/synthetics/orders/cancelOrdersTxn.ts
msgid "{count, plural, one {Order} other {# Orders}}"
msgstr "{count, plural, one {Order} other {# Orders}}"

#: src/components/Exchange/ConfirmationBox.js
#: src/components/Synthetics/Trade/ConfirmationBox/ConfirmationBox.tsx
msgid "{existingTriggerOrderLength, plural, one {You have an active trigger order that could impact this position.} other {You have # active trigger orders that could impact this position.}}"
msgstr "{existingTriggerOrderLength, plural, one {You have an active trigger order that could impact this position.} other {You have # active trigger orders that could impact this position.}}"

#: src/components/Exchange/ConfirmationBox.js
#: src/components/Synthetics/Trade/ConfirmationBox/ConfirmationBox.tsx
msgid "{existingTriggerOrderLength, plural, one {You have an active trigger order that might execute immediately after you open this position. Please cancel the order or accept the confirmation to continue.} other {You have # active trigger orders that might execute immediately after you open this position. Please cancel the orders or accept the confirmation to continue.}}"
msgstr "{existingTriggerOrderLength, plural, one {You have an active trigger order that might execute immediately after you open this position. Please cancel the order or accept the confirmation to continue.} other {You have # active trigger orders that might execute immediately after you open this position. Please cancel the orders or accept the confirmation to continue.}}"

#: src/components/Exchange/PositionsList.js
msgid "{longOrShortText} {0} market selected"
msgstr "{longOrShortText} {0} market selected"

#: src/components/Synthetics/Trade/OrderStatus/OrderStatus.tsx
#~ msgid "{longText} {0} cancelled"
#~ msgstr "{longText} {0} cancelled"

#: src/components/Synthetics/Trade/OrderStatus/OrderStatus.tsx
#~ msgid "{longText} {0} executed"
#~ msgstr "{longText} {0} executed"

#: src/components/Synthetics/Trade/OrderStatus/OrderStatus.tsx
#~ msgid "{longText} {0} request sent"
#~ msgstr "{longText} {0} request sent"

#: src/components/Glp/GlpSwap.js
msgid "{nativeTokenSymbol} ({wrappedTokenSymbol}) APR"
msgstr "{nativeTokenSymbol} ({wrappedTokenSymbol}) APR"

#: src/components/Stake/GMXAprTooltip.tsx
msgid "{nativeTokenSymbol} APR"
msgstr "{nativeTokenSymbol} APR"

#: src/components/Stake/GMXAprTooltip.tsx
msgid "{nativeTokenSymbol} Base APR"
msgstr "{nativeTokenSymbol} Base APR"

#: src/components/Stake/GMXAprTooltip.tsx
msgid "{nativeTokenSymbol} Boosted APR"
msgstr "{nativeTokenSymbol} Boosted APR"

#: src/components/Stake/GMXAprTooltip.tsx
msgid "{nativeTokenSymbol} Total APR"
msgstr "{nativeTokenSymbol} Total APR"

#: src/components/Exchange/PositionSeller.js
msgid "{nativeTokenSymbol} can not be sent to smart contract addresses. Select another token."
msgstr "{nativeTokenSymbol} can not be sent to smart contract addresses. Select another token."

#: src/domain/synthetics/orders/createDecreaseOrderTxn.ts
#: src/domain/synthetics/orders/createIncreaseOrderTxn.ts
#: src/domain/synthetics/orders/createSwapOrderTxn.ts
msgid "{orderLabel} order created"
msgstr "{orderLabel} order created"

#: src/domain/synthetics/orders/createDecreaseOrderTxn.ts
#: src/domain/synthetics/orders/createIncreaseOrderTxn.ts
#: src/domain/synthetics/orders/createSwapOrderTxn.ts
msgid "{orderLabel} order failed"
msgstr "{orderLabel} order failed"

#: src/domain/synthetics/orders/createDecreaseOrderTxn.ts
#: src/domain/synthetics/orders/createIncreaseOrderTxn.ts
#: src/domain/synthetics/orders/createSwapOrderTxn.ts
msgid "{orderLabel} order sent"
msgstr "{orderLabel} order sent"

#: src/components/Synthetics/GmSwap/GmOrderStatus/GmOrderStatus.tsx
msgid "{orderTypeText} cancelled"
msgstr "{orderTypeText} cancelled"

#: src/components/Synthetics/GmSwap/GmOrderStatus/GmOrderStatus.tsx
msgid "{orderTypeText} status"
msgstr "{orderTypeText} status"

#: src/components/Synthetics/OrderStatus/OrderStatus.tsx
msgid "{orderTypeText} {0} {longText}"
msgstr "{orderTypeText} {0} {longText}"

#: src/components/Synthetics/OrderStatus/OrderStatus.tsx
msgid "{orderTypeText} {0} {longText} by {1}"
msgstr "{orderTypeText} {0} {longText} by {1}"

#: src/components/Synthetics/OrderStatus/OrderStatus.tsx
msgid "{orderTypeText} {0} {longText} cancelled"
msgstr "{orderTypeText} {0} {longText} cancelled"

#: src/components/Synthetics/OrderStatus/OrderStatus.tsx
msgid "{orderTypeText} {0} {longText} request sent"
msgstr "{orderTypeText} {0} {longText} request sent"

#: src/components/Synthetics/GmSwap/GmOrderStatus/GmOrderStatus.tsx
msgid "{orderTypeText} {tokensText} request sent"
msgstr "{orderTypeText} {tokensText} request sent"

#: src/domain/synthetics/orders/cancelOrdersTxn.ts
msgid "{ordersText} canceled"
msgstr "{ordersText} canceled"

#: src/components/Synthetics/Trade/MarketCard/MarketCard.tsx
#~ msgid "{positionTypeText} {0}"
#~ msgstr "{positionTypeText} {0}"

#: src/components/StatsTooltip/StatsTooltip.tsx
msgid "{title} on Arbitrum:"
msgstr "{title} on Arbitrum:"

#: src/components/StatsTooltip/StatsTooltip.tsx
msgid "{title} on Avalanche:"
msgstr "{title} on Avalanche:"

#: src/pages/Dashboard/DashboardV1.js
msgid "{volumeLabel} Volume"
msgstr "{volumeLabel} Volume"<|MERGE_RESOLUTION|>--- conflicted
+++ resolved
@@ -611,14 +611,7 @@
 msgid "Cancel submitted."
 msgstr "Cancel submitted."
 
-<<<<<<< HEAD
-#: src/domain/synthetics/orders/cancelOrdersTxn.ts
-msgid "Canceling {ordersText}"
-msgstr "Canceling {ordersText}"
-
-=======
 #: src/App/App.js
->>>>>>> 2921cb89
 #: src/pages/Exchange/Exchange.js
 #: src/pages/SyntheticsPage/SyntheticsPage.tsx
 msgid "Chart positions"
@@ -1570,25 +1563,7 @@
 msgid "Execute Order: {orderTypeText} {0} {longShortDisplay} {sizeDeltaDisplay} USD, Price: {executionPriceDisplay} USD"
 msgstr "Execute Order: {orderTypeText} {0} {longShortDisplay} {sizeDeltaDisplay} USD, Price: {executionPriceDisplay} USD"
 
-<<<<<<< HEAD
-#: src/domain/synthetics/orders/simulateExecuteOrderTxn.tsx
-msgid "Execute order simulation failed."
-msgstr "Execute order simulation failed."
-
-#: src/components/Synthetics/GmSwap/GmOrderStatus/GmOrderStatus.tsx
-msgid "Executed {0} {tokensText}"
-msgstr "Executed {0} {tokensText}"
-
-#: src/components/Exchange/ConfirmationBox.js
-#: src/components/Exchange/ConfirmationBox.js
-#: src/components/Exchange/PositionEditor.js
-#: src/components/Exchange/PositionSeller.js
-#: src/components/Synthetics/GmSwap/GmConfirmationBox/GmConfirmationBox.tsx
-#: src/components/Synthetics/PositionSeller/PositionSeller.tsx
-#: src/components/Synthetics/Trade/ConfirmationBox/ConfirmationBox.tsx
-=======
 #: src/components/Exchange/FeesTooltip.tsx
->>>>>>> 2921cb89
 msgid "Execution Fee"
 msgstr "Execution Fee"
 
@@ -2724,31 +2699,9 @@
 msgid "Net Value"
 msgstr "Net Value"
 
-<<<<<<< HEAD
-#: src/components/Exchange/PositionsList.js
-#: src/components/Exchange/PositionsList.js
-msgid "Net Value: Initial Collateral + PnL - Borrow Fee"
-msgstr "Net Value: Initial Collateral + PnL - Borrow Fee"
-
-#: src/components/Synthetics/PositionItem/PositionItem.tsx
-msgid "Net Value: Initial Collateral + PnL - Borrow Fee - Funding Fee"
-msgstr "Net Value: Initial Collateral + PnL - Borrow Fee - Funding Fee"
-
-#: src/components/Exchange/PositionsList.js
-#: src/components/Exchange/PositionsList.js
-#: src/components/Synthetics/PositionItem/PositionItem.tsx
-msgid "Net Value: Initial Collateral + PnL - Fees"
-msgstr "Net Value: Initial Collateral + PnL - Fees"
-
-#: src/components/Exchange/ConfirmationBox.js
-#: src/components/Exchange/PositionEditor.js
-msgid "Network Fee"
-msgstr "Network Fee"
-=======
 #: src/components/Exchange/NetValueTooltip.tsx
 msgid "Net Value: Initial Collateral + PnL - Borrow Fee - Close Fee"
 msgstr "Net Value: Initial Collateral + PnL - Borrow Fee - Close Fee"
->>>>>>> 2921cb89
 
 #: src/components/NetworkDropdown/NetworkDropdown.tsx
 #: src/components/NetworkDropdown/NetworkDropdown.tsx
@@ -3078,13 +3031,7 @@
 msgid "PnL"
 msgstr "PnL"
 
-<<<<<<< HEAD
-#: src/components/Exchange/PositionsList.js
-#: src/components/Exchange/PositionsList.js
-#: src/components/Synthetics/PositionItem/PositionItem.tsx
-=======
 #: src/components/Exchange/NetValueTooltip.tsx
->>>>>>> 2921cb89
 msgid "PnL After Fees"
 msgstr "PnL After Fees"
 
@@ -3110,21 +3057,6 @@
 msgid "Position"
 msgstr "Position"
 
-<<<<<<< HEAD
-#: src/components/Synthetics/TradeFeesRow/TradeFeesRow.tsx
-msgid "Position Fee"
-msgstr "Position Fee"
-
-#: src/components/Exchange/SwapBox.js
-msgid "Position Fee (0.1% of position size)"
-msgstr "Position Fee (0.1% of position size)"
-
-#: src/components/Synthetics/TradeFeesRow/TradeFeesRow.tsx
-#~ msgid "Position Fee ({0} of position size)"
-#~ msgstr "Position Fee ({0} of position size)"
-
-=======
->>>>>>> 2921cb89
 #: src/components/Exchange/PositionSeller.js
 msgid "Position close disabled, pending {0} upgrade"
 msgstr "Position close disabled, pending {0} upgrade"
@@ -3724,13 +3656,7 @@
 msgstr "Speed up page loading"
 
 #: src/components/Exchange/ConfirmationBox.js
-<<<<<<< HEAD
-#: src/components/Exchange/ConfirmationBox.js
-#: src/components/Synthetics/Trade/ConfirmationBox/ConfirmationBox.tsx
-#: src/components/Synthetics/Trade/ConfirmationBox/ConfirmationBox.tsx
-=======
-#: src/components/Exchange/PositionSeller.js
->>>>>>> 2921cb89
+#: src/components/Exchange/PositionSeller.js
 msgid "Spread"
 msgstr "Spread"
 
@@ -3875,13 +3801,8 @@
 msgid "Swap"
 msgstr "Swap"
 
-<<<<<<< HEAD
-#: src/components/Exchange/PositionSeller.js
-#: src/components/Synthetics/GmSwap/GmFees/GmFees.tsx
-=======
 #: src/components/Exchange/FeesTooltip.tsx
 #: src/components/Exchange/SwapBox.js
->>>>>>> 2921cb89
 msgid "Swap Fee"
 msgstr "Swap Fee"
 
@@ -3960,17 +3881,6 @@
 msgid "Swap {0} submitted!"
 msgstr "Swap {0} submitted!"
 
-<<<<<<< HEAD
-#: src/components/Synthetics/TradeFeesRow/TradeFeesRow.tsx
-msgid "Swap {0} to {1}"
-msgstr "Swap {0} to {1}"
-
-#: src/components/Exchange/SwapBox.js
-msgid "Swap {0} to {1} Fee"
-msgstr "Swap {0} to {1} Fee"
-
-=======
->>>>>>> 2921cb89
 #: src/components/Glp/SwapErrorModal.tsx
 msgid "Swap {0} to {1} on 1inch"
 msgstr "Swap {0} to {1} on 1inch"
@@ -4153,11 +4063,6 @@
 msgstr "The referral code can't be more than {MAX_REFERRAL_CODE_LENGTH} characters."
 
 #: src/components/Exchange/ConfirmationBox.js
-<<<<<<< HEAD
-#: src/components/Synthetics/Trade/ConfirmationBox/ConfirmationBox.tsx
-msgid "The spread is > 1%, please ensure the trade details are acceptable before comfirming"
-msgstr "The spread is > 1%, please ensure the trade details are acceptable before comfirming"
-=======
 #~ msgid "The spread for {0} is > 1%, please ensure the trade details are acceptable before comfirming"
 #~ msgstr "The spread for {0} is > 1%, please ensure the trade details are acceptable before comfirming"
 
@@ -4176,7 +4081,6 @@
 #: src/components/Exchange/ConfirmationBox.js
 msgid "The spread is > 1%, please ensure the trade details are acceptable before confirming"
 msgstr "The spread is > 1%, please ensure the trade details are acceptable before confirming"
->>>>>>> 2921cb89
 
 #: src/components/ModalViews/RedirectModal.js
 msgid "The website is a community deployed and maintained instance of the open source <0>GMX front end</0>, hosted and served on the distributed, peer-to-peer <1>IPFS network</1>."

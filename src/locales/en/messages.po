msgid ""
msgstr ""
"POT-Creation-Date: 2022-09-21 18:47+0530\n"
"MIME-Version: 1.0\n"
"Content-Type: text/plain; charset=utf-8\n"
"Content-Transfer-Encoding: 8bit\n"
"X-Generator: @lingui/cli\n"
"Language: en\n"
"Project-Id-Version: \n"
"Report-Msgid-Bugs-To: \n"
"PO-Revision-Date: \n"
"Last-Translator: \n"
"Language-Team: \n"
"Plural-Forms: \n"

#: src/components/Synthetics/MarketCard/MarketCard.tsx
#~ msgid "\"Current {0} Long\" takes into account PnL of open positions."
#~ msgstr "\"Current {0} Long\" takes into account PnL of open positions."

#: src/components/Synthetics/TradeFeesRow/TradeFeesRow.tsx
msgid "(up to {0}% of {feesTypeName})"
msgstr "(up to {0}% of {feesTypeName})"

#: src/pages/Dashboard/DashboardV2.js
msgid "01 Sep 2021"
msgstr "01 Sep 2021"

#: src/pages/Dashboard/DashboardV2.js
msgid "06 Jan 2022"
msgstr "06 Jan 2022"

#: src/pages/Dashboard/DashboardV2.js
msgid "24h Volume"
msgstr "24h Volume"

#: src/components/Synthetics/ClaimHistoryRow/ClaimHistoryRow.tsx
msgid "<0><1>{eventTitle}</1> from <2>{0} {indexName} <3>[{poolName}]</3> Position</2></0>"
msgstr "<0><1>{eventTitle}</1> from <2>{0} {indexName} <3>[{poolName}]</3> Position</2></0>"

#: src/components/Synthetics/GmSwap/GmSwapBox/GmSwapBox.tsx
#: src/components/Synthetics/GmSwap/GmSwapBox/GmSwapBox.tsx
#~ msgid "<0><1>{indexName}</1><2>[{poolName}]</2></0> <3>selected in order form</3>"
#~ msgstr "<0><1>{indexName}</1><2>[{poolName}]</2></0> <3>selected in order form</3>"

#: src/components/Synthetics/GmList/GmList.tsx
msgid "<0>APR is based on the Fees collected for the past {daysConsidered} days. It is an estimate as actual Fees are auto-compounded into the pool in real-time.</0><1>Check Pools performance against other LP Positions in <2>GMX Dune Dashboard</2>.</1>"
msgstr "<0>APR is based on the Fees collected for the past {daysConsidered} days. It is an estimate as actual Fees are auto-compounded into the pool in real-time.</0><1>Check Pools performance against other LP Positions in <2>GMX Dune Dashboard</2>.</1>"

#: src/components/Synthetics/StatusNotification/GmStatusNotification.tsx
msgid "<0>Buying GM: <1>{indexName}</1><2>[{poolName}]</2></0> <3>with {tokensText}</3>"
msgstr "<0>Buying GM: <1>{indexName}</1><2>[{poolName}]</2></0> <3>with {tokensText}</3>"

#: src/components/Synthetics/ClaimModal/ClaimModal.tsx
msgid "<0>Claimable Funding Fee.</0>"
msgstr "<0>Claimable Funding Fee.</0>"

#: src/pages/Dashboard/DashboardV2.js
msgid "<0>GM Pools total value ({chainName}).</0>"
msgstr "<0>GM Pools total value ({chainName}).</0>"

#: src/components/Synthetics/GmSwap/GmSwapBox/GmSwapBox.tsx
#: src/components/Synthetics/GmSwap/GmSwapBox/GmSwapBox.tsx
msgid "<0>GM: <1>{indexName}</1><2>[{poolName}]</2></0> <3>selected in order form</3>"
msgstr "<0>GM: <1>{indexName}</1><2>[{poolName}]</2></0> <3>selected in order form</3>"

#: src/components/Exchange/OrdersToa.js
msgid "<0>Insufficient liquidity to execute the order</0><1>The mark price which is an aggregate of exchange prices did not reach the specified price</1><2>The specified price was reached but not long enough for it to be executed</2><3>No keeper picked up the order for execution</3>"
msgstr "<0>Insufficient liquidity to execute the order</0><1>The mark price which is an aggregate of exchange prices did not reach the specified price</1><2>The specified price was reached but not long enough for it to be executed</2><3>No keeper picked up the order for execution</3>"

#: src/components/Exchange/FeesTooltip.tsx
msgid "<0>More Info</0> about fees."
msgstr "<0>More Info</0> about fees."

#: src/pages/PageNotFound/PageNotFound.js
msgid "<0>Return to </0><1>Homepage</1> <2>or </2> <3>Trade</3>"
msgstr "<0>Return to </0><1>Homepage</1> <2>or </2> <3>Trade</3>"

#: src/components/Synthetics/StatusNotification/GmStatusNotification.tsx
msgid "<0>Selling GM: <1>{indexName}</1><2>[{poolName}]</2></0>"
msgstr "<0>Selling GM: <1>{indexName}</1><2>[{poolName}]</2></0>"

#: src/pages/SyntheticsFallbackPage/SyntheticsFallbackPage.tsx
msgid "<0>Switch to:</0>"
msgstr "<0>Switch to:</0>"

#: src/components/Synthetics/OrderItem/OrderItem.tsx
msgid "<0>The order will be executed when the oracle price is {0} {1}.</0><1>Note that there may be rare cases where the order cannot be executed, for example, if the chain is down and no oracle reports are produced or if the price impact exceeds your acceptable price.</1>"
msgstr "<0>The order will be executed when the oracle price is {0} {1}.</0><1>Note that there may be rare cases where the order cannot be executed, for example, if the chain is down and no oracle reports are produced or if the price impact exceeds your acceptable price.</1>"

#: src/components/Glp/SwapErrorModal.tsx
msgid "<0>The pool's capacity has been reached for {0}. Please use another token to buy GLP.</0><1>Check the \"Save on Fees\" section for tokens with the lowest fees.</1>"
msgstr "<0>The pool's capacity has been reached for {0}. Please use another token to buy GLP.</0><1>Check the \"Save on Fees\" section for tokens with the lowest fees.</1>"

#: src/components/Exchange/OrdersList.js
msgid "<0>The price that orders can be executed at may differ slightly from the chart price, as market orders update oracle prices, while limit/trigger orders do not.</0><1>This can also cause limit/triggers to not be executed if the price is not reached for long enough. <2>Read more</2>.</1>"
msgstr "<0>The price that orders can be executed at may differ slightly from the chart price, as market orders update oracle prices, while limit/trigger orders do not.</0><1>This can also cause limit/triggers to not be executed if the price is not reached for long enough. <2>Read more</2>.</1>"

#: src/pages/Stake/StakeV2.js
msgid "<0>This will withdraw and unreserve all tokens as well as pause vesting.<1/><2/>esGMX tokens that have been converted to GMX will remain as GMX tokens.<3/><4/>To claim GMX tokens without withdrawing, use the \"Claim\" button under the Total Rewards section.<5/><6/></0>"
msgstr "<0>This will withdraw and unreserve all tokens as well as pause vesting.<1/><2/>esGMX tokens that have been converted to GMX will remain as GMX tokens.<3/><4/>To claim GMX tokens without withdrawing, use the \"Claim\" button under the Total Rewards section.<5/><6/></0>"

#: src/pages/Dashboard/DashboardV2.js
msgid "<0>Total value of tokens in GLP pool ({chainName}).</0><1>This value may be higher on other websites due to the collateral of positions being included in the calculation.</1>"
msgstr "<0>Total value of tokens in GLP pool ({chainName}).</0><1>This value may be higher on other websites due to the collateral of positions being included in the calculation.</1>"

#: src/components/Synthetics/TradeBox/CollateralSelectorRow.tsx
msgid "<0>You have an existing position with {0} as collateral. This Order will not be valid for that Position.</0><1>Switch to {1} collateral.</1>"
msgstr "<0>You have an existing position with {0} as collateral. This Order will not be valid for that Position.</0><1>Switch to {1} collateral.</1>"

#: src/components/Synthetics/TradeBox/CollateralSelectorRow.tsx
msgid "<0>You have an existing position with {0} as collateral. This action will not apply for that position.</0><1>Switch to {1} collateral.</1>"
msgstr "<0>You have an existing position with {0} as collateral. This action will not apply for that position.</0><1>Switch to {1} collateral.</1>"

#: src/lib/contracts/transactionErrors.tsx
msgid "<0>Your wallet is not connected to {0}.</0><1/><2>Switch to {1}</2>"
msgstr "<0>Your wallet is not connected to {0}.</0><1/><2>Switch to {1}</2>"

#: src/components/Exchange/SwapBox.js
msgid "<0>{0} is required for collateral.</0><1>Short amount for {1} with {2} exceeds potential profits liquidity. Reduce the \"Short Position\" size, or change the \"Collateral In\" token.</1>"
msgstr "<0>{0} is required for collateral.</0><1>Short amount for {1} with {2} exceeds potential profits liquidity. Reduce the \"Short Position\" size, or change the \"Collateral In\" token.</1>"

#: src/components/Exchange/SwapBox.js
msgid "<0>{0} is required for collateral.</0><1>Swap amount from {1} to {2} exceeds {3} Available Liquidity. Reduce the \"Pay\" size, or use {4} as the \"Pay\" token to use it for collateral.</1><2>You can buy {5} on 1inch.</2>"
msgstr "<0>{0} is required for collateral.</0><1>Swap amount from {1} to {2} exceeds {3} Available Liquidity. Reduce the \"Pay\" size, or use {4} as the \"Pay\" token to use it for collateral.</1><2>You can buy {5} on 1inch.</2>"

#: src/components/Exchange/SwapBox.js
#: src/components/Exchange/SwapBox.js
msgid "<0>{0} is required for collateral.</0><1>Swap amount from {1} to {2} exceeds {3} acceptable amount. Reduce the \"Pay\" size, or use {4} as the \"Pay\" token to use it for collateral.</1><2>You can buy {5} on 1inch.</2>"
msgstr "<0>{0} is required for collateral.</0><1>Swap amount from {1} to {2} exceeds {3} acceptable amount. Reduce the \"Pay\" size, or use {4} as the \"Pay\" token to use it for collateral.</1><2>You can buy {5} on 1inch.</2>"

#: src/components/Exchange/SwapBox.js
msgid "<0>{0} is required for collateral.</0><1>Swap amount from {1} to {2} exceeds {3} available liquidity. Reduce the \"Pay\" size, or change the \"Collateral In\" token.</1>"
msgstr "<0>{0} is required for collateral.</0><1>Swap amount from {1} to {2} exceeds {3} available liquidity. Reduce the \"Pay\" size, or change the \"Collateral In\" token.</1>"

#: src/components/Synthetics/StatusNotification/FeesSettlementStatusNotification.tsx
msgid "<0>{0}</0> <1><2>{indexName}</2><3>[{poolName}]</3></1>"
msgstr "<0>{0}</0> <1><2>{indexName}</2><3>[{poolName}]</3></1>"

#: src/components/Synthetics/TVChart/TVChart.tsx
msgid "<0>{0}</0> <1><2>{indexName}</2><3>[{poolName}]</3></1> <4>market selected</4>"
msgstr "<0>{0}</0> <1><2>{indexName}</2><3>[{poolName}]</3></1> <4>market selected</4>"

#: src/components/Exchange/SwapBox.js
msgid "A snapshot of the USD value of your {0} collateral is taken when the position is opened."
msgstr "A snapshot of the USD value of your {0} collateral is taken when the position is opened."

#: src/components/Glp/GlpSwap.js
#: src/components/Synthetics/GmList/GmList.tsx
#: src/components/Synthetics/GmList/GmList.tsx
#: src/components/Synthetics/MarketStats/MarketStats.tsx
#: src/pages/Stake/StakeV1.js
#: src/pages/Stake/StakeV1.js
#: src/pages/Stake/StakeV1.js
#: src/pages/Stake/StakeV1.js
#: src/pages/Stake/StakeV2.js
#: src/pages/Stake/StakeV2.js
#: src/pages/Stake/StakeV2.js
msgid "APR"
msgstr "APR"

#: src/components/Stake/GMXAprTooltip.tsx
msgid "APRs are updated weekly on Wednesday and will depend on the fees collected for the week."
msgstr "APRs are updated weekly on Wednesday and will depend on the fees collected for the week."

#: src/pages/Stake/StakeV2.js
msgid "APRs are updated weekly on Wednesday and will depend on the fees collected for the week. <0/><1/>Historical GLP APRs can be checked in this <2>community dashboard</2>."
msgstr "APRs are updated weekly on Wednesday and will depend on the fees collected for the week. <0/><1/>Historical GLP APRs can be checked in this <2>community dashboard</2>."

#: src/pages/Dashboard/DashboardV2.js
msgid "AUM"
msgstr "AUM"

#: src/components/Glp/GlpSwap.js
#: src/components/Glp/GlpSwap.js
msgid "AVAILABLE"
msgstr "AVAILABLE"

#: src/pages/Ecosystem/Ecosystem.js
#: src/pages/Ecosystem/Ecosystem.js
#: src/pages/Ecosystem/Ecosystem.js
#: src/pages/Ecosystem/Ecosystem.js
#: src/pages/Ecosystem/Ecosystem.js
msgid "About"
msgstr "About"

#: src/components/Exchange/ConfirmationBox.js
#: src/components/Synthetics/ConfirmationBox/ConfirmationBox.tsx
msgid "Accept confirmation of trigger orders"
msgstr "Accept confirmation of trigger orders"

#: src/components/Exchange/ConfirmationBox.js
msgid "Accept minimum and {action}"
msgstr "Accept minimum and {action}"

#: src/components/Exchange/OrdersToa.js
msgid "Accept terms to enable orders"
msgstr "Accept terms to enable orders"

#: src/components/Exchange/OrdersToa.js
msgid "Accept that orders are not guaranteed to execute and trigger orders may not settle at the trigger price"
msgstr "Accept that orders are not guaranteed to execute and trigger orders may not settle at the trigger price"

#: src/components/Synthetics/ConfirmationBox/ConfirmationBox.tsx
#: src/components/Synthetics/ConfirmationBox/ConfirmationBox.tsx
#: src/components/Synthetics/OrderEditor/OrderEditor.tsx
#: src/components/Synthetics/OrderItem/OrderItem.tsx
#: src/components/Synthetics/PositionSeller/PositionSeller.tsx
#: src/components/Synthetics/TradeHistoryRow/utils.ts
#: src/components/Synthetics/TradeHistoryRow/utils.ts
msgid "Acceptable Price"
msgstr "Acceptable Price"

#: src/components/Synthetics/AcceptablePriceImpactInputRow/AcceptablePriceImpactInputRow.tsx
msgid "Acceptable Price Impact"
msgstr "Acceptable Price Impact"

#: src/components/Synthetics/TradeHistoryRow/utils.ts
msgid "Acceptable Price: {0}"
msgstr "Acceptable Price: {0}"

#: src/pages/OrdersOverview/OrdersOverview.js
msgid "Account"
msgstr "Account"

#: src/components/Synthetics/Claims/SettleAccruedCard.tsx
msgid "Accrued"
msgstr "Accrued"

#: src/components/Synthetics/PositionItem/PositionItem.tsx
#: src/components/Synthetics/PositionItem/PositionItem.tsx
msgid "Accrued Borrow Fee"
msgstr "Accrued Borrow Fee"

#: src/components/Synthetics/SettleAccruedFundingFeeModal/SettleAccruedFundingFeeModal.tsx
msgid "Accrued Funding Fee."
msgstr "Accrued Funding Fee."

#: src/components/Synthetics/PositionItem/PositionItem.tsx
#: src/components/Synthetics/PositionItem/PositionItem.tsx
msgid "Accrued Negative Funding Fee"
msgstr "Accrued Negative Funding Fee"

#: src/components/Synthetics/PositionItem/PositionItem.tsx
msgid "Accrued Positive Funding Fee"
msgstr "Accrued Positive Funding Fee"

#: src/components/Synthetics/Claims/SettleAccruedCard.tsx
msgid "Accrued Positive Funding Fees for Positions not yet claimable. They will become available to claim by using the \"Settle\" button, or after the Position is increased, decreased or closed."
msgstr "Accrued Positive Funding Fees for Positions not yet claimable. They will become available to claim by using the \"Settle\" button, or after the Position is increased, decreased or closed."

#: src/components/Glp/GlpSwap.js
msgid "Acknowledge epoch is ending in {minutes} minutes"
msgstr "Acknowledge epoch is ending in {minutes} minutes"

#: src/components/Synthetics/GmSwap/GmSwapBox/GmSwapBox.tsx
#: src/components/Synthetics/GmSwap/GmSwapBox/GmSwapBox.tsx
#: src/components/Synthetics/HighPriceImpactWarning/HighPriceImpactWarning.tsx
msgid "Acknowledge high Price Impact"
msgstr "Acknowledge high Price Impact"

#: src/components/Synthetics/HighPriceImpactWarning/HighPriceImpactWarning.tsx
#~ msgid "Acknowledge high Swap Impact"
#~ msgstr "Acknowledge high Swap Impact"

#: src/components/Synthetics/HighPriceImpactWarning/HighPriceImpactWarning.tsx
msgid "Acknowledge high Swap Price Impact"
msgstr "Acknowledge high Swap Price Impact"

#: src/pages/Actions/Actions.js
#: src/pages/SyntheticsActions/SyntheticsActions.tsx
msgid "Actions"
msgstr "Actions"

#: src/components/Exchange/PositionsList.js
#: src/components/Synthetics/PositionItem/PositionItem.tsx
msgid "Active Orders"
msgstr "Active Orders"

#: src/components/Referrals/TradersStats.tsx
msgid "Active Referral Code"
msgstr "Active Referral Code"

#: src/components/Synthetics/TradeHistoryRow/utils.ts
msgid "Actual Price Impact"
msgstr "Actual Price Impact"

#: src/pages/Dashboard/AssetDropdown.tsx
#: src/pages/Dashboard/AssetDropdown.tsx
msgid "Add to Metamask"
msgstr "Add to Metamask"

#: src/components/Referrals/JoinReferralCode.js
msgid "Adding referral code failed."
msgstr "Adding referral code failed."

#: src/components/Referrals/JoinReferralCode.js
msgid "Adding..."
msgstr "Adding..."

#: src/pages/Stake/StakeV2.js
msgid "Additional reserve required"
msgstr "Additional reserve required"

#: src/components/Exchange/OrdersToa.js
msgid "Additionally, trigger orders are market orders and are not guaranteed to settle at the trigger price."
msgstr "Additionally, trigger orders are market orders and are not guaranteed to settle at the trigger price."

#: src/components/AddressDropdown/AddressDropdown.tsx
msgid "Address copied to your clipboard"
msgstr "Address copied to your clipboard"

#: src/domain/synthetics/referrals/claimAffiliateRewardsTxn.ts
msgid "Affiliate Rewards Claimed"
msgstr "Affiliate Rewards Claimed"

#: src/pages/Referrals/Referrals.tsx
msgid "Affiliates"
msgstr "Affiliates"

#: src/pages/ClaimEsGmx/ClaimEsGmx.js
msgid "After claiming you will be able to vest a maximum of {0} esGMX at a ratio of {1} {stakingToken} to 1 esGMX."
msgstr "After claiming you will be able to vest a maximum of {0} esGMX at a ratio of {1} {stakingToken} to 1 esGMX."

#: src/pages/ClaimEsGmx/ClaimEsGmx.js
msgid "After claiming, the esGMX tokens will be airdropped to your account on the selected network within 7 days."
msgstr "After claiming, the esGMX tokens will be airdropped to your account on the selected network within 7 days."

#: src/components/ModalViews/RedirectModal.js
msgid "Agree"
msgstr "Agree"

#: src/components/ApproveTokenButton/ApproveTokenButton.tsx
msgid "Allow {0} to be spent"
msgstr "Allow {0} to be spent"

#: src/App/App.js
#: src/components/Exchange/ConfirmationBox.js
#: src/components/Exchange/PositionSeller.js
#: src/components/Synthetics/ConfirmationBox/ConfirmationBox.tsx
#: src/components/Synthetics/PositionSeller/PositionSeller.tsx
msgid "Allowed Slippage"
msgstr "Allowed Slippage"

#: src/App/App.js
msgid "Allowed Slippage below {0}% may result in failed orders."
msgstr "Allowed Slippage below {0}% may result in failed orders."

#: src/components/ModalViews/RedirectModal.js
msgid "Alternative links can be found in the <0>docs</0>.<1/><2/>By clicking Agree you accept the <3>T&Cs</3> and <4>Referral T&Cs</4>.<5/><6/>"
msgstr "Alternative links can be found in the <0>docs</0>.<1/><2/>By clicking Agree you accept the <3>T&Cs</3> and <4>Referral T&Cs</4>.<5/><6/>"

#: src/components/Exchange/NoLiquidityErrorModal.tsx
msgid "Alternatively, you can select a different \"Collateral In\" token."
msgstr "Alternatively, you can select a different \"Collateral In\" token."

#: src/components/Referrals/AffiliatesStats.tsx
#: src/components/Referrals/TradersStats.tsx
#: src/components/Synthetics/UserIncentiveDistributionList/UserIncentiveDistributionList.tsx
msgid "Amount"
msgstr "Amount"

#: src/components/Referrals/AffiliatesStats.tsx
msgid "Amount of traders you referred."
msgstr "Amount of traders you referred."

#: src/components/Exchange/PositionEditor.js
#: src/domain/synthetics/trade/utils/validation.ts
msgid "Amount should be greater than zero"
msgstr "Amount should be greater than zero"

#: src/pages/ClaimEsGmx/ClaimEsGmx.js
msgid "Amount to claim"
msgstr "Amount to claim"

#: src/pages/Home/Home.js
msgid "An aggregate of high-quality price feeds determine when liquidations occur. This keeps positions safe from temporary wicks."
msgstr "An aggregate of high-quality price feeds determine when liquidations occur. This keeps positions safe from temporary wicks."

#: src/components/Header/HomeHeaderLinks.tsx
msgid "App"
msgstr "App"

#: src/domain/synthetics/trade/utils/validation.ts
msgid "App disabled, pending {0} upgrade"
msgstr "App disabled, pending {0} upgrade"

#: src/domain/tokens/approveTokens.tsx
msgid "Approval failed"
msgstr "Approval failed"

#: src/domain/tokens/approveTokens.tsx
msgid "Approval submitted! <0>View status.</0>"
msgstr "Approval submitted! <0>View status.</0>"

#: src/domain/tokens/approveTokens.tsx
msgid "Approval was cancelled"
msgstr "Approval was cancelled"

#: src/pages/BeginAccountTransfer/BeginAccountTransfer.js
#: src/pages/Stake/StakeV2.js
msgid "Approve GMX"
msgstr "Approve GMX"

#: src/components/Exchange/PositionEditor.js
#: src/components/Exchange/SwapBox.js
#: src/components/Glp/GlpSwap.js
#: src/components/Migration/Migration.js
msgid "Approve {0}"
msgstr "Approve {0}"

#: src/pages/Stake/StakeV1.js
#: src/pages/Stake/StakeV2.js
msgid "Approve {stakingTokenSymbol}"
msgstr "Approve {stakingTokenSymbol}"

#: src/pages/Stake/StakeV2.js
msgid "Approving GMX..."
msgstr "Approving GMX..."

#: src/components/Exchange/PositionEditor.js
#: src/components/Exchange/SwapBox.js
#: src/components/Glp/GlpSwap.js
msgid "Approving {0}..."
msgstr "Approving {0}..."

#: src/pages/Stake/StakeV1.js
#: src/pages/Stake/StakeV2.js
msgid "Approving {stakingTokenSymbol}..."
msgstr "Approving {stakingTokenSymbol}..."

#: src/components/Migration/Migration.js
#: src/pages/BeginAccountTransfer/BeginAccountTransfer.js
msgid "Approving..."
msgstr "Approving..."

#: src/components/TokenCard/TokenCard.js
#: src/components/TokenCard/TokenCard.js
msgid "Arbitrum APR:"
msgstr "Arbitrum APR:"

#: src/components/Exchange/NoLiquidityErrorModal.tsx
msgid "As there is not enough liquidity in GLP to swap {0} to {swapTokenSymbol}, you can use the option below to do so:"
msgstr "As there is not enough liquidity in GLP to swap {0} to {swapTokenSymbol}, you can use the option below to do so:"

#: src/pages/Dashboard/DashboardV2.js
msgid "Assets Under Management: GMX staked (All chains) + GLP pool ({chainName}) +  GM Pools ({chainName})."
msgstr "Assets Under Management: GMX staked (All chains) + GLP pool ({chainName}) +  GM Pools ({chainName})."

#: src/components/Glp/GlpSwap.js
#: src/components/Glp/GlpSwap.js
#: src/components/Glp/GlpSwap.js
msgid "Available"
msgstr "Available"

#: src/components/Exchange/ConfirmationBox.js
#: src/components/Exchange/SwapBox.js
#: src/components/Exchange/SwapBox.js
#: src/components/Exchange/SwapBox.js
#: src/components/Synthetics/ConfirmationBox/ConfirmationBox.tsx
#: src/components/Synthetics/MarketCard/MarketCard.tsx
#: src/components/Synthetics/SwapCard/SwapCard.tsx
msgid "Available Liquidity"
msgstr "Available Liquidity"

#: src/components/Glp/GlpSwap.js
#: src/components/Glp/GlpSwap.js
msgid "Available amount to deposit into GLP."
msgstr "Available amount to deposit into GLP."

#: src/components/Synthetics/GmList/GmList.tsx
#: src/components/Synthetics/GmList/GmList.tsx
#: src/components/Synthetics/GmList/GmList.tsx
msgid "Available amount to deposit into the specific GM pool."
msgstr "Available amount to deposit into the specific GM pool."

#: src/components/Glp/GlpSwap.js
#: src/components/Glp/GlpSwap.js
msgid "Available amount to withdraw from GLP. Funds not utilized by current open positions."
msgstr "Available amount to withdraw from GLP. Funds not utilized by current open positions."

#: src/pages/Home/Home.js
msgid "Available on your preferred network"
msgstr "Available on your preferred network"

#: src/components/TokenCard/TokenCard.js
#: src/components/TokenCard/TokenCard.js
msgid "Avalanche APR:"
msgstr "Avalanche APR:"

#: src/components/Synthetics/GmList/GmList.tsx
msgid "BUYABLE"
msgstr "BUYABLE"

#: src/components/Exchange/SwapBox.js
#: src/components/Exchange/SwapBox.js
#: src/components/Glp/GlpSwap.js
#: src/components/Glp/GlpSwap.js
#: src/components/Glp/GlpSwap.js
#: src/components/Synthetics/GmSwap/GmSwapBox/GmSwapBox.tsx
#: src/components/Synthetics/GmSwap/GmSwapBox/GmSwapBox.tsx
#: src/components/Synthetics/GmSwap/GmSwapBox/GmSwapBox.tsx
#: src/components/Synthetics/TradeBox/TradeBox.tsx
#: src/components/Synthetics/TradeBox/TradeBox.tsx
msgid "Balance"
msgstr "Balance"

#: src/components/AprInfo/AprInfo.tsx
msgid "Base APR"
msgstr "Base APR"

#: src/pages/BeginAccountTransfer/BeginAccountTransfer.js
msgid "Begin Transfer"
msgstr "Begin Transfer"

#: src/components/AprInfo/AprInfo.tsx
msgid "Bonus APR"
msgstr "Bonus APR"

#: src/components/Migration/Migration.js
#: src/components/Migration/Migration.js
msgid "Bonus Tokens"
msgstr "Bonus Tokens"

#: src/pages/Stake/StakeV2.js
msgid "Boost Percentage"
msgstr "Boost Percentage"

#: src/pages/Stake/StakeV2.js
msgid "Boost your rewards with Multiplier Points. <0>More info</0>."
msgstr "Boost your rewards with Multiplier Points. <0>More info</0>."

#: src/components/Exchange/FeesTooltip.tsx
#: src/components/Exchange/NetValueTooltip.tsx
#: src/components/Exchange/PositionEditor.js
#: src/components/Exchange/PositionsList.js
#: src/components/Exchange/PositionsList.js
#: src/components/Exchange/SwapBox.js
#: src/components/Exchange/TradeHistory.js
#: src/components/Synthetics/MarketCard/MarketCard.tsx
#: src/components/Synthetics/TradeFeesRow/TradeFeesRow.tsx
#: src/components/Synthetics/TradeHistoryRow/utils.ts
msgid "Borrow Fee"
msgstr "Borrow Fee"

#: src/components/Exchange/PositionsList.js
#: src/components/Exchange/PositionsList.js
msgid "Borrow Fee / Day"
msgstr "Borrow Fee / Day"

#: src/components/Synthetics/TradeFeesRow/TradeFeesRow.tsx
msgid "Borrow Fee Rate"
msgstr "Borrow Fee Rate"

#: src/components/Synthetics/BridgingInfo/BridgingInfo.tsx
msgid "Bridge {tokenSymbol} to {chainName} using any of the options below:"
msgstr "Bridge {tokenSymbol} to {chainName} using any of the options below:"

#: src/components/Header/AppHeaderLinks.tsx
#: src/components/Synthetics/GmList/GmList.tsx
#: src/components/Synthetics/GmList/GmList.tsx
#: src/components/Synthetics/GmSwap/GmConfirmationBox/GmConfirmationBox.tsx
#: src/components/Synthetics/GmSwap/GmConfirmationBox/GmConfirmationBox.tsx
msgid "Buy"
msgstr "Buy"

#: src/pages/BuyGlp/BuyGlp.js
msgid "Buy / Sell GLP"
msgstr "Buy / Sell GLP"

#: src/pages/BuyGMX/BuyGMX.tsx
msgid "Buy AVAX directly to Avalanche or transfer it there."
msgstr "Buy AVAX directly to Avalanche or transfer it there."

#: src/pages/BuyGMX/BuyGMX.tsx
msgid "Buy ETH directly on Arbitrum or transfer it there."
msgstr "Buy ETH directly on Arbitrum or transfer it there."

#: src/components/Synthetics/GmSwap/GmFees/GmFees.tsx
msgid "Buy Fee"
msgstr "Buy Fee"

#: src/components/Glp/GlpSwap.js
#: src/components/Glp/GlpSwap.js
#: src/components/Glp/GlpSwap.js
#: src/pages/Stake/StakeV2.js
msgid "Buy GLP"
msgstr "Buy GLP"

#: src/pages/Buy/Buy.js
msgid "Buy GLP or GMX"
msgstr "Buy GLP or GMX"

#: src/components/Synthetics/GmSwap/GmSwapBox/GmSwapBox.tsx
#: src/components/Synthetics/GmSwap/GmSwapBox/GmSwapBox.tsx
msgid "Buy GM"
msgstr "Buy GM"

#: src/components/Glp/GlpSwap.js
msgid "Buy GM tokens before the epoch resets in {0} to be eligible for the Bonus Rebate. Alternatively, wait for the epoch to reset to redeem GLP and buy GM within the same epoch."
msgstr "Buy GM tokens before the epoch resets in {0} to be eligible for the Bonus Rebate. Alternatively, wait for the epoch to reset to redeem GLP and buy GM within the same epoch."

#: src/pages/Stake/StakeV2.js
msgid "Buy GMX"
msgstr "Buy GMX"

#: src/pages/BuyGMX/BuyGMX.tsx
msgid "Buy GMX from Traderjoe:"
msgstr "Buy GMX from Traderjoe:"

#: src/pages/BuyGMX/BuyGMX.tsx
msgid "Buy GMX from Uniswap (make sure to select Arbitrum):"
msgstr "Buy GMX from Uniswap (make sure to select Arbitrum):"

#: src/pages/BuyGMX/BuyGMX.tsx
msgid "Buy GMX from centralized exchanges:"
msgstr "Buy GMX from centralized exchanges:"

#: src/pages/BuyGMX/BuyGMX.tsx
msgid "Buy GMX from centralized services"
msgstr "Buy GMX from centralized services"

#: src/pages/BuyGMX/BuyGMX.tsx
msgid "Buy GMX from decentralized exchanges"
msgstr "Buy GMX from decentralized exchanges"

#: src/pages/BuyGMX/BuyGMX.tsx
msgid "Buy GMX on {chainName}"
msgstr "Buy GMX on {chainName}"

#: src/pages/BuyGMX/BuyGMX.tsx
msgid "Buy GMX using Decentralized Exchange Aggregators:"
msgstr "Buy GMX using Decentralized Exchange Aggregators:"

#: src/pages/BuyGMX/BuyGMX.tsx
msgid "Buy GMX using FIAT gateways:"
msgstr "Buy GMX using FIAT gateways:"

#: src/pages/BuyGMX/BuyGMX.tsx
msgid "Buy GMX using any token from any network:"
msgstr "Buy GMX using any token from any network:"

#: src/pages/Buy/Buy.js
msgid "Buy Protocol Tokens"
msgstr "Buy Protocol Tokens"

#: src/components/Glp/GlpSwap.js
msgid "Buy failed."
msgstr "Buy failed."

#: src/components/TokenCard/TokenCard.js
#: src/components/TokenCard/TokenCard.js
#: src/components/TokenCard/TokenCard.js
msgid "Buy on Arbitrum"
msgstr "Buy on Arbitrum"

#: src/components/TokenCard/TokenCard.js
#: src/components/TokenCard/TokenCard.js
#: src/components/TokenCard/TokenCard.js
msgid "Buy on Avalanche"
msgstr "Buy on Avalanche"

#: src/pages/BuyGMX/BuyGMX.tsx
msgid "Buy or Transfer AVAX to Avalanche"
msgstr "Buy or Transfer AVAX to Avalanche"

#: src/pages/BuyGMX/BuyGMX.tsx
msgid "Buy or Transfer ETH to Arbitrum"
msgstr "Buy or Transfer ETH to Arbitrum"

#: src/components/Synthetics/StatusNotification/GmStatusNotification.tsx
msgid "Buy order cancelled"
msgstr "Buy order cancelled"

#: src/components/Synthetics/StatusNotification/GmStatusNotification.tsx
msgid "Buy order executed"
msgstr "Buy order executed"

#: src/components/Synthetics/StatusNotification/GmStatusNotification.tsx
msgid "Buy request sent"
msgstr "Buy request sent"

#: src/components/Glp/GlpSwap.js
msgid "Buy submitted."
msgstr "Buy submitted."

#: src/components/Glp/GlpSwap.js
#: src/components/Glp/GlpSwap.js
msgid "Buy with {0}"
msgstr "Buy with {0}"

#: src/pages/BuyGMX/BuyGMX.tsx
msgid "Buy {nativeTokenSymbol}"
msgstr "Buy {nativeTokenSymbol}"

#: src/components/Exchange/NoLiquidityErrorModal.tsx
msgid "Buy {swapTokenSymbol} on 1inch"
msgstr "Buy {swapTokenSymbol} on 1inch"

#: src/components/Synthetics/GmList/GmList.tsx
#: src/components/Synthetics/MarketStats/MarketStats.tsx
msgid "Buyable"
msgstr "Buyable"

#: src/components/Synthetics/StatusNotification/GmStatusNotification.tsx
#~ msgid "Buying GM ({indexName}) with {tokensText}"
#~ msgstr "Buying GM ({indexName}) with {tokensText}"

#: src/components/Synthetics/GmSwap/GmConfirmationBox/GmConfirmationBox.tsx
msgid "Buying GM..."
msgstr "Buying GM..."

#: src/components/Glp/GlpSwap.js
msgid "Buying..."
msgstr "Buying..."

#: src/pages/OrdersOverview/OrdersOverview.js
msgid "Can't execute because of an error"
msgstr "Can't execute because of an error"

#: src/components/Exchange/ConfirmationBox.js
#: src/components/Exchange/ConfirmationBox.js
#: src/components/Exchange/OrdersList.js
#: src/components/Exchange/OrdersList.js
#: src/components/Exchange/OrdersList.js
#: src/components/Exchange/TradeHistory.js
#: src/components/Synthetics/ConfirmationBox/ConfirmationBox.tsx
#: src/components/Synthetics/OrderItem/OrderItem.tsx
#: src/components/Synthetics/OrderItem/OrderItem.tsx
#: src/components/Synthetics/TradeHistoryRow/utils.ts
#: src/components/Synthetics/TradeHistoryRow/utils.ts
msgid "Cancel"
msgstr "Cancel"

#: src/components/Exchange/ConfirmationBox.js
msgid "Cancel failed"
msgstr "Cancel failed"

#: src/domain/legacy.ts
#: src/pages/Exchange/Exchange.js
msgid "Cancel failed."
msgstr "Cancel failed."

#: src/components/Exchange/ConfirmationBox.js
msgid "Cancel submitted"
msgstr "Cancel submitted"

#: src/domain/legacy.ts
#: src/pages/Exchange/Exchange.js
msgid "Cancel submitted."
msgstr "Cancel submitted."

#: src/domain/synthetics/orders/cancelOrdersTxn.ts
msgid "Canceling {ordersText}"
msgstr "Canceling {ordersText}"

#: src/App/App.js
#: src/pages/Exchange/Exchange.js
#: src/pages/SyntheticsPage/SyntheticsPage.tsx
msgid "Chart positions"
msgstr "Chart positions"

#: src/components/Glp/GlpSwap.js
#: src/components/Glp/GlpSwap.js
msgid "Check the \"Save on Fees\" section below to get the lowest fee percentages."
msgstr "Check the \"Save on Fees\" section below to get the lowest fee percentages."

#: src/components/Referrals/AddAffiliateCode.js
#: src/components/Referrals/JoinReferralCode.js
msgid "Checking code..."
msgstr "Checking code..."

#: src/pages/BuyGMX/BuyGMX.tsx
msgid "Choose to buy from decentralized or centralized exchanges."
msgstr "Choose to buy from decentralized or centralized exchanges."

#: src/components/Referrals/ClaimAffiliatesModal/ClaimAffiliatesModal.tsx
#: src/components/Synthetics/ClaimModal/ClaimModal.tsx
#: src/components/Synthetics/Claims/ClaimableCard.tsx
#: src/pages/ClaimEsGmx/ClaimEsGmx.js
#: src/pages/Stake/StakeV1.js
#: src/pages/Stake/StakeV1.js
#: src/pages/Stake/StakeV1.js
#: src/pages/Stake/StakeV1.js
#: src/pages/Stake/StakeV1.js
#: src/pages/Stake/StakeV2.js
#: src/pages/Stake/StakeV2.js
msgid "Claim"
msgstr "Claim"

#: src/components/Synthetics/ClaimHistoryRow/ClaimHistoryRow.tsx
msgid "Claim Funding Fees"
msgstr "Claim Funding Fees"

#: src/pages/Stake/StakeV2.js
#: src/pages/Stake/StakeV2.js
msgid "Claim GMX Rewards"
msgstr "Claim GMX Rewards"

#: src/components/Synthetics/ClaimHistoryRow/ClaimHistoryRow.tsx
msgid "Claim Price Impact"
msgstr "Claim Price Impact"

#: src/pages/Stake/StakeV2.js
msgid "Claim Rewards"
msgstr "Claim Rewards"

#: src/components/Referrals/AffiliatesStats.tsx
msgid "Claim V2 Rebates from your referred Traders."
msgstr "Claim V2 Rebates from your referred Traders."

#: src/pages/ClaimEsGmx/ClaimEsGmx.js
#: src/pages/Stake/StakeV2.js
msgid "Claim completed!"
msgstr "Claim completed!"

#: src/pages/ClaimEsGmx/ClaimEsGmx.js
msgid "Claim esGMX"
msgstr "Claim esGMX"

#: src/pages/Stake/StakeV2.js
#: src/pages/Stake/StakeV2.js
msgid "Claim esGMX Rewards"
msgstr "Claim esGMX Rewards"

#: src/pages/Stake/StakeV1.js
msgid "Claim failed"
msgstr "Claim failed"

#: src/pages/ClaimEsGmx/ClaimEsGmx.js
#: src/pages/Stake/StakeV2.js
msgid "Claim failed."
msgstr "Claim failed."

#: src/pages/ClaimEsGmx/ClaimEsGmx.js
msgid "Claim submitted!"
msgstr "Claim submitted!"

#: src/pages/Stake/StakeV1.js
msgid "Claim submitted! <0>View status.</0>"
msgstr "Claim submitted! <0>View status.</0>"

#: src/pages/Stake/StakeV2.js
msgid "Claim submitted."
msgstr "Claim submitted."

#: src/components/Synthetics/ClaimModal/ClaimModal.tsx
msgid "Claim {0}"
msgstr "Claim {0}"

#: src/pages/Stake/StakeV2.js
#: src/pages/Stake/StakeV2.js
msgid "Claim {wrappedTokenSymbol} Rewards"
msgstr "Claim {wrappedTokenSymbol} Rewards"

#: src/components/Synthetics/Claims/ClaimableCard.tsx
#: src/pages/Stake/StakeV2.js
#: src/pages/Stake/StakeV2.js
msgid "Claimable"
msgstr "Claimable"

#: src/components/Synthetics/ClaimableCard/ClaimableCard.tsx
#~ msgid "Claimable Funding"
#~ msgstr "Claimable Funding"

#: src/components/Referrals/AffiliatesStats.tsx
msgid "Claimable Rebates"
msgstr "Claimable Rebates"

#: src/domain/synthetics/markets/claimCollateralTxn.ts
#: src/domain/synthetics/referrals/claimAffiliateRewardsTxn.ts
msgid "Claiming failed"
msgstr "Claiming failed"

#: src/components/Referrals/ClaimAffiliatesModal/ClaimAffiliatesModal.tsx
#: src/components/Synthetics/ClaimModal/ClaimModal.tsx
#: src/pages/ClaimEsGmx/ClaimEsGmx.js
#: src/pages/Stake/StakeV2.js
msgid "Claiming..."
msgstr "Claiming..."

#: src/pages/SyntheticsPage/SyntheticsPage.tsx
#: src/pages/SyntheticsPage/SyntheticsPage.tsx
msgid "Claims"
msgstr "Claims"

#: src/pages/SyntheticsPage/SyntheticsPage.tsx
#: src/pages/SyntheticsPage/SyntheticsPage.tsx
msgid "Claims (1)"
msgstr "Claims (1)"

#: src/components/Synthetics/PositionItem/PositionItem.tsx
#~ msgid "Click on a row to select the position's market, then use the swap box to increase your position size or to set stop-loss / take-profit orders."
#~ msgstr "Click on a row to select the position's market, then use the swap box to increase your position size or to set stop-loss / take-profit orders."

#: src/components/Exchange/PositionsList.js
#~ msgid "Click on a row to select the position's market, then use the trade box to increase your position size if needed."
#~ msgstr "Click on a row to select the position's market, then use the trade box to increase your position size if needed."

#: src/components/Exchange/PositionsList.js
msgid "Click on the Position to select its market, then use the trade box to increase your Position Size if needed."
msgstr "Click on the Position to select its market, then use the trade box to increase your Position Size if needed."

#: src/components/Synthetics/PositionItem/PositionItem.tsx
msgid "Click on the Position to select its market, then use the trade box to increase your Position Size, or to set Take-Profit / Stop-Loss Orders."
msgstr "Click on the Position to select its market, then use the trade box to increase your Position Size, or to set Take-Profit / Stop-Loss Orders."

#: src/components/Exchange/PositionSeller.js
#: src/components/Exchange/PositionSeller.js
#: src/components/Exchange/PositionsList.js
#: src/components/Exchange/PositionsList.js
#: src/components/Synthetics/OrderEditor/OrderEditor.tsx
#: src/components/Synthetics/PositionItem/PositionItem.tsx
#: src/components/Synthetics/PositionItem/PositionItem.tsx
#: src/components/Synthetics/PositionSeller/PositionSeller.tsx
#: src/components/Synthetics/PositionSeller/PositionSeller.tsx
#: src/components/Synthetics/TradeBox/TradeBox.tsx
msgid "Close"
msgstr "Close"

#: src/components/Exchange/FeesTooltip.tsx
#: src/components/Exchange/NetValueTooltip.tsx
#: src/components/Synthetics/PositionItem/PositionItem.tsx
#: src/components/Synthetics/TradeFeesRow/TradeFeesRow.tsx
msgid "Close Fee"
msgstr "Close Fee"

#: src/components/Exchange/PositionSeller.js
msgid "Close failed."
msgstr "Close failed."

#: src/components/Exchange/PositionSeller.js
msgid "Close submitted!"
msgstr "Close submitted!"

#: src/pages/OrdersOverview/OrdersOverview.js
msgid "Close to execution price"
msgstr "Close to execution price"

#: src/components/Exchange/PositionSeller.js
msgid "Close without profit"
msgstr "Close without profit"

#: src/components/Synthetics/PositionSeller/PositionSeller.tsx
msgid "Close {0} {1}"
msgstr "Close {0} {1}"

#: src/components/Exchange/PositionSeller.js
msgid "Close {longOrShortText} {0}"
msgstr "Close {longOrShortText} {0}"

#: src/components/Exchange/PositionSeller.js
msgid "Closing..."
msgstr "Closing..."

#: src/components/Referrals/AddAffiliateCode.js
msgid "Code already taken"
msgstr "Code already taken"

#: src/components/Exchange/ConfirmationBox.js
#: src/components/Exchange/OrdersList.js
#: src/components/Exchange/OrdersList.js
#: src/components/Exchange/OrdersList.js
#: src/components/Exchange/OrdersList.js
#: src/components/Exchange/PositionsList.js
#: src/components/Exchange/PositionsList.js
#: src/components/Synthetics/ConfirmationBox/ConfirmationBox.tsx
#: src/components/Synthetics/ConfirmationBox/ConfirmationBox.tsx
#: src/components/Synthetics/OrderItem/OrderItem.tsx
#: src/components/Synthetics/PositionItem/PositionItem.tsx
#: src/components/Synthetics/PositionList/PositionList.tsx
msgid "Collateral"
msgstr "Collateral"

#: src/components/Exchange/ConfirmationBox.js
#: src/components/Exchange/PositionEditor.js
#: src/components/Exchange/PositionSeller.js
#: src/components/Synthetics/ConfirmationBox/ConfirmationBox.tsx
#: src/components/Synthetics/ConfirmationBox/ConfirmationBox.tsx
#: src/components/Synthetics/ConfirmationBox/ConfirmationBox.tsx
#: src/components/Synthetics/PositionEditor/PositionEditor.tsx
#: src/components/Synthetics/PositionSeller/PositionSeller.tsx
#: src/components/Synthetics/TradeBox/TradeBox.tsx
msgid "Collateral ({0})"
msgstr "Collateral ({0})"

#: src/components/Exchange/SwapBox.js
#: src/components/Exchange/SwapBox.js
#: src/components/Exchange/SwapBox.js
#: src/components/Exchange/SwapBox.js
#: src/components/Synthetics/TradeBox/CollateralSelectorRow.tsx
#: src/components/Synthetics/TradeBox/CollateralSelectorRow.tsx
#: src/components/Synthetics/TradeBox/CollateralSelectorRow.tsx
msgid "Collateral In"
msgstr "Collateral In"

#: src/components/Exchange/ConfirmationBox.js
#: src/components/Synthetics/ConfirmationBox/ConfirmationBox.tsx
msgid "Collateral Spread"
msgstr "Collateral Spread"

#: src/components/Exchange/PositionSeller.js
msgid "Collateral is not enough to cover pending Fees. Please uncheck \"Keep Leverage\" to pay the Fees with the realized PnL."
msgstr "Collateral is not enough to cover pending Fees. Please uncheck \"Keep Leverage\" to pay the Fees with the realized PnL."

#: src/components/Synthetics/ConfirmationBox/ConfirmationBox.tsx
msgid "Collateral value may differ due to different Price Impact at the time of execution."
msgstr "Collateral value may differ due to different Price Impact at the time of execution."

#: src/pages/Ecosystem/Ecosystem.js
msgid "Community Projects"
msgstr "Community Projects"

#: src/pages/Ecosystem/Ecosystem.js
#~ msgid "Community curated tweet collection"
#~ msgstr "Community curated tweet collection"

#: src/pages/Ecosystem/Ecosystem.js
msgid "Community-led Telegram groups."
msgstr "Community-led Telegram groups."

#: src/pages/CompleteAccountTransfer/CompleteAccountTransfer.js
#: src/pages/CompleteAccountTransfer/CompleteAccountTransfer.js
msgid "Complete Account Transfer"
msgstr "Complete Account Transfer"

#: src/pages/CompleteAccountTransfer/CompleteAccountTransfer.js
msgid "Complete Transfer"
msgstr "Complete Transfer"

#: src/pages/Stake/StakeV2.js
#: src/pages/Stake/StakeV2.js
msgid "Compound"
msgstr "Compound"

#: src/pages/Stake/StakeV2.js
msgid "Compound Rewards"
msgstr "Compound Rewards"

#: src/pages/Stake/StakeV2.js
msgid "Compound completed!"
msgstr "Compound completed!"

#: src/pages/Stake/StakeV2.js
msgid "Compound failed."
msgstr "Compound failed."

#: src/pages/Stake/StakeV2.js
msgid "Compound submitted!"
msgstr "Compound submitted!"

#: src/pages/Stake/StakeV2.js
msgid "Compounding..."
msgstr "Compounding..."

#: src/components/Referrals/ClaimAffiliatesModal/ClaimAffiliatesModal.tsx
#: src/components/Synthetics/ClaimModal/ClaimModal.tsx
msgid "Confirm Claim"
msgstr "Confirm Claim"

#: src/components/Exchange/ConfirmationBox.js
#: src/components/Synthetics/ConfirmationBox/ConfirmationBox.tsx
#: src/components/Synthetics/ConfirmationBox/ConfirmationBox.tsx
msgid "Confirm Limit Order"
msgstr "Confirm Limit Order"

#: src/components/Exchange/ConfirmationBox.js
#: src/components/Synthetics/ConfirmationBox/ConfirmationBox.tsx
msgid "Confirm Long"
msgstr "Confirm Long"

#: src/components/Synthetics/SettleAccruedFundingFeeModal/SettleAccruedFundingFeeModal.tsx
msgid "Confirm Settle"
msgstr "Confirm Settle"

#: src/components/Exchange/ConfirmationBox.js
#: src/components/Synthetics/ConfirmationBox/ConfirmationBox.tsx
msgid "Confirm Short"
msgstr "Confirm Short"

#: src/components/Exchange/ConfirmationBox.js
#: src/components/Synthetics/ConfirmationBox/ConfirmationBox.tsx
msgid "Confirm Swap"
msgstr "Confirm Swap"

#: src/components/Synthetics/ConfirmationBox/ConfirmationBox.tsx
#: src/components/Synthetics/ConfirmationBox/ConfirmationBox.tsx
#~ msgid "Confirm Trigger Order"
#~ msgstr "Confirm Trigger Order"

#: src/components/Synthetics/ConfirmationBox/ConfirmationBox.tsx
#: src/components/Synthetics/ConfirmationBox/ConfirmationBox.tsx
msgid "Confirm {0} Order"
msgstr "Confirm {0} Order"

#: src/components/Synthetics/GmSwap/GmConfirmationBox/GmConfirmationBox.tsx
#: src/components/Synthetics/GmSwap/GmConfirmationBox/GmConfirmationBox.tsx
msgid "Confirm {operationText}"
msgstr "Confirm {operationText}"

#: src/components/Header/AppHeaderUser.tsx
msgid "Connect"
msgstr "Connect"

#: src/components/Exchange/SwapBox.js
#: src/components/Glp/GlpSwap.js
#: src/components/Header/AppHeaderUser.tsx
#: src/components/Migration/Migration.js
#: src/components/Referrals/AddAffiliateCode.js
#: src/components/Referrals/JoinReferralCode.js
#: src/components/Synthetics/GmSwap/GmSwapBox/GmSwapBox.tsx
#: src/domain/synthetics/trade/utils/validation.ts
#: src/pages/Stake/StakeV1.js
#: src/pages/Stake/StakeV1.js
#: src/pages/Stake/StakeV1.js
#: src/pages/Stake/StakeV1.js
#: src/pages/Stake/StakeV1.js
#: src/pages/Stake/StakeV2.js
#: src/pages/Stake/StakeV2.js
#: src/pages/Stake/StakeV2.js
#: src/pages/Stake/StakeV2.js
msgid "Connect Wallet"
msgstr "Connect Wallet"

#: src/components/Synthetics/GmSwap/GmSwapBox/GmSwapBox.tsx
msgid "Consider selecting and using the \"Pair\" option to reduce the Price Impact."
msgstr "Consider selecting and using the \"Pair\" option to reduce the Price Impact."

#: src/components/Synthetics/SettleAccruedFundingFeeModal/SettleAccruedFundingFeeModal.tsx
msgid "Consider selecting only Positions where the accrued Funding Fees exceed the gas spent to Settle, which is around {0} per each selected Position."
msgstr "Consider selecting only Positions where the accrued Funding Fees exceed the gas spent to Settle, which is around {0} per each selected Position."

#: src/pages/BeginAccountTransfer/BeginAccountTransfer.js
#: src/pages/CompleteAccountTransfer/CompleteAccountTransfer.js
msgid "Continue"
msgstr "Continue"

#: src/pages/Stake/StakeV2.js
msgid "Convert esGMX tokens to GMX tokens.<0/>Please read the <1>vesting details</1> before using the vaults."
msgstr "Convert esGMX tokens to GMX tokens.<0/>Please read the <1>vesting details</1> before using the vaults."

#: src/pages/Stake/StakeV2.js
#: src/pages/Stake/StakeV2.js
msgid "Convert {wrappedTokenSymbol} to {nativeTokenSymbol}"
msgstr "Convert {wrappedTokenSymbol} to {nativeTokenSymbol}"

#: src/components/Exchange/PositionShare.tsx
msgid "Copy"
msgstr "Copy"

#: src/components/AddressDropdown/AddressDropdown.tsx
msgid "Copy Address"
msgstr "Copy Address"

#: src/components/Exchange/TradeHistory.js
msgid "Could not decrease {0} {longOrShortText}, +{1} USD, Acceptable Price: {2}"
msgstr "Could not decrease {0} {longOrShortText}, +{1} USD, Acceptable Price: {2}"

#: src/pages/Exchange/Exchange.js
msgid "Could not decrease {tokenSymbol} {longOrShortText} within the allowed slippage, you can adjust the allowed slippage in the settings on the top right of the page."
msgstr "Could not decrease {tokenSymbol} {longOrShortText} within the allowed slippage, you can adjust the allowed slippage in the settings on the top right of the page."

#: src/components/Exchange/TradeHistory.js
msgid "Could not execute deposit into {0} {longOrShortText}"
msgstr "Could not execute deposit into {0} {longOrShortText}"

#: src/components/Exchange/TradeHistory.js
msgid "Could not execute withdrawal from {0} {longOrShortText}"
msgstr "Could not execute withdrawal from {0} {longOrShortText}"

#: src/components/Exchange/TradeHistory.js
msgid "Could not increase {0} {longOrShortText}, +{1} USD, Acceptable Price: {2}  USD"
msgstr "Could not increase {0} {longOrShortText}, +{1} USD, Acceptable Price: {2}  USD"

#: src/pages/Exchange/Exchange.js
msgid "Could not increase {tokenSymbol} {longOrShortText} within the allowed slippage, you can adjust the allowed slippage in the settings on the top right of the page."
msgstr "Could not increase {tokenSymbol} {longOrShortText} within the allowed slippage, you can adjust the allowed slippage in the settings on the top right of the page."

#: src/domain/synthetics/trade/utils/validation.ts
msgid "Couldn't find a swap path with enough liquidity"
msgstr "Couldn't find a swap path with enough liquidity"

#: src/domain/synthetics/trade/utils/validation.ts
msgid "Couldn't find a swap route with enough liquidity"
msgstr "Couldn't find a swap route with enough liquidity"

#: src/components/Exchange/TradeHistory.js
#: src/components/Referrals/AddAffiliateCode.js
#: src/components/Referrals/AffiliatesStats.tsx
#: src/components/Synthetics/TradeHistoryRow/utils.ts
#: src/pages/Stake/StakeV1.js
#: src/pages/Stake/StakeV1.js
#: src/pages/Stake/StakeV1.js
msgid "Create"
msgstr "Create"

#: src/components/Synthetics/TradeBox/TradeBox.tsx
msgid "Create Limit order"
msgstr "Create Limit order"

#: src/components/Exchange/ConfirmationBox.js
#: src/components/Exchange/PositionSeller.js
msgid "Create Order"
msgstr "Create Order"

#: src/components/Referrals/AffiliatesStats.tsx
msgid "Create Referral Code"
msgstr "Create Referral Code"

#: src/components/Synthetics/TradeBox/TradeBox.tsx
#~ msgid "Create Trigger order"
#~ msgstr "Create Trigger order"

#: src/components/Synthetics/PositionSeller/PositionSeller.tsx
#~ msgid "Create trigger order"
#~ msgstr "Create trigger order"

#: src/components/Exchange/SwapBox.js
#: src/components/Synthetics/PositionSeller/PositionSeller.tsx
#: src/components/Synthetics/TradeBox/TradeBox.tsx
msgid "Create {0} Order"
msgstr "Create {0} Order"

#: src/pages/OrdersOverview/OrdersOverview.js
msgid "Created At"
msgstr "Created At"

#: src/components/Exchange/SwapBox.js
msgid "Created limit order for {0} {1}: {2} USD!"
msgstr "Created limit order for {0} {1}: {2} USD!"

#: src/components/Exchange/ConfirmationBox.js
#: src/components/Exchange/PositionSeller.js
#: src/components/Synthetics/ConfirmationBox/ConfirmationBox.tsx
#: src/components/Synthetics/PositionEditor/PositionEditor.tsx
#: src/components/Synthetics/PositionSeller/PositionSeller.tsx
msgid "Creating Order..."
msgstr "Creating Order..."

#: src/components/Referrals/AddAffiliateCode.js
msgid "Creating..."
msgstr "Creating..."

#: src/pages/Ecosystem/Ecosystem.js
#: src/pages/Ecosystem/Ecosystem.js
msgid "Creator"
msgstr "Creator"

#: src/components/Synthetics/PositionItem/PositionItem.tsx
msgid "Current Borrow Fee / Day"
msgstr "Current Borrow Fee / Day"

#: src/components/Synthetics/PositionItem/PositionItem.tsx
msgid "Current Funding Fee / Day"
msgstr "Current Funding Fee / Day"

#: src/components/Glp/GlpSwap.js
msgid "Current Pool Amount"
msgstr "Current Pool Amount"

#: src/pages/Stake/StakeV2.js
msgid "Current Reserved"
msgstr "Current Reserved"

#: src/pages/Dashboard/DashboardV2.js
msgid "Current Weight"
msgstr "Current Weight"

#: src/components/Exchange/SwapBox.js
msgid "Current {0} long"
msgstr "Current {0} long"

#: src/components/Exchange/SwapBox.js
msgid "Current {0} shorts"
msgstr "Current {0} shorts"

#: src/components/Synthetics/MarketCard/MarketCard.tsx
#~ msgid "Current {0} {longShortText}"
#~ msgstr "Current {0} {longShortText}"

#: src/domain/synthetics/orders/utils.ts
msgid "Currently, There is a high Swap Price Impact for the Order Swap path."
msgstr "Currently, There is a high Swap Price Impact for the Order Swap path."

#: src/pages/Ecosystem/Ecosystem.js
#: src/pages/Ecosystem/Ecosystem.js
#: src/pages/Ecosystem/Ecosystem.js
#: src/pages/Ecosystem/Ecosystem.js
#: src/pages/Ecosystem/Ecosystem.js
#: src/pages/Ecosystem/Ecosystem.js
#: src/pages/Ecosystem/Ecosystem.js
#: src/pages/Ecosystem/Ecosystem.js
msgid "DEX Aggregator"
msgstr "DEX Aggregator"

#: src/components/Header/AppHeaderLinks.tsx
#: src/pages/Dashboard/DashboardV2.js
msgid "Dashboard"
msgstr "Dashboard"

#: src/pages/Ecosystem/Ecosystem.js
msgid "Dashboard for GMX referral stats"
msgstr "Dashboard for GMX referral stats"

#: src/pages/Ecosystem/Ecosystem.js
msgid "Dashboards"
msgstr "Dashboards"

#: src/components/Referrals/AffiliatesStats.tsx
#: src/components/Referrals/TradersStats.tsx
#: src/components/Synthetics/UserIncentiveDistributionList/UserIncentiveDistributionList.tsx
msgid "Date"
msgstr "Date"

#: src/pages/Ecosystem/Ecosystem.js
msgid "DeFi Portfolio Tracker"
msgstr "DeFi Portfolio Tracker"

#: src/components/Exchange/ExchangeTVChart.js
#: src/components/Synthetics/TVChart/TVChart.tsx
msgid "Dec."
msgstr "Dec."

#: src/pages/Ecosystem/Ecosystem.js
msgid "Decentralized Finance Dashboard"
msgstr "Decentralized Finance Dashboard"

#: src/pages/Ecosystem/Ecosystem.js
msgid "Decentralized Money Market"
msgstr "Decentralized Money Market"

#: src/pages/Ecosystem/Ecosystem.js
msgid "Decentralized Options Protocol"
msgstr "Decentralized Options Protocol"

#: src/pages/Ecosystem/Ecosystem.js
msgid "Decentralized Options Strategies"
msgstr "Decentralized Options Strategies"

#: src/lib/legacy.ts
msgid "Decentralized Perpetual Exchange | GMX"
msgstr "Decentralized Perpetual Exchange | GMX"

#: src/pages/Ecosystem/Ecosystem.js
msgid "Decentralized Trading Protocol"
msgstr "Decentralized Trading Protocol"

#: src/pages/Home/Home.js
msgid "Decentralized<0/>Perpetual Exchange"
msgstr "Decentralized<0/>Perpetual Exchange"

#: src/components/Exchange/ConfirmationBox.js
#: src/components/Exchange/ConfirmationBox.js
#: src/components/Exchange/OrdersList.js
#: src/components/Exchange/TradeHistory.js
#: src/components/Exchange/TradeHistory.js
#: src/components/Synthetics/ConfirmationBox/ConfirmationBox.tsx
#: src/components/Synthetics/ConfirmationBox/ConfirmationBox.tsx
#: src/components/Synthetics/OrderItem/OrderItem.tsx
#: src/components/Synthetics/TradeHistoryRow/utils.ts
#: src/domain/synthetics/orders/utils.ts
#: src/pages/OrdersOverview/OrdersOverview.js
msgid "Decrease"
msgstr "Decrease"

#: src/pages/OrdersOverview/OrdersOverview.js
msgid "Decrease active: {0}, executed: {1}, cancelled: {2}"
msgstr "Decrease active: {0}, executed: {1}, cancelled: {2}"

#: src/components/Synthetics/ConfirmationBox/ConfirmationBox.tsx
msgid "Decrease size"
msgstr "Decrease size"

#: src/components/Exchange/TradeHistory.js
#: src/context/SyntheticsEvents/SyntheticsEventsProvider.tsx
msgid "Decreased"
msgstr "Decreased"

#: src/pages/Exchange/Exchange.js
msgid "Decreased {tokenSymbol} {longOrShortText}, -{0} USD."
msgstr "Decreased {tokenSymbol} {longOrShortText}, -{0} USD."

#: src/components/Synthetics/StatusNotification/OrderStatusNotification.tsx
msgid "Decreasing"
msgstr "Decreasing"

#: src/components/Exchange/PositionEditor.js
#: src/components/Exchange/PositionEditor.js
#: src/components/Exchange/PositionEditor.js
#: src/components/Synthetics/PositionEditor/PositionEditor.tsx
#: src/pages/Stake/StakeV2.js
#: src/pages/Stake/StakeV2.js
#: src/pages/Stake/StakeV2.js
#: src/pages/Stake/StakeV2.js
msgid "Deposit"
msgstr "Deposit"

#: src/components/Exchange/FeesTooltip.tsx
msgid "Deposit Fee"
msgstr "Deposit Fee"

#: src/components/Exchange/PositionEditor.js
msgid "Deposit amount is insufficient to bring leverage below the max allowed leverage of 100x"
msgstr "Deposit amount is insufficient to bring leverage below the max allowed leverage of 100x"

#: src/components/Exchange/PositionEditor.js
msgid "Deposit disabled, pending {0} upgrade"
msgstr "Deposit disabled, pending {0} upgrade"

#: src/domain/synthetics/markets/createDepositTxn.ts
msgid "Deposit error."
msgstr "Deposit error."

#: src/pages/Stake/StakeV2.js
msgid "Deposit failed!"
msgstr "Deposit failed!"

#: src/components/Exchange/PositionEditor.js
msgid "Deposit failed."
msgstr "Deposit failed."

#: src/components/Exchange/PositionEditor.js
msgid "Deposit not enough to cover fees"
msgstr "Deposit not enough to cover fees"

#: src/pages/Stake/StakeV2.js
msgid "Deposit submitted!"
msgstr "Deposit submitted!"

#: src/components/Exchange/PositionEditor.js
msgid "Deposit submitted."
msgstr "Deposit submitted."

#: src/components/Exchange/TradeHistory.js
msgid "Deposit {0} USD into {1} {longOrShortText}"
msgstr "Deposit {0} USD into {1} {longOrShortText}"

#: src/pages/Stake/StakeV2.js
msgid "Deposited"
msgstr "Deposited"

#: src/pages/Exchange/Exchange.js
msgid "Deposited {0} USD into {tokenSymbol} {longOrShortText}"
msgstr "Deposited {0} USD into {tokenSymbol} {longOrShortText}"

#: src/context/SyntheticsEvents/SyntheticsEventsProvider.tsx
msgid "Deposited {0} into {positionText}"
msgstr "Deposited {0} into {positionText}"

#: src/pages/Stake/StakeV2.js
msgid "Deposited!"
msgstr "Deposited!"

#: src/components/Synthetics/StatusNotification/OrderStatusNotification.tsx
msgid "Depositing {0} to {positionText}"
msgstr "Depositing {0} to {positionText}"

#: src/components/Exchange/PositionEditor.js
#: src/pages/Stake/StakeV2.js
msgid "Depositing..."
msgstr "Depositing..."

#: src/pages/OrdersOverview/OrdersOverview.js
msgid "Diff"
msgstr "Diff"

#: src/App/App.js
msgid "Disable order validations"
msgstr "Disable order validations"

#: src/components/AddressDropdown/AddressDropdown.tsx
msgid "Disconnect"
msgstr "Disconnect"

#: src/App/App.js
msgid "Display PnL after fees"
msgstr "Display PnL after fees"

#: src/pages/Dashboard/DashboardV2.js
msgid "Distribution"
msgstr "Distribution"

#: src/components/Header/AppHeaderLinks.tsx
#: src/components/Header/HomeHeaderLinks.tsx
msgid "Docs"
msgstr "Docs"

#: src/components/ModalViews/RedirectModal.js
msgid "Don't show this message again for 30 days."
msgstr "Don't show this message again for 30 days."

#: src/components/Exchange/PositionShare.tsx
msgid "Download"
msgstr "Download"

#: src/components/Header/AppHeaderLinks.tsx
#: src/pages/Stake/StakeV2.js
#: src/pages/Stake/StakeV2.js
msgid "Earn"
msgstr "Earn"

#: src/pages/Stake/StakeV2.js
msgid "Earn ARB tokens by purchasing GM tokens, trading, or migrating liquidity from GLP to GM. Only for GMX V2."
msgstr "Earn ARB tokens by purchasing GM tokens, trading, or migrating liquidity from GLP to GM. Only for GMX V2."

#: src/components/Header/AppHeaderLinks.tsx
msgid "Ecosystem"
msgstr "Ecosystem"

#: src/pages/Ecosystem/Ecosystem.js
msgid "Ecosystem Projects"
msgstr "Ecosystem Projects"

#: src/components/Exchange/OrdersList.js
#: src/components/Exchange/OrdersList.js
#: src/components/Exchange/OrdersList.js
#: src/components/Synthetics/OrderItem/OrderItem.tsx
#: src/components/Synthetics/OrderItem/OrderItem.tsx
msgid "Edit"
msgstr "Edit"

#: src/components/Exchange/PositionDropdown.tsx
#: src/components/Exchange/PositionsList.js
#: src/components/Synthetics/PositionItem/PositionItem.tsx
msgid "Edit Collateral"
msgstr "Edit Collateral"

#: src/components/Referrals/TradersStats.tsx
msgid "Edit Referral Code"
msgstr "Edit Referral Code"

#: src/components/Exchange/OrderEditor.js
#: src/components/Exchange/OrderEditor.js
msgid "Edit order"
msgstr "Edit order"

#: src/components/Synthetics/OrderEditor/OrderEditor.tsx
msgid "Edit {0}"
msgstr "Edit {0}"

#: src/components/Synthetics/PositionEditor/PositionEditor.tsx
msgid "Edit {0} {1}"
msgstr "Edit {0} {1}"

#: src/components/Exchange/PositionEditor.js
msgid "Edit {longOrShortText} {0}"
msgstr "Edit {longOrShortText} {0}"

#: src/components/Exchange/PositionEditor.js
#: src/components/Exchange/PositionSeller.js
#: src/components/Exchange/SwapBox.js
msgid "Enable Leverage"
msgstr "Enable Leverage"

#: src/components/Exchange/OrdersToa.js
#: src/components/Exchange/OrdersToa.js
#: src/components/Exchange/PositionSeller.js
#: src/components/Exchange/SwapBox.js
msgid "Enable Orders"
msgstr "Enable Orders"

#: src/components/Exchange/PositionEditor.js
msgid "Enable deposit failed."
msgstr "Enable deposit failed."

#: src/components/Exchange/PositionEditor.js
msgid "Enable deposit sent."
msgstr "Enable deposit sent."

#: src/components/Exchange/PositionSeller.js
#: src/components/Exchange/SwapBox.js
msgid "Enable leverage failed."
msgstr "Enable leverage failed."

#: src/components/Exchange/PositionSeller.js
#: src/components/Exchange/SwapBox.js
msgid "Enable leverage sent."
msgstr "Enable leverage sent."

#: src/pages/Exchange/Exchange.js
msgid "Enable orders failed."
msgstr "Enable orders failed."

#: src/pages/Exchange/Exchange.js
msgid "Enable orders sent."
msgstr "Enable orders sent."

#: src/components/Exchange/PositionEditor.js
msgid "Enable withdraw failed."
msgstr "Enable withdraw failed."

#: src/components/Exchange/PositionEditor.js
msgid "Enable withdraw sent."
msgstr "Enable withdraw sent."

#: src/components/Exchange/PositionEditor.js
msgid "Enabling Leverage"
msgstr "Enabling Leverage"

#: src/components/Exchange/PositionEditor.js
#: src/components/Exchange/PositionSeller.js
#: src/components/Exchange/PositionSeller.js
#: src/components/Exchange/SwapBox.js
#: src/components/Exchange/SwapBox.js
msgid "Enabling Leverage..."
msgstr "Enabling Leverage..."

#: src/components/Exchange/OrdersToa.js
#: src/components/Exchange/PositionSeller.js
#: src/components/Exchange/PositionSeller.js
#: src/components/Exchange/SwapBox.js
#: src/components/Exchange/SwapBox.js
msgid "Enabling Orders..."
msgstr "Enabling Orders..."

#: src/pages/NftWallet/NftWallet.js
msgid "Enter NFT Address"
msgstr "Enter NFT Address"

#: src/pages/NftWallet/NftWallet.js
msgid "Enter NFT ID"
msgstr "Enter NFT ID"

#: src/components/Exchange/OrderEditor.js
#: src/components/Exchange/PositionSeller.js
msgid "Enter Price"
msgstr "Enter Price"

#: src/pages/BeginAccountTransfer/BeginAccountTransfer.js
#: src/pages/NftWallet/NftWallet.js
msgid "Enter Receiver Address"
msgstr "Enter Receiver Address"

#: src/components/Referrals/JoinReferralCode.js
#: src/components/Referrals/JoinReferralCode.js
msgid "Enter Referral Code"
msgstr "Enter Referral Code"

#: src/domain/synthetics/trade/utils/validation.ts
msgid "Enter a  price"
msgstr "Enter a  price"

#: src/components/Referrals/AddAffiliateCode.js
#: src/components/Referrals/AddAffiliateCode.js
msgid "Enter a code"
msgstr "Enter a code"

#: src/components/Synthetics/OrderEditor/OrderEditor.tsx
msgid "Enter a new ratio"
msgstr "Enter a new ratio"

#: src/components/Synthetics/OrderEditor/OrderEditor.tsx
msgid "Enter a new size or price"
msgstr "Enter a new size or price"

#: src/components/Exchange/SwapBox.js
#: src/components/Exchange/SwapBox.js
#: src/components/Synthetics/OrderEditor/OrderEditor.tsx
#: src/domain/synthetics/trade/utils/validation.ts
msgid "Enter a price"
msgstr "Enter a price"

#: src/components/Synthetics/OrderEditor/OrderEditor.tsx
msgid "Enter a ratio"
msgstr "Enter a ratio"

#: src/domain/synthetics/trade/utils/validation.ts
msgid "Enter a trigger price"
msgstr "Enter a trigger price"

#: src/components/Exchange/PositionEditor.js
#: src/components/Exchange/PositionSeller.js
#: src/components/Exchange/PositionSeller.js
#: src/components/Exchange/SwapBox.js
#: src/components/Exchange/SwapBox.js
#: src/components/Exchange/SwapBox.js
#: src/components/Exchange/SwapBox.js
#: src/components/Glp/GlpSwap.js
#: src/components/Glp/GlpSwap.js
#: src/components/Migration/Migration.js
#: src/components/Synthetics/OrderEditor/OrderEditor.tsx
#: src/domain/synthetics/trade/utils/validation.ts
#: src/domain/synthetics/trade/utils/validation.ts
#: src/domain/synthetics/trade/utils/validation.ts
#: src/domain/synthetics/trade/utils/validation.ts
#: src/domain/synthetics/trade/utils/validation.ts
#: src/domain/synthetics/trade/utils/validation.ts
#: src/pages/ClaimEsGmx/ClaimEsGmx.js
#: src/pages/Stake/StakeV1.js
#: src/pages/Stake/StakeV1.js
#: src/pages/Stake/StakeV2.js
#: src/pages/Stake/StakeV2.js
#: src/pages/Stake/StakeV2.js
msgid "Enter an amount"
msgstr "Enter an amount"

#: src/pages/Home/Home.js
msgid "Enter and exit positions with minimal spread and low price impact. Get the optimal price without incurring additional costs."
msgstr "Enter and exit positions with minimal spread and low price impact. Get the optimal price without incurring additional costs."

#: src/components/Exchange/OrderEditor.js
#: src/components/Exchange/OrderEditor.js
msgid "Enter new Price"
msgstr "Enter new Price"

#: src/components/Synthetics/OrderEditor/OrderEditor.tsx
msgid "Enter new amount or price"
msgstr "Enter new amount or price"

#: src/components/Exchange/ConfirmationBox.js
#: src/components/Exchange/PositionEditor.js
#: src/components/Exchange/PositionSeller.js
#: src/components/Exchange/PositionsList.js
#: src/components/Exchange/PositionsList.js
#: src/components/Exchange/SwapBox.js
#: src/components/Exchange/SwapBox.js
#: src/components/Synthetics/ConfirmationBox/ConfirmationBox.tsx
#: src/components/Synthetics/ConfirmationBox/ConfirmationBox.tsx
#: src/components/Synthetics/MarketCard/MarketCard.tsx
#: src/components/Synthetics/PositionEditor/PositionEditor.tsx
#: src/components/Synthetics/PositionItem/PositionItem.tsx
#: src/components/Synthetics/PositionList/PositionList.tsx
#: src/components/Synthetics/PositionSeller/PositionSeller.tsx
#: src/components/Synthetics/TradeBox/TradeBox.tsx
msgid "Entry Price"
msgstr "Entry Price"

#: src/components/Glp/GlpSwap.js
msgid "Epoch ending is not acknowledged"
msgstr "Epoch ending is not acknowledged"

#: src/components/Synthetics/ConfirmationBox/ConfirmationBox.tsx
#: src/components/Synthetics/ConfirmationBox/ConfirmationBox.tsx
#: src/components/Synthetics/ConfirmationBox/ConfirmationBox.tsx
msgid "Error submitting order"
msgstr "Error submitting order"

#: src/pages/Stake/StakeV2.js
#: src/pages/Stake/StakeV2.js
msgid "Escrowed GMX"
msgstr "Escrowed GMX"

#: src/components/Glp/GlpSwap.js
#: src/components/Stake/GMXAprTooltip.tsx
msgid "Escrowed GMX APR"
msgstr "Escrowed GMX APR"

#: src/components/Synthetics/TradeHistoryRow/utils.ts
#: src/pages/OrdersOverview/OrdersOverview.js
msgid "Execute"
msgstr "Execute"

#: src/components/Exchange/TradeHistory.js
msgid "Execute Order: Swap {fromAmountDisplay} {0} for {toAmountDisplay} {1}"
msgstr "Execute Order: Swap {fromAmountDisplay} {0} for {toAmountDisplay} {1}"

#: src/components/Synthetics/TradeHistoryRow/TradeHistoryRow.tsx
#~ msgid "Execute Order: {increaseText} {positionText} {sizeDeltaText}, {0} Price:{1}, Market: {2}"
#~ msgstr "Execute Order: {increaseText} {positionText} {sizeDeltaText}, {0} Price:{1}, Market: {2}"

#: src/components/Exchange/TradeHistory.js
msgid "Execute Order: {orderTypeText} {0} {longShortDisplay} {sizeDeltaDisplay} USD, Price: {executionPriceDisplay} USD"
msgstr "Execute Order: {orderTypeText} {0} {longShortDisplay} {sizeDeltaDisplay} USD, Price: {executionPriceDisplay} USD"

#: src/domain/synthetics/orders/simulateExecuteOrderTxn.tsx
#: src/domain/synthetics/orders/simulateExecuteOrderTxn.tsx
msgid "Execute order simulation failed."
msgstr "Execute order simulation failed."

#: src/components/Synthetics/TradeHistoryRow/utils.ts
msgid "Execute {orderTypeName} Order: {positionText} {sizeDeltaText},"
msgstr "Execute {orderTypeName} Order: {positionText} {sizeDeltaText},"

#: src/components/Exchange/FeesTooltip.tsx
msgid "Execution Fee"
msgstr "Execution Fee"

#: src/components/Synthetics/ConfirmationBox/ConfirmationBox.tsx
#: src/components/Synthetics/TradeBox/TradeBox.tsx
#: src/components/Synthetics/TradeHistoryRow/utils.ts
#: src/components/Synthetics/TradeHistoryRow/utils.ts
msgid "Execution Price"
msgstr "Execution Price"

#: src/components/Synthetics/TradeHistoryRow/utils.ts
msgid "Execution Price: {0}"
msgstr "Execution Price: {0}"

#: src/components/Exchange/SwapBox.js
#: src/components/Synthetics/MarketCard/MarketCard.tsx
msgid "Exit Price"
msgstr "Exit Price"

#: src/components/GmTokensBalanceInfo/GmTokensBalanceInfo.tsx
msgid "Expected 365d Fees are projected based on past {daysConsidered}d base APR"
msgstr "Expected 365d Fees are projected based on past {daysConsidered}d base APR"

#: src/pages/Ecosystem/Ecosystem.js
msgid "Explore, analyze, and copy on-chain traders"
msgstr "Explore, analyze, and copy on-chain traders"

#: src/components/Glp/GlpSwap.js
msgid "FEES"
msgstr "FEES"

#: src/components/Synthetics/ClaimModal/ClaimModal.tsx
#: src/components/Synthetics/SettleAccruedFundingFeeModal/SettleAccruedFundingFeeModal.tsx
msgid "FUNDING FEE"
msgstr "FUNDING FEE"

#: src/components/Synthetics/MarketsList/MarketsList.tsx
msgid "FUNDING RATE / 1h"
msgstr "FUNDING RATE / 1h"

#: src/components/Synthetics/ClaimHistoryRow/ClaimHistoryRow.tsx
msgid "Failed Settlement of Funding Fees"
msgstr "Failed Settlement of Funding Fees"

#: src/domain/synthetics/orders/cancelOrdersTxn.ts
msgid "Failed to cancel {ordersText}"
msgstr "Failed to cancel {ordersText}"

#: src/domain/synthetics/orders/updateOrderTxn.ts
msgid "Failed to update order"
msgstr "Failed to update order"

#: src/components/GmTokensBalanceInfo/GmTokensBalanceInfo.tsx
#: src/components/GmTokensBalanceInfo/GmTokensBalanceInfo.tsx
msgid "Fee values do not include incentives."
msgstr "Fee values do not include incentives."

#: src/components/Exchange/ConfirmationBox.js
#: src/components/Exchange/ConfirmationBox.js
#: src/components/Exchange/ConfirmationBox.js
#: src/components/Exchange/PositionEditor.js
#: src/components/Exchange/PositionSeller.js
#: src/components/Exchange/SwapBox.js
#: src/components/Exchange/SwapBox.js
#: src/components/Glp/GlpSwap.js
#: src/components/Glp/GlpSwap.js
#: src/components/Glp/GlpSwap.js
#: src/components/Synthetics/ConfirmationBox/ConfirmationBox.tsx
#: src/components/Synthetics/TradeFeesRow/TradeFeesRow.tsx
msgid "Fees"
msgstr "Fees"

#: src/components/Glp/GlpSwap.js
#: src/components/Synthetics/TradeFeesRow/TradeFeesRow.tsx
msgid "Fees (Rebated)"
msgstr "Fees (Rebated)"

#: src/components/Synthetics/TradeFeesRow/TradeFeesRow.tsx
msgid "Fees (Rebated) and Price Impact"
msgstr "Fees (Rebated) and Price Impact"

#: src/components/GmTokensBalanceInfo/GmTokensBalanceInfo.tsx
msgid "Fees USD value is calculated at the time they are accrued."
msgstr "Fees USD value is calculated at the time they are accrued."

#: src/components/Synthetics/GmSwap/GmFees/GmFees.tsx
#: src/components/Synthetics/TradeFeesRow/TradeFeesRow.tsx
msgid "Fees and Price Impact"
msgstr "Fees and Price Impact"

#: src/components/Exchange/ConfirmationBox.js
msgid "Fees are high to swap from {0} to {1}."
msgstr "Fees are high to swap from {0} to {1}."

#: src/components/Exchange/ConfirmationBox.js
msgid "Fees are high to swap from {0} to {1}. <0/>{2} is needed for collateral."
msgstr "Fees are high to swap from {0} to {1}. <0/>{2} is needed for collateral."

#: src/components/Exchange/PositionSeller.js
msgid "Fees are higher than Collateral"
msgstr "Fees are higher than Collateral"

#: src/domain/synthetics/trade/utils/validation.ts
#: src/domain/synthetics/trade/utils/validation.ts
#: src/domain/synthetics/trade/utils/validation.ts
msgid "Fees exceed Pay amount"
msgstr "Fees exceed Pay amount"

#: src/domain/synthetics/trade/utils/validation.ts
msgid "Fees exceed amount"
msgstr "Fees exceed amount"

#: src/pages/Ecosystem/Ecosystem.js
msgid "Fees generated by GMX"
msgstr "Fees generated by GMX"

#: src/components/Glp/GlpSwap.js
msgid "Fees may vary depending on which asset you sell GLP for. <0/>Enter the amount of GLP you want to redeem in the order form, then check here to compare fees."
msgstr "Fees may vary depending on which asset you sell GLP for. <0/>Enter the amount of GLP you want to redeem in the order form, then check here to compare fees."

#: src/components/Glp/GlpSwap.js
msgid "Fees may vary depending on which asset you use to buy GLP. <0/>Enter the amount of GLP you want to purchase in the order form, then check here to compare fees."
msgstr "Fees may vary depending on which asset you use to buy GLP. <0/>Enter the amount of GLP you want to purchase in the order form, then check here to compare fees."

#: src/pages/Dashboard/DashboardV2.js
msgid "Fees since"
msgstr "Fees since"

#: src/components/Glp/GlpSwap.js
#: src/components/Glp/GlpSwap.js
#: src/components/Glp/GlpSwap.js
#: src/components/Glp/GlpSwap.js
msgid "Fees will be shown once you have entered an amount in the order form."
msgstr "Fees will be shown once you have entered an amount in the order form."

#: src/components/Exchange/SwapBox.js
msgid "Fetching token info..."
msgstr "Fetching token info..."

#: src/pages/Ecosystem/Ecosystem.js
msgid "Financial reports and protocol analytics"
msgstr "Financial reports and protocol analytics"

#: src/pages/Dashboard/DashboardV2.js
msgid "Floor Price Fund"
msgstr "Floor Price Fund"

#: src/components/Referrals/TradersStats.tsx
msgid "For trades on V1, this discount will be airdropped to your account every Wednesday. On V2, discounts are applied automatically and will reduce your fees when you make a trade."
msgstr "For trades on V1, this discount will be airdropped to your account every Wednesday. On V2, discounts are applied automatically and will reduce your fees when you make a trade."

#: src/components/Exchange/ConfirmationBox.js
msgid "Forfeit profit"
msgstr "Forfeit profit"

#: src/components/Exchange/ConfirmationBox.js
msgid "Forfeit profit and Short"
msgstr "Forfeit profit and Short"

#: src/components/Exchange/ConfirmationBox.js
msgid "Forfeit profit and {action}"
msgstr "Forfeit profit and {action}"

#: src/components/Exchange/ConfirmationBox.js
msgid "Forfeit profit not checked"
msgstr "Forfeit profit not checked"

#: src/components/Synthetics/TradeHistoryRow/utils.ts
#: src/components/Synthetics/TradeHistoryRow/utils.ts
msgid "Freeze"
msgstr "Freeze"

#: src/components/Synthetics/StatusNotification/GmStatusNotification.tsx
msgid "Fulfilling Buy request"
msgstr "Fulfilling Buy request"

#: src/components/Synthetics/StatusNotification/GmStatusNotification.tsx
msgid "Fulfilling Sell request"
msgstr "Fulfilling Sell request"

#: src/components/Synthetics/StatusNotification/OrderStatusNotification.tsx
msgid "Fulfilling order request"
msgstr "Fulfilling order request"

#: src/domain/synthetics/markets/claimCollateralTxn.ts
msgid "Funding Claimed"
msgstr "Funding Claimed"

#: src/components/Synthetics/MarketCard/MarketCard.tsx
#: src/components/Synthetics/TradeFeesRow/TradeFeesRow.tsx
#: src/components/Synthetics/TradeHistoryRow/utils.ts
msgid "Funding Fee"
msgstr "Funding Fee"

#: src/components/Synthetics/TradeFeesRow/TradeFeesRow.tsx
msgid "Funding Fee Rate"
msgstr "Funding Fee Rate"

#: src/components/Synthetics/ClaimableCard/ClaimableCard.tsx
#~ msgid "Funding Fees"
#~ msgstr "Funding Fees"

#: src/components/Synthetics/MarketsList/MarketsList.tsx
msgid "Funding Rate / 1h"
msgstr "Funding Rate / 1h"

#: src/components/Synthetics/ClaimModal/ClaimModal.tsx
#~ msgid "Funding fee"
#~ msgstr "Funding fee"

#: src/components/Synthetics/Claims/ClaimableCardUI.tsx
msgid "Funding fees"
msgstr "Funding fees"

#: src/pages/Ecosystem/Ecosystem.js
msgid "GBC NFTs APR tracker and rewards"
msgstr "GBC NFTs APR tracker and rewards"

#: src/pages/Dashboard/DashboardV2.js
#: src/pages/Dashboard/DashboardV2.js
msgid "GLP Index Composition"
msgstr "GLP Index Composition"

#: src/pages/Dashboard/DashboardV2.js
msgid "GLP Pool"
msgstr "GLP Pool"

#: src/pages/Stake/StakeV2.js
#: src/pages/Stake/StakeV2.js
msgid "GLP Vault"
msgstr "GLP Vault"

#: src/pages/Ecosystem/Ecosystem.js
msgid "GLP and GMX autocompounding vaults"
msgstr "GLP and GMX autocompounding vaults"

#: src/pages/Ecosystem/Ecosystem.js
msgid "GLP autocompounding vaults"
msgstr "GLP autocompounding vaults"

#: src/components/Glp/GlpSwap.js
msgid "GLP buy disabled, pending {0} upgrade"
msgstr "GLP buy disabled, pending {0} upgrade"

#: src/components/TokenCard/TokenCard.js
msgid "GLP is the liquidity provider token for GMX V1 markets. Accrues 70% of the V1 markets generated fees."
msgstr "GLP is the liquidity provider token for GMX V1 markets. Accrues 70% of the V1 markets generated fees."

#: src/components/Glp/GlpSwap.js
msgid "GLP sell disabled, pending {0} upgrade"
msgstr "GLP sell disabled, pending {0} upgrade"

#: src/pages/BuyGlp/BuyGlp.js
msgid "GLP to GM migration has reduced Fees due to STIP incentives. <0>Read more</0>."
msgstr "GLP to GM migration has reduced Fees due to STIP incentives. <0>Read more</0>."

#: src/components/Synthetics/GmList/GmList.tsx
#: src/components/Synthetics/GmList/GmList.tsx
#: src/components/Synthetics/MarketsList/MarketsList.tsx
#: src/components/Synthetics/MarketsList/MarketsList.tsx
#: src/pages/Dashboard/DashboardV2.js
msgid "GM Pools"
msgstr "GM Pools"

#: src/components/Synthetics/MarketStats/MarketStats.tsx
msgid "GM Token pricing includes positions' Pending PnL, Impact Pool Amount and Borrow Fees."
msgstr "GM Token pricing includes positions' Pending PnL, Impact Pool Amount and Borrow Fees."

#: src/components/Synthetics/MarketStats/MarketStats.tsx
msgid "GM can be sold for {0} and {1} for this market up to the specified selling caps. The remaining tokens in the pool are reserved for currently open Positions."
msgstr "GM can be sold for {0} and {1} for this market up to the specified selling caps. The remaining tokens in the pool are reserved for currently open Positions."

#: src/components/TokenCard/TokenCard.js
msgid "GM is the liquidity provider token for GMX V2 markets. Accrues 63% of the V2 markets generated fees."
msgstr "GM is the liquidity provider token for GMX V2 markets. Accrues 63% of the V2 markets generated fees."

#: src/pages/Ecosystem/Ecosystem.js
msgid "GMX Announcements and Updates"
msgstr "GMX Announcements and Updates"

#: src/pages/Ecosystem/Ecosystem.js
msgid "GMX Blueberry NFTs"
msgstr "GMX Blueberry NFTs"

#: src/pages/Ecosystem/Ecosystem.js
msgid "GMX Governance Page"
msgstr "GMX Governance Page"

#: src/pages/Ecosystem/Ecosystem.js
msgid "GMX Pages"
msgstr "GMX Pages"

#: src/pages/Ecosystem/Ecosystem.js
msgid "GMX Perpetuals Data"
msgstr "GMX Perpetuals Data"

#: src/pages/Ecosystem/Ecosystem.js
msgid "GMX Proposals Voting page"
msgstr "GMX Proposals Voting page"

#: src/pages/Ecosystem/Ecosystem.js
msgid "GMX Stats Page"
msgstr "GMX Stats Page"

#: src/pages/Actions/Actions.js
msgid "GMX V1 information for account: {checkSummedAccount}"
msgstr "GMX V1 information for account: {checkSummedAccount}"

#: src/pages/SyntheticsActions/SyntheticsActions.tsx
msgid "GMX V2 information for account: {checkSummedAccount}"
msgstr "GMX V2 information for account: {checkSummedAccount}"

#: src/pages/Stake/StakeV2.js
#: src/pages/Stake/StakeV2.js
msgid "GMX Vault"
msgstr "GMX Vault"

#: src/pages/Ecosystem/Ecosystem.js
msgid "GMX Weekly Updates"
msgstr "GMX Weekly Updates"

#: src/pages/BuyGMX/BuyGMX.tsx
msgid "GMX bonds can be bought on Bond Protocol with a discount and a small vesting period:"
msgstr "GMX bonds can be bought on Bond Protocol with a discount and a small vesting period:"

#: src/pages/Ecosystem/Ecosystem.js
msgid "GMX community discussion"
msgstr "GMX community discussion"

#: src/pages/Ecosystem/Ecosystem.js
msgid "GMX dashboards and analytics."
msgstr "GMX dashboards and analytics."

#: src/pages/Ecosystem/Ecosystem.js
msgid "GMX ecosystem pages."
msgstr "GMX ecosystem pages."

#: src/pages/Ecosystem/Ecosystem.js
msgid "GMX explorer for stats and traders"
msgstr "GMX explorer for stats and traders"

#: src/pages/Ecosystem/Ecosystem.js
msgid "GMX fundamentals"
msgstr "GMX fundamentals"

#: src/pages/Home/Home.js
msgid "GMX is currently live on Arbitrum and Avalanche."
msgstr "GMX is currently live on Arbitrum and Avalanche."

#: src/pages/Jobs/Jobs.js
msgid "GMX is not actively looking for new hires at the moment. However, if you think you can contribute to the project, please email <0>jobs@gmx.io</0>."
msgstr "GMX is not actively looking for new hires at the moment. However, if you think you can contribute to the project, please email <0>jobs@gmx.io</0>."

#: src/components/TokenCard/TokenCard.js
msgid "GMX is the utility and governance token. Accrues 30% and 27% of V1 and V2 markets generated fees, respectively."
msgstr "GMX is the utility and governance token. Accrues 30% and 27% of V1 and V2 markets generated fees, respectively."

#: src/components/TokenCard/TokenCard.js
#~ msgid "GMX is the utility and governance token. Accrues 30% of the platform's generated fees."
#~ msgstr "GMX is the utility and governance token. Accrues 30% of the platform's generated fees."

#: src/pages/Ecosystem/Ecosystem.js
msgid "GMX staking calculator"
msgstr "GMX staking calculator"

#: src/pages/Ecosystem/Ecosystem.js
msgid "GMX staking calculator and guide"
msgstr "GMX staking calculator and guide"

#: src/pages/Ecosystem/Ecosystem.js
msgid "GMX staking rewards updates and insights"
msgstr "GMX staking rewards updates and insights"

#: src/pages/Stake/StakeV2.js
#: src/pages/Stake/StakeV2.js
msgid "GMX transfers not yet enabled"
msgstr "GMX transfers not yet enabled"

#: src/components/Common/SEO.js
msgid "GMX | Decentralized Perpetual Exchange"
msgstr "GMX | Decentralized Perpetual Exchange"

#: src/components/Referrals/AddAffiliateCode.js
msgid "Generate Referral Code"
msgstr "Generate Referral Code"

#: src/components/Exchange/PositionShareCard.tsx
msgid "Generating shareable image..."
msgstr "Generating shareable image..."

#: src/pages/Referrals/Referrals.tsx
msgid "Get fee discounts and earn rebates through the GMX referral program.<0/>For more information, please read the <1>referral program details</1>."
msgstr "Get fee discounts and earn rebates through the GMX referral program.<0/>For more information, please read the <1>referral program details</1>."

#: src/components/Header/HomeHeaderLinks.tsx
msgid "Governance"
msgstr "Governance"

#: src/components/Exchange/SwapBox.js
msgid "High Slippage, Swap Anyway"
msgstr "High Slippage, Swap Anyway"

#: src/components/Exchange/SwapBox.js
msgid "High USDG Slippage, Long Anyway"
msgstr "High USDG Slippage, Long Anyway"

#: src/components/Exchange/ConfirmationBox.js
#: src/components/Synthetics/ConfirmationBox/ConfirmationBox.tsx
msgid "I am aware of the trigger orders"
msgstr "I am aware of the trigger orders"

#: src/components/Synthetics/MarketCard/MarketCard.tsx
msgid "If you have an existing position, the position will be closed at a reference price of {0}, not accounting for price impact.<0/><1/>This exit price will change with the price of the asset.<2/><3/><4>More Info</4>"
msgstr "If you have an existing position, the position will be closed at a reference price of {0}, not accounting for price impact.<0/><1/>This exit price will change with the price of the asset.<2/><3/><4>More Info</4>"

#: src/components/Exchange/SwapBox.js
msgid "If you have an existing position, the position will be closed at {0} USD.<0/><1/>This exit price will change with the price of the asset.<2/><3/><4>More Info</4>"
msgstr "If you have an existing position, the position will be closed at {0} USD.<0/><1/>This exit price will change with the price of the asset.<2/><3/><4>More Info</4>"

#: src/components/Exchange/PositionShare.tsx
msgid "Image generation error, please refresh and try again."
msgstr "Image generation error, please refresh and try again."

#: src/components/Exchange/ExchangeTVChart.js
#: src/components/Synthetics/TVChart/TVChart.tsx
msgid "Inc."
msgstr "Inc."

#: src/pages/Stake/StakeV2.js
msgid "Incentives"
msgstr "Incentives"

#: src/components/Synthetics/UserIncentiveDistributionList/UserIncentiveDistributionList.tsx
msgid "Incentives Distribution History"
msgstr "Incentives Distribution History"

#: src/components/Synthetics/UserIncentiveDistributionList/UserIncentiveDistributionList.tsx
#: src/components/Synthetics/UserIncentiveDistributionList/UserIncentiveDistributionList.tsx
msgid "Incentives are airdropped weekly."
msgstr "Incentives are airdropped weekly."

#: src/App/App.js
msgid "Include PnL in leverage display"
msgstr "Include PnL in leverage display"

#: src/pages/CompleteAccountTransfer/CompleteAccountTransfer.js
msgid "Incorrect Account"
msgstr "Incorrect Account"

#: src/components/Exchange/SwapBox.js
#: src/pages/Stake/StakeV1.js
msgid "Incorrect Network"
msgstr "Incorrect Network"

#: src/components/Exchange/SwapBox.js
msgid "Incorrect network"
msgstr "Incorrect network"

#: src/components/Exchange/ConfirmationBox.js
#: src/components/Exchange/ConfirmationBox.js
#: src/components/Exchange/OrdersList.js
#: src/components/Exchange/TradeHistory.js
#: src/components/Exchange/TradeHistory.js
#: src/components/Synthetics/ConfirmationBox/ConfirmationBox.tsx
#: src/components/Synthetics/OrderItem/OrderItem.tsx
#: src/components/Synthetics/TradeHistoryRow/utils.ts
#: src/domain/synthetics/orders/utils.ts
#: src/pages/OrdersOverview/OrdersOverview.js
msgid "Increase"
msgstr "Increase"

#: src/components/Exchange/PositionDropdown.tsx
msgid "Increase Size (Limit)"
msgstr "Increase Size (Limit)"

#: src/components/Exchange/PositionDropdown.tsx
msgid "Increase Size (Market)"
msgstr "Increase Size (Market)"

#: src/pages/OrdersOverview/OrdersOverview.js
msgid "Increase active: {0}, executed: {1}, cancelled: {2}"
msgstr "Increase active: {0}, executed: {1}, cancelled: {2}"

#: src/components/Exchange/TradeHistory.js
msgid "Increase {0} {longOrShortText}, +{1} USD, {2} Price: {3} USD"
msgstr "Increase {0} {longOrShortText}, +{1} USD, {2} Price: {3} USD"

#: src/context/SyntheticsEvents/SyntheticsEventsProvider.tsx
msgid "Increased {positionText}, +{0}"
msgstr "Increased {positionText}, +{0}"

#: src/pages/Exchange/Exchange.js
msgid "Increased {tokenSymbol} {longOrShortText}, +{0} USD."
msgstr "Increased {tokenSymbol} {longOrShortText}, +{0} USD."

#: src/components/Synthetics/StatusNotification/OrderStatusNotification.tsx
msgid "Increasing"
msgstr "Increasing"

#: src/pages/OrdersOverview/OrdersOverview.js
msgid "Index"
msgstr "Index"

#: src/components/Exchange/NetValueTooltip.tsx
#: src/components/Exchange/PositionsList.js
#: src/components/Exchange/PositionsList.js
#: src/components/Synthetics/PositionItem/PositionItem.tsx
#: src/components/Synthetics/PositionItem/PositionItem.tsx
msgid "Initial Collateral"
msgstr "Initial Collateral"

#: src/components/Exchange/PositionSeller.js
msgid "Initial Collateral (Collateral excluding Borrow Fee)."
msgstr "Initial Collateral (Collateral excluding Borrow Fee)."

#: src/components/Synthetics/PositionEditor/PositionEditor.tsx
#: src/components/Synthetics/PositionSeller/PositionSeller.tsx
msgid "Initial Collateral (Collateral excluding Borrow and Funding Fee)."
msgstr "Initial Collateral (Collateral excluding Borrow and Funding Fee)."

#: src/components/Exchange/TradeHistory.js
#: src/components/Synthetics/TradeHistoryRow/utils.ts
msgid "Initial collateral"
msgstr "Initial collateral"

#: src/components/Exchange/PositionSeller.js
msgid "Insufficient Available Liquidity to swap to {0}:"
msgstr "Insufficient Available Liquidity to swap to {0}:"

#: src/components/Glp/GlpSwap.js
msgid "Insufficient GLP balance"
msgstr "Insufficient GLP balance"

#: src/components/Exchange/PositionSeller.js
#: src/components/Exchange/PositionSeller.js
#: src/components/Exchange/SwapBox.js
#: src/components/Exchange/SwapBox.js
#: src/components/Exchange/SwapBox.js
#: src/components/Exchange/SwapBox.js
#: src/components/Exchange/SwapBox.js
#: src/components/Exchange/SwapBox.js
#: src/components/Exchange/SwapBox.js
#: src/components/Exchange/SwapBox.js
#: src/components/Exchange/SwapBox.js
#: src/components/Exchange/SwapBox.js
msgid "Insufficient Liquidity"
msgstr "Insufficient Liquidity"

#: src/components/Exchange/SwapBox.js
#: src/components/Glp/GlpSwap.js
#: src/domain/synthetics/trade/utils/validation.ts
msgid "Insufficient liquidity"
msgstr "Insufficient liquidity"

#: src/components/Synthetics/TradeBox/MarketPoolSelectorRow.tsx
msgid "Insufficient liquidity in any {0}/USD market pools for your order."
msgstr "Insufficient liquidity in any {0}/USD market pools for your order."

#: src/components/Synthetics/TradeBox/MarketPoolSelectorRow.tsx
msgid "Insufficient liquidity in {0} market pool. <0/><1>Switch to {1} market pool.</1>"
msgstr "Insufficient liquidity in {0} market pool. <0/><1>Switch to {1} market pool.</1>"

#: src/domain/synthetics/trade/utils/validation.ts
msgid "Insufficient liquidity to swap collateral"
msgstr "Insufficient liquidity to swap collateral"

#: src/domain/synthetics/trade/utils/validation.ts
msgid "Insufficient receive token liquidity"
msgstr "Insufficient receive token liquidity"

#: src/pages/Stake/StakeV2.js
msgid "Insufficient staked tokens"
msgstr "Insufficient staked tokens"

#: src/components/Exchange/SwapBox.js
#: src/components/Exchange/SwapBox.js
#: src/components/Glp/GlpSwap.js
#: src/domain/synthetics/trade/utils/validation.ts
#: src/domain/synthetics/trade/utils/validation.ts
#: src/domain/synthetics/trade/utils/validation.ts
#: src/domain/synthetics/trade/utils/validation.ts
#: src/domain/synthetics/trade/utils/validation.ts
#: src/domain/synthetics/trade/utils/validation.ts
msgid "Insufficient {0} balance"
msgstr "Insufficient {0} balance"

#: src/domain/synthetics/trade/utils/validation.ts
#: src/domain/synthetics/trade/utils/validation.ts
msgid "Insufficient {0} liquidity"
msgstr "Insufficient {0} liquidity"

#: src/components/Exchange/PositionSeller.js
#: src/components/Exchange/PositionSeller.js
msgid "Invalid Liquidation Price"
msgstr "Invalid Liquidation Price"

#: src/pages/NftWallet/NftWallet.js
msgid "Invalid NFT Address"
msgstr "Invalid NFT Address"

#: src/pages/BeginAccountTransfer/BeginAccountTransfer.js
msgid "Invalid Receiver"
msgstr "Invalid Receiver"

#: src/pages/BeginAccountTransfer/BeginAccountTransfer.js
#: src/pages/NftWallet/NftWallet.js
msgid "Invalid Receiver Address"
msgstr "Invalid Receiver Address"

#: src/pages/CompleteAccountTransfer/CompleteAccountTransfer.js
msgid "Invalid Transfer Addresses: Please check the url."
msgstr "Invalid Transfer Addresses: Please check the url."

#: src/components/Synthetics/AcceptablePriceImpactEditor/AcceptablePriceImpactEditor.tsx
#~ msgid "Invalid acceptable Price Impact value"
#~ msgstr "Invalid acceptable Price Impact value"

#: src/App/App.js
msgid "Invalid execution fee buffer value"
msgstr "Invalid execution fee buffer value"

#: src/components/Exchange/PositionEditor.js
#: src/components/Exchange/PositionEditor.js
#: src/components/Exchange/PositionEditor.js
#: src/domain/synthetics/trade/utils/validation.ts
#: src/domain/synthetics/trade/utils/validation.ts
msgid "Invalid liq. price"
msgstr "Invalid liq. price"

#: src/components/Exchange/ConfirmationBox.js
#: src/components/Exchange/OrderEditor.js
#: src/components/Exchange/PositionSeller.js
msgid "Invalid price, see warning"
msgstr "Invalid price, see warning"

#: src/App/App.js
msgid "Invalid slippage value"
msgstr "Invalid slippage value"

#: src/pages/OrdersOverview/OrdersOverview.js
msgid "Invalid token fromToken: \"{0}\" toToken: \"{toTokenAddress}\""
msgstr "Invalid token fromToken: \"{0}\" toToken: \"{toTokenAddress}\""

#: src/pages/OrdersOverview/OrdersOverview.js
msgid "Invalid token indexToken: \"{0}\" collateralToken: \"{1}\""
msgstr "Invalid token indexToken: \"{0}\" collateralToken: \"{1}\""

#: src/pages/Jobs/Jobs.js
msgid "Job Openings"
msgstr "Job Openings"

#: src/pages/Jobs/Jobs.js
msgid "Job openings at GMX."
msgstr "Job openings at GMX."

#: src/pages/Jobs/Jobs.js
msgid "Jobs"
msgstr "Jobs"

#: src/components/Exchange/PositionSeller.js
msgid "Keep Leverage is not possible"
msgstr "Keep Leverage is not possible"

#: src/components/Synthetics/ConfirmationBox/ConfirmationBox.tsx
#: src/components/Synthetics/PositionSeller/PositionSeller.tsx
#: src/components/Synthetics/TradeBox/TradeBox.tsx
msgid "Keep leverage at {0}"
msgstr "Keep leverage at {0}"

#: src/components/Exchange/PositionSeller.js
msgid "Keep leverage at {0}x"
msgstr "Keep leverage at {0}x"

#: src/components/Synthetics/ChartTokenSelector/ChartTokenSelector.tsx
msgid "LONG LIQ."
msgstr "LONG LIQ."

#: src/components/NetworkDropdown/NetworkDropdown.tsx
msgid "Language"
msgstr "Language"

#: src/components/Header/AppHeaderUser.tsx
#: src/components/Header/AppHeaderUser.tsx
#: src/components/ModalViews/RedirectModal.js
#: src/pages/Home/Home.js
msgid "Launch App"
msgstr "Launch App"

#: src/components/Exchange/UsefulLinks.tsx
msgid "Leaderboard"
msgstr "Leaderboard"

#: src/pages/Ecosystem/Ecosystem.js
msgid "Leaderboard for GMX traders"
msgstr "Leaderboard for GMX traders"

#: src/components/Exchange/PositionEditor.js
msgid "Leave at least {0} ETH for gas"
msgstr "Leave at least {0} ETH for gas"

#: src/components/Exchange/SwapBox.js
#: src/components/Exchange/SwapBox.js
msgid "Leave at least {0} {1} for gas"
msgstr "Leave at least {0} {1} for gas"

#: src/components/Exchange/PositionEditor.js
msgid "Leftover Collateral not enough to cover fees"
msgstr "Leftover Collateral not enough to cover fees"

#: src/components/Exchange/PositionSeller.js
msgid "Leftover collateral below 5 USD"
msgstr "Leftover collateral below 5 USD"

#: src/domain/synthetics/trade/utils/validation.ts
msgid "Leftover collateral below {0} USD"
msgstr "Leftover collateral below {0} USD"

#: src/components/Exchange/PositionSeller.js
msgid "Leftover position below 10 USD"
msgstr "Leftover position below 10 USD"

#: src/components/Exchange/ConfirmationBox.js
#: src/components/Exchange/PositionEditor.js
#: src/components/Exchange/PositionSeller.js
#: src/components/Exchange/SwapBox.js
#: src/components/Exchange/SwapBox.js
#: src/components/Synthetics/ConfirmationBox/ConfirmationBox.tsx
#: src/components/Synthetics/PositionEditor/PositionEditor.tsx
#: src/components/Synthetics/PositionSeller/PositionSeller.tsx
#: src/components/Synthetics/TradeBox/TradeBox.tsx
#: src/components/Synthetics/TradeBox/TradeBox.tsx
#: src/components/Synthetics/TradeBox/TradeBox.tsx
msgid "Leverage"
msgstr "Leverage"

#: src/pages/Ecosystem/Ecosystem.js
msgid "Leverage Trading Terminal"
msgstr "Leverage Trading Terminal"

#: src/components/Exchange/SwapBox.js
msgid "Leverage disabled, pending {0} upgrade"
msgstr "Leverage disabled, pending {0} upgrade"

#: src/components/Synthetics/TradeBox/TradeBox.tsx
msgid "Leverage slider"
msgstr "Leverage slider"

#: src/components/Exchange/OrdersList.js
#: src/components/Exchange/OrdersList.js
#: src/components/Exchange/SwapBox.js
#: src/components/Synthetics/OrderEditor/OrderEditor.tsx
#: src/components/Synthetics/OrderItem/OrderItem.tsx
#: src/components/Synthetics/OrderItem/OrderItem.tsx
#: src/components/Synthetics/PositionItem/PositionItem.tsx
#: src/components/Synthetics/TradeBox/TradeBox.tsx
#: src/components/Synthetics/TradeHistoryRow/utils.ts
#: src/domain/synthetics/orders/utils.ts
msgid "Limit"
msgstr "Limit"

#: src/domain/synthetics/orders/utils.ts
msgid "Limit Decrease"
msgstr "Limit Decrease"

#: src/domain/synthetics/orders/utils.ts
msgid "Limit Increase"
msgstr "Limit Increase"

#: src/components/Synthetics/ConfirmationBox/ConfirmationBox.tsx
msgid "Limit Order Price to guarantee Min. Receive amount is updated in real time in the Orders tab after the order has been created."
msgstr "Limit Order Price to guarantee Min. Receive amount is updated in real time in the Orders tab after the order has been created."

#: src/components/Synthetics/ConfirmationBox/ConfirmationBox.tsx
msgid "Limit Order Price will vary based on Fees and Price Impact to guarantee the Min. Receive amount."
msgstr "Limit Order Price will vary based on Fees and Price Impact to guarantee the Min. Receive amount."

#: src/components/Exchange/ConfirmationBox.js
#: src/components/Exchange/ConfirmationBox.js
#: src/components/Synthetics/ConfirmationBox/ConfirmationBox.tsx
#: src/components/Synthetics/ConfirmationBox/ConfirmationBox.tsx
#: src/domain/synthetics/orders/utils.ts
msgid "Limit Price"
msgstr "Limit Price"

#: src/components/Synthetics/StatusNotification/OrderStatusNotification.tsx
#: src/domain/synthetics/orders/utils.ts
msgid "Limit Swap"
msgstr "Limit Swap"

#: src/components/Exchange/SwapBox.js
msgid "Limit order creation failed."
msgstr "Limit order creation failed."

#: src/components/Synthetics/StatusNotification/OrderStatusNotification.tsx
msgid "Limit order for"
msgstr "Limit order for"

#: src/components/Exchange/SwapBox.js
msgid "Limit order submitted!"
msgstr "Limit order submitted!"

#: src/pages/Ecosystem/Ecosystem.js
#: src/pages/Ecosystem/Ecosystem.js
#: src/pages/Ecosystem/Ecosystem.js
#: src/pages/Ecosystem/Ecosystem.js
#: src/pages/Ecosystem/Ecosystem.js
msgid "Link"
msgstr "Link"

#: src/components/Exchange/PositionShare.tsx
msgid "Link copied to clipboard."
msgstr "Link copied to clipboard."

#: src/components/Synthetics/PositionEditor/PositionEditor.tsx
#: src/components/Synthetics/PositionList/PositionList.tsx
#~ msgid "Liq Price"
#~ msgstr "Liq Price"

#: src/components/Exchange/ConfirmationBox.js
#: src/components/Exchange/OrderEditor.js
#: src/components/Exchange/PositionEditor.js
#: src/components/Exchange/PositionSeller.js
#: src/components/Exchange/PositionsList.js
#: src/components/Exchange/PositionsList.js
#: src/components/Exchange/SwapBox.js
#: src/components/Synthetics/ConfirmationBox/ConfirmationBox.tsx
#: src/components/Synthetics/ConfirmationBox/ConfirmationBox.tsx
#: src/components/Synthetics/OrderEditor/OrderEditor.tsx
#: src/components/Synthetics/PositionEditor/PositionEditor.tsx
#: src/components/Synthetics/PositionItem/PositionItem.tsx
#: src/components/Synthetics/PositionList/PositionList.tsx
#: src/components/Synthetics/PositionSeller/PositionSeller.tsx
#: src/components/Synthetics/TradeBox/TradeBox.tsx
#: src/components/Synthetics/TradeBox/TradeBox.tsx
msgid "Liq. Price"
msgstr "Liq. Price"

#: src/components/Exchange/ExchangeTVChart.js
msgid "Liq. {0} {longOrShortText}"
msgstr "Liq. {0} {longOrShortText}"

#: src/components/Synthetics/TVChart/TVChart.tsx
msgid "Liq. {longOrShortText} {tokenSymbol}"
msgstr "Liq. {longOrShortText} {tokenSymbol}"

#: src/components/Exchange/TradeHistory.js
#: src/context/SyntheticsEvents/SyntheticsEventsProvider.tsx
msgid "Liquidated"
msgstr "Liquidated"

#: src/components/Exchange/TradeHistory.js
msgid ""
"Liquidated {0} {longOrShortText},\n"
"-{1} USD,\n"
"{2} Price: {3} USD"
msgstr ""
"Liquidated {0} {longOrShortText},\n"
"-{1} USD,\n"
"{2} Price: {3} USD"

#: src/components/Exchange/TradeHistory.js
msgid "Liquidation Fee"
msgstr "Liquidation Fee"

#: src/components/Exchange/PositionEditor.js
msgid "Liquidation price would cross mark price."
msgstr "Liquidation price would cross mark price."

#: src/pages/Stake/StakeV2.js
msgid "Liquidity and trading incentives program is live on Arbitrum. <0>Read more</0>."
msgstr "Liquidity and trading incentives program is live on Arbitrum. <0>Read more</0>."

#: src/components/Exchange/SwapBox.js
#: src/components/Exchange/SwapBox.js
msgid "Liquidity data not loaded"
msgstr "Liquidity data not loaded"

#: src/components/Exchange/PositionsList.js
#: src/components/Exchange/PositionsList.js
#: src/components/Synthetics/Claims/Claims.tsx
#: src/components/Synthetics/GmSwap/GmConfirmationBox/GmConfirmationBox.tsx
#: src/components/Synthetics/OrderEditor/OrderEditor.tsx
#: src/components/Synthetics/OrderEditor/OrderEditor.tsx
#: src/components/Synthetics/OrderList/OrderList.tsx
#: src/components/Synthetics/OrderList/OrderList.tsx
#: src/components/Synthetics/PositionList/PositionList.tsx
#: src/components/Synthetics/PositionList/PositionList.tsx
#: src/components/Synthetics/TradeHistory/TradeHistory.tsx
#: src/domain/synthetics/trade/utils/validation.ts
#: src/domain/synthetics/trade/utils/validation.ts
msgid "Loading..."
msgstr "Loading..."

#: src/components/Exchange/ConfirmationBox.js
#: src/components/Exchange/ConfirmationBox.js
#: src/components/Exchange/ConfirmationBox.js
#: src/components/Exchange/ConfirmationBox.js
#: src/components/Exchange/ConfirmationBox.js
#: src/components/Exchange/ExchangeTVChart.js
#: src/components/Exchange/ExchangeTVChart.js
#: src/components/Exchange/OrdersList.js
#: src/components/Exchange/PositionEditor.js
#: src/components/Exchange/PositionSeller.js
#: src/components/Exchange/PositionsList.js
#: src/components/Exchange/PositionsList.js
#: src/components/Exchange/PositionsList.js
#: src/components/Exchange/SwapBox.js
#: src/components/Exchange/SwapBox.js
#: src/components/Exchange/SwapBox.js
#: src/components/Exchange/SwapBox.js
#: src/components/Exchange/SwapBox.js
#: src/components/Exchange/TradeHistory.js
#: src/components/Exchange/TradeHistory.js
#: src/components/Exchange/TradeHistory.js
#: src/components/Synthetics/ClaimHistoryRow/ClaimHistoryRow.tsx
#: src/components/Synthetics/ClaimHistoryRow/ClaimHistoryRow.tsx
#: src/components/Synthetics/ClaimHistoryRow/ClaimHistoryRow.tsx
#: src/components/Synthetics/ConfirmationBox/ConfirmationBox.tsx
#: src/components/Synthetics/ConfirmationBox/ConfirmationBox.tsx
#: src/components/Synthetics/ConfirmationBox/ConfirmationBox.tsx
#: src/components/Synthetics/ConfirmationBox/ConfirmationBox.tsx
#: src/components/Synthetics/ConfirmationBox/ConfirmationBox.tsx
#: src/components/Synthetics/MarketCard/MarketCard.tsx
#: src/components/Synthetics/OrderItem/OrderItem.tsx
#: src/components/Synthetics/PositionEditor/PositionEditor.tsx
#: src/components/Synthetics/PositionItem/PositionItem.tsx
#: src/components/Synthetics/PositionItem/PositionItem.tsx
#: src/components/Synthetics/PositionSeller/PositionSeller.tsx
#: src/components/Synthetics/SettleAccruedFundingFeeModal/SettleAccruedFundingFeeRow.tsx
#: src/components/Synthetics/StatusNotification/FeesSettlementStatusNotification.tsx
#: src/components/Synthetics/StatusNotification/OrderStatusNotification.tsx
#: src/components/Synthetics/TVChart/TVChart.tsx
#: src/components/Synthetics/TVChart/TVChart.tsx
#: src/components/Synthetics/TVChart/TVChart.tsx
#: src/components/Synthetics/TradeBox/TradeBox.tsx
#: src/components/Synthetics/TradeHistoryRow/utils.ts
#: src/context/SyntheticsEvents/SyntheticsEventsProvider.tsx
#: src/context/SyntheticsEvents/SyntheticsEventsProvider.tsx
#: src/domain/synthetics/orders/utils.ts
#: src/domain/synthetics/orders/utils.ts
#: src/pages/Actions/Actions.js
#: src/pages/Actions/Actions.js
#: src/pages/Exchange/Exchange.js
#: src/pages/Exchange/Exchange.js
#: src/pages/Exchange/Exchange.js
#: src/pages/Exchange/Exchange.js
#: src/pages/OrdersOverview/OrdersOverview.js
msgid "Long"
msgstr "Long"

#: src/components/Synthetics/MarketStats/MarketStats.tsx
msgid "Long Collateral"
msgstr "Long Collateral"

#: src/components/Synthetics/MarketsList/MarketsList.tsx
msgid "Long Funding Payments"
msgstr "Long Funding Payments"

#: src/components/Synthetics/MarketsList/MarketsList.tsx
msgid "Long Funding Rewards"
msgstr "Long Funding Rewards"

#: src/components/Exchange/ChartTokenSelector.tsx
msgid "Long Liquidity"
msgstr "Long Liquidity"

#: src/components/Synthetics/MarketCard/MarketCard.tsx
msgid "Long Open Interest"
msgstr "Long Open Interest"

#: src/pages/Dashboard/DashboardV2.js
msgid "Long Positions"
msgstr "Long Positions"

#: src/components/Synthetics/MarketCard/MarketCard.tsx
#~ msgid "Long positions {0} a Funding Fee of <0>{1}%</0> per hour."
#~ msgstr "Long positions {0} a Funding Fee of <0>{1}%</0> per hour."

#: src/components/Synthetics/MarketCard/MarketCard.tsx
msgid "Long positions {0} a Funding Fee of <0>{1}{2}%</0> per hour."
msgstr "Long positions {0} a Funding Fee of <0>{1}{2}%</0> per hour."

#: src/components/Synthetics/MarketCard/MarketCard.tsx
#~ msgid "Long positions {0} a Funding Fee of <0>{longSign}{1}%</0> per hour."
#~ msgstr "Long positions {0} a Funding Fee of <0>{longSign}{1}%</0> per hour."

#: src/components/Exchange/SwapBox.js
msgid "Long {0}"
msgstr "Long {0}"

#: src/components/Exchange/ConfirmationBox.js
msgid "Longing..."
msgstr "Longing..."

#: src/components/Referrals/AddAffiliateCode.js
msgid "Looks like you don't have a referral code to share. <0/> Create one now and start earning rebates!"
msgstr "Looks like you don't have a referral code to share. <0/> Create one now and start earning rebates!"

#: src/pages/Actions/Actions.js
msgid "Loss"
msgstr "Loss"

#: src/components/Synthetics/ClaimModal/ClaimModal.tsx
#: src/components/Synthetics/GmList/GmList.tsx
msgid "MARKET"
msgstr "MARKET"

#: src/components/BuyInputSection/BuyInputSection.tsx
#: src/components/InputSection/InputSection.js
#: src/pages/ClaimEsGmx/ClaimEsGmx.js
msgid "MAX"
msgstr "MAX"

#: src/pages/Ecosystem/Ecosystem.js
#~ msgid "MEV Optimizer"
#~ msgstr "MEV Optimizer"

#: src/components/Synthetics/GmList/GmList.tsx
#~ msgid "MINTABLE"
#~ msgstr "MINTABLE"

#: src/components/Exchange/OrderEditor.js
#: src/components/Exchange/PositionSeller.js
#: src/components/Exchange/SwapBox.js
#: src/components/Synthetics/OrderEditor/OrderEditor.tsx
#: src/components/Synthetics/PositionSeller/PositionSeller.tsx
#: src/components/Synthetics/TradeBox/TradeBox.tsx
#: src/components/Synthetics/TradeBox/TradeBox.tsx
msgid "Mark"
msgstr "Mark"

#: src/components/Exchange/ConfirmationBox.js
#: src/components/Exchange/ConfirmationBox.js
#: src/components/Exchange/OrderEditor.js
#: src/components/Exchange/OrdersList.js
#: src/components/Exchange/OrdersList.js
#: src/components/Exchange/OrdersList.js
#: src/components/Exchange/PositionEditor.js
#: src/components/Exchange/PositionSeller.js
#: src/components/Exchange/PositionsList.js
#: src/components/Exchange/PositionsList.js
#: src/components/Synthetics/ConfirmationBox/ConfirmationBox.tsx
#: src/components/Synthetics/ConfirmationBox/ConfirmationBox.tsx
#: src/components/Synthetics/ConfirmationBox/ConfirmationBox.tsx
#: src/components/Synthetics/OrderItem/OrderItem.tsx
#: src/components/Synthetics/OrderList/OrderList.tsx
#: src/components/Synthetics/PositionEditor/PositionEditor.tsx
#: src/components/Synthetics/PositionItem/PositionItem.tsx
#: src/components/Synthetics/PositionList/PositionList.tsx
#: src/components/Synthetics/PositionSeller/PositionSeller.tsx
#: src/components/Synthetics/TradeHistoryRow/utils.ts
#: src/components/Synthetics/TradeHistoryRow/utils.ts
#: src/pages/OrdersOverview/OrdersOverview.js
msgid "Mark Price"
msgstr "Mark Price"

#: src/components/Exchange/PositionSeller.js
#: src/components/Exchange/SwapBox.js
#: src/components/Referrals/ClaimAffiliatesModal/ClaimAffiliatesModal.tsx
#: src/components/Synthetics/MarketCard/MarketCard.tsx
#: src/components/Synthetics/MarketStats/MarketStats.tsx
#: src/components/Synthetics/OrderItem/OrderItem.tsx
#: src/components/Synthetics/PositionItem/PositionItem.tsx
#: src/components/Synthetics/PositionItem/PositionItem.tsx
#: src/components/Synthetics/PositionSeller/PositionSeller.tsx
#: src/components/Synthetics/TradeBox/TradeBox.tsx
#: src/components/Synthetics/TradeBox/TradeBox.tsx
#: src/components/Synthetics/TradeBox/TradeBox.tsx
#: src/components/Synthetics/TradeHistoryRow/utils.ts
#: src/components/Synthetics/TradeHistoryRow/utils.ts
msgid "Market"
msgstr "Market"

#: src/pages/Dashboard/DashboardV2.js
#: src/pages/Dashboard/DashboardV2.js
msgid "Market Cap"
msgstr "Market Cap"

#: src/domain/synthetics/orders/utils.ts
msgid "Market Decrease"
msgstr "Market Decrease"

#: src/domain/synthetics/orders/utils.ts
msgid "Market Increase"
msgstr "Market Increase"

#: src/domain/synthetics/orders/utils.ts
msgid "Market Swap"
msgstr "Market Swap"

#: src/components/Exchange/PositionEditor.js
#: src/components/Exchange/PositionSeller.js
#: src/components/Synthetics/PositionEditor/PositionEditor.tsx
#: src/components/Synthetics/PositionSeller/PositionSeller.tsx
#: src/pages/Stake/StakeV2.js
#: src/pages/Stake/StakeV2.js
#: src/pages/Stake/StakeV2.js
msgid "Max"
msgstr "Max"

#: src/components/Synthetics/TradeFeesRow/TradeFeesRow.tsx
msgid "Max Bonus Rebate"
msgstr "Max Bonus Rebate"

#: src/pages/Stake/StakeV2.js
msgid "Max Capacity"
msgstr "Max Capacity"

#: src/components/Glp/GlpSwap.js
msgid "Max Capacity for {0} Reached"
msgstr "Max Capacity for {0} Reached"

#: src/components/Synthetics/GmSwap/GmFees/GmFees.tsx
#: src/components/Synthetics/OrderEditor/OrderEditor.tsx
#: src/components/Synthetics/TradeFeesRow/TradeFeesRow.tsx
msgid "Max Execution Fee"
msgstr "Max Execution Fee"

#: src/App/App.js
msgid "Max Execution Fee Buffer"
msgstr "Max Execution Fee Buffer"

#: src/App/App.js
msgid "Max Execution Fee buffer below {0}% may result in failed orders."
msgstr "Max Execution Fee buffer below {0}% may result in failed orders."

#: src/components/Exchange/ChartTokenSelector.tsx
msgid "Max In"
msgstr "Max In"

#: src/components/Exchange/PositionSeller.js
msgid "Max Leverage without PnL: 100x"
msgstr "Max Leverage without PnL: 100x"

#: src/components/Exchange/ChartTokenSelector.tsx
msgid "Max Out"
msgstr "Max Out"

#: src/components/Glp/GlpSwap.js
msgid "Max Pool Capacity"
msgstr "Max Pool Capacity"

#: src/components/Synthetics/AcceptablePriceImpactEditor/AcceptablePriceImpactEditor.tsx
#~ msgid "Max acceptable Price Impact precision is 0.01%"
#~ msgstr "Max acceptable Price Impact precision is 0.01%"

#: src/components/Migration/Migration.js
#: src/pages/Stake/StakeV1.js
#: src/pages/Stake/StakeV1.js
#: src/pages/Stake/StakeV2.js
#: src/pages/Stake/StakeV2.js
#: src/pages/Stake/StakeV2.js
msgid "Max amount exceeded"
msgstr "Max amount exceeded"

#: src/components/Exchange/PositionSeller.js
#: src/domain/synthetics/trade/utils/validation.ts
msgid "Max close amount exceeded"
msgstr "Max close amount exceeded"

#: src/App/App.js
msgid "Max execution fee buffer precision is 0.01%"
msgstr "Max execution fee buffer precision is 0.01%"

#: src/components/Exchange/TradeHistory.js
msgid "Max leverage of 100x was exceeded, the remaining collateral after deducting losses and fees have been sent back to your account:"
msgstr "Max leverage of 100x was exceeded, the remaining collateral after deducting losses and fees have been sent back to your account:"

#: src/components/Exchange/PositionEditor.js
msgid "Max leverage without PnL: {0}x"
msgstr "Max leverage without PnL: {0}x"

#: src/components/Exchange/PositionEditor.js
#: src/components/Exchange/PositionSeller.js
#: src/components/Exchange/SwapBox.js
#: src/domain/synthetics/trade/utils/validation.ts
#: src/domain/synthetics/trade/utils/validation.ts
#: src/domain/synthetics/trade/utils/validation.ts
msgid "Max leverage: {0}x"
msgstr "Max leverage: {0}x"

#: src/components/Glp/GlpSwap.js
msgid "Max pool capacity reached for {0}. Please mint GLP using another token"
msgstr "Max pool capacity reached for {0}. Please mint GLP using another token"

#: src/components/Glp/GlpSwap.js
msgid "Max pool capacity reached for {0}<0/><1/>Please mint GLP using another token"
msgstr "Max pool capacity reached for {0}<0/><1/>Please mint GLP using another token"

#: src/App/App.js
msgid "Max slippage precision is 0.01%"
msgstr "Max slippage precision is 0.01%"

#: src/components/Synthetics/MarketStats/MarketStats.tsx
#: src/components/Synthetics/MarketStats/MarketStats.tsx
#: src/components/Synthetics/MarketStats/MarketStats.tsx
#: src/components/Synthetics/MarketStats/MarketStats.tsx
msgid "Max {0}"
msgstr "Max {0}"

#: src/pages/Dashboard/DashboardV2.js
#: src/pages/Dashboard/DashboardV2.js
msgid "Max {0} Capacity"
msgstr "Max {0} Capacity"

#: src/domain/synthetics/trade/utils/validation.ts
#: src/domain/synthetics/trade/utils/validation.ts
msgid "Max {0} amount exceeded"
msgstr "Max {0} amount exceeded"

#: src/components/Exchange/PositionSeller.js
#: src/components/Exchange/SwapBox.js
msgid "Max {0} in"
msgstr "Max {0} in"

#: src/components/Exchange/SwapBox.js
msgid "Max {0} long capacity"
msgstr "Max {0} long capacity"

#: src/components/Exchange/SwapBox.js
#: src/domain/synthetics/trade/utils/validation.ts
msgid "Max {0} long exceeded"
msgstr "Max {0} long exceeded"

#: src/components/Exchange/PositionSeller.js
#: src/components/Exchange/SwapBox.js
#: src/components/Synthetics/SwapCard/SwapCard.tsx
msgid "Max {0} out"
msgstr "Max {0} out"

#: src/components/Exchange/SwapBox.js
msgid "Max {0} short capacity"
msgstr "Max {0} short capacity"

#: src/components/Exchange/SwapBox.js
#: src/domain/synthetics/trade/utils/validation.ts
msgid "Max {0} short exceeded"
msgstr "Max {0} short exceeded"

#: src/components/Synthetics/MarketCard/MarketCard.tsx
#~ msgid "Max {0} {longShortText} capacity"
#~ msgstr "Max {0} {longShortText} capacity"

#: src/components/TokenCard/TokenCard.js
msgid "Max. Arbitrum APR:"
msgstr "Max. Arbitrum APR:"

#: src/components/TokenCard/TokenCard.js
msgid "Max. Avalanche APR: {0}"
msgstr "Max. Avalanche APR: {0}"

#: src/components/Stake/GMXAprTooltip.tsx
msgid "Max. {nativeTokenSymbol} APR with 200% Boost for this week: {0}%."
msgstr "Max. {nativeTokenSymbol} APR with 200% Boost for this week: {0}%."

#: src/components/Migration/Migration.js
#: src/pages/Stake/StakeV1.js
#: src/pages/Stake/StakeV1.js
msgid "Max: {0}"
msgstr "Max: {0}"

#: src/components/Footer/constants.ts
#: src/components/Footer/constants.ts
msgid "Media Kit"
msgstr "Media Kit"

#: src/components/Migration/Migration.js
#: src/components/Migration/Migration.js
#: src/pages/Stake/StakeV1.js
#: src/pages/Stake/StakeV1.js
#: src/pages/Stake/StakeV1.js
msgid "Migrate"
msgstr "Migrate"

#: src/components/Migration/Migration.js
msgid "Migrated"
msgstr "Migrated"

#: src/components/Migration/Migration.js
msgid "Migrating..."
msgstr "Migrating..."

#: src/components/Migration/Migration.js
msgid "Migration Price"
msgstr "Migration Price"

#: src/components/Migration/Migration.js
msgid "Migration failed"
msgstr "Migration failed"

#: src/components/Migration/Migration.js
msgid "Migration submitted! <0>View status.</0>"
msgstr "Migration submitted! <0>View status.</0>"

#: src/domain/synthetics/trade/utils/validation.ts
msgid "Min collateral: {0}"
msgstr "Min collateral: {0}"

#: src/domain/synthetics/trade/utils/validation.ts
msgid "Min collateral: {0} USD"
msgstr "Min collateral: {0} USD"

#: src/components/Exchange/PositionEditor.js
#: src/components/Exchange/PositionSeller.js
#: src/components/Exchange/SwapBox.js
msgid "Min leverage: 1.1x"
msgstr "Min leverage: 1.1x"

#: src/components/Exchange/SwapBox.js
msgid "Min order: 10 USD"
msgstr "Min order: 10 USD"

#: src/domain/synthetics/trade/utils/validation.ts
msgid "Min order: {0}"
msgstr "Min order: {0}"

#: src/components/Exchange/TradeHistory.js
#: src/components/Synthetics/TradeHistoryRow/utils.ts
msgid "Min required collateral"
msgstr "Min required collateral"

#: src/components/Exchange/PositionEditor.js
msgid "Min residual collateral: 10 USD"
msgstr "Min residual collateral: 10 USD"

#: src/components/Exchange/ConfirmationBox.js
#: src/components/Synthetics/ConfirmationBox/ConfirmationBox.tsx
#: src/components/Synthetics/OrderEditor/OrderEditor.tsx
msgid "Min. Receive"
msgstr "Min. Receive"

#: src/components/Exchange/OrderEditor.js
msgid "Minimum received"
msgstr "Minimum received"

#: src/components/Synthetics/GmList/GmList.tsx
#: src/components/Synthetics/MarketStats/MarketStats.tsx
#~ msgid "Mintable"
#~ msgstr "Mintable"

#: src/components/Exchange/SwapBox.js
#: src/components/Synthetics/MarketStats/MarketStats.tsx
#: src/pages/Dashboard/DashboardV2.js
msgid "More Info"
msgstr "More Info"

#: src/components/NetworkDropdown/NetworkDropdown.tsx
msgid "More Options"
msgstr "More Options"

#: src/pages/Stake/StakeV2.js
msgid "Multiplier Points"
msgstr "Multiplier Points"

#: src/pages/Stake/StakeV2.js
msgid "Multiplier Points APR"
msgstr "Multiplier Points APR"

#: src/components/Synthetics/AcceptablePriceImpactInputRow/AcceptablePriceImpactInputRow.tsx
msgid "NA"
msgstr "NA"

#: src/pages/NftWallet/NftWallet.js
msgid "NFT Address"
msgstr "NFT Address"

#: src/pages/NftWallet/NftWallet.js
msgid "NFT ID"
msgstr "NFT ID"

#: src/pages/NftWallet/NftWallet.js
msgid "NFT Wallet"
msgstr "NFT Wallet"

#: src/components/Synthetics/PositionItem/PositionItem.tsx
msgid "Negative Funding Fees are settled against the collateral automatically and will influence the liquidation price. Positive Funding Fees can be claimed under Claimable Funding after realizing any action on the position."
msgstr "Negative Funding Fees are settled against the collateral automatically and will influence the liquidation price. Positive Funding Fees can be claimed under Claimable Funding after realizing any action on the position."

#: src/components/Exchange/PositionSeller.js
msgid "Neither Collateral nor realized PnL is enough to cover pending Fees. Please close a larger position amount."
msgstr "Neither Collateral nor realized PnL is enough to cover pending Fees. Please close a larger position amount."

#: src/components/Exchange/PositionsList.js
#: src/components/Exchange/PositionsList.js
#: src/components/Synthetics/PositionItem/PositionItem.tsx
#: src/components/Synthetics/PositionList/PositionList.tsx
msgid "Net Value"
msgstr "Net Value"

#: src/components/Exchange/NetValueTooltip.tsx
msgid "Net Value: Initial Collateral + PnL - Borrow Fee - Close Fee"
msgstr "Net Value: Initial Collateral + PnL - Borrow Fee - Close Fee"

#: src/components/Synthetics/PositionItem/PositionItem.tsx
msgid "Net Value: Initial Collateral + PnL - Borrow Fee - Negative Funding Fee - Close Fee"
msgstr "Net Value: Initial Collateral + PnL - Borrow Fee - Negative Funding Fee - Close Fee"

#: src/components/Synthetics/PositionItem/PositionItem.tsx
msgid "Net Value: Initial Collateral + PnL - Borrow Fee - Negative Funding Fee - Close Fee - UI Fee"
msgstr "Net Value: Initial Collateral + PnL - Borrow Fee - Negative Funding Fee - Close Fee - UI Fee"

#: src/components/NetworkDropdown/NetworkDropdown.tsx
#: src/components/NetworkDropdown/NetworkDropdown.tsx
msgid "Networks"
msgstr "Networks"

#: src/components/NetworkDropdown/NetworkDropdown.tsx
msgid "Networks and Settings"
msgstr "Networks and Settings"

#: src/components/Synthetics/Claims/Claims.tsx
msgid "Next"
msgstr "Next"

#: src/pages/Actions/Actions.js
msgid "No PnLs found"
msgstr "No PnLs found"

#: src/components/Synthetics/Claims/Claims.tsx
msgid "No claims yet"
msgstr "No claims yet"

#: src/pages/ClaimEsGmx/ClaimEsGmx.js
msgid "No esGMX to claim"
msgstr "No esGMX to claim"

#: src/components/Synthetics/UserIncentiveDistributionList/UserIncentiveDistributionList.tsx
msgid "No incentives distribution history yet."
msgstr "No incentives distribution history yet."

#: src/components/Exchange/OrdersList.js
#: src/components/Exchange/OrdersList.js
#: src/components/Synthetics/OrderList/OrderList.tsx
#: src/components/Synthetics/OrderList/OrderList.tsx
msgid "No open orders"
msgstr "No open orders"

#: src/lib/legacy.ts
msgid "No open position, order cannot be executed unless a position is opened"
msgstr "No open position, order cannot be executed unless a position is opened"

#: src/components/Exchange/PositionsList.js
#: src/components/Exchange/PositionsList.js
#: src/components/Synthetics/PositionList/PositionList.tsx
#: src/components/Synthetics/PositionList/PositionList.tsx
msgid "No open positions"
msgstr "No open positions"

#: src/pages/Jobs/Jobs.js
msgid "No open positions at GMX currently"
msgstr "No open positions at GMX currently"

#: src/pages/OrdersOverview/OrdersOverview.js
msgid "No position"
msgstr "No position"

#: src/components/Referrals/AffiliatesStats.tsx
#: src/components/Referrals/TradersStats.tsx
msgid "No rebates distribution history yet."
msgstr "No rebates distribution history yet."

#: src/pages/Stake/StakeV1.js
msgid "No rewards to claim yet"
msgstr "No rewards to claim yet"

#: src/components/Exchange/TradeHistory.js
#: src/components/Synthetics/TradeHistory/TradeHistory.tsx
msgid "No trades yet"
msgstr "No trades yet"

#: src/components/Synthetics/TradeHistoryRow/utils.ts
msgid "Not enough Available Liquidity to fill the Order. The Order will get filled when the condition is met and there is enough Available Liquidity."
msgstr "Not enough Available Liquidity to fill the Order. The Order will get filled when the condition is met and there is enough Available Liquidity."

#: src/components/Synthetics/TradeHistoryRow/utils.ts
msgid "Not enough Available Swap Liquidity to fill the Order. The Order will get filled when the condition is met and there is enough Available Swap Liquidity."
msgstr "Not enough Available Swap Liquidity to fill the Order. The Order will get filled when the condition is met and there is enough Available Swap Liquidity."

#: src/components/Exchange/OrdersToa.js
msgid "Note that orders are not guaranteed to be executed.<0/><1/>This can occur in a few situations including but not exclusive to:"
msgstr "Note that orders are not guaranteed to be executed.<0/><1/>This can occur in a few situations including but not exclusive to:"

#: src/components/Referrals/referralsHelper.js
msgid "Only letters, numbers and underscores are allowed."
msgstr "Only letters, numbers and underscores are allowed."

#: src/components/Exchange/FeesTooltip.tsx
#: src/components/Exchange/NetValueTooltip.tsx
#: src/components/Synthetics/TradeFeesRow/TradeFeesRow.tsx
msgid "Open Fee"
msgstr "Open Fee"

#: src/pages/Dashboard/DashboardV2.js
#: src/pages/Home/Home.js
msgid "Open Interest"
msgstr "Open Interest"

#: src/components/Synthetics/MarketCard/MarketCard.tsx
msgid "Open Interest Balance"
msgstr "Open Interest Balance"

#: src/components/Exchange/SwapBox.js
msgid "Open a position"
msgstr "Open a position"

#: src/pages/Dashboard/AssetDropdown.tsx
msgid "Open in Coingecko"
msgstr "Open in Coingecko"

#: src/pages/Dashboard/AssetDropdown.tsx
msgid "Open in Explorer"
msgstr "Open in Explorer"

#: src/pages/Home/Home.js
msgid "Open positions through a simple swap interface. Conveniently swap from any supported asset into the position of your choice."
msgstr "Open positions through a simple swap interface. Conveniently swap from any supported asset into the position of your choice."

#: src/pages/PositionsOverview/PositionsOverview.js
msgid "Open positions: {0}<0/>Under risk: {1}"
msgstr "Open positions: {0}<0/>Under risk: {1}"

#: src/pages/Ecosystem/Ecosystem.js
msgid "Open trades ranking and stats"
msgstr "Open trades ranking and stats"

#: src/components/Exchange/ExchangeTVChart.js
msgid "Open {0} {longOrShortText}"
msgstr "Open {0} {longOrShortText}"

#: src/components/Synthetics/TVChart/TVChart.tsx
msgid "Open {longOrShortText} {tokenSymbol}"
msgstr "Open {longOrShortText} {tokenSymbol}"

#: src/components/Exchange/PositionsList.js
#: src/components/Synthetics/PositionItem/PositionItem.tsx
#: src/components/Synthetics/PositionItem/PositionItem.tsx
msgid "Opening..."
msgstr "Opening..."

#: src/components/Exchange/OrdersList.js
#: src/components/Synthetics/OrderList/OrderList.tsx
#: src/pages/OrdersOverview/OrdersOverview.js
msgid "Order"
msgstr "Order"

#: src/domain/synthetics/orders/utils.ts
msgid "Order Trigger Price is beyond position's Liquidation Price."
msgstr "Order Trigger Price is beyond position's Liquidation Price."

#: src/components/Synthetics/OrderItem/OrderItem.tsx
msgid "Order Type"
msgstr "Order Type"

#: src/components/Exchange/ConfirmationBox.js
#: src/components/Synthetics/StatusNotification/OrderStatusNotification.tsx
msgid "Order cancelled"
msgstr "Order cancelled"

#: src/domain/legacy.ts
msgid "Order cancelled."
msgstr "Order cancelled."

#: src/lib/legacy.ts
msgid "Order cannot be executed as it would reduce the position's leverage below 1"
msgstr "Order cannot be executed as it would reduce the position's leverage below 1"

#: src/lib/legacy.ts
msgid "Order cannot be executed as the remaining position would be smaller than $5.00"
msgstr "Order cannot be executed as the remaining position would be smaller than $5.00"

#: src/components/Exchange/PositionSeller.js
msgid "Order created!"
msgstr "Order created!"

#: src/components/Exchange/PositionSeller.js
msgid "Order creation failed."
msgstr "Order creation failed."

#: src/domain/synthetics/orders/createDecreaseOrderTxn.ts
#: src/domain/synthetics/orders/createIncreaseOrderTxn.ts
#: src/domain/synthetics/orders/createSwapOrderTxn.ts
msgid "Order error."
msgstr "Order error."

#: src/components/Synthetics/StatusNotification/OrderStatusNotification.tsx
msgid "Order executed"
msgstr "Order executed"

#: src/components/Synthetics/StatusNotification/OrderStatusNotification.tsx
msgid "Order request sent"
msgstr "Order request sent"

#: src/pages/OrdersOverview/OrdersOverview.js
msgid "Order size exceeds position"
msgstr "Order size exceeds position"

#: src/pages/OrdersOverview/OrdersOverview.js
msgid "Order size is 0"
msgstr "Order size is 0"

#: src/components/Exchange/PositionsList.js
#: src/lib/legacy.ts
msgid "Order size is bigger than position, will only be executable if position increases"
msgstr "Order size is bigger than position, will only be executable if position increases"

#: src/components/Exchange/PositionSeller.js
msgid "Order submitted!"
msgstr "Order submitted!"

#: src/components/Synthetics/TradeHistoryRow/utils.ts
msgid "Order trigger price"
msgstr "Order trigger price"

#: src/components/Exchange/OrderEditor.js
msgid "Order update failed."
msgstr "Order update failed."

#: src/components/Exchange/OrderEditor.js
msgid "Order update submitted!"
msgstr "Order update submitted!"

#: src/components/Exchange/OrderEditor.js
msgid "Order updated!"
msgstr "Order updated!"

#: src/components/Exchange/PositionsList.js
#: src/components/Synthetics/PositionItem/PositionItem.tsx
#: src/pages/Actions/Actions.js
#: src/pages/Exchange/Exchange.js
#: src/pages/SyntheticsActions/SyntheticsActions.tsx
#: src/pages/SyntheticsPage/SyntheticsPage.tsx
#: src/pages/SyntheticsPage/SyntheticsPage.tsx
msgid "Orders"
msgstr "Orders"

#: src/components/Exchange/PositionsList.js
#: src/pages/Exchange/Exchange.js
msgid "Orders ({0})"
msgstr "Orders ({0})"

#: src/pages/Exchange/Exchange.js
msgid "Orders cancelled."
msgstr "Orders cancelled."

#: src/pages/SyntheticsPage/SyntheticsPage.tsx
#: src/pages/SyntheticsPage/SyntheticsPage.tsx
#~ msgid "Orders{0}"
#~ msgstr "Orders{0}"

#: src/components/Synthetics/PositionItem/PositionItem.tsx
msgid "Orders <0>({0})</0>"
msgstr "Orders <0>({0})</0>"

#: src/pages/Ecosystem/Ecosystem.js
msgid "Overall protocol analytics"
msgstr "Overall protocol analytics"

#: src/pages/Dashboard/DashboardV2.js
msgid "Overview"
msgstr "Overview"

#: src/pages/Dashboard/DashboardV2.js
msgid "POOL"
msgstr "POOL"

#: src/components/Synthetics/MarketsList/MarketsList.tsx
msgid "POOLS"
msgstr "POOLS"

#: src/components/Synthetics/MarketsList/MarketsList.tsx
#~ msgid "POOLS VALUE"
#~ msgstr "POOLS VALUE"

#: src/components/Synthetics/SettleAccruedFundingFeeModal/SettleAccruedFundingFeeModal.tsx
msgid "POSITION"
msgstr "POSITION"

#: src/components/Glp/GlpSwap.js
#: src/components/Synthetics/GmList/GmList.tsx
#: src/components/Synthetics/MarketsList/MarketsList.tsx
#: src/pages/Dashboard/DashboardV2.js
msgid "PRICE"
msgstr "PRICE"

#: src/pages/PageNotFound/PageNotFound.js
#: src/pages/PageNotFound/PageNotFound.js
msgid "Page not found"
msgstr "Page not found"

#: src/components/Exchange/PositionSeller.js
#: src/components/Exchange/SwapBox.js
#: src/domain/synthetics/trade/utils/validation.ts
msgid "Page outdated, please refresh"
msgstr "Page outdated, please refresh"

#: src/components/Synthetics/GmSwap/GmSwapBox/GmSwapBox.tsx
msgid "Pair"
msgstr "Pair"

#: src/components/Exchange/TradeHistory.js
msgid "Partial Liquidation"
msgstr "Partial Liquidation"

#: src/components/Exchange/TradeHistory.js
msgid "Partially Liquidated"
msgstr "Partially Liquidated"

#: src/pages/Ecosystem/Ecosystem.js
msgid "Partnerships and Integrations"
msgstr "Partnerships and Integrations"

#: src/components/Exchange/ConfirmationBox.js
#: src/components/Exchange/ConfirmationBox.js
#: src/components/Exchange/SwapBox.js
#: src/components/Exchange/SwapBox.js
#: src/components/Glp/GlpSwap.js
#: src/components/Glp/GlpSwap.js
#: src/components/Synthetics/ConfirmationBox/ConfirmationBox.tsx
#: src/components/Synthetics/ConfirmationBox/ConfirmationBox.tsx
#: src/components/Synthetics/GmSwap/GmConfirmationBox/GmConfirmationBox.tsx
#: src/components/Synthetics/GmSwap/GmConfirmationBox/GmConfirmationBox.tsx
#: src/components/Synthetics/GmSwap/GmSwapBox/GmSwapBox.tsx
#: src/components/Synthetics/GmSwap/GmSwapBox/GmSwapBox.tsx
#: src/components/Synthetics/GmSwap/GmSwapBox/GmSwapBox.tsx
#: src/components/Synthetics/GmSwap/GmSwapBox/GmSwapBox.tsx
#: src/components/Synthetics/TradeBox/TradeBox.tsx
#: src/components/Synthetics/TradeBox/TradeBox.tsx
msgid "Pay"
msgstr "Pay"

#: src/components/Exchange/ConfirmationBox.js
#: src/components/Synthetics/ConfirmationBox/ConfirmationBox.tsx
msgid "Pay Amount"
msgstr "Pay Amount"

#: src/components/Synthetics/ConfirmationBox/ConfirmationBox.tsx
#: src/components/Synthetics/PositionEditor/PositionEditor.tsx
msgid "Pending {0} approval"
msgstr "Pending {0} approval"

#: src/pages/Dashboard/DashboardV2.js
msgid "Platform, GLP and GM tokens."
msgstr "Platform, GLP and GM tokens."

#: src/components/Referrals/JoinReferralCode.js
msgid "Please input a referral code to benefit from fee discounts."
msgstr "Please input a referral code to benefit from fee discounts."

#: src/pages/BeginAccountTransfer/BeginAccountTransfer.js
msgid "Please only use this for full account transfers.<0/>This will transfer all your GMX, esGMX, GLP and Multiplier Points to your new account.<1/>Transfers are only supported if the receiving account has not staked GMX or GLP tokens before.<2/>Transfers are one-way, you will not be able to transfer staked tokens back to the sending account."
msgstr "Please only use this for full account transfers.<0/>This will transfer all your GMX, esGMX, GLP and Multiplier Points to your new account.<1/>Transfers are only supported if the receiving account has not staked GMX or GLP tokens before.<2/>Transfers are one-way, you will not be able to transfer staked tokens back to the sending account."

#: src/pages/ClaimEsGmx/ClaimEsGmx.js
msgid "Please switch your network to Arbitrum."
msgstr "Please switch your network to Arbitrum."

#: src/components/Exchange/PositionSeller.js
msgid "Please uncheck \"Keep Leverage\", or close a larger position amount."
msgstr "Please uncheck \"Keep Leverage\", or close a larger position amount."

#: src/components/Exchange/NetValueTooltip.tsx
#: src/components/Exchange/PositionSeller.js
#: src/components/Exchange/PositionsList.js
#: src/components/Exchange/TradeHistory.js
#: src/components/Synthetics/ConfirmationBox/ConfirmationBox.tsx
#: src/components/Synthetics/PositionItem/PositionItem.tsx
#: src/components/Synthetics/PositionItem/PositionItem.tsx
#: src/components/Synthetics/PositionSeller/PositionSeller.tsx
#: src/components/Synthetics/PositionSeller/PositionSeller.tsx
#: src/components/Synthetics/TradeBox/TradeBox.tsx
#: src/pages/Actions/Actions.js
msgid "PnL"
msgstr "PnL"

#: src/components/Exchange/NetValueTooltip.tsx
#: src/components/Synthetics/PositionItem/PositionItem.tsx
#: src/components/Synthetics/TradeHistoryRow/utils.ts
msgid "PnL After Fees"
msgstr "PnL After Fees"

#: src/components/Synthetics/GmSwap/GmSwapBox/GmSwapBox.tsx
#: src/components/Synthetics/GmSwap/GmSwapBox/GmSwapBox.tsx
#: src/components/Synthetics/GmSwap/GmSwapBox/GmSwapBox.tsx
#: src/components/Synthetics/TradeBox/MarketPoolSelectorRow.tsx
#: src/components/Synthetics/TradeBox/MarketPoolSelectorRow.tsx
#: src/components/Synthetics/TradeBox/MarketPoolSelectorRow.tsx
#: src/pages/Dashboard/DashboardV2.js
msgid "Pool"
msgstr "Pool"

#: src/components/Synthetics/MarketStats/MarketStats.tsx
#: src/components/Synthetics/MarketStats/MarketStats.tsx
#: src/pages/Dashboard/DashboardV2.js
#: src/pages/Dashboard/DashboardV2.js
msgid "Pool Amount"
msgstr "Pool Amount"

#: src/components/Synthetics/MarketsList/MarketsList.tsx
msgid "Pools"
msgstr "Pools"

#: src/components/Synthetics/MarketsList/MarketsList.tsx
#~ msgid "Pools Value"
#~ msgstr "Pools Value"

#: src/components/Exchange/PositionsList.js
#: src/components/Synthetics/ClaimHistoryRow/ClaimHistoryRow.tsx
#: src/components/Synthetics/PositionList/PositionList.tsx
msgid "Position"
msgstr "Position"

#: src/components/Synthetics/TradeHistoryRow/utils.ts
msgid "Position Fee"
msgstr "Position Fee"

#: src/components/Synthetics/TradeFeesRow/TradeFeesRow.tsx
msgid "Position Price Impact"
msgstr "Position Price Impact"

#: src/components/Exchange/PositionSeller.js
msgid "Position close disabled, pending {0} upgrade"
msgstr "Position close disabled, pending {0} upgrade"

#: src/pages/Actions/Actions.js
#: src/pages/Exchange/Exchange.js
#: src/pages/SyntheticsActions/SyntheticsActions.tsx
msgid "Positions"
msgstr "Positions"

#: src/pages/Exchange/Exchange.js
msgid "Positions ({0})"
msgstr "Positions ({0})"

#: src/pages/SyntheticsPage/SyntheticsPage.tsx
#: src/pages/SyntheticsPage/SyntheticsPage.tsx
msgid "Positions{0}"
msgstr "Positions{0}"

#: src/components/Synthetics/Claims/ClaimableCard.tsx
msgid "Positive Funding Fees for a Position become claimable after the Position is increased, decreased or closed; or settled its fees with the option under \"Accrued\"."
msgstr "Positive Funding Fees for a Position become claimable after the Position is increased, decreased or closed; or settled its fees with the option under \"Accrued\"."

<<<<<<< HEAD
#: src/components/Synthetics/ClaimableCard/ClaimableCard.tsx
#~ msgid "Positive Funding Fees for a position become claimable after the position is increased, decreased or closed."
#~ msgstr "Positive Funding Fees for a position become claimable after the position is increased, decreased or closed."

#: src/components/Exchange/TradeHistory.js
=======
>>>>>>> 6f2d2373
#: src/components/Synthetics/Claims/Claims.tsx
msgid "Prev"
msgstr "Prev"

#: src/components/Exchange/OrderEditor.js
#: src/components/Exchange/OrderEditor.js
#: src/components/Exchange/OrderEditor.js
#: src/components/Exchange/OrderEditor.js
#: src/components/Exchange/OrdersList.js
#: src/components/Exchange/OrdersList.js
#: src/components/Exchange/OrdersList.js
#: src/components/Exchange/PositionSeller.js
#: src/components/Exchange/SwapBox.js
#: src/components/Exchange/SwapBox.js
#: src/components/Exchange/SwapBox.js
#: src/components/Glp/GlpSwap.js
#: src/components/Glp/GlpSwap.js
#: src/components/Synthetics/GmList/GmList.tsx
#: src/components/Synthetics/MarketStats/MarketStats.tsx
#: src/components/Synthetics/MarketsList/MarketsList.tsx
#: src/components/Synthetics/OrderEditor/OrderEditor.tsx
#: src/components/Synthetics/OrderEditor/OrderEditor.tsx
#: src/components/Synthetics/PositionSeller/PositionSeller.tsx
#: src/components/Synthetics/SwapCard/SwapCard.tsx
#: src/components/Synthetics/TradeBox/TradeBox.tsx
#: src/components/Synthetics/TradeBox/TradeBox.tsx
#: src/pages/Dashboard/DashboardV2.js
#: src/pages/Dashboard/DashboardV2.js
#: src/pages/Dashboard/DashboardV2.js
#: src/pages/OrdersOverview/OrdersOverview.js
#: src/pages/Stake/StakeV2.js
#: src/pages/Stake/StakeV2.js
#: src/pages/Stake/StakeV2.js
msgid "Price"
msgstr "Price"

#: src/components/Synthetics/GmSwap/GmFees/GmFees.tsx
#: src/components/Synthetics/TradeHistoryRow/utils.ts
#: src/components/Synthetics/TradeHistoryRow/utils.ts
msgid "Price Impact"
msgstr "Price Impact"

#: src/domain/synthetics/trade/utils/validation.ts
#: src/domain/synthetics/trade/utils/validation.ts
#: src/domain/synthetics/trade/utils/validation.ts
msgid "Price Impact not yet acknowledged"
msgstr "Price Impact not yet acknowledged"

#: src/components/Exchange/OrderEditor.js
#: src/components/Exchange/PositionSeller.js
#: src/components/Synthetics/OrderEditor/OrderEditor.tsx
#: src/domain/synthetics/trade/utils/validation.ts
msgid "Price above Liq. Price"
msgstr "Price above Liq. Price"

#: src/components/Exchange/OrderEditor.js
#: src/components/Exchange/SwapBox.js
#: src/components/Exchange/SwapBox.js
#: src/components/Synthetics/OrderEditor/OrderEditor.tsx
#: src/components/Synthetics/OrderEditor/OrderEditor.tsx
#: src/components/Synthetics/OrderEditor/OrderEditor.tsx
#: src/components/Synthetics/OrderEditor/OrderEditor.tsx
#: src/domain/synthetics/trade/utils/validation.ts
#: src/domain/synthetics/trade/utils/validation.ts
#: src/domain/synthetics/trade/utils/validation.ts
msgid "Price above Mark Price"
msgstr "Price above Mark Price"

#: src/components/Exchange/OrderEditor.js
#: src/components/Exchange/PositionSeller.js
#: src/components/Synthetics/OrderEditor/OrderEditor.tsx
#: src/domain/synthetics/trade/utils/validation.ts
msgid "Price below Liq. Price"
msgstr "Price below Liq. Price"

#: src/components/Exchange/OrderEditor.js
#: src/components/Exchange/SwapBox.js
#: src/components/Exchange/SwapBox.js
#: src/components/Synthetics/OrderEditor/OrderEditor.tsx
#: src/components/Synthetics/OrderEditor/OrderEditor.tsx
#: src/components/Synthetics/OrderEditor/OrderEditor.tsx
#: src/components/Synthetics/OrderEditor/OrderEditor.tsx
#: src/domain/synthetics/trade/utils/validation.ts
#: src/domain/synthetics/trade/utils/validation.ts
#: src/domain/synthetics/trade/utils/validation.ts
msgid "Price below Mark Price"
msgstr "Price below Mark Price"

#: src/pages/OrdersOverview/OrdersOverview.js
msgid "Price conditions are met"
msgstr "Price conditions are met"

#: src/components/Exchange/OrderEditor.js
msgid "Price is above Mark Price"
msgstr "Price is above Mark Price"

#: src/components/Exchange/OrderEditor.js
msgid "Price is below Mark Price"
msgstr "Price is below Mark Price"

#: src/pages/Dashboard/DashboardV2.js
#: src/pages/Stake/StakeV2.js
msgid "Price on Arbitrum"
msgstr "Price on Arbitrum"

#: src/pages/Dashboard/DashboardV2.js
#: src/pages/Stake/StakeV2.js
msgid "Price on Avalanche"
msgstr "Price on Avalanche"

#: src/pages/Actions/Actions.js
msgid "Profit"
msgstr "Profit"

#: src/pages/Ecosystem/Ecosystem.js
msgid "Projects developed by the GMX community. <0/>Please exercise caution when interacting with any app, apps are fully maintained by community developers."
msgstr "Projects developed by the GMX community. <0/>Please exercise caution when interacting with any app, apps are fully maintained by community developers."

#: src/pages/Ecosystem/Ecosystem.js
msgid "Projects integrated with GMX."
msgstr "Projects integrated with GMX."

#: src/pages/Dashboard/AssetDropdown.tsx
msgid "Proof of Reserves"
msgstr "Proof of Reserves"

#: src/components/Header/HomeHeaderLinks.tsx
msgid "Protocol"
msgstr "Protocol"

#: src/pages/Ecosystem/Ecosystem.js
#: src/pages/Ecosystem/Ecosystem.js
msgid "Protocol analytics"
msgstr "Protocol analytics"

#: src/pages/Ecosystem/Ecosystem.js
msgid "Protocol risk explorer and stats"
msgstr "Protocol risk explorer and stats"

#: src/pages/BuyGlp/BuyGlp.js
msgid "Purchase <0>GLP tokens</0> to earn {nativeTokenSymbol} fees from swaps and leverage trading."
msgstr "Purchase <0>GLP tokens</0> to earn {nativeTokenSymbol} fees from swaps and leverage trading."

#: src/pages/MarketPoolsPage/MarketPoolsPage.tsx
msgid "Purchase <0>GM Tokens</0> to earn fees from swaps and leverage trading."
msgstr "Purchase <0>GM Tokens</0> to earn fees from swaps and leverage trading."

#: src/pages/Stake/StakeV2.js
msgid "Purchase Insurance"
msgstr "Purchase Insurance"

#: src/components/TokenCard/TokenCard.js
#: src/components/TokenCard/TokenCard.js
#: src/components/TokenCard/TokenCard.js
msgid "Read more"
msgstr "Read more"

#: src/components/Exchange/PositionSeller.js
msgid "Realized PnL insufficient for Fees"
msgstr "Realized PnL insufficient for Fees"

#: src/components/Synthetics/TradeHistoryRow/utils.ts
msgid "Reason: {0}"
msgstr "Reason: {0}"

#: src/components/Referrals/AffiliatesStats.tsx
#: src/components/Referrals/TradersStats.tsx
msgid "Rebates"
msgstr "Rebates"

#: src/components/Referrals/AffiliatesStats.tsx
#: src/components/Referrals/TradersStats.tsx
msgid "Rebates Distribution History"
msgstr "Rebates Distribution History"

#: src/components/Referrals/AffiliatesStats.tsx
msgid "Rebates are airdropped weekly."
msgstr "Rebates are airdropped weekly."

#: src/components/Referrals/TradersStats.tsx
msgid "Rebates earned by this account as a trader."
msgstr "Rebates earned by this account as a trader."

#: src/components/Referrals/AffiliatesStats.tsx
msgid "Rebates earned by this account as an affiliate."
msgstr "Rebates earned by this account as an affiliate."

#: src/components/Referrals/AffiliatesStats.tsx
msgid "Rebates on V1"
msgstr "Rebates on V1"

#: src/components/Referrals/AffiliatesStats.tsx
msgid "Rebates on V2"
msgstr "Rebates on V2"

#: src/components/Exchange/ConfirmationBox.js
#: src/components/Exchange/PositionSeller.js
#: src/components/Exchange/PositionSeller.js
#: src/components/Exchange/SwapBox.js
#: src/components/Exchange/SwapBox.js
#: src/components/Glp/GlpSwap.js
#: src/components/Glp/GlpSwap.js
#: src/components/Synthetics/ConfirmationBox/ConfirmationBox.tsx
#: src/components/Synthetics/ConfirmationBox/ConfirmationBox.tsx
#: src/components/Synthetics/GmSwap/GmConfirmationBox/GmConfirmationBox.tsx
#: src/components/Synthetics/GmSwap/GmConfirmationBox/GmConfirmationBox.tsx
#: src/components/Synthetics/GmSwap/GmSwapBox/GmSwapBox.tsx
#: src/components/Synthetics/GmSwap/GmSwapBox/GmSwapBox.tsx
#: src/components/Synthetics/GmSwap/GmSwapBox/GmSwapBox.tsx
#: src/components/Synthetics/PositionEditor/PositionEditor.tsx
#: src/components/Synthetics/PositionSeller/PositionSeller.tsx
#: src/components/Synthetics/PositionSeller/PositionSeller.tsx
#: src/components/Synthetics/PositionSeller/PositionSeller.tsx
#: src/components/Synthetics/TradeBox/TradeBox.tsx
#: src/components/Synthetics/TradeBox/TradeBox.tsx
#: src/components/Synthetics/TradeBox/TradeBox.tsx
msgid "Receive"
msgstr "Receive"

#: src/pages/BeginAccountTransfer/BeginAccountTransfer.js
#: src/pages/NftWallet/NftWallet.js
msgid "Receiver Address"
msgstr "Receiver Address"

#: src/pages/BeginAccountTransfer/BeginAccountTransfer.js
msgid "Receiver has not staked GLP tokens before"
msgstr "Receiver has not staked GLP tokens before"

#: src/pages/BeginAccountTransfer/BeginAccountTransfer.js
msgid "Receiver has not staked GMX tokens before"
msgstr "Receiver has not staked GMX tokens before"

#: src/components/Synthetics/AcceptablePriceImpactInputRow/AcceptablePriceImpactInputRow.tsx
#~ msgid "Recommended Acceptable Price Impact is 0.3% so the order is more likely to be processed."
#~ msgstr "Recommended Acceptable Price Impact is 0.3% so the order is more likely to be processed."

#: src/components/Synthetics/ConfirmationBox/ConfirmationBox.tsx
#~ msgid "Recommended Acceptable Price impact is 0.3% so the order is more likely to be processed."
#~ msgstr "Recommended Acceptable Price impact is 0.3% so the order is more likely to be processed."

#: src/components/Synthetics/AcceptablePriceImpactInputRow/AcceptablePriceImpactInputRow.tsx
msgid "Recommended Impact: {0}."
msgstr "Recommended Impact: {0}."

#: src/components/Glp/GlpSwap.js
msgid "Redemption time not yet reached"
msgstr "Redemption time not yet reached"

#: src/pages/Home/Home.js
msgid "Reduce Liquidation Risks"
msgstr "Reduce Liquidation Risks"

#: src/components/Referrals/AffiliatesStats.tsx
msgid "Referral Code"
msgstr "Referral Code"

#: src/components/Referrals/JoinReferralCode.js
msgid "Referral Code does not exist"
msgstr "Referral Code does not exist"

#: src/components/Referrals/AffiliatesStats.tsx
msgid "Referral Codes"
msgstr "Referral Codes"

#: src/components/Synthetics/TradeFeesRow/TradeFeesRow.tsx
msgid "Referral Discount"
msgstr "Referral Discount"

#: src/components/Footer/constants.ts
#: src/pages/ReferralTerms/ReferralTerms.js
msgid "Referral Terms"
msgstr "Referral Terms"

#: src/components/Referrals/JoinReferralCode.js
msgid "Referral code added!"
msgstr "Referral code added!"

#: src/components/Referrals/AddAffiliateCode.js
msgid "Referral code created!"
msgstr "Referral code created!"

#: src/pages/Referrals/Referrals.tsx
msgid "Referral code creation failed."
msgstr "Referral code creation failed."

#: src/pages/Referrals/Referrals.tsx
msgid "Referral code submitted!"
msgstr "Referral code submitted!"

#: src/components/Referrals/JoinReferralCode.js
msgid "Referral code updated failed."
msgstr "Referral code updated failed."

#: src/components/Referrals/JoinReferralCode.js
msgid "Referral code updated!"
msgstr "Referral code updated!"

#: src/components/Header/AppHeaderLinks.tsx
#: src/pages/Referrals/Referrals.tsx
#: src/pages/Referrals/Referrals.tsx
msgid "Referrals"
msgstr "Referrals"

#: src/components/Synthetics/TradeHistoryRow/utils.ts
#: src/components/Synthetics/TradeHistoryRow/utils.ts
msgid "Request"
msgstr "Request"

#: src/components/Synthetics/ClaimHistoryRow/ClaimHistoryRow.tsx
msgid "Request Settlement of Funding Fees"
msgstr "Request Settlement of Funding Fees"

#: src/components/Exchange/TradeHistory.js
msgid "Request decrease {0} {longOrShortText}, -{1} USD, Acceptable Price: {2} {3} USD"
msgstr "Request decrease {0} {longOrShortText}, -{1} USD, Acceptable Price: {2} {3} USD"

#: src/components/Exchange/TradeHistory.js
msgid "Request deposit into {0} {longOrShortText}"
msgstr "Request deposit into {0} {longOrShortText}"

#: src/components/Exchange/TradeHistory.js
msgid "Request increase {0} {longOrShortText}, +{1} USD, Acceptable Price: {2} {3} USD"
msgstr "Request increase {0} {longOrShortText}, +{1} USD, Acceptable Price: {2} {3} USD"

#: src/components/Exchange/TradeHistory.js
msgid "Request withdrawal from {0} {longOrShortText}"
msgstr "Request withdrawal from {0} {longOrShortText}"

#: src/components/Exchange/PositionSeller.js
msgid "Requested decrease of {0} {longOrShortText} by {sizeDeltaUsd} USD."
msgstr "Requested decrease of {0} {longOrShortText} by {sizeDeltaUsd} USD."

#: src/components/Exchange/PositionEditor.js
msgid "Requested deposit of {0} {1} into {2} {longOrShortText}."
msgstr "Requested deposit of {0} {1} into {2} {longOrShortText}."

#: src/components/Exchange/SwapBox.js
msgid "Requested increase of {tokenSymbol} {longOrShortText} by {0} USD."
msgstr "Requested increase of {tokenSymbol} {longOrShortText} by {0} USD."

#: src/components/Exchange/PositionEditor.js
msgid "Requested withdrawal of {0} USD from {1} {longOrShortText}."
msgstr "Requested withdrawal of {0} USD from {1} {longOrShortText}."

#: src/pages/Stake/StakeV2.js
msgid "Reserve Amount"
msgstr "Reserve Amount"

#: src/components/Synthetics/MarketCard/MarketCard.tsx
msgid "Reserve considers the PnL of Open Positions, while Open Interest does not."
msgstr "Reserve considers the PnL of Open Positions, while Open Interest does not."

#: src/components/Glp/GlpSwap.js
msgid "Reserved"
msgstr "Reserved"

#: src/pages/Stake/StakeV2.js
#: src/pages/Stake/StakeV2.js
msgid "Reserved for Vesting"
msgstr "Reserved for Vesting"

#: src/pages/Ecosystem/Ecosystem.js
msgid "Returns calculator for GMX and GLP"
msgstr "Returns calculator for GMX and GLP"

#: src/components/Referrals/ClaimAffiliatesModal/ClaimAffiliatesModal.tsx
#: src/pages/Stake/StakeV1.js
#: src/pages/Stake/StakeV1.js
#: src/pages/Stake/StakeV1.js
#: src/pages/Stake/StakeV1.js
#: src/pages/Stake/StakeV1.js
#: src/pages/Stake/StakeV2.js
#: src/pages/Stake/StakeV2.js
msgid "Rewards"
msgstr "Rewards"

#: src/components/Synthetics/ChartTokenSelector/ChartTokenSelector.tsx
msgid "SHORT LIQ."
msgstr "SHORT LIQ."

#: src/domain/synthetics/positions/utils.ts
msgid "SL"
msgstr "SL"

#: src/components/Referrals/JoinReferralCode.js
msgid "Same as current active code"
msgstr "Same as current active code"

#: src/App/App.js
msgid "Save"
msgstr "Save"

#: src/pages/Home/Home.js
msgid "Save on Costs"
msgstr "Save on Costs"

#: src/components/Glp/GlpSwap.js
msgid "Save on Fees"
msgstr "Save on Fees"

#: src/components/MarketSelector/MarketSelector.tsx
msgid "Search Market"
msgstr "Search Market"

#: src/components/MarketSelector/PoolSelector.tsx
msgid "Search Pool"
msgstr "Search Pool"

#: src/components/SearchInput/SearchInput.tsx
msgid "Search Token"
msgstr "Search Token"

#: src/components/NetworkDropdown/LanguagePopupHome.tsx
#: src/components/NetworkDropdown/NetworkDropdown.tsx
msgid "Select Language"
msgstr "Select Language"

#: src/components/Exchange/PositionDropdown.tsx
msgid "Select Market"
msgstr "Select Market"

#: src/components/Synthetics/SettleAccruedFundingFeeModal/SettleAccruedFundingFeeModal.tsx
msgid "Select Positions"
msgstr "Select Positions"

#: src/pages/MarketPoolsPage/MarketPoolsPage.tsx
msgid "Select a Market"
msgstr "Select a Market"

#: src/domain/synthetics/trade/utils/validation.ts
msgid "Select a Pay token"
msgstr "Select a Pay token"

#: src/domain/synthetics/trade/utils/validation.ts
msgid "Select a collateral"
msgstr "Select a collateral"

#: src/domain/synthetics/trade/utils/validation.ts
#: src/domain/synthetics/trade/utils/validation.ts
msgid "Select a market"
msgstr "Select a market"

#: src/domain/synthetics/trade/utils/validation.ts
msgid "Select a token"
msgstr "Select a token"

#: src/pages/ClaimEsGmx/ClaimEsGmx.js
msgid "Select an option"
msgstr "Select an option"

#: src/components/Exchange/SwapBox.js
#: src/components/Exchange/SwapBox.js
#: src/components/Exchange/SwapBox.js
#: src/components/Exchange/SwapBox.js
#: src/domain/synthetics/trade/utils/validation.ts
msgid "Select different tokens"
msgstr "Select different tokens"

#: src/pages/ClaimEsGmx/ClaimEsGmx.js
msgid "Select your vesting option below then click \"Claim\"."
msgstr "Select your vesting option below then click \"Claim\"."

#: src/pages/BeginAccountTransfer/BeginAccountTransfer.js
msgid "Self-transfer not supported"
msgstr "Self-transfer not supported"

#: src/components/Synthetics/GmList/GmList.tsx
#: src/components/Synthetics/GmList/GmList.tsx
#: src/components/Synthetics/GmSwap/GmConfirmationBox/GmConfirmationBox.tsx
msgid "Sell"
msgstr "Sell"

#: src/components/Synthetics/GmSwap/GmFees/GmFees.tsx
msgid "Sell Fee"
msgstr "Sell Fee"

#: src/components/Glp/GlpSwap.js
#: src/components/Glp/GlpSwap.js
#: src/components/Glp/GlpSwap.js
#: src/components/Glp/GlpSwap.js
#: src/pages/Stake/StakeV2.js
msgid "Sell GLP"
msgstr "Sell GLP"

#: src/components/Synthetics/GmSwap/GmSwapBox/GmSwapBox.tsx
#: src/components/Synthetics/GmSwap/GmSwapBox/GmSwapBox.tsx
msgid "Sell GM"
msgstr "Sell GM"

#: src/components/Glp/GlpSwap.js
msgid "Sell failed."
msgstr "Sell failed."

#: src/components/Glp/GlpSwap.js
#: src/components/Glp/GlpSwap.js
msgid "Sell for {0}"
msgstr "Sell for {0}"

#: src/components/Synthetics/StatusNotification/GmStatusNotification.tsx
msgid "Sell order cancelled"
msgstr "Sell order cancelled"

#: src/components/Synthetics/StatusNotification/GmStatusNotification.tsx
msgid "Sell order executed"
msgstr "Sell order executed"

#: src/components/Synthetics/StatusNotification/GmStatusNotification.tsx
msgid "Sell request sent"
msgstr "Sell request sent"

#: src/components/Glp/GlpSwap.js
msgid "Sell submitted!"
msgstr "Sell submitted!"

#: src/components/Synthetics/MarketStats/MarketStats.tsx
msgid "Sellable"
msgstr "Sellable"

#: src/components/Synthetics/StatusNotification/GmStatusNotification.tsx
#~ msgid "Selling GM ({indexName})"
#~ msgstr "Selling GM ({indexName})"

#: src/components/Synthetics/GmSwap/GmConfirmationBox/GmConfirmationBox.tsx
msgid "Selling GM..."
msgstr "Selling GM..."

#: src/components/Glp/GlpSwap.js
msgid "Selling..."
msgstr "Selling..."

#: src/pages/BeginAccountTransfer/BeginAccountTransfer.js
msgid "Sender has withdrawn all tokens from GLP Vesting Vault"
msgstr "Sender has withdrawn all tokens from GLP Vesting Vault"

#: src/pages/BeginAccountTransfer/BeginAccountTransfer.js
msgid "Sender has withdrawn all tokens from GMX Vesting Vault"
msgstr "Sender has withdrawn all tokens from GMX Vesting Vault"

#: src/components/Synthetics/StatusNotification/GmStatusNotification.tsx
msgid "Sending Buy request"
msgstr "Sending Buy request"

#: src/components/Synthetics/StatusNotification/GmStatusNotification.tsx
msgid "Sending Sell request"
msgstr "Sending Sell request"

#: src/components/Synthetics/StatusNotification/OrderStatusNotification.tsx
msgid "Sending order request"
msgstr "Sending order request"

#: src/components/Synthetics/StatusNotification/FeesSettlementStatusNotification.tsx
msgid "Sending settle request"
msgstr "Sending settle request"

#: src/components/Exchange/PositionDropdown.tsx
msgid "Set TP/SL"
msgstr "Set TP/SL"

#: src/App/App.js
#: src/components/Header/AppHeaderLinks.tsx
#: src/components/NetworkDropdown/NetworkDropdown.tsx
#: src/components/NetworkDropdown/NetworkDropdown.tsx
msgid "Settings"
msgstr "Settings"

#: src/components/Synthetics/Claims/SettleAccruedCard.tsx
#: src/components/Synthetics/SettleAccruedFundingFeeModal/SettleAccruedFundingFeeModal.tsx
msgid "Settle"
msgstr "Settle"

#: src/components/Synthetics/StatusNotification/FeesSettlementStatusNotification.tsx
msgid "Settle request for {0, plural, one {# position} other {# positions}} sent"
msgstr "Settle request for {0, plural, one {# position} other {# positions}} sent"

#: src/components/Synthetics/ClaimHistoryRow/ClaimHistoryRow.tsx
msgid "Settled Funding Fees"
msgstr "Settled Funding Fees"

#: src/components/Synthetics/StatusNotification/FeesSettlementStatusNotification.tsx
msgid "Settling Positions' Fees"
msgstr "Settling Positions' Fees"

#: src/components/Synthetics/SettleAccruedFundingFeeModal/SettleAccruedFundingFeeModal.tsx
msgid "Settling..."
msgstr "Settling..."

#: src/components/Exchange/PositionsList.js
msgid "Share"
msgstr "Share"

#: src/components/Exchange/PositionDropdown.tsx
#: src/components/Exchange/PositionShare.tsx
msgid "Share Position"
msgstr "Share Position"

#: src/components/Exchange/ConfirmationBox.js
#: src/components/Exchange/ConfirmationBox.js
#: src/components/Exchange/ConfirmationBox.js
#: src/components/Exchange/ConfirmationBox.js
#: src/components/Exchange/ConfirmationBox.js
#: src/components/Exchange/ExchangeTVChart.js
#: src/components/Exchange/ExchangeTVChart.js
#: src/components/Exchange/OrdersList.js
#: src/components/Exchange/PositionEditor.js
#: src/components/Exchange/PositionSeller.js
#: src/components/Exchange/PositionsList.js
#: src/components/Exchange/PositionsList.js
#: src/components/Exchange/PositionsList.js
#: src/components/Exchange/SwapBox.js
#: src/components/Exchange/SwapBox.js
#: src/components/Exchange/SwapBox.js
#: src/components/Exchange/SwapBox.js
#: src/components/Exchange/SwapBox.js
#: src/components/Exchange/TradeHistory.js
#: src/components/Exchange/TradeHistory.js
#: src/components/Exchange/TradeHistory.js
#: src/components/Synthetics/ClaimHistoryRow/ClaimHistoryRow.tsx
#: src/components/Synthetics/ClaimHistoryRow/ClaimHistoryRow.tsx
#: src/components/Synthetics/ClaimHistoryRow/ClaimHistoryRow.tsx
#: src/components/Synthetics/ConfirmationBox/ConfirmationBox.tsx
#: src/components/Synthetics/ConfirmationBox/ConfirmationBox.tsx
#: src/components/Synthetics/ConfirmationBox/ConfirmationBox.tsx
#: src/components/Synthetics/ConfirmationBox/ConfirmationBox.tsx
#: src/components/Synthetics/ConfirmationBox/ConfirmationBox.tsx
#: src/components/Synthetics/MarketCard/MarketCard.tsx
#: src/components/Synthetics/OrderItem/OrderItem.tsx
#: src/components/Synthetics/PositionEditor/PositionEditor.tsx
#: src/components/Synthetics/PositionItem/PositionItem.tsx
#: src/components/Synthetics/PositionItem/PositionItem.tsx
#: src/components/Synthetics/PositionSeller/PositionSeller.tsx
#: src/components/Synthetics/SettleAccruedFundingFeeModal/SettleAccruedFundingFeeRow.tsx
#: src/components/Synthetics/StatusNotification/FeesSettlementStatusNotification.tsx
#: src/components/Synthetics/StatusNotification/OrderStatusNotification.tsx
#: src/components/Synthetics/TVChart/TVChart.tsx
#: src/components/Synthetics/TVChart/TVChart.tsx
#: src/components/Synthetics/TVChart/TVChart.tsx
#: src/components/Synthetics/TradeBox/TradeBox.tsx
#: src/components/Synthetics/TradeHistoryRow/utils.ts
#: src/context/SyntheticsEvents/SyntheticsEventsProvider.tsx
#: src/context/SyntheticsEvents/SyntheticsEventsProvider.tsx
#: src/domain/synthetics/orders/utils.ts
#: src/domain/synthetics/orders/utils.ts
#: src/pages/Actions/Actions.js
#: src/pages/Actions/Actions.js
#: src/pages/Exchange/Exchange.js
#: src/pages/Exchange/Exchange.js
#: src/pages/Exchange/Exchange.js
#: src/pages/Exchange/Exchange.js
#: src/pages/OrdersOverview/OrdersOverview.js
msgid "Short"
msgstr "Short"

#: src/components/Synthetics/MarketStats/MarketStats.tsx
msgid "Short Collateral"
msgstr "Short Collateral"

#: src/components/Synthetics/MarketsList/MarketsList.tsx
msgid "Short Funding Payments"
msgstr "Short Funding Payments"

#: src/components/Synthetics/MarketsList/MarketsList.tsx
msgid "Short Funding Rewards"
msgstr "Short Funding Rewards"

#: src/components/Exchange/ChartTokenSelector.tsx
msgid "Short Liquidity"
msgstr "Short Liquidity"

#: src/components/Synthetics/MarketCard/MarketCard.tsx
msgid "Short Open Interest"
msgstr "Short Open Interest"

#: src/pages/Dashboard/DashboardV2.js
msgid "Short Positions"
msgstr "Short Positions"

#: src/components/Synthetics/MarketCard/MarketCard.tsx
#~ msgid "Short positions {0} a Funding Fee of <0>{1}%</0> per hour."
#~ msgstr "Short positions {0} a Funding Fee of <0>{1}%</0> per hour."

#: src/components/Synthetics/MarketCard/MarketCard.tsx
msgid "Short positions {0} a Funding Fee of <0>{1}{2}%</0> per hour."
msgstr "Short positions {0} a Funding Fee of <0>{1}{2}%</0> per hour."

#: src/components/Synthetics/MarketCard/MarketCard.tsx
#~ msgid "Short positions {0} a Funding Fee of <0>{shortSign}{1}%</0> per hour."
#~ msgstr "Short positions {0} a Funding Fee of <0>{shortSign}{1}%</0> per hour."

#: src/components/Exchange/SwapBox.js
msgid "Short {0}"
msgstr "Short {0}"

#: src/components/Exchange/ConfirmationBox.js
msgid "Shorting..."
msgstr "Shorting..."

#: src/App/App.js
msgid "Show debug values"
msgstr "Show debug values"

#: src/pages/Home/Home.js
msgid "Simple Swaps"
msgstr "Simple Swaps"

#: src/pages/Ecosystem/Ecosystem.js
msgid "Simulate your hedge strategy"
msgstr "Simulate your hedge strategy"

#: src/components/Synthetics/PositionItem/PositionItem.tsx
msgid "Since your position's Collateral is {0} with a value larger than the Position Size, the Collateral value will cover any negative PnL."
msgstr "Since your position's Collateral is {0} with a value larger than the Position Size, the Collateral value will cover any negative PnL."

#: src/components/Synthetics/PositionItem/PositionItem.tsx
msgid "Since your position's Collateral is {0} with a value larger than the Position Size, the Collateral value will increase to cover any negative PnL."
msgstr "Since your position's Collateral is {0} with a value larger than the Position Size, the Collateral value will increase to cover any negative PnL."

#: src/components/Synthetics/GmSwap/GmSwapBox/GmSwapBox.tsx
msgid "Single"
msgstr "Single"

#: src/components/Exchange/PositionEditor.js
#: src/components/Exchange/PositionSeller.js
#: src/components/Exchange/PositionsList.js
#: src/components/Exchange/PositionsList.js
#: src/components/Synthetics/ConfirmationBox/ConfirmationBox.tsx
#: src/components/Synthetics/OrderEditor/OrderEditor.tsx
#: src/components/Synthetics/PositionEditor/PositionEditor.tsx
#: src/components/Synthetics/PositionItem/PositionItem.tsx
#: src/components/Synthetics/PositionList/PositionList.tsx
#: src/components/Synthetics/PositionSeller/PositionSeller.tsx
#: src/components/Synthetics/TradeBox/TradeBox.tsx
msgid "Size"
msgstr "Size"

#: src/App/App.js
msgid "Slippage should be less than 5%"
msgstr "Slippage should be less than 5%"

#: src/components/Exchange/UsefulLinks.tsx
msgid "Speed up page loading"
msgstr "Speed up page loading"

#: src/components/Exchange/ConfirmationBox.js
#: src/components/Exchange/PositionSeller.js
#: src/components/Synthetics/ConfirmationBox/ConfirmationBox.tsx
msgid "Spread"
msgstr "Spread"

#: src/pages/Ecosystem/Ecosystem.js
msgid "Spreadsheet for position calculations"
msgstr "Spreadsheet for position calculations"

#: src/pages/Dashboard/DashboardV2.js
msgid "Stablecoin Percentage"
msgstr "Stablecoin Percentage"

#: src/pages/Stake/StakeV1.js
#: src/pages/Stake/StakeV1.js
#: src/pages/Stake/StakeV1.js
#: src/pages/Stake/StakeV2.js
#: src/pages/Stake/StakeV2.js
#: src/pages/Stake/StakeV2.js
#: src/pages/Stake/StakeV2.js
msgid "Stake"
msgstr "Stake"

#: src/pages/Stake/StakeV2.js
#~ msgid "Stake <0>GMX</0> and <1>GLP</1> to earn rewards."
#~ msgstr "Stake <0>GMX</0> and <1>GLP</1> to earn rewards."

#: src/pages/Stake/StakeV2.js
msgid "Stake <0>GMX</0> and buy <1>GM</1> or <2>GLP</2> to earn rewards."
msgstr "Stake <0>GMX</0> and buy <1>GM</1> or <2>GLP</2> to earn rewards."

#: src/pages/Stake/StakeV2.js
msgid "Stake GMX"
msgstr "Stake GMX"

#: src/pages/Stake/StakeV2.js
msgid "Stake GMX Rewards"
msgstr "Stake GMX Rewards"

#: src/pages/Stake/StakeV2.js
msgid "Stake Multiplier Points"
msgstr "Stake Multiplier Points"

#: src/pages/Stake/StakeV2.js
msgid "Stake esGMX"
msgstr "Stake esGMX"

#: src/pages/Stake/StakeV2.js
msgid "Stake esGMX Rewards"
msgstr "Stake esGMX Rewards"

#: src/pages/Stake/StakeV1.js
msgid "Stake failed"
msgstr "Stake failed"

#: src/pages/Stake/StakeV2.js
msgid "Stake failed."
msgstr "Stake failed."

#: src/pages/Stake/StakeV2.js
msgid "Stake submitted!"
msgstr "Stake submitted!"

#: src/pages/Stake/StakeV1.js
msgid "Stake submitted! <0>View status.</0>"
msgstr "Stake submitted! <0>View status.</0>"

#: src/components/Glp/GlpSwap.js
#: src/pages/Stake/StakeV1.js
#: src/pages/Stake/StakeV1.js
#: src/pages/Stake/StakeV1.js
#: src/pages/Stake/StakeV1.js
#: src/pages/Stake/StakeV1.js
#: src/pages/Stake/StakeV2.js
#: src/pages/Stake/StakeV2.js
#: src/pages/Stake/StakeV2.js
msgid "Staked"
msgstr "Staked"

#: src/pages/Stake/StakeV2.js
msgid "Staked Multiplier Points"
msgstr "Staked Multiplier Points"

#: src/pages/Stake/StakeV2.js
#: src/pages/Stake/StakeV2.js
msgid "Staked Tokens"
msgstr "Staked Tokens"

#: src/pages/Stake/StakeV1.js
#: src/pages/Stake/StakeV2.js
msgid "Staking..."
msgstr "Staking..."

#: src/pages/Dashboard/DashboardV2.js
msgid "Stats"
msgstr "Stats"

#: src/domain/synthetics/orders/utils.ts
msgid "Stop Loss Decrease"
msgstr "Stop Loss Decrease"

#: src/domain/synthetics/positions/utils.ts
msgid "Stop-Loss"
msgstr "Stop-Loss"

#: src/pages/Ecosystem/Ecosystem.js
msgid "Structured Products"
msgstr "Structured Products"

#: src/components/Referrals/JoinReferralCode.js
msgid "Submit"
msgstr "Submit"

#: src/domain/synthetics/markets/claimCollateralTxn.ts
#: src/domain/synthetics/referrals/claimAffiliateRewardsTxn.ts
msgid "Success claimings"
msgstr "Success claimings"

#: src/pages/Dashboard/DashboardV2.js
#: src/pages/Dashboard/DashboardV2.js
msgid "Supply"
msgstr "Supply"

#: src/components/Exchange/OrdersList.js
#: src/components/Exchange/SwapBox.js
#: src/components/Exchange/SwapBox.js
#: src/components/Exchange/SwapBox.js
#: src/components/Synthetics/ConfirmationBox/ConfirmationBox.tsx
#: src/components/Synthetics/StatusNotification/OrderStatusNotification.tsx
#: src/components/Synthetics/SwapCard/SwapCard.tsx
#: src/components/Synthetics/TradeBox/TradeBox.tsx
#: src/pages/OrdersOverview/OrdersOverview.js
msgid "Swap"
msgstr "Swap"

#: src/components/Exchange/FeesTooltip.tsx
msgid "Swap Fee"
msgstr "Swap Fee"

#: src/components/Synthetics/OrderEditor/OrderEditor.tsx
msgid "Swap Fees"
msgstr "Swap Fees"

#: src/components/Exchange/SwapBox.js
msgid "Swap Order created!"
msgstr "Swap Order created!"

#: src/components/Exchange/SwapBox.js
msgid "Swap Order creation failed."
msgstr "Swap Order creation failed."

#: src/components/Exchange/SwapBox.js
msgid "Swap Order submitted!"
msgstr "Swap Order submitted!"

#: src/components/Synthetics/OrderEditor/OrderEditor.tsx
#: src/components/Synthetics/TradeFeesRow/TradeFeesRow.tsx
msgid "Swap Price Impact"
msgstr "Swap Price Impact"

#: src/components/Synthetics/TradeFeesRow/TradeFeesRow.tsx
msgid "Swap Profit Fee"
msgstr "Swap Profit Fee"

#: src/components/Synthetics/TradeFeesRow/TradeFeesRow.tsx
msgid "Swap UI Fee"
msgstr "Swap UI Fee"

#: src/pages/OrdersOverview/OrdersOverview.js
msgid "Swap active: {0}, executed: {1}, cancelled: {2}"
msgstr "Swap active: {0}, executed: {1}, cancelled: {2}"

#: src/components/Exchange/SwapBox.js
msgid "Swap amount exceeds Available Liquidity."
msgstr "Swap amount exceeds Available Liquidity."

#: src/components/Exchange/PositionSeller.js
msgid "Swap amount from {0} to {1} exceeds {2} acceptable amount. Can only receive {3}."
msgstr "Swap amount from {0} to {1} exceeds {2} acceptable amount. Can only receive {3}."

#: src/components/Exchange/PositionSeller.js
msgid "Swap amount from {0} to {1} exceeds {2} available liquidity. Choose a different \"Receive\" token."
msgstr "Swap amount from {0} to {1} exceeds {2} available liquidity. Choose a different \"Receive\" token."

#: src/components/Exchange/SwapBox.js
#: src/components/Exchange/SwapBox.js
#: src/components/Exchange/SwapBox.js
#: src/domain/synthetics/orders/createWrapOrUnwrapTxn.ts
#: src/domain/synthetics/orders/createWrapOrUnwrapTxn.ts
msgid "Swap failed."
msgstr "Swap failed."

#: src/components/Glp/SwapErrorModal.tsx
msgid "Swap on 1inch"
msgstr "Swap on 1inch"

#: src/components/Exchange/SwapBox.js
msgid "Swap submitted!"
msgstr "Swap submitted!"

#: src/components/Exchange/SwapBox.js
#: src/domain/synthetics/orders/createWrapOrUnwrapTxn.ts
#: src/domain/synthetics/orders/createWrapOrUnwrapTxn.ts
msgid "Swap submitted."
msgstr "Swap submitted."

#: src/components/Synthetics/TradeBox/TradeBox.tsx
msgid "Swap {0}"
msgstr "Swap {0}"

#: src/components/Exchange/TradeHistory.js
msgid "Swap {0} USDG for{1} {2}"
msgstr "Swap {0} USDG for{1} {2}"

#: src/components/Glp/GlpSwap.js
msgid "Swap {0} on 1inch"
msgstr "Swap {0} on 1inch"

#: src/components/Exchange/SwapBox.js
msgid "Swap {0} submitted!"
msgstr "Swap {0} submitted!"

#: src/components/Synthetics/TradeFeesRow/TradeFeesRow.tsx
msgid "Swap {0} to {1}"
msgstr "Swap {0} to {1}"

#: src/components/Glp/SwapErrorModal.tsx
msgid "Swap {0} to {1} on 1inch"
msgstr "Swap {0} to {1} on 1inch"

#: src/components/Exchange/TradeHistory.js
msgid "Swap {0} {1} for {2} {3}"
msgstr "Swap {0} {1} for {2} {3}"

#: src/components/Exchange/TradeHistory.js
msgid "Swap {0} {1} for{2} USDG"
msgstr "Swap {0} {1} for{2} USDG"

#: src/domain/synthetics/orders/utils.ts
msgid "Swap {fromTokenText} for {toTokenText}"
msgstr "Swap {fromTokenText} for {toTokenText}"

#: src/domain/synthetics/orders/createWrapOrUnwrapTxn.ts
#: src/domain/synthetics/orders/createWrapOrUnwrapTxn.ts
msgid "Swapped {0} for {1}"
msgstr "Swapped {0} for {1}"

#: src/components/Exchange/SwapBox.js
#: src/components/Exchange/SwapBox.js
#: src/components/Exchange/SwapBox.js
msgid "Swapped {0} {1} for {2} {3}!"
msgstr "Swapped {0} {1} for {2} {3}!"

#: src/components/Exchange/ConfirmationBox.js
msgid "Swapping..."
msgstr "Swapping..."

#: src/components/Exchange/SwapBox.js
msgid "Swaps disabled, pending {0} upgrade"
msgstr "Swaps disabled, pending {0} upgrade"

#: src/components/Exchange/SwapBox.js
msgid "Switch to {0} collateral."
msgstr "Switch to {0} collateral."

#: src/domain/synthetics/positions/utils.ts
msgid "T"
msgstr "T"

#: src/components/Glp/GlpSwap.js
#: src/components/Synthetics/MarketsList/MarketsList.tsx
#: src/pages/Dashboard/DashboardV2.js
msgid "TOKEN"
msgstr "TOKEN"

#: src/components/Synthetics/GmList/GmList.tsx
msgid "TOTAL SUPPLY"
msgstr "TOTAL SUPPLY"

#: src/domain/synthetics/positions/utils.ts
msgid "TP"
msgstr "TP"

#: src/components/Synthetics/PositionItem/PositionItem.tsx
#: src/components/Synthetics/PositionSeller/PositionSeller.tsx
#: src/components/Synthetics/TradeBox/TradeBox.tsx
msgid "TP/SL"
msgstr "TP/SL"

#: src/domain/synthetics/orders/utils.ts
#: src/domain/synthetics/positions/utils.ts
msgid "Take-Profit"
msgstr "Take-Profit"

#: src/components/Synthetics/PositionSeller/PositionSeller.tsx
#~ msgid "Take-Profit and Stop-Loss orders are created in the main Tradebox.<0/><1/><2>Set Trigger Order for this position.</2><3/><4/><5>More Info</5>."
#~ msgstr "Take-Profit and Stop-Loss orders are created in the main Tradebox.<0/><1/><2>Set Trigger Order for this position.</2><3/><4/><5>More Info</5>."

#: src/components/Exchange/SwapBox.js
msgid "Take-profit and stop-loss orders can be set after opening a position. <0/><1/>There will be a \"Close\" button on each position row, clicking this will display the option to set trigger orders. <2/><3/>For screenshots and more information, please see the <4>docs</4>."
msgstr "Take-profit and stop-loss orders can be set after opening a position. <0/><1/>There will be a \"Close\" button on each position row, clicking this will display the option to set trigger orders. <2/><3/>For screenshots and more information, please see the <4>docs</4>."

#: src/pages/Dashboard/DashboardV2.js
#: src/pages/Dashboard/DashboardV2.js
msgid "Target Min Amount"
msgstr "Target Min Amount"

#: src/pages/Dashboard/DashboardV2.js
msgid "Target Weight"
msgstr "Target Weight"

#: src/pages/Ecosystem/Ecosystem.js
msgid "Telegram Group"
msgstr "Telegram Group"

#: src/pages/Ecosystem/Ecosystem.js
msgid "Telegram Group (Chinese)"
msgstr "Telegram Group (Chinese)"

#: src/pages/Ecosystem/Ecosystem.js
msgid "Telegram Group (Portuguese)"
msgstr "Telegram Group (Portuguese)"

#: src/pages/Ecosystem/Ecosystem.js
msgid "Telegram Groups"
msgstr "Telegram Groups"

#: src/pages/Ecosystem/Ecosystem.js
msgid "Telegram bot for GMX Swaps monitoring"
msgstr "Telegram bot for GMX Swaps monitoring"

#: src/pages/Ecosystem/Ecosystem.js
msgid "Telegram bot for GMX position updates"
msgstr "Telegram bot for GMX position updates"

#: src/pages/Ecosystem/Ecosystem.js
msgid "Telegram bot for Open Interest on GMX"
msgstr "Telegram bot for Open Interest on GMX"

#: src/components/Footer/constants.ts
#: src/pages/TermsAndConditions/TermsAndConditions.js
msgid "Terms and Conditions"
msgstr "Terms and Conditions"

#: src/pages/Stake/StakeV1.js
msgid "The <0>GMX migration</0> is in progress, please migrate your GMT, xGMT, GMT-USDG and xGMT-USDG tokens.<1/>USDG tokens will continue to function as before and do not need to be migrated."
msgstr "The <0>GMX migration</0> is in progress, please migrate your GMT, xGMT, GMT-USDG and xGMT-USDG tokens.<1/>USDG tokens will continue to function as before and do not need to be migrated."

#: src/components/Synthetics/MarketCard/MarketCard.tsx
msgid "The Available Liquidity will be the lesser of the difference between the maximum value and the current value for the Reserve and Open Interest."
msgstr "The Available Liquidity will be the lesser of the difference between the maximum value and the current value for the Reserve and Open Interest."

#: src/components/AprInfo/AprInfo.tsx
msgid "The Bonus APR will be airdropped as ARB tokens. <0>Read more</0>."
msgstr "The Bonus APR will be airdropped as ARB tokens. <0>Read more</0>."

#: src/components/Glp/GlpSwap.js
msgid "The Bonus Rebate is an estimate and will be airdropped as ARB tokens when migrating this liquidity to GM pools within the same epoch. <0>Read more</0>."
msgstr "The Bonus Rebate is an estimate and will be airdropped as ARB tokens when migrating this liquidity to GM pools within the same epoch. <0>Read more</0>."

#: src/components/Synthetics/TradeFeesRow/TradeFeesRow.tsx
msgid "The Bonus Rebate will be airdropped as ARB tokens on a pro-rata basis. <0>Read more</0>."
msgstr "The Bonus Rebate will be airdropped as ARB tokens on a pro-rata basis. <0>Read more</0>."

#: src/components/Stake/GMXAprTooltip.tsx
msgid "The Boosted APR is from your staked Multiplier Points."
msgstr "The Boosted APR is from your staked Multiplier Points."

#: src/components/Synthetics/PositionSeller/PositionSeller.tsx
#~ msgid "The Current Price Impact is {0}%. Consider adding a buffer of 0.3% to it so the order is more likely to be processed."
#~ msgstr "The Current Price Impact is {0}%. Consider adding a buffer of 0.3% to it so the order is more likely to be processed."

#: src/components/Synthetics/AcceptablePriceImpactInputRow/AcceptablePriceImpactInputRow.tsx
#~ msgid "The Current Price Impact is {0}. Consider adding a buffer of 0.3% to it so the order is more likely to be processed."
#~ msgstr "The Current Price Impact is {0}. Consider adding a buffer of 0.3% to it so the order is more likely to be processed."

#: src/components/Synthetics/AcceptablePriceImpactInputRow/AcceptablePriceImpactInputRow.tsx
msgid "The Current Price Impact is {0}. Consider adding a buffer of 0.30% to it so the order is more likely to be processed."
msgstr "The Current Price Impact is {0}. Consider adding a buffer of 0.30% to it so the order is more likely to be processed."

#: src/components/Synthetics/TradeHistoryRow/utils.ts
msgid "The Execution Price didn't meet the Acceptable Price condition. The Order will get filled when the condition is met."
msgstr "The Execution Price didn't meet the Acceptable Price condition. The Order will get filled when the condition is met."

#: src/pages/Stake/StakeV1.js
msgid "The Gambit protocol is in beta, please read the <0>staking details</0>before participating."
msgstr "The Gambit protocol is in beta, please read the <0>staking details</0>before participating."

#: src/App/App.js
msgid "The Max Execution Fee is set to a higher value to handle potential increases in gas price during order execution. Any excess execution fee will be refunded to your account when the order is executed. Only applicable to GMX V2."
msgstr "The Max Execution Fee is set to a higher value to handle potential increases in gas price during order execution. Any excess execution fee will be refunded to your account when the order is executed. Only applicable to GMX V2."

#: src/domain/synthetics/orders/utils.ts
msgid "The Order may not execute at the desired {priceText} as the current Price Impact {0} is higher than its Acceptable Price Impact {1}. Consider canceling and creating a new {suggestionType} Order."
msgstr "The Order may not execute at the desired {priceText} as the current Price Impact {0} is higher than its Acceptable Price Impact {1}. Consider canceling and creating a new {suggestionType} Order."

#: src/pages/ClaimEsGmx/ClaimEsGmx.js
msgid "The address of the esGMX (IOU) token is {esGmxIouAddress}."
msgstr "The address of the esGMX (IOU) token is {esGmxIouAddress}."

#: src/components/Exchange/SwapBox.js
msgid "The borrow fee is calculated as (assets borrowed) / (total assets in pool) * 0.01% per hour."
msgstr "The borrow fee is calculated as (assets borrowed) / (total assets in pool) * 0.01% per hour."

#: src/components/Synthetics/AcceptablePriceImpactInputRow/AcceptablePriceImpactInputRow.tsx
msgid "The current Price Impact is {0}. Consider using -0.30% Acceptable Price Impact so the order is more likely to be processed."
msgstr "The current Price Impact is {0}. Consider using -0.30% Acceptable Price Impact so the order is more likely to be processed."

#: src/pages/ClaimEsGmx/ClaimEsGmx.js
msgid "The esGMX (IOU) token is transferrable. You can add the token to your wallet and send it to another address to claim if you'd like."
msgstr "The esGMX (IOU) token is transferrable. You can add the token to your wallet and send it to another address to claim if you'd like."

#: src/pages/ClaimEsGmx/ClaimEsGmx.js
msgid "The esGMX tokens can be staked or vested at any time."
msgstr "The esGMX tokens can be staked or vested at any time."

#: src/lib/contracts/transactionErrors.tsx
msgid "The mark price has changed, consider increasing your Allowed Slippage by clicking on the \"...\" icon next to your address."
msgstr "The mark price has changed, consider increasing your Allowed Slippage by clicking on the \"...\" icon next to your address."

#: src/domain/synthetics/fees/utils/executionFee.ts
msgid "The network cost to send transactions is high at the moment, please check the \"Max Execution Fee\" value before proceeding."
msgstr "The network cost to send transactions is high at the moment, please check the \"Max Execution Fee\" value before proceeding."

#: src/components/Synthetics/ConfirmationBox/ConfirmationBox.tsx
msgid "The order will only execute if the Min. Receive is met and there is sufficient liquidity."
msgstr "The order will only execute if the Min. Receive is met and there is sufficient liquidity."

#: src/components/Exchange/ConfirmationBox.js
msgid "The order will only execute if the price conditions are met and there is sufficient liquidity"
msgstr "The order will only execute if the price conditions are met and there is sufficient liquidity"

#: src/components/Synthetics/ConfirmationBox/ConfirmationBox.tsx
msgid "The order will only execute if the price conditions are met and there is sufficient liquidity."
msgstr "The order will only execute if the price conditions are met and there is sufficient liquidity."

#: src/components/Referrals/TradersStats.tsx
msgid "The owner of this Referral Code has set a custom discount of {currentTierDiscount}% instead of the standard {0}% for Tier {1}."
msgstr "The owner of this Referral Code has set a custom discount of {currentTierDiscount}% instead of the standard {0}% for Tier {1}."

#: src/components/Exchange/PositionEditor.js
msgid "The pending borrow fee will be charged on this transaction."
msgstr "The pending borrow fee will be charged on this transaction."

#: src/components/Synthetics/MarketCard/MarketCard.tsx
msgid "The position will be opened at a reference price of {0}, not accounting for price impact, with a max slippage of {1}%.<0/><1/>The slippage amount can be configured under Settings, found by clicking on your address at the top right of the page after connecting your wallet.<2/><3/><4>More Info</4>"
msgstr "The position will be opened at a reference price of {0}, not accounting for price impact, with a max slippage of {1}%.<0/><1/>The slippage amount can be configured under Settings, found by clicking on your address at the top right of the page after connecting your wallet.<2/><3/><4>More Info</4>"

#: src/components/Exchange/SwapBox.js
msgid "The position will be opened at {0} USD with a max slippage of {1}%.<0/><1/>The slippage amount can be configured under Settings, found by clicking on your address at the top right of the page after connecting your wallet.<2/><3/><4>More Info</4>"
msgstr "The position will be opened at {0} USD with a max slippage of {1}%.<0/><1/>The slippage amount can be configured under Settings, found by clicking on your address at the top right of the page after connecting your wallet.<2/><3/><4>More Info</4>"

#: src/components/Exchange/OrdersList.js
msgid "The price that the order can be executed at may differ slightly from the chart price as market orders can change the price while limit / trigger orders cannot."
msgstr "The price that the order can be executed at may differ slightly from the chart price as market orders can change the price while limit / trigger orders cannot."

#: src/components/Referrals/referralsHelper.js
msgid "The referral code can't be more than {MAX_REFERRAL_CODE_LENGTH} characters."
msgstr "The referral code can't be more than {MAX_REFERRAL_CODE_LENGTH} characters."

#: src/components/Synthetics/ConfirmationBox/ConfirmationBox.tsx
msgid "The spread is > 1%, please ensure the trade details are acceptable before comfirming"
msgstr "The spread is > 1%, please ensure the trade details are acceptable before comfirming"

#: src/components/Exchange/ConfirmationBox.js
msgid "The spread is > 1%, please ensure the trade details are acceptable before confirming"
msgstr "The spread is > 1%, please ensure the trade details are acceptable before confirming"

#: src/components/ModalViews/RedirectModal.js
msgid "The website is a community deployed and maintained instance of the open source <0>GMX front end</0>, hosted and served on the distributed, peer-to-peer <1>IPFS network</1>."
msgstr "The website is a community deployed and maintained instance of the open source <0>GMX front end</0>, hosted and served on the distributed, peer-to-peer <1>IPFS network</1>."

#: src/components/Exchange/SwapBox.js
msgid "There are more longs than shorts, borrow fees for shorting is currently zero"
msgstr "There are more longs than shorts, borrow fees for shorting is currently zero"

#: src/components/Exchange/SwapBox.js
msgid "There are more shorts than longs, borrow fees for longing is currently zero"
msgstr "There are more shorts than longs, borrow fees for longing is currently zero"

#: src/domain/tokens/approveTokens.tsx
#: src/lib/contracts/transactionErrors.tsx
#~ msgid "There is not enough ETH in your account on Arbitrum to send this transaction.<0/><1/><2>Bridge ETH to Arbitrum</2>"
#~ msgstr "There is not enough ETH in your account on Arbitrum to send this transaction.<0/><1/><2>Bridge ETH to Arbitrum</2>"

#: src/components/Glp/SwapErrorModal.tsx
msgid "There is not enough liquidity in a single token for your size. Please check the Save on Fees section and consider splitting your order into several different ones"
msgstr "There is not enough liquidity in a single token for your size. Please check the Save on Fees section and consider splitting your order into several different ones"

#: src/lib/contracts/transactionErrors.tsx
msgid "There is not enough {0} in your account on {1} to send this transaction.<0/><1/><2>Buy or Transfer {2} to {3}</2>"
msgstr "There is not enough {0} in your account on {1} to send this transaction.<0/><1/><2>Buy or Transfer {2} to {3}</2>"

#: src/domain/tokens/approveTokens.tsx
msgid "There is not enough {0} in your account on {networkName} to send this transaction.<0/><1/><2>Buy or Transfer {1} to {networkName}</2>"
msgstr "There is not enough {0} in your account on {networkName} to send this transaction.<0/><1/><2>Buy or Transfer {1} to {networkName}</2>"

#: src/domain/synthetics/orders/utils.ts
msgid "There may not be sufficient liquidity to execute swap to Receive Token when the Price conditions are met."
msgstr "There may not be sufficient liquidity to execute swap to Receive Token when the Price conditions are met."

#: src/domain/synthetics/orders/utils.ts
msgid "There may not be sufficient liquidity to execute the Pay Token to Collateral Token swap when the Price conditions are met."
msgstr "There may not be sufficient liquidity to execute the Pay Token to Collateral Token swap when the Price conditions are met."

#: src/domain/synthetics/orders/utils.ts
msgid "There may not be sufficient liquidity to execute the Swap when the Min. Receive conditions are met."
msgstr "There may not be sufficient liquidity to execute the Swap when the Min. Receive conditions are met."

#: src/domain/synthetics/orders/utils.ts
msgid "There may not be sufficient liquidity to execute your Order when the Price conditions are met."
msgstr "There may not be sufficient liquidity to execute your Order when the Price conditions are met."

#: src/components/Synthetics/ConfirmationBox/ConfirmationBox.tsx
msgid "There may not be sufficient liquidity to execute your order when the Min. Receive are met."
msgstr "There may not be sufficient liquidity to execute your order when the Min. Receive are met."

#: src/components/Exchange/ConfirmationBox.js
msgid "There may not be sufficient liquidity to execute your order when the price conditions are met"
msgstr "There may not be sufficient liquidity to execute your order when the price conditions are met"

#: src/components/Synthetics/ConfirmationBox/ConfirmationBox.tsx
msgid "There may not be sufficient liquidity to execute your order when the price conditions are met."
msgstr "There may not be sufficient liquidity to execute your order when the price conditions are met."

#: src/components/Referrals/AffiliatesStats.tsx
msgid "This code has been taken by someone else on {0}, you will not receive rebates from traders using this code on {1}."
msgstr "This code has been taken by someone else on {0}, you will not receive rebates from traders using this code on {1}."

#: src/components/Referrals/AffiliatesStats.tsx
msgid "This code is not yet registered on {0}, you will not receive rebates there.<0/><1/>Switch your network to create this code on {1}."
msgstr "This code is not yet registered on {0}, you will not receive rebates there.<0/><1/>Switch your network to create this code on {1}."

#: src/components/Synthetics/MarketCard/MarketCard.tsx
#: src/components/Synthetics/MarketsList/MarketsList.tsx
msgid "This market uses an Adaptive Funding Rate. The Funding Rate will adjust over time depending on the ratio of longs and shorts. <0>Read more</0>."
msgstr "This market uses an Adaptive Funding Rate. The Funding Rate will adjust over time depending on the ratio of longs and shorts. <0>Read more</0>."

#: src/components/Exchange/TradeHistory.js
msgid "This position was liquidated as the max leverage of 100x was exceeded."
msgstr "This position was liquidated as the max leverage of 100x was exceeded."

#: src/components/Synthetics/TradeHistoryRow/utils.ts
msgid "This position was liquidated as the max leverage of {maxLeverageText} was exceeded."
msgstr "This position was liquidated as the max leverage of {maxLeverageText} was exceeded."

#: src/pages/Home/Home.js
msgid "Three tokens create our ecosystem"
msgstr "Three tokens create our ecosystem"

#: src/components/Referrals/AffiliatesStats.tsx
msgid "Tier {0} ({currentRebatePercentage}% rebate)"
msgstr "Tier {0} ({currentRebatePercentage}% rebate)"

#: src/components/Referrals/TradersStats.tsx
msgid "Tier {0} ({currentTierDiscount}% discount)"
msgstr "Tier {0} ({currentTierDiscount}% discount)"

#: src/components/Migration/Migration.js
msgid "To Receive"
msgstr "To Receive"

#: src/pages/CompleteAccountTransfer/CompleteAccountTransfer.js
msgid "To complete the transfer, you must switch your connected account to {receiver}."
msgstr "To complete the transfer, you must switch your connected account to {receiver}."

#: src/pages/BuyGMX/BuyGMX.tsx
msgid "To purchase GMX on the {0} blockchain, please <0>change your network</0>."
msgstr "To purchase GMX on the {0} blockchain, please <0>change your network</0>."

#: src/components/Glp/GlpSwap.js
#: src/components/Glp/GlpSwap.js
msgid "To reduce fees, select a different asset to pay with."
msgstr "To reduce fees, select a different asset to pay with."

#: src/components/Glp/GlpSwap.js
#~ msgid "To reduce fees, select a different asset to receive."
#~ msgstr "To reduce fees, select a different asset to receive."

#: src/pages/Dashboard/DashboardV2.js
msgid "Tokens"
msgstr "Tokens"

#: src/components/Referrals/AffiliatesStats.tsx
#: src/components/Referrals/AffiliatesStats.tsx
#: src/components/Referrals/AffiliatesStats.tsx
#: src/components/Referrals/TradersStats.tsx
#: src/components/Referrals/TradersStats.tsx
#: src/pages/Stake/StakeV2.js
msgid "Total"
msgstr "Total"

#: src/components/Migration/Migration.js
msgid "Total Assets Migrated"
msgstr "Total Assets Migrated"

#: src/pages/Stake/StakeV1.js
msgid "Total Assets Staked"
msgstr "Total Assets Staked"

#: src/components/Synthetics/ClaimableCard/ClaimableCard.tsx
#~ msgid "Total Claimable"
#~ msgstr "Total Claimable"

#: src/pages/Dashboard/DashboardV2.js
msgid "Total Fees"
msgstr "Total Fees"

#: src/components/Referrals/AffiliatesStats.tsx
msgid "Total Rebates"
msgstr "Total Rebates"

#: src/pages/Stake/StakeV2.js
msgid "Total Rewards"
msgstr "Total Rewards"

#: src/pages/Dashboard/DashboardV2.js
#: src/pages/Dashboard/DashboardV2.js
#: src/pages/Stake/StakeV1.js
#: src/pages/Stake/StakeV1.js
#: src/pages/Stake/StakeV1.js
#: src/pages/Stake/StakeV1.js
#: src/pages/Stake/StakeV1.js
#: src/pages/Stake/StakeV2.js
#: src/pages/Stake/StakeV2.js
#: src/pages/Stake/StakeV2.js
msgid "Total Staked"
msgstr "Total Staked"

#: src/pages/Dashboard/DashboardV2.js
msgid "Total Stats"
msgstr "Total Stats"

#: src/components/Glp/GlpSwap.js
#: src/components/Synthetics/GmList/GmList.tsx
#: src/components/Synthetics/MarketStats/MarketStats.tsx
#: src/pages/Stake/StakeV1.js
#: src/pages/Stake/StakeV1.js
#: src/pages/Stake/StakeV2.js
#: src/pages/Stake/StakeV2.js
#: src/pages/Stake/StakeV2.js
msgid "Total Supply"
msgstr "Total Supply"

#: src/pages/Home/Home.js
msgid "Total Trading Volume"
msgstr "Total Trading Volume"

#: src/pages/Dashboard/DashboardV2.js
#: src/pages/Home/Home.js
msgid "Total Users"
msgstr "Total Users"

#: src/components/Referrals/AffiliatesStats.tsx
#: src/pages/Dashboard/DashboardV2.js
msgid "Total Volume"
msgstr "Total Volume"

#: src/components/GmTokensBalanceInfo/GmTokensBalanceInfo.tsx
msgid "Total accrued Fees"
msgstr "Total accrued Fees"

#: src/pages/OrdersOverview/OrdersOverview.js
msgid "Total active: {openTotal}, executed: {executedTotal}, cancelled: {cancelledTotal}"
msgstr "Total active: {openTotal}, executed: {executedTotal}, cancelled: {cancelledTotal}"

#: src/components/StatsTooltip/ChainsStatsTooltipRow.tsx
msgid "Total:"
msgstr "Total:"

#: src/components/Header/AppHeaderUser.tsx
#: src/components/Header/AppHeaderUser.tsx
msgid "Trade"
msgstr "Trade"

#: src/pages/Home/Home.js
msgid "Trade BTC, ETH, AVAX and other top cryptocurrencies with up to 50x leverage directly from your wallet"
msgstr "Trade BTC, ETH, AVAX and other top cryptocurrencies with up to 50x leverage directly from your wallet"

#: src/components/Exchange/ExchangeBanner.js
msgid "Trade on GMX and win <0>$250.000</0> in prizes! Live until November 30th, <1>click here</1> to learn more."
msgstr "Trade on GMX and win <0>$250.000</0> in prizes! Live until November 30th, <1>click here</1> to learn more."

#: src/components/Common/SEO.js
msgid "Trade spot or perpetual BTC, ETH, AVAX and other top cryptocurrencies with up to 50x leverage directly from your wallet on Arbitrum and Avalanche."
msgstr "Trade spot or perpetual BTC, ETH, AVAX and other top cryptocurrencies with up to 50x leverage directly from your wallet on Arbitrum and Avalanche."

#: src/pages/Referrals/Referrals.tsx
msgid "Traders"
msgstr "Traders"

#: src/components/Referrals/AffiliatesStats.tsx
#: src/components/Referrals/AffiliatesStats.tsx
msgid "Traders Referred"
msgstr "Traders Referred"

#: src/components/Referrals/AffiliatesStats.tsx
msgid "Traders Referred on Arbitrum"
msgstr "Traders Referred on Arbitrum"

#: src/components/Referrals/AffiliatesStats.tsx
msgid "Traders Referred on Avalanche"
msgstr "Traders Referred on Avalanche"

#: src/components/Referrals/AffiliatesStats.tsx
msgid "Traders Referred on Avalanche Fuji"
msgstr "Traders Referred on Avalanche Fuji"

#: src/pages/Exchange/Exchange.js
#: src/pages/SyntheticsPage/SyntheticsPage.tsx
#: src/pages/SyntheticsPage/SyntheticsPage.tsx
msgid "Trades"
msgstr "Trades"

#: src/components/Referrals/AffiliatesStats.tsx
#: src/components/Referrals/TradersStats.tsx
msgid "Trading Volume"
msgstr "Trading Volume"

#: src/components/Exchange/UsefulLinks.tsx
msgid "Trading guide"
msgstr "Trading guide"

#: src/pages/NftWallet/NftWallet.js
msgid "Tranferring..."
msgstr "Tranferring..."

#: src/components/Exchange/ConfirmationBox.js
#: src/components/Exchange/PositionSeller.js
#: src/components/Synthetics/ConfirmationBox/ConfirmationBox.tsx
msgid "Transacting with a depegged stable coin is subject to spreads reflecting the worse of current market price or $1.00, with transactions involving multiple stablecoins may have multiple spreads."
msgstr "Transacting with a depegged stable coin is subject to spreads reflecting the worse of current market price or $1.00, with transactions involving multiple stablecoins may have multiple spreads."

#: src/components/Referrals/AffiliatesStats.tsx
#: src/components/Referrals/TradersStats.tsx
#: src/components/Synthetics/UserIncentiveDistributionList/UserIncentiveDistributionList.tsx
msgid "Transaction"
msgstr "Transaction"

#: src/lib/contracts/callContract.tsx
msgid "Transaction completed!"
msgstr "Transaction completed!"

#: src/lib/contracts/transactionErrors.tsx
msgid "Transaction failed"
msgstr "Transaction failed"

#: src/lib/contracts/transactionErrors.tsx
msgid "Transaction failed due to RPC error.<0/><1/>Please try changing the RPC url in your wallet settings. <2>More info</2>"
msgstr "Transaction failed due to RPC error.<0/><1/>Please try changing the RPC url in your wallet settings. <2>More info</2>"

#: src/lib/contracts/callContract.tsx
msgid "Transaction sent."
msgstr "Transaction sent."

#: src/lib/contracts/transactionErrors.tsx
msgid "Transaction was cancelled."
msgstr "Transaction was cancelled."

#: src/pages/BeginAccountTransfer/BeginAccountTransfer.js
#: src/pages/Stake/StakeV2.js
msgid "Transfer Account"
msgstr "Transfer Account"

#: src/pages/NftWallet/NftWallet.js
msgid "Transfer NFT"
msgstr "Transfer NFT"

#: src/pages/BeginAccountTransfer/BeginAccountTransfer.js
msgid "Transfer Submitted"
msgstr "Transfer Submitted"

#: src/pages/BeginAccountTransfer/BeginAccountTransfer.js
msgid "Transfer already initiated"
msgstr "Transfer already initiated"

#: src/pages/BeginAccountTransfer/BeginAccountTransfer.js
#: src/pages/CompleteAccountTransfer/CompleteAccountTransfer.js
#: src/pages/NftWallet/NftWallet.js
msgid "Transfer failed."
msgstr "Transfer failed."

#: src/pages/BeginAccountTransfer/BeginAccountTransfer.js
#: src/pages/CompleteAccountTransfer/CompleteAccountTransfer.js
#: src/pages/NftWallet/NftWallet.js
msgid "Transfer submitted!"
msgstr "Transfer submitted!"

#: src/pages/BuyGMX/BuyGMX.tsx
msgid "Transfer {nativeTokenSymbol}"
msgstr "Transfer {nativeTokenSymbol}"

#: src/pages/BeginAccountTransfer/BeginAccountTransfer.js
msgid "Transferring"
msgstr "Transferring"

#: src/components/Exchange/OrdersList.js
#: src/components/Exchange/PositionSeller.js
#: src/components/Exchange/SwapBox.js
#: src/domain/synthetics/positions/utils.ts
msgid "Trigger"
msgstr "Trigger"

#: src/components/Exchange/PositionDropdown.js
#~ msgid "Trigger Close"
#~ msgstr "Trigger Close"

#: src/components/Exchange/PositionSeller.js
#: src/components/Synthetics/ConfirmationBox/ConfirmationBox.tsx
#: src/components/Synthetics/OrderItem/OrderItem.tsx
#: src/components/Synthetics/OrderList/OrderList.tsx
#: src/components/Synthetics/PositionSeller/PositionSeller.tsx
#: src/components/Synthetics/TradeBox/TradeBox.tsx
#: src/domain/synthetics/orders/utils.ts
msgid "Trigger Price"
msgstr "Trigger Price"

#: src/components/Synthetics/TradeHistoryRow/utils.ts
msgid "Trigger Price: {pricePrefix} {0}"
msgstr "Trigger Price: {pricePrefix} {0}"

#: src/components/Exchange/PositionSeller.js
msgid "Trigger order disabled, pending {0} upgrade"
msgstr "Trigger order disabled, pending {0} upgrade"

#: src/components/Synthetics/StatusNotification/OrderStatusNotification.tsx
msgid "Trigger order for"
msgstr "Trigger order for"

#: src/components/Synthetics/TradeHistoryRow/utils.ts
msgid "Triggered at: {0}"
msgstr "Triggered at: {0}"

#: src/components/Exchange/TradeHistory.js
msgid "Try increasing the \"Allowed Slippage\", under the Settings menu on the top right"
msgstr "Try increasing the \"Allowed Slippage\", under the Settings menu on the top right"

#: src/components/Exchange/TradeHistory.js
msgid "Try increasing the \"Allowed Slippage\", under the Settings menu on the top right."
msgstr "Try increasing the \"Allowed Slippage\", under the Settings menu on the top right."

#: src/components/Exchange/PositionShare.tsx
msgid "Tweet"
msgstr "Tweet"

#: src/App/App.js
msgid "Txn failed. <0>View</0>"
msgstr "Txn failed. <0>View</0>"

#: src/components/Exchange/OrdersList.js
#: src/components/Referrals/AffiliatesStats.tsx
#: src/components/Referrals/TradersStats.tsx
#: src/components/Synthetics/OrderList/OrderList.tsx
#: src/components/Synthetics/UserIncentiveDistributionList/UserIncentiveDistributionList.tsx
#: src/pages/OrdersOverview/OrdersOverview.js
msgid "Type"
msgstr "Type"

#: src/components/Synthetics/GmSwap/GmFees/GmFees.tsx
#: src/components/Synthetics/PositionItem/PositionItem.tsx
#: src/components/Synthetics/TradeFeesRow/TradeFeesRow.tsx
#: src/components/Synthetics/TradeFeesRow/TradeFeesRow.tsx
msgid "UI Fee"
msgstr "UI Fee"

#: src/components/Referrals/AffiliatesStats.tsx
#: src/components/Referrals/TradersStats.tsx
msgid "USD Value may not be accurate since the data does not contain prices for {0}"
msgstr "USD Value may not be accurate since the data does not contain prices for {0}"

#: src/components/Synthetics/MarketsList/MarketsList.tsx
#: src/pages/Dashboard/DashboardV2.js
msgid "UTILIZATION"
msgstr "UTILIZATION"

#: src/components/Synthetics/StatusNotification/GmStatusNotification.tsx
msgid "Unknown buy GM order"
msgstr "Unknown buy GM order"

#: src/components/Synthetics/StatusNotification/OrderStatusNotification.tsx
msgid "Unknown order"
msgstr "Unknown order"

#: src/components/Synthetics/StatusNotification/GmStatusNotification.tsx
msgid "Unknown sell GM order"
msgstr "Unknown sell GM order"

#: src/pages/Stake/StakeV1.js
#: src/pages/Stake/StakeV1.js
#: src/pages/Stake/StakeV1.js
#: src/pages/Stake/StakeV1.js
#: src/pages/Stake/StakeV1.js
#: src/pages/Stake/StakeV2.js
#: src/pages/Stake/StakeV2.js
#: src/pages/Stake/StakeV2.js
#: src/pages/Stake/StakeV2.js
msgid "Unstake"
msgstr "Unstake"

#: src/pages/Stake/StakeV2.js
msgid "Unstake GMX"
msgstr "Unstake GMX"

#: src/pages/Stake/StakeV2.js
msgid "Unstake completed!"
msgstr "Unstake completed!"

#: src/pages/Stake/StakeV2.js
msgid "Unstake esGMX"
msgstr "Unstake esGMX"

#: src/pages/Stake/StakeV1.js
msgid "Unstake failed"
msgstr "Unstake failed"

#: src/pages/Stake/StakeV2.js
msgid "Unstake failed."
msgstr "Unstake failed."

#: src/pages/Stake/StakeV2.js
msgid "Unstake submitted!"
msgstr "Unstake submitted!"

#: src/pages/Stake/StakeV1.js
msgid "Unstake submitted! <0>View status.</0>"
msgstr "Unstake submitted! <0>View status.</0>"

#: src/pages/Stake/StakeV2.js
msgid "Unstaking will burn <0>{0} Multiplier Points</0>. {1}"
msgstr "Unstaking will burn <0>{0} Multiplier Points</0>. {1}"

#: src/pages/Stake/StakeV1.js
#: src/pages/Stake/StakeV2.js
msgid "Unstaking..."
msgstr "Unstaking..."

#: src/components/Exchange/TradeHistory.js
#: src/components/Referrals/JoinReferralCode.js
#: src/components/Synthetics/TradeHistoryRow/utils.ts
#: src/components/Synthetics/TradeHistoryRow/utils.ts
msgid "Update"
msgstr "Update"

#: src/components/Exchange/OrderEditor.js
msgid "Update Order"
msgstr "Update Order"

#: src/domain/synthetics/orders/updateOrderTxn.ts
msgid "Update order executed"
msgstr "Update order executed"

#: src/components/Exchange/OrderEditor.js
#: src/components/Synthetics/OrderEditor/OrderEditor.tsx
msgid "Updating Order..."
msgstr "Updating Order..."

#: src/domain/synthetics/orders/updateOrderTxn.ts
msgid "Updating order"
msgstr "Updating order"

#: src/components/Referrals/JoinReferralCode.js
msgid "Updating..."
msgstr "Updating..."

#: src/components/Exchange/PositionsList.js
msgid "Use the \"Close\" button to reduce your Position Size, or to set Take-Profit / Stop-Loss Orders."
msgstr "Use the \"Close\" button to reduce your Position Size, or to set Take-Profit / Stop-Loss Orders."

#: src/components/Synthetics/PositionItem/PositionItem.tsx
msgid "Use the \"Close\" button to reduce your Position Size."
msgstr "Use the \"Close\" button to reduce your Position Size."

#: src/components/Exchange/PositionsList.js
#~ msgid "Use the \"Close\" button to reduce your position size, or to set stop-loss / take-profit orders."
#~ msgstr "Use the \"Close\" button to reduce your position size, or to set stop-loss / take-profit orders."

#: src/components/Synthetics/PositionItem/PositionItem.tsx
#~ msgid "Use the \"Close\" button to reduce your position size."
#~ msgstr "Use the \"Close\" button to reduce your position size."

#: src/pages/Stake/StakeV2.js
msgid "Use the \"Compound\" button to stake your Multiplier Points."
msgstr "Use the \"Compound\" button to stake your Multiplier Points."

#: src/components/Exchange/PositionsList.js
#: src/components/Exchange/PositionsList.js
#: src/components/Synthetics/PositionItem/PositionItem.tsx
msgid "Use the Edit Collateral icon to deposit or withdraw collateral."
msgstr "Use the Edit Collateral icon to deposit or withdraw collateral."

#: src/components/Exchange/UsefulLinks.tsx
msgid "Useful Links"
msgstr "Useful Links"

#: src/components/Synthetics/MarketsList/MarketsList.tsx
#: src/pages/Dashboard/DashboardV2.js
msgid "Utilization"
msgstr "Utilization"

#: src/components/Referrals/AffiliatesStats.tsx
msgid "V1 Airdrop"
msgstr "V1 Airdrop"

#: src/components/Referrals/AffiliatesStats.tsx
#: src/components/Referrals/AffiliatesStats.tsx
#: src/components/Referrals/TradersStats.tsx
#: src/components/Referrals/TradersStats.tsx
msgid "V1 Arbitrum"
msgstr "V1 Arbitrum"

#: src/components/Referrals/AffiliatesStats.tsx
#: src/components/Referrals/AffiliatesStats.tsx
#: src/components/Referrals/TradersStats.tsx
#: src/components/Referrals/TradersStats.tsx
msgid "V1 Avalanche"
msgstr "V1 Avalanche"

#: src/components/Referrals/AffiliatesStats.tsx
#: src/components/Referrals/AffiliatesStats.tsx
#: src/components/Referrals/TradersStats.tsx
#: src/components/Referrals/TradersStats.tsx
msgid "V1 Avalanche Fuji"
msgstr "V1 Avalanche Fuji"

#: src/components/Referrals/AffiliatesStats.tsx
msgid "V1 Rebates and V1/V2 esGMX are airdropped weekly. V2 Rebates are claimed manually."
msgstr "V1 Rebates and V1/V2 esGMX are airdropped weekly. V2 Rebates are claimed manually."

#: src/components/Referrals/AffiliatesStats.tsx
msgid "V1 esGMX"
msgstr "V1 esGMX"

#: src/components/Referrals/TradersStats.tsx
#: src/components/Referrals/TradersStats.tsx
msgid "V1 rebates are airdropped weekly. V2 rebates are automatically applied as fee discounts on each trade and do not show on this table."
msgstr "V1 rebates are airdropped weekly. V2 rebates are automatically applied as fee discounts on each trade and do not show on this table."

#: src/components/Referrals/AffiliatesStats.tsx
#: src/components/Referrals/AffiliatesStats.tsx
#: src/components/Referrals/TradersStats.tsx
#: src/components/Referrals/TradersStats.tsx
msgid "V2 Arbitrum"
msgstr "V2 Arbitrum"

#: src/components/Referrals/AffiliatesStats.tsx
#: src/components/Referrals/AffiliatesStats.tsx
#: src/components/Referrals/TradersStats.tsx
#: src/components/Referrals/TradersStats.tsx
msgid "V2 Avalanche"
msgstr "V2 Avalanche"

#: src/components/Referrals/AffiliatesStats.tsx
#: src/components/Referrals/AffiliatesStats.tsx
#: src/components/Referrals/TradersStats.tsx
#: src/components/Referrals/TradersStats.tsx
msgid "V2 Avalanche Fuji"
msgstr "V2 Avalanche Fuji"

#: src/components/Referrals/AffiliatesStats.tsx
msgid "V2 Claim"
msgstr "V2 Claim"

#: src/pages/SyntheticsFallbackPage/SyntheticsFallbackPage.tsx
msgid "V2 doesn't currently support this network"
msgstr "V2 doesn't currently support this network"

#: src/components/Synthetics/TradeBox/MarketPoolSelectorRow.tsx
msgid "V2 is newly live, and liquidity may be low initially."
msgstr "V2 is newly live, and liquidity may be low initially."

#: src/pages/Stake/StakeV2.js
msgid "Vault Capacity"
msgstr "Vault Capacity"

#: src/pages/Stake/StakeV2.js
msgid "Vault Capacity for your Account:"
msgstr "Vault Capacity for your Account:"

#: src/pages/Stake/StakeV2.js
msgid "Vest"
msgstr "Vest"

#: src/pages/ClaimEsGmx/ClaimEsGmx.js
msgid "Vest with GLP on Arbitrum"
msgstr "Vest with GLP on Arbitrum"

#: src/pages/ClaimEsGmx/ClaimEsGmx.js
msgid "Vest with GLP on Avalanche"
msgstr "Vest with GLP on Avalanche"

#: src/pages/ClaimEsGmx/ClaimEsGmx.js
msgid "Vest with GMX on Arbitrum"
msgstr "Vest with GMX on Arbitrum"

#: src/pages/ClaimEsGmx/ClaimEsGmx.js
msgid "Vest with GMX on Avalanche"
msgstr "Vest with GMX on Avalanche"

#: src/pages/BeginAccountTransfer/BeginAccountTransfer.js
msgid "Vested GLP not withdrawn"
msgstr "Vested GLP not withdrawn"

#: src/pages/BeginAccountTransfer/BeginAccountTransfer.js
msgid "Vested GMX not withdrawn"
msgstr "Vested GMX not withdrawn"

#: src/pages/Stake/StakeV2.js
#: src/pages/Stake/StakeV2.js
msgid "Vesting Status"
msgstr "Vesting Status"

#: src/App/App.js
#: src/lib/contracts/notifications.tsx
#: src/lib/contracts/notifications.tsx
#: src/pages/Exchange/Exchange.js
#: src/pages/Exchange/Exchange.js
msgid "View"
msgstr "View"

#: src/pages/BuyGlp/BuyGlp.js
#~ msgid "View <0>staking</0> page."
#~ msgstr "View <0>staking</0> page."

#: src/components/AddressDropdown/AddressDropdown.tsx
msgid "View in Explorer"
msgstr "View in Explorer"

#: src/lib/contracts/callContract.tsx
msgid "View status."
msgstr "View status."

#: src/components/Referrals/AffiliatesStats.tsx
msgid "Volume on V1"
msgstr "Volume on V1"

#: src/components/Referrals/AffiliatesStats.tsx
msgid "Volume on V2"
msgstr "Volume on V2"

#: src/components/Referrals/TradersStats.tsx
msgid "Volume traded by this account with an active referral code."
msgstr "Volume traded by this account with an active referral code."

#: src/components/Referrals/AffiliatesStats.tsx
msgid "Volume traded by your referred traders."
msgstr "Volume traded by your referred traders."

#: src/components/Header/HomeHeaderLinks.tsx
msgid "Voting"
msgstr "Voting"

#: src/components/Glp/GlpSwap.js
#: src/components/GmTokensBalanceInfo/GmTokensBalanceInfo.tsx
#: src/components/GmTokensBalanceInfo/GmTokensBalanceInfo.tsx
msgid "WALLET"
msgstr "WALLET"

#: src/components/Glp/GlpSwap.js
msgid "WARNING: High Fees"
msgstr "WARNING: High Fees"

#: src/components/Exchange/PositionsList.js
#: src/components/Exchange/PositionsList.js
msgid "WARNING: This position has a low amount of collateral after deducting borrowing fees, deposit more collateral to reduce the position's liquidation risk."
msgstr "WARNING: This position has a low amount of collateral after deducting borrowing fees, deposit more collateral to reduce the position's liquidation risk."

#: src/components/Synthetics/PositionItem/PositionItem.tsx
msgid "WARNING: This position has a low amount of collateral after deducting fees, deposit more collateral to reduce the position's liquidation risk."
msgstr "WARNING: This position has a low amount of collateral after deducting fees, deposit more collateral to reduce the position's liquidation risk."

#: src/pages/Dashboard/DashboardV2.js
msgid "WEIGHT"
msgstr "WEIGHT"

#: src/components/Exchange/SwapBox.js
#: src/components/Glp/GlpSwap.js
#: src/components/Migration/Migration.js
msgid "Waiting for Approval"
msgstr "Waiting for Approval"

#: src/components/Glp/GlpSwap.js
#: src/components/Glp/GlpSwap.js
#: src/components/Migration/Migration.js
#: src/components/Synthetics/GmList/GmList.tsx
#: src/components/Synthetics/MarketStats/MarketStats.tsx
#: src/pages/Stake/StakeV1.js
#: src/pages/Stake/StakeV1.js
#: src/pages/Stake/StakeV1.js
#: src/pages/Stake/StakeV1.js
#: src/pages/Stake/StakeV1.js
#: src/pages/Stake/StakeV2.js
#: src/pages/Stake/StakeV2.js
#: src/pages/Stake/StakeV2.js
#: src/pages/Stake/StakeV2.js
msgid "Wallet"
msgstr "Wallet"

#: src/components/GmTokensBalanceInfo/GmTokensBalanceInfo.tsx
msgid "Wallet 365d expected Fees"
msgstr "Wallet 365d expected Fees"

#: src/pages/BeginAccountTransfer/BeginAccountTransfer.js
#: src/pages/CompleteAccountTransfer/CompleteAccountTransfer.js
msgid "Wallet is not connected"
msgstr "Wallet is not connected"

#: src/pages/ClaimEsGmx/ClaimEsGmx.js
#: src/pages/NftWallet/NftWallet.js
msgid "Wallet not connected"
msgstr "Wallet not connected"

#: src/pages/Stake/StakeV1.js
msgid "Wallet not yet connected"
msgstr "Wallet not yet connected"

#: src/components/GmTokensBalanceInfo/GmTokensBalanceInfo.tsx
msgid "Wallet total"
msgstr "Wallet total"

#: src/components/GmTokensBalanceInfo/GmTokensBalanceInfo.tsx
msgid "Wallet total accrued Fees"
msgstr "Wallet total accrued Fees"

#: src/components/GmTokensBalanceInfo/GmTokensBalanceInfo.tsx
msgid "Wallet {daysConsidered}d accrued Fees"
msgstr "Wallet {daysConsidered}d accrued Fees"

#: src/pages/Dashboard/DashboardV2.js
msgid "Weight"
msgstr "Weight"

#: src/components/Exchange/SwapBox.js
msgid "When closing the position, you can select which token you would like to receive the profits in."
msgstr "When closing the position, you can select which token you would like to receive the profits in."

#: src/components/Exchange/PositionEditor.js
#: src/components/Exchange/PositionEditor.js
#: src/components/Exchange/PositionEditor.js
#: src/components/Synthetics/PositionEditor/PositionEditor.tsx
#: src/pages/Stake/StakeV2.js
#: src/pages/Stake/StakeV2.js
msgid "Withdraw"
msgstr "Withdraw"

#: src/components/Exchange/PositionEditor.js
msgid "Withdraw disabled, pending {0} upgrade"
msgstr "Withdraw disabled, pending {0} upgrade"

#: src/pages/Stake/StakeV2.js
msgid "Withdraw failed."
msgstr "Withdraw failed."

#: src/pages/Stake/StakeV2.js
msgid "Withdraw from GLP Vault"
msgstr "Withdraw from GLP Vault"

#: src/pages/Stake/StakeV2.js
msgid "Withdraw from GMX Vault"
msgstr "Withdraw from GMX Vault"

#: src/pages/Stake/StakeV2.js
msgid "Withdraw submitted."
msgstr "Withdraw submitted."

#: src/components/Exchange/TradeHistory.js
msgid "Withdraw {0} USD from {1}{longOrShortText}"
msgstr "Withdraw {0} USD from {1}{longOrShortText}"

#: src/domain/synthetics/markets/createWithdrawalTxn.ts
msgid "Withdrawal error."
msgstr "Withdrawal error."

#: src/components/Exchange/PositionEditor.js
msgid "Withdrawal failed."
msgstr "Withdrawal failed."

#: src/components/Exchange/PositionEditor.js
msgid "Withdrawal submitted."
msgstr "Withdrawal submitted."

#: src/components/Synthetics/StatusNotification/OrderStatusNotification.tsx
msgid "Withdrawing {0} from {positionText}"
msgstr "Withdrawing {0} from {positionText}"

#: src/components/Exchange/PositionEditor.js
msgid "Withdrawing..."
msgstr "Withdrawing..."

#: src/pages/Stake/StakeV2.js
msgid "Withdrawn!"
msgstr "Withdrawn!"

#: src/pages/Exchange/Exchange.js
msgid "Withdrew {0} USD from {tokenSymbol} {longOrShortText}."
msgstr "Withdrew {0} USD from {tokenSymbol} {longOrShortText}."

#: src/context/SyntheticsEvents/SyntheticsEventsProvider.tsx
msgid "Withdrew {0} from {positionText}"
msgstr "Withdrew {0} from {positionText}"

#: src/pages/Ecosystem/Ecosystem.js
msgid "Yield Optimizer on Avalanche"
msgstr "Yield Optimizer on Avalanche"

#: src/pages/Ecosystem/Ecosystem.js
msgid "Yield Trading"
msgstr "Yield Trading"

#: src/pages/Ecosystem/Ecosystem.js
msgid "Yield Vaults"
msgstr "Yield Vaults"

#: src/pages/Ecosystem/Ecosystem.js
msgid "Yield simulator for GMX"
msgstr "Yield simulator for GMX"

#: src/pages/Stake/StakeV2.js
msgid "You are earning rewards with {0} tokens.<0/>Tokens: {amountStr}."
msgstr "You are earning rewards with {0} tokens.<0/>Tokens: {amountStr}."

#: src/pages/Stake/StakeV2.js
msgid "You are earning {0}% more {nativeTokenSymbol} rewards using {1} Staked Multiplier Points."
msgstr "You are earning {0}% more {nativeTokenSymbol} rewards using {1} Staked Multiplier Points."

#: src/pages/Stake/StakeV2.js
#~ msgid "You are earning {nativeTokenSymbol} rewards with {0} tokens.<0/>Tokens: {amountStr}."
#~ msgstr "You are earning {nativeTokenSymbol} rewards with {0} tokens.<0/>Tokens: {amountStr}."

#: src/components/ModalViews/RedirectModal.js
msgid "You are leaving GMX.io and will be redirected to a third party, independent website."
msgstr "You are leaving GMX.io and will be redirected to a third party, independent website."

#: src/pages/BuyGMX/BuyGMX.tsx
msgid "You can buy AVAX directly on <0>Avalanche</0> using these options:"
msgstr "You can buy AVAX directly on <0>Avalanche</0> using these options:"

#: src/pages/BuyGMX/BuyGMX.tsx
msgid "You can buy ETH directly on <0>Arbitrum</0> using these options:"
msgstr "You can buy ETH directly on <0>Arbitrum</0> using these options:"

#: src/components/Exchange/SwapBox.js
msgid "You can change the \"Collateral In\" token above to find lower fees"
msgstr "You can change the \"Collateral In\" token above to find lower fees"

#: src/components/Exchange/PositionSeller.js
msgid "You can change this in the settings menu on the top right of the page.<0/><1/>Note that a low allowed slippage, e.g. less than {0}, may result in failed orders if prices are volatile."
msgstr "You can change this in the settings menu on the top right of the page.<0/><1/>Note that a low allowed slippage, e.g. less than {0}, may result in failed orders if prices are volatile."

#: src/pages/ClaimEsGmx/ClaimEsGmx.js
msgid "You can check your claim history <0>here</0>."
msgstr "You can check your claim history <0>here</0>."

#: src/pages/ClaimEsGmx/ClaimEsGmx.js
msgid "You can currently vest a maximum of {0} esGMX tokens at a ratio of {1} {stakingToken} to 1 esGMX."
msgstr "You can currently vest a maximum of {0} esGMX tokens at a ratio of {1} {stakingToken} to 1 esGMX."

#: src/components/Exchange/ConfirmationBox.js
#: src/components/Synthetics/ConfirmationBox/ConfirmationBox.tsx
#: src/components/Synthetics/PositionSeller/PositionSeller.tsx
msgid "You can edit the default Allowed Slippage in the settings menu on the top right of the page.<0/><1/>Note that a low allowed slippage, e.g. less than {0}, may result in failed orders if prices are volatile."
msgstr "You can edit the default Allowed Slippage in the settings menu on the top right of the page.<0/><1/>Note that a low allowed slippage, e.g. less than {0}, may result in failed orders if prices are volatile."

#: src/components/Synthetics/TradeBox/MarketPoolSelectorRow.tsx
msgid "You can get a {0} better execution price in the {1} market pool.<0>Switch to {2} market pool.</0>"
msgstr "You can get a {0} better execution price in the {1} market pool.<0>Switch to {2} market pool.</0>"

#: src/pages/BuyGMX/BuyGMX.tsx
msgid "You can transfer AVAX from other networks to Avalanche using any of the below options:"
msgstr "You can transfer AVAX from other networks to Avalanche using any of the below options:"

#: src/pages/BuyGMX/BuyGMX.tsx
msgid "You can transfer ETH from other networks to Arbitrum using any of the below options:"
msgstr "You can transfer ETH from other networks to Arbitrum using any of the below options:"

#: src/pages/BeginAccountTransfer/BeginAccountTransfer.js
msgid "You have a <0>pending transfer</0> to {pendingReceiver}."
msgstr "You have a <0>pending transfer</0> to {pendingReceiver}."

#: src/pages/CompleteAccountTransfer/CompleteAccountTransfer.js
msgid "You have a pending transfer from {sender}."
msgstr "You have a pending transfer from {sender}."

#: src/components/Exchange/ConfirmationBox.js
msgid "You have an active Limit Order to Increase {longOrShortText} {sizeInToken} {0} (${1}) at price ${2}"
msgstr "You have an active Limit Order to Increase {longOrShortText} {sizeInToken} {0} (${1}) at price ${2}"

#: src/components/Synthetics/ConfirmationBox/ConfirmationBox.tsx
msgid "You have an active Limit Order to Increase {longShortText} {0} {sizeText} at price {1}."
msgstr "You have an active Limit Order to Increase {longShortText} {0} {sizeText} at price {1}."

#: src/components/Exchange/PositionSeller.js
msgid "You have an active order to decrease {longOrShortText} {sizeInToken} {0} (${1}) at {prefix} {2}"
msgstr "You have an active order to decrease {longOrShortText} {sizeInToken} {0} (${1}) at {prefix} {2}"

#: src/components/Synthetics/TradeBox/MarketPoolSelectorRow.tsx
msgid "You have an existing order in the {0} market pool. <0>Switch to {1} market pool.</0>"
msgstr "You have an existing order in the {0} market pool. <0>Switch to {1} market pool.</0>"

#: src/components/Synthetics/TradeBox/CollateralSelectorRow.tsx
msgid "You have an existing order with {0} as collateral. <0>Switch to {1} collateral.</0>"
msgstr "You have an existing order with {0} as collateral. <0>Switch to {1} collateral.</0>"

#: src/components/Synthetics/TradeBox/MarketPoolSelectorRow.tsx
msgid "You have an existing position in the {0} market pool. <0>Switch to {1} market pool.</0>"
msgstr "You have an existing position in the {0} market pool. <0>Switch to {1} market pool.</0>"

#: src/components/Exchange/SwapBox.js
msgid "You have an existing position with {0} as collateral."
msgstr "You have an existing position with {0} as collateral."

#: src/components/Synthetics/TradeBox/CollateralSelectorRow.tsx
#~ msgid "You have an existing position with {0} as collateral. <0>Switch to {1} collateral.</0>"
#~ msgstr "You have an existing position with {0} as collateral. <0>Switch to {1} collateral.</0>"

#: src/components/Synthetics/ConfirmationBox/ConfirmationBox.tsx
msgid "You have an existing position with {0} as collateral. This Order will not be valid for that Position."
msgstr "You have an existing position with {0} as collateral. This Order will not be valid for that Position."

#: src/components/Synthetics/ConfirmationBox/ConfirmationBox.tsx
msgid "You have an existing position with {0} as collateral. This action will not apply for that position."
msgstr "You have an existing position with {0} as collateral. This action will not apply for that position."

#: src/domain/synthetics/orders/utils.ts
msgid ""
"You have an existing {longText} position with {0} as Collateral. This Order will not\n"
"be valid for that Position."
msgstr ""
"You have an existing {longText} position with {0} as Collateral. This Order will not\n"
"be valid for that Position."

#: src/components/Exchange/ConfirmationBox.js
msgid "You have multiple existing Increase {longOrShortText} {0} limit orders"
msgstr "You have multiple existing Increase {longOrShortText} {0} limit orders"

#: src/components/Synthetics/ConfirmationBox/ConfirmationBox.tsx
msgid "You have multiple existing Increase {longShortText} {0} limit orders"
msgstr "You have multiple existing Increase {longShortText} {0} limit orders"

#: src/pages/Stake/StakeV2.js
#: src/pages/Stake/StakeV2.js
msgid "You have not deposited any tokens for vesting."
msgstr "You have not deposited any tokens for vesting."

#: src/components/Synthetics/ConfirmationBox/ConfirmationBox.tsx
msgid "You have selected {collateralTokenSymbol} as Collateral, the Liquidation Price will vary based on the price of {collateralTokenSymbol}."
msgstr "You have selected {collateralTokenSymbol} as Collateral, the Liquidation Price will vary based on the price of {collateralTokenSymbol}."

#: src/components/Synthetics/ConfirmationBox/ConfirmationBox.tsx
msgid "You have selected {collateralTokenSymbol} as collateral to short {indexTokenSymbol}."
msgstr "You have selected {collateralTokenSymbol} as collateral to short {indexTokenSymbol}."

#: src/components/Synthetics/ConfirmationBox/ConfirmationBox.tsx
msgid "You have selected {collateralTokenSymbol} as collateral, the Liquidation Price is higher compared to using a stablecoin as collateral since the worth of the collateral will change with its price. If required, you can change the collateral type using the Collateral In option in the trade box."
msgstr "You have selected {collateralTokenSymbol} as collateral, the Liquidation Price is higher compared to using a stablecoin as collateral since the worth of the collateral will change with its price. If required, you can change the collateral type using the Collateral In option in the trade box."

#: src/components/Synthetics/TriggerAcceptablePriceImpactInputRow/TriggerAcceptablePriceImpactInputRow.tsx
#~ msgid "You have set a high Acceptable Price Impact. Please verify Acceptable Price of the order."
#~ msgstr "You have set a high Acceptable Price Impact. Please verify Acceptable Price of the order."

#: src/components/Synthetics/AcceptablePriceImpactInputRow/AcceptablePriceImpactInputRow.tsx
msgid "You have set a high Acceptable Price Impact. The current Price Impact is {0}."
msgstr "You have set a high Acceptable Price Impact. The current Price Impact is {0}."

#: src/pages/ClaimEsGmx/ClaimEsGmx.js
msgid "You have {0} esGMX (IOU) tokens."
msgstr "You have {0} esGMX (IOU) tokens."

#: src/pages/Stake/StakeV2.js
msgid "You need a total of at least {0} {stakeTokenLabel} to vest {1} esGMX."
msgstr "You need a total of at least {0} {stakeTokenLabel} to vest {1} esGMX."

#: src/components/Exchange/NoLiquidityErrorModal.tsx
msgid "You need to select {swapTokenSymbol} as the \"Pay\" token to use it for collateral to initiate this trade."
msgstr "You need to select {swapTokenSymbol} as the \"Pay\" token to use it for collateral to initiate this trade."

#: src/pages/CompleteAccountTransfer/CompleteAccountTransfer.js
msgid "You will need to be on this page to accept the transfer, <0>click here</0> to copy the link to this page if needed."
msgstr "You will need to be on this page to accept the transfer, <0>click here</0> to copy the link to this page if needed."

#: src/components/Referrals/TradersStats.tsx
msgid "You will receive a {currentTierDiscount}% discount on opening and closing fees."
msgstr "You will receive a {currentTierDiscount}% discount on opening and closing fees."

#: src/components/Exchange/OrdersList.js
msgid "You will receive at least {0} {1} if this order is executed. The exact execution price may vary depending on fees at the time the order is executed."
msgstr "You will receive at least {0} {1} if this order is executed. The exact execution price may vary depending on fees at the time the order is executed."

#: src/components/Exchange/OrdersList.js
msgid "You will receive at least {0} {1} if this order is executed. The execution price may vary depending on swap fees at the time the order is executed."
msgstr "You will receive at least {0} {1} if this order is executed. The execution price may vary depending on swap fees at the time the order is executed."

#: src/components/Synthetics/OrderItem/OrderItem.tsx
msgid "You will receive at least {toAmountText} if this order is executed. This price is being updated in real time based on Swap Fees and Price Impact."
msgstr "You will receive at least {toAmountText} if this order is executed. This price is being updated in real time based on Swap Fees and Price Impact."

#: src/pages/ClaimEsGmx/ClaimEsGmx.js
msgid "Your esGMX (IOU) balance will decrease by your claim amount after claiming, this is expected behaviour."
msgstr "Your esGMX (IOU) balance will decrease by your claim amount after claiming, this is expected behaviour."

#: src/components/Exchange/ConfirmationBox.js
#: src/components/Synthetics/ConfirmationBox/ConfirmationBox.tsx
msgid "Your position's collateral after deducting fees."
msgstr "Your position's collateral after deducting fees."

#: src/pages/CompleteAccountTransfer/CompleteAccountTransfer.js
msgid "Your transfer has been completed."
msgstr "Your transfer has been completed."

#: src/pages/BeginAccountTransfer/BeginAccountTransfer.js
msgid "Your transfer has been initiated."
msgstr "Your transfer has been initiated."

#: src/components/Migration/Migration.js
msgid "Your wallet: {0}"
msgstr "Your wallet: {0}"

#: src/pages/PositionsOverview/PositionsOverview.js
msgid "account"
msgstr "account"

#: src/pages/PositionsOverview/PositionsOverview.js
msgid "collateral"
msgstr "collateral"

#: src/components/Synthetics/MarketCard/MarketCard.tsx
#~ msgid "earn"
#~ msgstr "earn"

#: src/pages/Ecosystem/Ecosystem.js
msgid "esGMX OTC Market"
msgstr "esGMX OTC Market"

#: src/pages/PositionsOverview/PositionsOverview.js
msgid "fee"
msgstr "fee"

#: src/components/Synthetics/ClaimHistoryRow/ClaimHistoryRow.tsx
msgid "from"
msgstr "from"

#: src/components/Exchange/ConfirmationBox.js
#: src/components/Synthetics/ConfirmationBox/ConfirmationBox.tsx
msgid "hide"
msgstr "hide"

#: src/pages/Dashboard/DashboardV2.js
msgid "in liquidity"
msgstr "in liquidity"

#: src/pages/Dashboard/DashboardV2.js
msgid "not staked"
msgstr "not staked"

#: src/components/Synthetics/MarketCard/MarketCard.tsx
#: src/components/Synthetics/MarketCard/MarketCard.tsx
msgid "pay"
msgstr "pay"

#: src/components/Synthetics/MarketCard/MarketCard.tsx
#: src/components/Synthetics/MarketCard/MarketCard.tsx
msgid "receive"
msgstr "receive"

#: src/pages/PositionsOverview/PositionsOverview.js
msgid "size"
msgstr "size"

#: src/pages/Dashboard/DashboardV2.js
msgid "staked"
msgstr "staked"

#: src/pages/PositionsOverview/PositionsOverview.js
msgid "time to liq"
msgstr "time to liq"

#: src/components/Exchange/ConfirmationBox.js
#: src/components/Synthetics/ConfirmationBox/ConfirmationBox.tsx
msgid "view"
msgstr "view"

#: src/components/Synthetics/ClaimHistoryRow/ClaimHistoryRow.tsx
msgid "{0, plural, one {# Position} other {# Positions}}"
msgstr "{0, plural, one {# Position} other {# Positions}}"

#: src/pages/Exchange/Exchange.js
#: src/pages/SyntheticsPage/SyntheticsPage.tsx
msgid "{0, plural, one {Cancel order} other {Cancel # orders}}"
msgstr "{0, plural, one {Cancel order} other {Cancel # orders}}"

#: src/components/Synthetics/GmSwap/GmConfirmationBox/GmConfirmationBox.tsx
msgid "{0, plural, one {Pending {symbolsText} approval} other {Pending {symbolsText} approvals}}"
msgstr "{0, plural, one {Pending {symbolsText} approval} other {Pending {symbolsText} approvals}}"

#: src/components/Synthetics/MarketCard/MarketCard.tsx
#: src/components/Synthetics/MarketCard/MarketCard.tsx
#~ msgid "{0}"
#~ msgstr "{0}"

#: src/pages/SyntheticsPage/SyntheticsPage.tsx
msgid "{0} <0><1>{indexName}</1><2>[{poolName}]</2></0> <3>market selected</3>."
msgstr "{0} <0><1>{indexName}</1><2>[{poolName}]</2></0> <3>market selected</3>."

#: src/pages/SyntheticsPage/SyntheticsPage.tsx
#~ msgid "{0} <0><1>{indexName}</1><2>[{poolName}]</2></0> <3>market selected</3>;"
#~ msgstr "{0} <0><1>{indexName}</1><2>[{poolName}]</2></0> <3>market selected</3>;"

#: src/domain/tokens/approveTokens.tsx
msgid "{0} Approved!"
msgstr "{0} Approved!"

#: src/components/Glp/SwapErrorModal.tsx
msgid "{0} Capacity Reached"
msgstr "{0} Capacity Reached"

#: src/components/Glp/GlpSwap.js
msgid "{0} GLP (${1})"
msgstr "{0} GLP (${1})"

#: src/components/Glp/GlpSwap.js
msgid "{0} GLP bought with {1} {2}!"
msgstr "{0} GLP bought with {1} {2}!"

#: src/components/Glp/GlpSwap.js
msgid "{0} GLP have been reserved for vesting."
msgstr "{0} GLP have been reserved for vesting."

#: src/components/Glp/GlpSwap.js
msgid "{0} GLP sold for {1} {2}!"
msgstr "{0} GLP sold for {1} {2}!"

#: src/pages/Stake/StakeV2.js
#: src/pages/Stake/StakeV2.js
msgid "{0} GMX tokens can be claimed, use the options under the Total Rewards section to claim them."
msgstr "{0} GMX tokens can be claimed, use the options under the Total Rewards section to claim them."

#: src/components/Exchange/NoLiquidityErrorModal.tsx
msgid "{0} Pool Capacity Reached"
msgstr "{0} Pool Capacity Reached"

#: src/components/Exchange/ConfirmationBox.js
#: src/components/Exchange/ConfirmationBox.js
#: src/components/Exchange/SwapBox.js
#: src/components/Exchange/SwapBox.js
#: src/components/Synthetics/ConfirmationBox/ConfirmationBox.tsx
#: src/components/Synthetics/ConfirmationBox/ConfirmationBox.tsx
#: src/components/Synthetics/SwapCard/SwapCard.tsx
#: src/components/Synthetics/SwapCard/SwapCard.tsx
msgid "{0} Price"
msgstr "{0} Price"

#: src/components/Exchange/NoLiquidityErrorModal.tsx
msgid "{0} Required"
msgstr "{0} Required"

#: src/components/Synthetics/MarketStats/MarketStats.tsx
msgid "{0} and {1} can be used to buy GM for this market up to the specified buying caps."
msgstr "{0} and {1} can be used to buy GM for this market up to the specified buying caps."

#: src/components/Synthetics/GmList/GmList.tsx
msgid "{0} and {1} can be used to buy GM tokens for this market up to the specified buying caps."
msgstr "{0} and {1} can be used to buy GM tokens for this market up to the specified buying caps."

#: src/components/Synthetics/MarketStats/MarketStats.tsx
#~ msgid "{0} and {1} can be used to mint GM for this market up to the specified minting caps."
#~ msgstr "{0} and {1} can be used to mint GM for this market up to the specified minting caps."

#: src/components/Synthetics/GmList/GmList.tsx
#~ msgid "{0} and {1} can be used to mint GM tokens for this market up to the specified minting caps."
#~ msgstr "{0} and {1} can be used to mint GM tokens for this market up to the specified minting caps."

#: src/components/Synthetics/MarketStats/MarketStats.tsx
msgid "{0} can be used to buy GM for this market up to the specified buying caps."
msgstr "{0} can be used to buy GM for this market up to the specified buying caps."

#: src/components/Synthetics/MarketStats/MarketStats.tsx
#~ msgid "{0} can be used to mint GM for this market up to the specified minting caps."
#~ msgstr "{0} can be used to mint GM for this market up to the specified minting caps."

#: src/domain/synthetics/trade/utils/validation.ts
msgid "{0} can not be sent to smart contract addresses. Select another token."
msgstr "{0} can not be sent to smart contract addresses. Select another token."

#: src/pages/Dashboard/DashboardV2.js
msgid "{0} is above its target weight.<0/><1/>Get lower fees to <2>swap</2> tokens for {1}."
msgstr "{0} is above its target weight.<0/><1/>Get lower fees to <2>swap</2> tokens for {1}."

#: src/pages/Dashboard/DashboardV2.js
msgid "{0} is below its target weight.<0/><1/>Get lower fees to <2>buy GLP</2> with {1}, and to <3>swap</3> {2} for other tokens."
msgstr "{0} is below its target weight.<0/><1/>Get lower fees to <2>buy GLP</2> with {1}, and to <3>swap</3> {2} for other tokens."

#: src/components/Exchange/SwapBox.js
msgid "{0} is required for collateral."
msgstr "{0} is required for collateral."

#: src/components/Glp/GlpSwap.js
msgid "{0} pool exceeded, try different token"
msgstr "{0} pool exceeded, try different token"

#: src/components/Exchange/OrderEditor.js
#: src/components/Exchange/OrderEditor.js
msgid "{0} price"
msgstr "{0} price"

#: src/components/Glp/GlpSwap.js
msgid "{0} selected in order form"
msgstr "{0} selected in order form"

#: src/pages/Stake/StakeV2.js
#: src/pages/Stake/StakeV2.js
msgid "{0} tokens have been converted to GMX from the {1} esGMX deposited for vesting."
msgstr "{0} tokens have been converted to GMX from the {1} esGMX deposited for vesting."

#: src/components/Synthetics/ConfirmationBox/ConfirmationBox.tsx
#: src/components/Synthetics/OrderItem/OrderItem.tsx
msgid "{0} will be swapped to {1} on order execution."
msgstr "{0} will be swapped to {1} on order execution."

#: src/components/Exchange/SwapBox.js
msgid "{0} {1} not supported"
msgstr "{0} {1} not supported"

#: src/components/Exchange/TradeHistory.js
msgid "{0}: Swap {amountInDisplay}{1} for{minOutDisplay} {2}, Price:{3} USD"
msgstr "{0}: Swap {amountInDisplay}{1} for{minOutDisplay} {2}, Price:{3} USD"

#: src/components/Exchange/TradeHistory.js
msgid "{0}: {1}, Price: {priceDisplay}"
msgstr "{0}: {1}, Price: {priceDisplay}"

#: src/components/Exchange/TradeHistory.js
msgid "{0}  {1} {longOrShortText}, -{2} USD, {3} Price: ${4} USD"
msgstr "{0}  {1} {longOrShortText}, -{2} USD, {3} Price: ${4} USD"

#: src/components/Exchange/TradeHistory.js
msgid "{actionDisplay} Order"
msgstr "{actionDisplay} Order"

#: src/components/Exchange/TradeHistory.js
msgid ""
"{actionDisplay} {0} {longOrShortText},\n"
"-{1} USD,\n"
"{2} Price: {3} USD"
msgstr ""
"{actionDisplay} {0} {longOrShortText},\n"
"-{1} USD,\n"
"{2} Price: {3} USD"

#: src/components/Synthetics/TradeHistoryRow/utils.ts
msgid "{actionText} Deposit {collateralText} into {positionText}"
msgstr "{actionText} Deposit {collateralText} into {positionText}"

#: src/components/Synthetics/TradeHistoryRow/TradeHistoryRow.tsx
#~ msgid "{actionText} Deposit {collateralText} into {positionText}, Market: {0}"
#~ msgstr "{actionText} Deposit {collateralText} into {positionText}, Market: {0}"

#: src/components/Synthetics/TradeHistoryRow/TradeHistoryRow.tsx
#~ msgid "{actionText} Order: Swap {fromText} for {toText}, Price: {ratioText}"
#~ msgstr "{actionText} Order: Swap {fromText} for {toText}, Price: {ratioText}"

#: src/components/Synthetics/TradeHistoryRow/TradeHistoryRow.tsx
#~ msgid "{actionText} Order: {increaseText} {positionText} {sizeDeltaText}, {0} Price: {pricePrefix} {1}, Market: {2}"
#~ msgstr "{actionText} Order: {increaseText} {positionText} {sizeDeltaText}, {0} Price: {pricePrefix} {1}, Market: {2}"

#: src/components/Synthetics/TradeHistoryRow/TradeHistoryRow.tsx
#~ msgid "{actionText} Swap {fromText} for {toText}"
#~ msgstr "{actionText} Swap {fromText} for {toText}"

#: src/components/Synthetics/TradeHistoryRow/utils.ts
msgid "{actionText} Withdraw {collateralText} from {positionText}"
msgstr "{actionText} Withdraw {collateralText} from {positionText}"

#: src/components/Synthetics/TradeHistoryRow/TradeHistoryRow.tsx
#~ msgid "{actionText} Withdraw {collateralText} from {positionText}, Market: {0}"
#~ msgstr "{actionText} Withdraw {collateralText} from {positionText}, Market: {0}"

#: src/components/Synthetics/TradeHistoryRow/TradeHistoryRow.tsx
#~ msgid "{actionText} {increaseText} {positionText} {sizeDeltaText}, {pricePrefix}: {0}, Market: {1}"
#~ msgstr "{actionText} {increaseText} {positionText} {sizeDeltaText}, {pricePrefix}: {0}, Market: {1}"

#: src/components/Synthetics/TradeHistoryRow/utils.ts
msgid "{actionText} {orderTypeName} Swap: {fromText} for {toText}"
msgstr "{actionText} {orderTypeName} Swap: {fromText} for {toText}"

#: src/components/Synthetics/TradeHistoryRow/utils.ts
msgid "{actionText} {orderTypeName} Swap: {fromText} for {toText}, Price: {ratioText}"
msgstr "{actionText} {orderTypeName} Swap: {fromText} for {toText}, Price: {ratioText}"

#: src/pages/Dashboard/DashboardV2.js
msgid "{chainName} Total Stats start from {totalStatsStartDate}.<0/> For detailed stats:"
msgstr "{chainName} Total Stats start from {totalStatsStartDate}.<0/> For detailed stats:"

#: src/domain/synthetics/orders/cancelOrdersTxn.ts
msgid "{count, plural, one {Order} other {# Orders}}"
msgstr "{count, plural, one {Order} other {# Orders}}"

#: src/components/GmTokensBalanceInfo/GmTokensBalanceInfo.tsx
msgid "{daysConsidered}d accrued Fees"
msgstr "{daysConsidered}d accrued Fees"

#: src/components/Synthetics/ClaimHistoryRow/ClaimHistoryRow.tsx
msgid "{eventTitle} from"
msgstr "{eventTitle} from"

#: src/components/Exchange/ConfirmationBox.js
#: src/components/Synthetics/ConfirmationBox/ConfirmationBox.tsx
msgid "{existingTriggerOrderLength, plural, one {You have an active trigger order that could impact this position.} other {You have # active trigger orders that could impact this position.}}"
msgstr "{existingTriggerOrderLength, plural, one {You have an active trigger order that could impact this position.} other {You have # active trigger orders that could impact this position.}}"

#: src/components/Exchange/ConfirmationBox.js
#: src/components/Synthetics/ConfirmationBox/ConfirmationBox.tsx
msgid "{existingTriggerOrderLength, plural, one {You have an active trigger order that might execute immediately after you open this position. Please cancel the order or accept the confirmation to continue.} other {You have # active trigger orders that might execute immediately after you open this position. Please cancel the orders or accept the confirmation to continue.}}"
msgstr "{existingTriggerOrderLength, plural, one {You have an active trigger order that might execute immediately after you open this position. Please cancel the order or accept the confirmation to continue.} other {You have # active trigger orders that might execute immediately after you open this position. Please cancel the orders or accept the confirmation to continue.}}"

#: src/domain/synthetics/orders/utils.ts
msgid "{increaseOrDecreaseText} {tokenText} by {sizeText}"
msgstr "{increaseOrDecreaseText} {tokenText} by {sizeText}"

#: src/components/Exchange/PositionsList.js
msgid "{longOrShortText} {0} market selected"
msgstr "{longOrShortText} {0} market selected"

#: src/components/Synthetics/MarketCard/MarketCard.tsx
#~ msgid "{longShortText} positions {0} a funding fee of {1}% per hour."
#~ msgstr "{longShortText} positions {0} a funding fee of {1}% per hour."

#: src/components/Synthetics/MarketCard/MarketCard.tsx
msgid "{longShortText} {0} Open Interest"
msgstr "{longShortText} {0} Open Interest"

#: src/components/Synthetics/MarketCard/MarketCard.tsx
msgid "{longShortText} {0} Reserve"
msgstr "{longShortText} {0} Reserve"

#: src/components/Synthetics/ClaimHistoryRow/ClaimHistoryRow.tsx
msgid "{marketsCount, plural, one {# Market} other {# Markets}}"
msgstr "{marketsCount, plural, one {# Market} other {# Markets}}"

#: src/components/Glp/GlpSwap.js
msgid "{nativeTokenSymbol} ({wrappedTokenSymbol}) APR"
msgstr "{nativeTokenSymbol} ({wrappedTokenSymbol}) APR"

#: src/components/Stake/GMXAprTooltip.tsx
msgid "{nativeTokenSymbol} APR"
msgstr "{nativeTokenSymbol} APR"

#: src/components/Stake/GMXAprTooltip.tsx
msgid "{nativeTokenSymbol} Base APR"
msgstr "{nativeTokenSymbol} Base APR"

#: src/components/Stake/GMXAprTooltip.tsx
msgid "{nativeTokenSymbol} Boosted APR"
msgstr "{nativeTokenSymbol} Boosted APR"

#: src/components/Stake/GMXAprTooltip.tsx
msgid "{nativeTokenSymbol} Total APR"
msgstr "{nativeTokenSymbol} Total APR"

#: src/components/Exchange/PositionSeller.js
msgid "{nativeTokenSymbol} can not be sent to smart contract addresses. Select another token."
msgstr "{nativeTokenSymbol} can not be sent to smart contract addresses. Select another token."

#: src/context/SyntheticsEvents/SyntheticsEventsProvider.tsx
msgid "{orderTypeLabel} {positionText}, -{0}"
msgstr "{orderTypeLabel} {positionText}, -{0}"

#: src/components/Synthetics/TradeHistoryRow/utils.ts
msgid "{orderTypeName} Order Execution Failed"
msgstr "{orderTypeName} Order Execution Failed"

#: src/components/Synthetics/TradeHistoryRow/utils.ts
msgid "{orderTypeName} Swap Execution Failed: {fromText} for {toText}, Price: {ratioText}"
msgstr "{orderTypeName} Swap Execution Failed: {fromText} for {toText}, Price: {ratioText}"

#: src/components/Synthetics/StatusNotification/OrderStatusNotification.tsx
msgid "{orderTypeText} {0} for {1}"
msgstr "{orderTypeText} {0} for {1}"

#: src/components/Synthetics/StatusNotification/OrderStatusNotification.tsx
msgid "{orderTypeText} {0} {longShortText}: {sign}{1}"
msgstr "{orderTypeText} {0} {longShortText}: {sign}{1}"

#: src/domain/synthetics/orders/cancelOrdersTxn.ts
msgid "{ordersText} canceled"
msgstr "{ordersText} canceled"

#: src/components/Synthetics/StatusNotification/FeesSettlementStatusNotification.tsx
msgid "{positionName} Failed to settle"
msgstr "{positionName} Failed to settle"

#: src/components/Synthetics/StatusNotification/FeesSettlementStatusNotification.tsx
msgid "{positionName} Fees settled"
msgstr "{positionName} Fees settled"

#: src/components/Synthetics/StatusNotification/FeesSettlementStatusNotification.tsx
msgid "{positionName} Fees settling"
msgstr "{positionName} Fees settling"

#: src/components/Synthetics/TradeHistoryRow/TradeHistoryRow.tsx
#~ msgid "{positionText} {sizeDeltaText}, Price: {0}, Market: {1}"
#~ msgstr "{positionText} {sizeDeltaText}, Price: {0}, Market: {1}"

#: src/components/StatsTooltip/ChainsStatsTooltipRow.tsx
msgid "{title}"
msgstr "{title}"<|MERGE_RESOLUTION|>--- conflicted
+++ resolved
@@ -13,10 +13,6 @@
 "Language-Team: \n"
 "Plural-Forms: \n"
 
-#: src/components/Synthetics/MarketCard/MarketCard.tsx
-#~ msgid "\"Current {0} Long\" takes into account PnL of open positions."
-#~ msgstr "\"Current {0} Long\" takes into account PnL of open positions."
-
 #: src/components/Synthetics/TradeFeesRow/TradeFeesRow.tsx
 msgid "(up to {0}% of {feesTypeName})"
 msgstr "(up to {0}% of {feesTypeName})"
@@ -36,11 +32,6 @@
 #: src/components/Synthetics/ClaimHistoryRow/ClaimHistoryRow.tsx
 msgid "<0><1>{eventTitle}</1> from <2>{0} {indexName} <3>[{poolName}]</3> Position</2></0>"
 msgstr "<0><1>{eventTitle}</1> from <2>{0} {indexName} <3>[{poolName}]</3> Position</2></0>"
-
-#: src/components/Synthetics/GmSwap/GmSwapBox/GmSwapBox.tsx
-#: src/components/Synthetics/GmSwap/GmSwapBox/GmSwapBox.tsx
-#~ msgid "<0><1>{indexName}</1><2>[{poolName}]</2></0> <3>selected in order form</3>"
-#~ msgstr "<0><1>{indexName}</1><2>[{poolName}]</2></0> <3>selected in order form</3>"
 
 #: src/components/Synthetics/GmList/GmList.tsx
 msgid "<0>APR is based on the Fees collected for the past {daysConsidered} days. It is an estimate as actual Fees are auto-compounded into the pool in real-time.</0><1>Check Pools performance against other LP Positions in <2>GMX Dune Dashboard</2>.</1>"
@@ -259,10 +250,6 @@
 msgstr "Acknowledge high Price Impact"
 
 #: src/components/Synthetics/HighPriceImpactWarning/HighPriceImpactWarning.tsx
-#~ msgid "Acknowledge high Swap Impact"
-#~ msgstr "Acknowledge high Swap Impact"
-
-#: src/components/Synthetics/HighPriceImpactWarning/HighPriceImpactWarning.tsx
 msgid "Acknowledge high Swap Price Impact"
 msgstr "Acknowledge high Swap Price Impact"
 
@@ -701,10 +688,6 @@
 msgid "Buyable"
 msgstr "Buyable"
 
-#: src/components/Synthetics/StatusNotification/GmStatusNotification.tsx
-#~ msgid "Buying GM ({indexName}) with {tokensText}"
-#~ msgstr "Buying GM ({indexName}) with {tokensText}"
-
 #: src/components/Synthetics/GmSwap/GmConfirmationBox/GmConfirmationBox.tsx
 msgid "Buying GM..."
 msgstr "Buying GM..."
@@ -858,10 +841,6 @@
 msgid "Claimable"
 msgstr "Claimable"
 
-#: src/components/Synthetics/ClaimableCard/ClaimableCard.tsx
-#~ msgid "Claimable Funding"
-#~ msgstr "Claimable Funding"
-
 #: src/components/Referrals/AffiliatesStats.tsx
 msgid "Claimable Rebates"
 msgstr "Claimable Rebates"
@@ -887,14 +866,6 @@
 #: src/pages/SyntheticsPage/SyntheticsPage.tsx
 msgid "Claims (1)"
 msgstr "Claims (1)"
-
-#: src/components/Synthetics/PositionItem/PositionItem.tsx
-#~ msgid "Click on a row to select the position's market, then use the swap box to increase your position size or to set stop-loss / take-profit orders."
-#~ msgstr "Click on a row to select the position's market, then use the swap box to increase your position size or to set stop-loss / take-profit orders."
-
-#: src/components/Exchange/PositionsList.js
-#~ msgid "Click on a row to select the position's market, then use the trade box to increase your position size if needed."
-#~ msgstr "Click on a row to select the position's market, then use the trade box to increase your position size if needed."
 
 #: src/components/Exchange/PositionsList.js
 msgid "Click on the Position to select its market, then use the trade box to increase your Position Size if needed."
@@ -1011,10 +982,6 @@
 msgstr "Community Projects"
 
 #: src/pages/Ecosystem/Ecosystem.js
-#~ msgid "Community curated tweet collection"
-#~ msgstr "Community curated tweet collection"
-
-#: src/pages/Ecosystem/Ecosystem.js
 msgid "Community-led Telegram groups."
 msgstr "Community-led Telegram groups."
 
@@ -1081,11 +1048,6 @@
 #: src/components/Synthetics/ConfirmationBox/ConfirmationBox.tsx
 msgid "Confirm Swap"
 msgstr "Confirm Swap"
-
-#: src/components/Synthetics/ConfirmationBox/ConfirmationBox.tsx
-#: src/components/Synthetics/ConfirmationBox/ConfirmationBox.tsx
-#~ msgid "Confirm Trigger Order"
-#~ msgstr "Confirm Trigger Order"
 
 #: src/components/Synthetics/ConfirmationBox/ConfirmationBox.tsx
 #: src/components/Synthetics/ConfirmationBox/ConfirmationBox.tsx
@@ -1206,14 +1168,6 @@
 msgid "Create Referral Code"
 msgstr "Create Referral Code"
 
-#: src/components/Synthetics/TradeBox/TradeBox.tsx
-#~ msgid "Create Trigger order"
-#~ msgstr "Create Trigger order"
-
-#: src/components/Synthetics/PositionSeller/PositionSeller.tsx
-#~ msgid "Create trigger order"
-#~ msgstr "Create trigger order"
-
 #: src/components/Exchange/SwapBox.js
 #: src/components/Synthetics/PositionSeller/PositionSeller.tsx
 #: src/components/Synthetics/TradeBox/TradeBox.tsx
@@ -1272,10 +1226,6 @@
 #: src/components/Exchange/SwapBox.js
 msgid "Current {0} shorts"
 msgstr "Current {0} shorts"
-
-#: src/components/Synthetics/MarketCard/MarketCard.tsx
-#~ msgid "Current {0} {longShortText}"
-#~ msgstr "Current {0} {longShortText}"
 
 #: src/domain/synthetics/orders/utils.ts
 msgid "Currently, There is a high Swap Price Impact for the Order Swap path."
@@ -1753,10 +1703,6 @@
 msgid "Execute Order: Swap {fromAmountDisplay} {0} for {toAmountDisplay} {1}"
 msgstr "Execute Order: Swap {fromAmountDisplay} {0} for {toAmountDisplay} {1}"
 
-#: src/components/Synthetics/TradeHistoryRow/TradeHistoryRow.tsx
-#~ msgid "Execute Order: {increaseText} {positionText} {sizeDeltaText}, {0} Price:{1}, Market: {2}"
-#~ msgstr "Execute Order: {increaseText} {positionText} {sizeDeltaText}, {0} Price:{1}, Market: {2}"
-
 #: src/components/Exchange/TradeHistory.js
 msgid "Execute Order: {orderTypeText} {0} {longShortDisplay} {sizeDeltaDisplay} USD, Price: {executionPriceDisplay} USD"
 msgstr "Execute Order: {orderTypeText} {0} {longShortDisplay} {sizeDeltaDisplay} USD, Price: {executionPriceDisplay} USD"
@@ -1969,17 +1915,9 @@
 msgid "Funding Fee Rate"
 msgstr "Funding Fee Rate"
 
-#: src/components/Synthetics/ClaimableCard/ClaimableCard.tsx
-#~ msgid "Funding Fees"
-#~ msgstr "Funding Fees"
-
 #: src/components/Synthetics/MarketsList/MarketsList.tsx
 msgid "Funding Rate / 1h"
 msgstr "Funding Rate / 1h"
-
-#: src/components/Synthetics/ClaimModal/ClaimModal.tsx
-#~ msgid "Funding fee"
-#~ msgstr "Funding fee"
 
 #: src/components/Synthetics/Claims/ClaimableCardUI.tsx
 msgid "Funding fees"
@@ -2127,10 +2065,6 @@
 #: src/components/TokenCard/TokenCard.js
 msgid "GMX is the utility and governance token. Accrues 30% and 27% of V1 and V2 markets generated fees, respectively."
 msgstr "GMX is the utility and governance token. Accrues 30% and 27% of V1 and V2 markets generated fees, respectively."
-
-#: src/components/TokenCard/TokenCard.js
-#~ msgid "GMX is the utility and governance token. Accrues 30% of the platform's generated fees."
-#~ msgstr "GMX is the utility and governance token. Accrues 30% of the platform's generated fees."
 
 #: src/pages/Ecosystem/Ecosystem.js
 msgid "GMX staking calculator"
@@ -2583,11 +2517,6 @@
 #: src/components/Exchange/PositionShare.tsx
 msgid "Link copied to clipboard."
 msgstr "Link copied to clipboard."
-
-#: src/components/Synthetics/PositionEditor/PositionEditor.tsx
-#: src/components/Synthetics/PositionList/PositionList.tsx
-#~ msgid "Liq Price"
-#~ msgstr "Liq Price"
 
 #: src/components/Exchange/ConfirmationBox.js
 #: src/components/Exchange/OrderEditor.js
@@ -2746,16 +2675,8 @@
 msgstr "Long Positions"
 
 #: src/components/Synthetics/MarketCard/MarketCard.tsx
-#~ msgid "Long positions {0} a Funding Fee of <0>{1}%</0> per hour."
-#~ msgstr "Long positions {0} a Funding Fee of <0>{1}%</0> per hour."
-
-#: src/components/Synthetics/MarketCard/MarketCard.tsx
 msgid "Long positions {0} a Funding Fee of <0>{1}{2}%</0> per hour."
 msgstr "Long positions {0} a Funding Fee of <0>{1}{2}%</0> per hour."
-
-#: src/components/Synthetics/MarketCard/MarketCard.tsx
-#~ msgid "Long positions {0} a Funding Fee of <0>{longSign}{1}%</0> per hour."
-#~ msgstr "Long positions {0} a Funding Fee of <0>{longSign}{1}%</0> per hour."
 
 #: src/components/Exchange/SwapBox.js
 msgid "Long {0}"
@@ -2783,14 +2704,6 @@
 #: src/pages/ClaimEsGmx/ClaimEsGmx.js
 msgid "MAX"
 msgstr "MAX"
-
-#: src/pages/Ecosystem/Ecosystem.js
-#~ msgid "MEV Optimizer"
-#~ msgstr "MEV Optimizer"
-
-#: src/components/Synthetics/GmList/GmList.tsx
-#~ msgid "MINTABLE"
-#~ msgstr "MINTABLE"
 
 #: src/components/Exchange/OrderEditor.js
 #: src/components/Exchange/PositionSeller.js
@@ -3010,10 +2923,6 @@
 msgid "Max {0} short exceeded"
 msgstr "Max {0} short exceeded"
 
-#: src/components/Synthetics/MarketCard/MarketCard.tsx
-#~ msgid "Max {0} {longShortText} capacity"
-#~ msgstr "Max {0} {longShortText} capacity"
-
 #: src/components/TokenCard/TokenCard.js
 msgid "Max. Arbitrum APR:"
 msgstr "Max. Arbitrum APR:"
@@ -3105,11 +3014,6 @@
 #: src/components/Exchange/OrderEditor.js
 msgid "Minimum received"
 msgstr "Minimum received"
-
-#: src/components/Synthetics/GmList/GmList.tsx
-#: src/components/Synthetics/MarketStats/MarketStats.tsx
-#~ msgid "Mintable"
-#~ msgstr "Mintable"
 
 #: src/components/Exchange/SwapBox.js
 #: src/components/Synthetics/MarketStats/MarketStats.tsx
@@ -3415,11 +3319,6 @@
 msgid "Orders cancelled."
 msgstr "Orders cancelled."
 
-#: src/pages/SyntheticsPage/SyntheticsPage.tsx
-#: src/pages/SyntheticsPage/SyntheticsPage.tsx
-#~ msgid "Orders{0}"
-#~ msgstr "Orders{0}"
-
 #: src/components/Synthetics/PositionItem/PositionItem.tsx
 msgid "Orders <0>({0})</0>"
 msgstr "Orders <0>({0})</0>"
@@ -3439,10 +3338,6 @@
 #: src/components/Synthetics/MarketsList/MarketsList.tsx
 msgid "POOLS"
 msgstr "POOLS"
-
-#: src/components/Synthetics/MarketsList/MarketsList.tsx
-#~ msgid "POOLS VALUE"
-#~ msgstr "POOLS VALUE"
 
 #: src/components/Synthetics/SettleAccruedFundingFeeModal/SettleAccruedFundingFeeModal.tsx
 msgid "POSITION"
@@ -3572,10 +3467,6 @@
 msgid "Pools"
 msgstr "Pools"
 
-#: src/components/Synthetics/MarketsList/MarketsList.tsx
-#~ msgid "Pools Value"
-#~ msgstr "Pools Value"
-
 #: src/components/Exchange/PositionsList.js
 #: src/components/Synthetics/ClaimHistoryRow/ClaimHistoryRow.tsx
 #: src/components/Synthetics/PositionList/PositionList.tsx
@@ -3613,14 +3504,6 @@
 msgid "Positive Funding Fees for a Position become claimable after the Position is increased, decreased or closed; or settled its fees with the option under \"Accrued\"."
 msgstr "Positive Funding Fees for a Position become claimable after the Position is increased, decreased or closed; or settled its fees with the option under \"Accrued\"."
 
-<<<<<<< HEAD
-#: src/components/Synthetics/ClaimableCard/ClaimableCard.tsx
-#~ msgid "Positive Funding Fees for a position become claimable after the position is increased, decreased or closed."
-#~ msgstr "Positive Funding Fees for a position become claimable after the position is increased, decreased or closed."
-
-#: src/components/Exchange/TradeHistory.js
-=======
->>>>>>> 6f2d2373
 #: src/components/Synthetics/Claims/Claims.tsx
 msgid "Prev"
 msgstr "Prev"
@@ -3854,14 +3737,6 @@
 msgstr "Receiver has not staked GMX tokens before"
 
 #: src/components/Synthetics/AcceptablePriceImpactInputRow/AcceptablePriceImpactInputRow.tsx
-#~ msgid "Recommended Acceptable Price Impact is 0.3% so the order is more likely to be processed."
-#~ msgstr "Recommended Acceptable Price Impact is 0.3% so the order is more likely to be processed."
-
-#: src/components/Synthetics/ConfirmationBox/ConfirmationBox.tsx
-#~ msgid "Recommended Acceptable Price impact is 0.3% so the order is more likely to be processed."
-#~ msgstr "Recommended Acceptable Price impact is 0.3% so the order is more likely to be processed."
-
-#: src/components/Synthetics/AcceptablePriceImpactInputRow/AcceptablePriceImpactInputRow.tsx
 msgid "Recommended Impact: {0}."
 msgstr "Recommended Impact: {0}."
 
@@ -4138,10 +4013,6 @@
 #: src/components/Synthetics/MarketStats/MarketStats.tsx
 msgid "Sellable"
 msgstr "Sellable"
-
-#: src/components/Synthetics/StatusNotification/GmStatusNotification.tsx
-#~ msgid "Selling GM ({indexName})"
-#~ msgstr "Selling GM ({indexName})"
 
 #: src/components/Synthetics/GmSwap/GmConfirmationBox/GmConfirmationBox.tsx
 msgid "Selling GM..."
@@ -4298,16 +4169,8 @@
 msgstr "Short Positions"
 
 #: src/components/Synthetics/MarketCard/MarketCard.tsx
-#~ msgid "Short positions {0} a Funding Fee of <0>{1}%</0> per hour."
-#~ msgstr "Short positions {0} a Funding Fee of <0>{1}%</0> per hour."
-
-#: src/components/Synthetics/MarketCard/MarketCard.tsx
 msgid "Short positions {0} a Funding Fee of <0>{1}{2}%</0> per hour."
 msgstr "Short positions {0} a Funding Fee of <0>{1}{2}%</0> per hour."
-
-#: src/components/Synthetics/MarketCard/MarketCard.tsx
-#~ msgid "Short positions {0} a Funding Fee of <0>{shortSign}{1}%</0> per hour."
-#~ msgstr "Short positions {0} a Funding Fee of <0>{shortSign}{1}%</0> per hour."
 
 #: src/components/Exchange/SwapBox.js
 msgid "Short {0}"
@@ -4388,10 +4251,6 @@
 msgstr "Stake"
 
 #: src/pages/Stake/StakeV2.js
-#~ msgid "Stake <0>GMX</0> and <1>GLP</1> to earn rewards."
-#~ msgstr "Stake <0>GMX</0> and <1>GLP</1> to earn rewards."
-
-#: src/pages/Stake/StakeV2.js
 msgid "Stake <0>GMX</0> and buy <1>GM</1> or <2>GLP</2> to earn rewards."
 msgstr "Stake <0>GMX</0> and buy <1>GM</1> or <2>GLP</2> to earn rewards."
 
@@ -4658,10 +4517,6 @@
 msgid "Take-Profit"
 msgstr "Take-Profit"
 
-#: src/components/Synthetics/PositionSeller/PositionSeller.tsx
-#~ msgid "Take-Profit and Stop-Loss orders are created in the main Tradebox.<0/><1/><2>Set Trigger Order for this position.</2><3/><4/><5>More Info</5>."
-#~ msgstr "Take-Profit and Stop-Loss orders are created in the main Tradebox.<0/><1/><2>Set Trigger Order for this position.</2><3/><4/><5>More Info</5>."
-
 #: src/components/Exchange/SwapBox.js
 msgid "Take-profit and stop-loss orders can be set after opening a position. <0/><1/>There will be a \"Close\" button on each position row, clicking this will display the option to set trigger orders. <2/><3/>For screenshots and more information, please see the <4>docs</4>."
 msgstr "Take-profit and stop-loss orders can be set after opening a position. <0/><1/>There will be a \"Close\" button on each position row, clicking this will display the option to set trigger orders. <2/><3/>For screenshots and more information, please see the <4>docs</4>."
@@ -4732,14 +4587,6 @@
 msgid "The Boosted APR is from your staked Multiplier Points."
 msgstr "The Boosted APR is from your staked Multiplier Points."
 
-#: src/components/Synthetics/PositionSeller/PositionSeller.tsx
-#~ msgid "The Current Price Impact is {0}%. Consider adding a buffer of 0.3% to it so the order is more likely to be processed."
-#~ msgstr "The Current Price Impact is {0}%. Consider adding a buffer of 0.3% to it so the order is more likely to be processed."
-
-#: src/components/Synthetics/AcceptablePriceImpactInputRow/AcceptablePriceImpactInputRow.tsx
-#~ msgid "The Current Price Impact is {0}. Consider adding a buffer of 0.3% to it so the order is more likely to be processed."
-#~ msgstr "The Current Price Impact is {0}. Consider adding a buffer of 0.3% to it so the order is more likely to be processed."
-
 #: src/components/Synthetics/AcceptablePriceImpactInputRow/AcceptablePriceImpactInputRow.tsx
 msgid "The Current Price Impact is {0}. Consider adding a buffer of 0.30% to it so the order is more likely to be processed."
 msgstr "The Current Price Impact is {0}. Consider adding a buffer of 0.30% to it so the order is more likely to be processed."
@@ -4843,11 +4690,6 @@
 #: src/components/Exchange/SwapBox.js
 msgid "There are more shorts than longs, borrow fees for longing is currently zero"
 msgstr "There are more shorts than longs, borrow fees for longing is currently zero"
-
-#: src/domain/tokens/approveTokens.tsx
-#: src/lib/contracts/transactionErrors.tsx
-#~ msgid "There is not enough ETH in your account on Arbitrum to send this transaction.<0/><1/><2>Bridge ETH to Arbitrum</2>"
-#~ msgstr "There is not enough ETH in your account on Arbitrum to send this transaction.<0/><1/><2>Bridge ETH to Arbitrum</2>"
 
 #: src/components/Glp/SwapErrorModal.tsx
 msgid "There is not enough liquidity in a single token for your size. Please check the Save on Fees section and consider splitting your order into several different ones"
@@ -4938,10 +4780,6 @@
 #: src/components/Glp/GlpSwap.js
 msgid "To reduce fees, select a different asset to pay with."
 msgstr "To reduce fees, select a different asset to pay with."
-
-#: src/components/Glp/GlpSwap.js
-#~ msgid "To reduce fees, select a different asset to receive."
-#~ msgstr "To reduce fees, select a different asset to receive."
 
 #: src/pages/Dashboard/DashboardV2.js
 msgid "Tokens"
@@ -4964,10 +4802,6 @@
 msgid "Total Assets Staked"
 msgstr "Total Assets Staked"
 
-#: src/components/Synthetics/ClaimableCard/ClaimableCard.tsx
-#~ msgid "Total Claimable"
-#~ msgstr "Total Claimable"
-
 #: src/pages/Dashboard/DashboardV2.js
 msgid "Total Fees"
 msgstr "Total Fees"
@@ -5166,10 +5000,6 @@
 #: src/domain/synthetics/positions/utils.ts
 msgid "Trigger"
 msgstr "Trigger"
-
-#: src/components/Exchange/PositionDropdown.js
-#~ msgid "Trigger Close"
-#~ msgstr "Trigger Close"
 
 #: src/components/Exchange/PositionSeller.js
 #: src/components/Synthetics/ConfirmationBox/ConfirmationBox.tsx
@@ -5336,14 +5166,6 @@
 msgid "Use the \"Close\" button to reduce your Position Size."
 msgstr "Use the \"Close\" button to reduce your Position Size."
 
-#: src/components/Exchange/PositionsList.js
-#~ msgid "Use the \"Close\" button to reduce your position size, or to set stop-loss / take-profit orders."
-#~ msgstr "Use the \"Close\" button to reduce your position size, or to set stop-loss / take-profit orders."
-
-#: src/components/Synthetics/PositionItem/PositionItem.tsx
-#~ msgid "Use the \"Close\" button to reduce your position size."
-#~ msgstr "Use the \"Close\" button to reduce your position size."
-
 #: src/pages/Stake/StakeV2.js
 msgid "Use the \"Compound\" button to stake your Multiplier Points."
 msgstr "Use the \"Compound\" button to stake your Multiplier Points."
@@ -5483,10 +5305,6 @@
 msgid "View"
 msgstr "View"
 
-#: src/pages/BuyGlp/BuyGlp.js
-#~ msgid "View <0>staking</0> page."
-#~ msgstr "View <0>staking</0> page."
-
 #: src/components/AddressDropdown/AddressDropdown.tsx
 msgid "View in Explorer"
 msgstr "View in Explorer"
@@ -5688,10 +5506,6 @@
 msgid "You are earning {0}% more {nativeTokenSymbol} rewards using {1} Staked Multiplier Points."
 msgstr "You are earning {0}% more {nativeTokenSymbol} rewards using {1} Staked Multiplier Points."
 
-#: src/pages/Stake/StakeV2.js
-#~ msgid "You are earning {nativeTokenSymbol} rewards with {0} tokens.<0/>Tokens: {amountStr}."
-#~ msgstr "You are earning {nativeTokenSymbol} rewards with {0} tokens.<0/>Tokens: {amountStr}."
-
 #: src/components/ModalViews/RedirectModal.js
 msgid "You are leaving GMX.io and will be redirected to a third party, independent website."
 msgstr "You are leaving GMX.io and will be redirected to a third party, independent website."
@@ -5773,10 +5587,6 @@
 #: src/components/Exchange/SwapBox.js
 msgid "You have an existing position with {0} as collateral."
 msgstr "You have an existing position with {0} as collateral."
-
-#: src/components/Synthetics/TradeBox/CollateralSelectorRow.tsx
-#~ msgid "You have an existing position with {0} as collateral. <0>Switch to {1} collateral.</0>"
-#~ msgstr "You have an existing position with {0} as collateral. <0>Switch to {1} collateral.</0>"
 
 #: src/components/Synthetics/ConfirmationBox/ConfirmationBox.tsx
 msgid "You have an existing position with {0} as collateral. This Order will not be valid for that Position."
@@ -5819,10 +5629,6 @@
 msgid "You have selected {collateralTokenSymbol} as collateral, the Liquidation Price is higher compared to using a stablecoin as collateral since the worth of the collateral will change with its price. If required, you can change the collateral type using the Collateral In option in the trade box."
 msgstr "You have selected {collateralTokenSymbol} as collateral, the Liquidation Price is higher compared to using a stablecoin as collateral since the worth of the collateral will change with its price. If required, you can change the collateral type using the Collateral In option in the trade box."
 
-#: src/components/Synthetics/TriggerAcceptablePriceImpactInputRow/TriggerAcceptablePriceImpactInputRow.tsx
-#~ msgid "You have set a high Acceptable Price Impact. Please verify Acceptable Price of the order."
-#~ msgstr "You have set a high Acceptable Price Impact. Please verify Acceptable Price of the order."
-
 #: src/components/Synthetics/AcceptablePriceImpactInputRow/AcceptablePriceImpactInputRow.tsx
 msgid "You have set a high Acceptable Price Impact. The current Price Impact is {0}."
 msgstr "You have set a high Acceptable Price Impact. The current Price Impact is {0}."
@@ -5887,10 +5693,6 @@
 #: src/pages/PositionsOverview/PositionsOverview.js
 msgid "collateral"
 msgstr "collateral"
-
-#: src/components/Synthetics/MarketCard/MarketCard.tsx
-#~ msgid "earn"
-#~ msgstr "earn"
 
 #: src/pages/Ecosystem/Ecosystem.js
 msgid "esGMX OTC Market"
@@ -5957,18 +5759,9 @@
 msgid "{0, plural, one {Pending {symbolsText} approval} other {Pending {symbolsText} approvals}}"
 msgstr "{0, plural, one {Pending {symbolsText} approval} other {Pending {symbolsText} approvals}}"
 
-#: src/components/Synthetics/MarketCard/MarketCard.tsx
-#: src/components/Synthetics/MarketCard/MarketCard.tsx
-#~ msgid "{0}"
-#~ msgstr "{0}"
-
 #: src/pages/SyntheticsPage/SyntheticsPage.tsx
 msgid "{0} <0><1>{indexName}</1><2>[{poolName}]</2></0> <3>market selected</3>."
 msgstr "{0} <0><1>{indexName}</1><2>[{poolName}]</2></0> <3>market selected</3>."
-
-#: src/pages/SyntheticsPage/SyntheticsPage.tsx
-#~ msgid "{0} <0><1>{indexName}</1><2>[{poolName}]</2></0> <3>market selected</3>;"
-#~ msgstr "{0} <0><1>{indexName}</1><2>[{poolName}]</2></0> <3>market selected</3>;"
 
 #: src/domain/tokens/approveTokens.tsx
 msgid "{0} Approved!"
@@ -6027,20 +5820,8 @@
 msgstr "{0} and {1} can be used to buy GM tokens for this market up to the specified buying caps."
 
 #: src/components/Synthetics/MarketStats/MarketStats.tsx
-#~ msgid "{0} and {1} can be used to mint GM for this market up to the specified minting caps."
-#~ msgstr "{0} and {1} can be used to mint GM for this market up to the specified minting caps."
-
-#: src/components/Synthetics/GmList/GmList.tsx
-#~ msgid "{0} and {1} can be used to mint GM tokens for this market up to the specified minting caps."
-#~ msgstr "{0} and {1} can be used to mint GM tokens for this market up to the specified minting caps."
-
-#: src/components/Synthetics/MarketStats/MarketStats.tsx
 msgid "{0} can be used to buy GM for this market up to the specified buying caps."
 msgstr "{0} can be used to buy GM for this market up to the specified buying caps."
-
-#: src/components/Synthetics/MarketStats/MarketStats.tsx
-#~ msgid "{0} can be used to mint GM for this market up to the specified minting caps."
-#~ msgstr "{0} can be used to mint GM for this market up to the specified minting caps."
 
 #: src/domain/synthetics/trade/utils/validation.ts
 msgid "{0} can not be sent to smart contract addresses. Select another token."
@@ -6115,34 +5896,10 @@
 msgid "{actionText} Deposit {collateralText} into {positionText}"
 msgstr "{actionText} Deposit {collateralText} into {positionText}"
 
-#: src/components/Synthetics/TradeHistoryRow/TradeHistoryRow.tsx
-#~ msgid "{actionText} Deposit {collateralText} into {positionText}, Market: {0}"
-#~ msgstr "{actionText} Deposit {collateralText} into {positionText}, Market: {0}"
-
-#: src/components/Synthetics/TradeHistoryRow/TradeHistoryRow.tsx
-#~ msgid "{actionText} Order: Swap {fromText} for {toText}, Price: {ratioText}"
-#~ msgstr "{actionText} Order: Swap {fromText} for {toText}, Price: {ratioText}"
-
-#: src/components/Synthetics/TradeHistoryRow/TradeHistoryRow.tsx
-#~ msgid "{actionText} Order: {increaseText} {positionText} {sizeDeltaText}, {0} Price: {pricePrefix} {1}, Market: {2}"
-#~ msgstr "{actionText} Order: {increaseText} {positionText} {sizeDeltaText}, {0} Price: {pricePrefix} {1}, Market: {2}"
-
-#: src/components/Synthetics/TradeHistoryRow/TradeHistoryRow.tsx
-#~ msgid "{actionText} Swap {fromText} for {toText}"
-#~ msgstr "{actionText} Swap {fromText} for {toText}"
-
 #: src/components/Synthetics/TradeHistoryRow/utils.ts
 msgid "{actionText} Withdraw {collateralText} from {positionText}"
 msgstr "{actionText} Withdraw {collateralText} from {positionText}"
 
-#: src/components/Synthetics/TradeHistoryRow/TradeHistoryRow.tsx
-#~ msgid "{actionText} Withdraw {collateralText} from {positionText}, Market: {0}"
-#~ msgstr "{actionText} Withdraw {collateralText} from {positionText}, Market: {0}"
-
-#: src/components/Synthetics/TradeHistoryRow/TradeHistoryRow.tsx
-#~ msgid "{actionText} {increaseText} {positionText} {sizeDeltaText}, {pricePrefix}: {0}, Market: {1}"
-#~ msgstr "{actionText} {increaseText} {positionText} {sizeDeltaText}, {pricePrefix}: {0}, Market: {1}"
-
 #: src/components/Synthetics/TradeHistoryRow/utils.ts
 msgid "{actionText} {orderTypeName} Swap: {fromText} for {toText}"
 msgstr "{actionText} {orderTypeName} Swap: {fromText} for {toText}"
@@ -6186,10 +5943,6 @@
 msgstr "{longOrShortText} {0} market selected"
 
 #: src/components/Synthetics/MarketCard/MarketCard.tsx
-#~ msgid "{longShortText} positions {0} a funding fee of {1}% per hour."
-#~ msgstr "{longShortText} positions {0} a funding fee of {1}% per hour."
-
-#: src/components/Synthetics/MarketCard/MarketCard.tsx
 msgid "{longShortText} {0} Open Interest"
 msgstr "{longShortText} {0} Open Interest"
 
@@ -6261,10 +6014,6 @@
 msgid "{positionName} Fees settling"
 msgstr "{positionName} Fees settling"
 
-#: src/components/Synthetics/TradeHistoryRow/TradeHistoryRow.tsx
-#~ msgid "{positionText} {sizeDeltaText}, Price: {0}, Market: {1}"
-#~ msgstr "{positionText} {sizeDeltaText}, Price: {0}, Market: {1}"
-
 #: src/components/StatsTooltip/ChainsStatsTooltipRow.tsx
 msgid "{title}"
 msgstr "{title}"
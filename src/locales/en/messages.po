msgid ""
msgstr ""
"POT-Creation-Date: 2022-09-21 18:47+0530\n"
"MIME-Version: 1.0\n"
"Content-Type: text/plain; charset=utf-8\n"
"Content-Transfer-Encoding: 8bit\n"
"X-Generator: @lingui/cli\n"
"Language: en\n"
"Project-Id-Version: \n"
"Report-Msgid-Bugs-To: \n"
"PO-Revision-Date: \n"
"Last-Translator: \n"
"Language-Team: \n"
"Plural-Forms: \n"

#: src/components/Synthetics/MarketCard/MarketCard.tsx
msgid "\"Current {0} Long\" takes into account PnL of open positions."
msgstr "\"Current {0} Long\" takes into account PnL of open positions."

#: src/pages/Dashboard/DashboardV2.js
msgid "01 Sep 2021"
msgstr "01 Sep 2021"

#: src/pages/Dashboard/DashboardV2.js
msgid "06 Jan 2022"
msgstr "06 Jan 2022"

#: src/pages/Dashboard/DashboardV2.js
msgid "24h Volume"
msgstr "24h Volume"

#: src/App/App.js
msgid "<0>Install Coinbase Wallet</0> to start using GMX."
msgstr "<0>Install Coinbase Wallet</0> to start using GMX."

#: src/App/App.js
msgid "<0>Install Coinbase Wallet</0>, and use GMX with its built-in browser."
msgstr "<0>Install Coinbase Wallet</0>, and use GMX with its built-in browser."

#: src/App/App.js
msgid "<0>Install MetaMask</0> to start using GMX."
msgstr "<0>Install MetaMask</0> to start using GMX."

#: src/App/App.js
msgid "<0>Install MetaMask</0>, and use GMX with its built-in browser."
msgstr "<0>Install MetaMask</0>, and use GMX with its built-in browser."

#: src/components/Exchange/OrdersToa.js
msgid "<0>Insufficient liquidity to execute the order</0><1>The mark price which is an aggregate of exchange prices did not reach the specified price</1><2>The specified price was reached but not long enough for it to be executed</2><3>No keeper picked up the order for execution</3>"
msgstr "<0>Insufficient liquidity to execute the order</0><1>The mark price which is an aggregate of exchange prices did not reach the specified price</1><2>The specified price was reached but not long enough for it to be executed</2><3>No keeper picked up the order for execution</3>"

#: src/components/Exchange/FeesTooltip.tsx
msgid "<0>More Info</0> about fees."
msgstr "<0>More Info</0> about fees."

#: src/pages/PageNotFound/PageNotFound.js
msgid "<0>Return to </0><1>Homepage</1> <2>or </2> <3>Trade</3>"
msgstr "<0>Return to </0><1>Homepage</1> <2>or </2> <3>Trade</3>"

#: src/pages/SyntheticsFallbackPage/SyntheticsFallbackPage.tsx
msgid "<0>Switch to:</0>"
msgstr "<0>Switch to:</0>"

#: src/components/Synthetics/OrderItem/OrderItem.tsx
msgid "<0>The order will be executed when the oracle price is {0} {1}.</0><1>Note that there may be rare cases where the order cannot be executed, for example, if the chain is down and no oracle reports are produced or if the price impact exceeds your acceptable price.</1>"
msgstr "<0>The order will be executed when the oracle price is {0} {1}.</0><1>Note that there may be rare cases where the order cannot be executed, for example, if the chain is down and no oracle reports are produced or if the price impact exceeds your acceptable price.</1>"

#: src/components/Glp/SwapErrorModal.tsx
msgid "<0>The pool's capacity has been reached for {0}. Please use another token to buy GLP.</0><1>Check the \"Save on Fees\" section for tokens with the lowest fees.</1>"
msgstr "<0>The pool's capacity has been reached for {0}. Please use another token to buy GLP.</0><1>Check the \"Save on Fees\" section for tokens with the lowest fees.</1>"

#: src/components/Exchange/OrdersList.js
msgid "<0>The price that orders can be executed at may differ slightly from the chart price, as market orders update oracle prices, while limit/trigger orders do not.</0><1>This can also cause limit/triggers to not be executed if the price is not reached for long enough. <2>Read more</2>.</1>"
msgstr "<0>The price that orders can be executed at may differ slightly from the chart price, as market orders update oracle prices, while limit/trigger orders do not.</0><1>This can also cause limit/triggers to not be executed if the price is not reached for long enough. <2>Read more</2>.</1>"

#: src/pages/Stake/StakeV2.js
msgid "<0>This will withdraw and unreserve all tokens as well as pause vesting.<1/><2/>esGMX tokens that have been converted to GMX will remain as GMX tokens.<3/><4/>To claim GMX tokens without withdrawing, use the \"Claim\" button under the Total Rewards section.<5/><6/></0>"
msgstr "<0>This will withdraw and unreserve all tokens as well as pause vesting.<1/><2/>esGMX tokens that have been converted to GMX will remain as GMX tokens.<3/><4/>To claim GMX tokens without withdrawing, use the \"Claim\" button under the Total Rewards section.<5/><6/></0>"

#: src/pages/Dashboard/DashboardV2.js
msgid "<0>Total value of tokens in GLP pool ({chainName}).</0><1>This value may be higher on other websites due to the collateral of positions being included in the calculation.</1>"
msgstr "<0>Total value of tokens in GLP pool ({chainName}).</0><1>This value may be higher on other websites due to the collateral of positions being included in the calculation.</1>"

#: src/lib/contracts/transactionErrors.tsx
#: src/lib/wallets/index.tsx
msgid "<0>Your wallet is not connected to {0}.</0><1/><2>Switch to {1}</2>"
msgstr "<0>Your wallet is not connected to {0}.</0><1/><2>Switch to {1}</2>"

#: src/components/Exchange/SwapBox.js
msgid "<0>{0} is required for collateral.</0><1>Short amount for {1} with {2} exceeds potential profits liquidity. Reduce the \"Short Position\" size, or change the \"Collateral In\" token.</1>"
msgstr "<0>{0} is required for collateral.</0><1>Short amount for {1} with {2} exceeds potential profits liquidity. Reduce the \"Short Position\" size, or change the \"Collateral In\" token.</1>"

#: src/components/Exchange/SwapBox.js
msgid "<0>{0} is required for collateral.</0><1>Swap amount from {1} to {2} exceeds {3} Available Liquidity. Reduce the \"Pay\" size, or use {4} as the \"Pay\" token to use it for collateral.</1><2>You can buy {5} on 1inch.</2>"
msgstr "<0>{0} is required for collateral.</0><1>Swap amount from {1} to {2} exceeds {3} Available Liquidity. Reduce the \"Pay\" size, or use {4} as the \"Pay\" token to use it for collateral.</1><2>You can buy {5} on 1inch.</2>"

#: src/components/Exchange/SwapBox.js
#: src/components/Exchange/SwapBox.js
msgid "<0>{0} is required for collateral.</0><1>Swap amount from {1} to {2} exceeds {3} acceptable amount. Reduce the \"Pay\" size, or use {4} as the \"Pay\" token to use it for collateral.</1><2>You can buy {5} on 1inch.</2>"
msgstr "<0>{0} is required for collateral.</0><1>Swap amount from {1} to {2} exceeds {3} acceptable amount. Reduce the \"Pay\" size, or use {4} as the \"Pay\" token to use it for collateral.</1><2>You can buy {5} on 1inch.</2>"

#: src/components/Exchange/SwapBox.js
msgid "<0>{0} is required for collateral.</0><1>Swap amount from {1} to {2} exceeds {3} available liquidity. Reduce the \"Pay\" size, or change the \"Collateral In\" token.</1>"
msgstr "<0>{0} is required for collateral.</0><1>Swap amount from {1} to {2} exceeds {3} available liquidity. Reduce the \"Pay\" size, or change the \"Collateral In\" token.</1>"

#: src/components/Exchange/SwapBox.js
msgid "A snapshot of the USD value of your {0} collateral is taken when the position is opened."
msgstr "A snapshot of the USD value of your {0} collateral is taken when the position is opened."

#: src/components/Glp/GlpSwap.js
#: src/components/Synthetics/GmList/GmList.tsx
#: src/components/Synthetics/GmList/GmList.tsx
#: src/components/Synthetics/MarketStats/MarketStats.tsx
#: src/pages/Stake/StakeV1.js
#: src/pages/Stake/StakeV1.js
#: src/pages/Stake/StakeV1.js
#: src/pages/Stake/StakeV1.js
#: src/pages/Stake/StakeV2.js
#: src/pages/Stake/StakeV2.js
#: src/pages/Stake/StakeV2.js
msgid "APR"
msgstr "APR"

#: src/components/Stake/GMXAprTooltip.tsx
msgid "APRs are updated weekly on Wednesday and will depend on the fees collected for the week."
msgstr "APRs are updated weekly on Wednesday and will depend on the fees collected for the week."

#: src/pages/Stake/StakeV2.js
msgid "APRs are updated weekly on Wednesday and will depend on the fees collected for the week. <0/><1/>Historical GLP APRs can be checked in this <2>community dashboard</2>."
msgstr "APRs are updated weekly on Wednesday and will depend on the fees collected for the week. <0/><1/>Historical GLP APRs can be checked in this <2>community dashboard</2>."

#: src/pages/Dashboard/DashboardV2.js
msgid "AUM"
msgstr "AUM"

#: src/components/Glp/GlpSwap.js
#: src/components/Glp/GlpSwap.js
msgid "AVAILABLE"
msgstr "AVAILABLE"

#: src/pages/Ecosystem/Ecosystem.js
#: src/pages/Ecosystem/Ecosystem.js
#: src/pages/Ecosystem/Ecosystem.js
#: src/pages/Ecosystem/Ecosystem.js
#: src/pages/Ecosystem/Ecosystem.js
msgid "About"
msgstr "About"

#: src/components/Exchange/ConfirmationBox.js
#: src/components/Synthetics/ConfirmationBox/ConfirmationBox.tsx
msgid "Accept confirmation of trigger orders"
msgstr "Accept confirmation of trigger orders"

#: src/components/Exchange/ConfirmationBox.js
msgid "Accept minimum and {action}"
msgstr "Accept minimum and {action}"

#: src/components/Exchange/OrdersToa.js
msgid "Accept terms to enable orders"
msgstr "Accept terms to enable orders"

#: src/components/Exchange/OrdersToa.js
msgid "Accept that orders are not guaranteed to execute and trigger orders may not settle at the trigger price"
msgstr "Accept that orders are not guaranteed to execute and trigger orders may not settle at the trigger price"

#: src/components/Synthetics/ConfirmationBox/ConfirmationBox.tsx
#: src/components/Synthetics/ConfirmationBox/ConfirmationBox.tsx
#: src/components/Synthetics/OrderEditor/OrderEditor.tsx
#: src/components/Synthetics/OrderItem/OrderItem.tsx
#: src/components/Synthetics/PositionSeller/PositionSeller.tsx
#: src/components/Synthetics/TradeBox/TradeBox.tsx
#: src/components/Synthetics/TradeBox/TradeBox.tsx
#: src/components/Synthetics/TradeHistoryRow/TradeHistoryRow.tsx
msgid "Acceptable Price"
msgstr "Acceptable Price"

#: src/components/Synthetics/AcceptablePriceImpactEditor/AcceptablePriceImpactEditor.tsx
#: src/components/Synthetics/ConfirmationBox/ConfirmationBox.tsx
#: src/components/Synthetics/ConfirmationBox/ConfirmationBox.tsx
#: src/components/Synthetics/TradeBox/TradeBox.tsx
#: src/components/Synthetics/TradeBox/TradeBox.tsx
msgid "Acceptable Price Impact"
msgstr "Acceptable Price Impact"

#: src/pages/Actions/Actions.js
#: src/pages/OrdersOverview/OrdersOverview.js
#: src/pages/SyntheticsActions/SyntheticsActions.tsx
msgid "Account"
msgstr "Account"

#: src/components/Synthetics/PositionItem/PositionItem.tsx
#: src/components/Synthetics/PositionItem/PositionItem.tsx
msgid "Accrued Borrow Fee"
msgstr "Accrued Borrow Fee"

#: src/components/Synthetics/PositionItem/PositionItem.tsx
#: src/components/Synthetics/PositionItem/PositionItem.tsx
msgid "Accrued Negative Funding Fee"
msgstr "Accrued Negative Funding Fee"

#: src/components/Synthetics/PositionItem/PositionItem.tsx
msgid "Accrued Positive Funding Fee"
msgstr "Accrued Positive Funding Fee"

#: src/components/Synthetics/ConfirmationBox/ConfirmationBox.tsx
#: src/components/Synthetics/GmSwap/GmSwapBox/GmSwapBox.tsx
#: src/components/Synthetics/GmSwap/GmSwapBox/GmSwapBox.tsx
#: src/components/Synthetics/PositionSeller/PositionSeller.tsx
msgid "Acknowledge high Price Impact"
msgstr "Acknowledge high Price Impact"

#: src/pages/Actions/Actions.js
#: src/pages/SyntheticsActions/SyntheticsActions.tsx
msgid "Actions"
msgstr "Actions"

#: src/components/Exchange/PositionsList.js
#: src/components/Synthetics/PositionItem/PositionItem.tsx
msgid "Active Orders"
msgstr "Active Orders"

#: src/components/Referrals/TradersStats.tsx
msgid "Active Referral Code"
msgstr "Active Referral Code"

#: src/pages/Dashboard/AssetDropdown.tsx
#: src/pages/Dashboard/AssetDropdown.tsx
msgid "Add to Metamask"
msgstr "Add to Metamask"

#: src/components/Referrals/JoinReferralCode.js
msgid "Adding referral code failed."
msgstr "Adding referral code failed."

#: src/components/Referrals/JoinReferralCode.js
msgid "Adding..."
msgstr "Adding..."

#: src/pages/Stake/StakeV2.js
msgid "Additional reserve required"
msgstr "Additional reserve required"

#: src/components/Exchange/OrdersToa.js
msgid "Additionally, trigger orders are market orders and are not guaranteed to settle at the trigger price."
msgstr "Additionally, trigger orders are market orders and are not guaranteed to settle at the trigger price."

#: src/components/AddressDropdown/AddressDropdown.tsx
msgid "Address copied to your clipboard"
msgstr "Address copied to your clipboard"

#: src/pages/Referrals/Referrals.tsx
msgid "Affiliates"
msgstr "Affiliates"

#: src/pages/ClaimEsGmx/ClaimEsGmx.js
msgid "After claiming you will be able to vest a maximum of {0} esGMX at a ratio of {1} {stakingToken} to 1 esGMX."
msgstr "After claiming you will be able to vest a maximum of {0} esGMX at a ratio of {1} {stakingToken} to 1 esGMX."

#: src/pages/ClaimEsGmx/ClaimEsGmx.js
msgid "After claiming, the esGMX tokens will be airdropped to your account on the selected network within 7 days."
msgstr "After claiming, the esGMX tokens will be airdropped to your account on the selected network within 7 days."

#: src/components/ModalViews/RedirectModal.js
msgid "Agree"
msgstr "Agree"

#: src/components/ApproveTokenButton/ApproveTokenButton.tsx
msgid "Allow {0} to be spent"
msgstr "Allow {0} to be spent"

#: src/App/App.js
#: src/components/Exchange/ConfirmationBox.js
#: src/components/Exchange/PositionSeller.js
#: src/components/Synthetics/ConfirmationBox/ConfirmationBox.tsx
#: src/components/Synthetics/PositionSeller/PositionSeller.tsx
msgid "Allowed Slippage"
msgstr "Allowed Slippage"

#: src/components/ModalViews/RedirectModal.js
msgid "Alternative links can be found in the <0>docs</0>.<1/><2/>By clicking Agree you accept the <3>T&Cs</3> and <4>Referral T&Cs</4>.<5/><6/>"
msgstr "Alternative links can be found in the <0>docs</0>.<1/><2/>By clicking Agree you accept the <3>T&Cs</3> and <4>Referral T&Cs</4>.<5/><6/>"

#: src/components/Exchange/NoLiquidityErrorModal.tsx
msgid "Alternatively, you can select a different \"Collateral In\" token."
msgstr "Alternatively, you can select a different \"Collateral In\" token."

#: src/components/Referrals/AffiliatesStats.tsx
#: src/components/Referrals/TradersStats.tsx
msgid "Amount"
msgstr "Amount"

#: src/components/Referrals/AffiliatesStats.tsx
msgid "Amount of traders you referred."
msgstr "Amount of traders you referred."

#: src/components/Exchange/PositionEditor.js
#: src/domain/synthetics/trade/utils/validation.ts
msgid "Amount should be greater than zero"
msgstr "Amount should be greater than zero"

#: src/pages/ClaimEsGmx/ClaimEsGmx.js
msgid "Amount to claim"
msgstr "Amount to claim"

#: src/pages/Home/Home.js
msgid "An aggregate of high-quality price feeds determine when liquidations occur. This keeps positions safe from temporary wicks."
msgstr "An aggregate of high-quality price feeds determine when liquidations occur. This keeps positions safe from temporary wicks."

#: src/components/Header/HomeHeaderLinks.tsx
msgid "App"
msgstr "App"

#: src/domain/synthetics/trade/utils/validation.ts
msgid "App disabled, pending {0} upgrade"
msgstr "App disabled, pending {0} upgrade"

#: src/domain/tokens/approveTokens.tsx
msgid "Approval failed"
msgstr "Approval failed"

#: src/domain/tokens/approveTokens.tsx
msgid "Approval submitted! <0>View status.</0>"
msgstr "Approval submitted! <0>View status.</0>"

#: src/domain/tokens/approveTokens.tsx
msgid "Approval was cancelled"
msgstr "Approval was cancelled"

#: src/pages/BeginAccountTransfer/BeginAccountTransfer.js
#: src/pages/Stake/StakeV2.js
msgid "Approve GMX"
msgstr "Approve GMX"

#: src/components/Exchange/PositionEditor.js
#: src/components/Exchange/SwapBox.js
#: src/components/Glp/GlpSwap.js
#: src/components/Migration/Migration.js
msgid "Approve {0}"
msgstr "Approve {0}"

#: src/pages/Stake/StakeV1.js
#: src/pages/Stake/StakeV2.js
msgid "Approve {stakingTokenSymbol}"
msgstr "Approve {stakingTokenSymbol}"

#: src/pages/Stake/StakeV2.js
msgid "Approving GMX..."
msgstr "Approving GMX..."

#: src/components/Exchange/PositionEditor.js
#: src/components/Exchange/SwapBox.js
#: src/components/Glp/GlpSwap.js
msgid "Approving {0}..."
msgstr "Approving {0}..."

#: src/pages/Stake/StakeV1.js
#: src/pages/Stake/StakeV2.js
msgid "Approving {stakingTokenSymbol}..."
msgstr "Approving {stakingTokenSymbol}..."

#: src/components/Migration/Migration.js
#: src/pages/BeginAccountTransfer/BeginAccountTransfer.js
msgid "Approving..."
msgstr "Approving..."

#: src/components/TokenCard/TokenCard.js
#: src/components/TokenCard/TokenCard.js
#: src/components/TokenCard/TokenCard.js
msgid "Arbitrum APR:"
msgstr "Arbitrum APR:"

#: src/components/TokenCard/TokenCard.js
msgid "Arbitrum Goerli APR:"
msgstr "Arbitrum Goerli APR:"

#: src/components/Exchange/NoLiquidityErrorModal.tsx
msgid "As there is not enough liquidity in GLP to swap {0} to {swapTokenSymbol}, you can use the option below to do so:"
msgstr "As there is not enough liquidity in GLP to swap {0} to {swapTokenSymbol}, you can use the option below to do so:"

#: src/pages/Dashboard/DashboardV2.js
msgid "Assets Under Management: GMX staked (All chains) + GLP pool ({chainName})."
msgstr "Assets Under Management: GMX staked (All chains) + GLP pool ({chainName})."

#: src/components/Glp/GlpSwap.js
#: src/components/Glp/GlpSwap.js
#: src/components/Glp/GlpSwap.js
msgid "Available"
msgstr "Available"

#: src/components/Exchange/ConfirmationBox.js
#: src/components/Exchange/SwapBox.js
#: src/components/Exchange/SwapBox.js
#: src/components/Exchange/SwapBox.js
#: src/components/Synthetics/ConfirmationBox/ConfirmationBox.tsx
#: src/components/Synthetics/MarketCard/MarketCard.tsx
#: src/components/Synthetics/SwapCard/SwapCard.tsx
msgid "Available Liquidity"
msgstr "Available Liquidity"

#: src/components/Glp/GlpSwap.js
#: src/components/Glp/GlpSwap.js
msgid "Available amount to deposit into GLP."
msgstr "Available amount to deposit into GLP."

#: src/components/Synthetics/GmList/GmList.tsx
#: src/components/Synthetics/GmList/GmList.tsx
msgid "Available amount to deposit into the specific GM pool."
msgstr "Available amount to deposit into the specific GM pool."

#: src/components/Glp/GlpSwap.js
#: src/components/Glp/GlpSwap.js
msgid "Available amount to withdraw from GLP. Funds not utilized by current open positions."
msgstr "Available amount to withdraw from GLP. Funds not utilized by current open positions."

#: src/pages/Home/Home.js
msgid "Available on your preferred network"
msgstr "Available on your preferred network"

#: src/components/TokenCard/TokenCard.js
#: src/components/TokenCard/TokenCard.js
#: src/components/TokenCard/TokenCard.js
msgid "Avalanche APR:"
msgstr "Avalanche APR:"

#: src/components/TokenCard/TokenCard.js
msgid "Avalanche FUJI APR:"
msgstr "Avalanche FUJI APR:"

#: src/components/Exchange/SwapBox.js
#: src/components/Exchange/SwapBox.js
#: src/components/Glp/GlpSwap.js
#: src/components/Glp/GlpSwap.js
#: src/components/Glp/GlpSwap.js
#: src/components/Synthetics/GmSwap/GmSwapBox/GmSwapBox.tsx
#: src/components/Synthetics/GmSwap/GmSwapBox/GmSwapBox.tsx
#: src/components/Synthetics/GmSwap/GmSwapBox/GmSwapBox.tsx
#: src/components/Synthetics/TradeBox/TradeBox.tsx
#: src/components/Synthetics/TradeBox/TradeBox.tsx
msgid "Balance"
msgstr "Balance"

#: src/pages/BeginAccountTransfer/BeginAccountTransfer.js
msgid "Begin Transfer"
msgstr "Begin Transfer"

#: src/components/Migration/Migration.js
#: src/components/Migration/Migration.js
msgid "Bonus Tokens"
msgstr "Bonus Tokens"

#: src/pages/Stake/StakeV2.js
msgid "Boost Percentage"
msgstr "Boost Percentage"

#: src/pages/Stake/StakeV2.js
msgid "Boost your rewards with Multiplier Points. <0>More info</0>."
msgstr "Boost your rewards with Multiplier Points. <0>More info</0>."

#: src/components/Exchange/FeesTooltip.tsx
#: src/components/Exchange/NetValueTooltip.tsx
#: src/components/Exchange/PositionEditor.js
#: src/components/Exchange/PositionsList.js
#: src/components/Exchange/PositionsList.js
#: src/components/Exchange/SwapBox.js
#: src/components/Exchange/TradeHistory.js
#: src/components/Synthetics/MarketCard/MarketCard.tsx
#: src/components/Synthetics/TradeFeesRow/TradeFeesRow.tsx
#: src/components/Synthetics/TradeHistoryRow/LiquidationTooltip.tsx
msgid "Borrow Fee"
msgstr "Borrow Fee"

#: src/components/Exchange/PositionsList.js
#: src/components/Exchange/PositionsList.js
msgid "Borrow Fee / Day"
msgstr "Borrow Fee / Day"

#: src/components/Synthetics/TradeFeesRow/TradeFeesRow.tsx
msgid "Borrow Fee Rate"
msgstr "Borrow Fee Rate"

#: src/components/Header/AppHeaderLinks.tsx
#: src/components/Synthetics/GmList/GmList.tsx
#: src/components/Synthetics/GmList/GmList.tsx
#: src/components/Synthetics/GmSwap/GmConfirmationBox/GmConfirmationBox.tsx
#: src/components/Synthetics/GmSwap/GmConfirmationBox/GmConfirmationBox.tsx
msgid "Buy"
msgstr "Buy"

#: src/pages/BuyGlp/BuyGlp.js
msgid "Buy / Sell GLP"
msgstr "Buy / Sell GLP"

#: src/pages/BuyGMX/BuyGMX.tsx
msgid "Buy AVAX directly to Avalanche or transfer it there."
msgstr "Buy AVAX directly to Avalanche or transfer it there."

#: src/pages/BuyGMX/BuyGMX.tsx
msgid "Buy ETH directly on Arbitrum or transfer it there."
msgstr "Buy ETH directly on Arbitrum or transfer it there."

#: src/components/Synthetics/GmSwap/GmFees/GmFees.tsx
msgid "Buy Fee"
msgstr "Buy Fee"

#: src/components/Glp/GlpSwap.js
#: src/components/Glp/GlpSwap.js
#: src/components/Glp/GlpSwap.js
#: src/pages/Stake/StakeV2.js
msgid "Buy GLP"
msgstr "Buy GLP"

#: src/pages/Buy/Buy.js
msgid "Buy GLP or GMX"
msgstr "Buy GLP or GMX"

#: src/components/Synthetics/GmSwap/GmSwapBox/GmSwapBox.tsx
#: src/components/Synthetics/GmSwap/GmSwapBox/GmSwapBox.tsx
msgid "Buy GM"
msgstr "Buy GM"

#: src/pages/Stake/StakeV2.js
msgid "Buy GMX"
msgstr "Buy GMX"

#: src/pages/BuyGMX/BuyGMX.tsx
msgid "Buy GMX from Traderjoe:"
msgstr "Buy GMX from Traderjoe:"

#: src/pages/BuyGMX/BuyGMX.tsx
msgid "Buy GMX from Uniswap (make sure to select Arbitrum):"
msgstr "Buy GMX from Uniswap (make sure to select Arbitrum):"

#: src/pages/BuyGMX/BuyGMX.tsx
msgid "Buy GMX from centralized exchanges:"
msgstr "Buy GMX from centralized exchanges:"

#: src/pages/BuyGMX/BuyGMX.tsx
msgid "Buy GMX from centralized services"
msgstr "Buy GMX from centralized services"

#: src/pages/BuyGMX/BuyGMX.tsx
msgid "Buy GMX from decentralized exchanges"
msgstr "Buy GMX from decentralized exchanges"

#: src/pages/BuyGMX/BuyGMX.tsx
msgid "Buy GMX on {chainName}"
msgstr "Buy GMX on {chainName}"

#: src/pages/BuyGMX/BuyGMX.tsx
msgid "Buy GMX using Decentralized Exchange Aggregators:"
msgstr "Buy GMX using Decentralized Exchange Aggregators:"

#: src/pages/BuyGMX/BuyGMX.tsx
msgid "Buy GMX using FIAT gateways:"
msgstr "Buy GMX using FIAT gateways:"

#: src/pages/BuyGMX/BuyGMX.tsx
msgid "Buy GMX using any token from any network:"
msgstr "Buy GMX using any token from any network:"

#: src/pages/Buy/Buy.js
msgid "Buy Protocol Tokens"
msgstr "Buy Protocol Tokens"

#: src/components/Glp/GlpSwap.js
msgid "Buy failed."
msgstr "Buy failed."

#: src/components/TokenCard/TokenCard.js
#: src/components/TokenCard/TokenCard.js
#: src/components/TokenCard/TokenCard.js
msgid "Buy on Arbitrum"
msgstr "Buy on Arbitrum"

#: src/components/TokenCard/TokenCard.js
#: src/components/TokenCard/TokenCard.js
#: src/components/TokenCard/TokenCard.js
msgid "Buy on Avalanche"
msgstr "Buy on Avalanche"

#: src/pages/BuyGMX/BuyGMX.tsx
msgid "Buy or Transfer AVAX to Avalanche"
msgstr "Buy or Transfer AVAX to Avalanche"

#: src/pages/BuyGMX/BuyGMX.tsx
msgid "Buy or Transfer ETH to Arbitrum"
msgstr "Buy or Transfer ETH to Arbitrum"

#: src/components/Synthetics/StatusNotifiaction/GmStatusNotification.tsx
msgid "Buy order cancelled"
msgstr "Buy order cancelled"

#: src/components/Synthetics/StatusNotifiaction/GmStatusNotification.tsx
msgid "Buy order executed"
msgstr "Buy order executed"

#: src/components/Synthetics/StatusNotifiaction/GmStatusNotification.tsx
msgid "Buy request sent"
msgstr "Buy request sent"

#: src/components/Glp/GlpSwap.js
msgid "Buy submitted."
msgstr "Buy submitted."

#: src/components/Glp/GlpSwap.js
#: src/components/Glp/GlpSwap.js
msgid "Buy with {0}"
msgstr "Buy with {0}"

#: src/pages/BuyGMX/BuyGMX.tsx
msgid "Buy {nativeTokenSymbol}"
msgstr "Buy {nativeTokenSymbol}"

#: src/components/Exchange/NoLiquidityErrorModal.tsx
msgid "Buy {swapTokenSymbol} on 1inch"
msgstr "Buy {swapTokenSymbol} on 1inch"

#: src/components/Synthetics/GmSwap/GmConfirmationBox/GmConfirmationBox.tsx
msgid "Buying GM..."
msgstr "Buying GM..."

#: src/components/Synthetics/StatusNotifiaction/GmStatusNotification.tsx
msgid "Buying {indexName} with {tokensText}"
msgstr "Buying {indexName} with {tokensText}"

#: src/components/Glp/GlpSwap.js
msgid "Buying..."
msgstr "Buying..."

#: src/pages/OrdersOverview/OrdersOverview.js
msgid "Can't execute because of an error"
msgstr "Can't execute because of an error"

#: src/components/Exchange/ConfirmationBox.js
#: src/components/Exchange/ConfirmationBox.js
#: src/components/Exchange/OrdersList.js
#: src/components/Exchange/OrdersList.js
#: src/components/Exchange/OrdersList.js
#: src/components/Exchange/TradeHistory.js
#: src/components/Synthetics/ConfirmationBox/ConfirmationBox.tsx
#: src/components/Synthetics/OrderItem/OrderItem.tsx
#: src/components/Synthetics/OrderItem/OrderItem.tsx
#: src/components/Synthetics/TradeHistoryRow/TradeHistoryRow.tsx
#: src/components/Synthetics/TradeHistoryRow/TradeHistoryRow.tsx
msgid "Cancel"
msgstr "Cancel"

#: src/components/Exchange/ConfirmationBox.js
msgid "Cancel failed"
msgstr "Cancel failed"

#: src/domain/legacy.ts
#: src/pages/Exchange/Exchange.js
msgid "Cancel failed."
msgstr "Cancel failed."

#: src/components/Exchange/ConfirmationBox.js
msgid "Cancel submitted"
msgstr "Cancel submitted"

#: src/domain/legacy.ts
#: src/pages/Exchange/Exchange.js
msgid "Cancel submitted."
msgstr "Cancel submitted."

#: src/domain/synthetics/orders/cancelOrdersTxn.ts
msgid "Canceling {ordersText}"
msgstr "Canceling {ordersText}"

#: src/App/App.js
#: src/pages/Exchange/Exchange.js
#: src/pages/SyntheticsPage/SyntheticsPage.tsx
msgid "Chart positions"
msgstr "Chart positions"

#: src/components/Glp/GlpSwap.js
#: src/components/Glp/GlpSwap.js
msgid "Check the \"Save on Fees\" section below to get the lowest fee percentages."
msgstr "Check the \"Save on Fees\" section below to get the lowest fee percentages."

#: src/components/Referrals/AddAffiliateCode.js
#: src/components/Referrals/JoinReferralCode.js
msgid "Checking code..."
msgstr "Checking code..."

#: src/pages/BuyGMX/BuyGMX.tsx
msgid "Choose to buy from decentralized or centralized exchanges."
msgstr "Choose to buy from decentralized or centralized exchanges."

#: src/components/Referrals/ClaimAffiliatesModal/ClaimAffiliatesModal.tsx
#: src/components/Synthetics/ClaimModal/ClaimModal.tsx
#: src/components/Synthetics/ClaimableCard/ClaimableCard.tsx
#: src/pages/ClaimEsGmx/ClaimEsGmx.js
#: src/pages/Stake/StakeV1.js
#: src/pages/Stake/StakeV1.js
#: src/pages/Stake/StakeV1.js
#: src/pages/Stake/StakeV1.js
#: src/pages/Stake/StakeV1.js
#: src/pages/Stake/StakeV2.js
#: src/pages/Stake/StakeV2.js
msgid "Claim"
msgstr "Claim"

#: src/components/Synthetics/ClaimHistoryRow/ClaimHistoryRow.tsx
msgid "Claim Funding Fees"
msgstr "Claim Funding Fees"

#: src/pages/Stake/StakeV2.js
#: src/pages/Stake/StakeV2.js
msgid "Claim GMX Rewards"
msgstr "Claim GMX Rewards"

#: src/components/Synthetics/ClaimHistoryRow/ClaimHistoryRow.tsx
msgid "Claim Price Impact"
msgstr "Claim Price Impact"

#: src/pages/Stake/StakeV2.js
msgid "Claim Rewards"
msgstr "Claim Rewards"

#: src/components/Referrals/AffiliatesStats.tsx
msgid "Claim V2 Rebates from your referred Traders."
msgstr "Claim V2 Rebates from your referred Traders."

#: src/pages/ClaimEsGmx/ClaimEsGmx.js
#: src/pages/Stake/StakeV2.js
msgid "Claim completed!"
msgstr "Claim completed!"

#: src/pages/ClaimEsGmx/ClaimEsGmx.js
msgid "Claim esGMX"
msgstr "Claim esGMX"

#: src/pages/Stake/StakeV2.js
#: src/pages/Stake/StakeV2.js
msgid "Claim esGMX Rewards"
msgstr "Claim esGMX Rewards"

#: src/pages/Stake/StakeV1.js
msgid "Claim failed"
msgstr "Claim failed"

#: src/pages/ClaimEsGmx/ClaimEsGmx.js
#: src/pages/Stake/StakeV2.js
msgid "Claim failed."
msgstr "Claim failed."

#: src/domain/synthetics/markets/claimCollateralTxn.ts
#: src/domain/synthetics/referrals/claimAffiliateRewardsTxn.ts
msgid "Claim request sent"
msgstr "Claim request sent"

#: src/pages/ClaimEsGmx/ClaimEsGmx.js
msgid "Claim submitted!"
msgstr "Claim submitted!"

#: src/pages/Stake/StakeV1.js
msgid "Claim submitted! <0>View status.</0>"
msgstr "Claim submitted! <0>View status.</0>"

#: src/pages/Stake/StakeV2.js
msgid "Claim submitted."
msgstr "Claim submitted."

#: src/pages/Stake/StakeV2.js
#: src/pages/Stake/StakeV2.js
msgid "Claim {wrappedTokenSymbol} Rewards"
msgstr "Claim {wrappedTokenSymbol} Rewards"

#: src/pages/Stake/StakeV2.js
#: src/pages/Stake/StakeV2.js
msgid "Claimable"
msgstr "Claimable"

#: src/components/Synthetics/ClaimableCard/ClaimableCard.tsx
msgid "Claimable Funding"
msgstr "Claimable Funding"

#: src/components/Referrals/AffiliatesStats.tsx
msgid "Claimable Rebates"
msgstr "Claimable Rebates"

#: src/domain/synthetics/markets/claimCollateralTxn.ts
#: src/domain/synthetics/referrals/claimAffiliateRewardsTxn.ts
msgid "Claiming failed"
msgstr "Claiming failed"

#: src/components/Referrals/ClaimAffiliatesModal/ClaimAffiliatesModal.tsx
#: src/components/Synthetics/ClaimModal/ClaimModal.tsx
#: src/pages/ClaimEsGmx/ClaimEsGmx.js
#: src/pages/Stake/StakeV2.js
msgid "Claiming..."
msgstr "Claiming..."

#: src/pages/SyntheticsPage/SyntheticsPage.tsx
msgid "Claims"
msgstr "Claims"

#: src/components/Synthetics/PositionItem/PositionItem.tsx
msgid "Click on a row to select the position's market, then use the swap box to increase your position size or to set stop-loss / take-profit orders."
msgstr "Click on a row to select the position's market, then use the swap box to increase your position size or to set stop-loss / take-profit orders."

#: src/components/Exchange/PositionsList.js
msgid "Click on a row to select the position's market, then use the trade box to increase your position size if needed."
msgstr "Click on a row to select the position's market, then use the trade box to increase your position size if needed."

#: src/components/Exchange/PositionSeller.js
#: src/components/Exchange/PositionSeller.js
#: src/components/Exchange/PositionsList.js
#: src/components/Exchange/PositionsList.js
#: src/components/Synthetics/OrderEditor/OrderEditor.tsx
#: src/components/Synthetics/PositionItem/PositionItem.tsx
#: src/components/Synthetics/PositionItem/PositionItem.tsx
#: src/components/Synthetics/PositionSeller/PositionSeller.tsx
#: src/components/Synthetics/PositionSeller/PositionSeller.tsx
#: src/components/Synthetics/TradeBox/TradeBox.tsx
msgid "Close"
msgstr "Close"

#: src/components/Exchange/FeesTooltip.tsx
#: src/components/Exchange/NetValueTooltip.tsx
#: src/components/Synthetics/PositionItem/PositionItem.tsx
#: src/components/Synthetics/TradeFeesRow/TradeFeesRow.tsx
msgid "Close Fee"
msgstr "Close Fee"

#: src/components/Exchange/PositionSeller.js
msgid "Close failed."
msgstr "Close failed."

#: src/components/Exchange/PositionSeller.js
msgid "Close submitted!"
msgstr "Close submitted!"

#: src/pages/OrdersOverview/OrdersOverview.js
msgid "Close to execution price"
msgstr "Close to execution price"

#: src/components/Exchange/PositionSeller.js
msgid "Close without profit"
msgstr "Close without profit"

#: src/components/Synthetics/PositionSeller/PositionSeller.tsx
msgid "Close {0} {1}"
msgstr "Close {0} {1}"

#: src/components/Exchange/PositionSeller.js
msgid "Close {longOrShortText} {0}"
msgstr "Close {longOrShortText} {0}"

#: src/components/Exchange/PositionSeller.js
msgid "Close: {convertedAmountFormatted} {0}"
msgstr "Close: {convertedAmountFormatted} {0}"

#: src/components/Exchange/PositionSeller.js
msgid "Closing..."
msgstr "Closing..."

#: src/components/Referrals/AddAffiliateCode.js
msgid "Code already taken"
msgstr "Code already taken"

#: src/App/App.js
msgid "Coinbase Wallet"
msgstr "Coinbase Wallet"

#: src/App/App.js
msgid "Coinbase Wallet not detected."
msgstr "Coinbase Wallet not detected."

#: src/components/Exchange/ConfirmationBox.js
#: src/components/Exchange/OrdersList.js
#: src/components/Exchange/OrdersList.js
#: src/components/Exchange/OrdersList.js
#: src/components/Exchange/OrdersList.js
#: src/components/Exchange/PositionsList.js
#: src/components/Exchange/PositionsList.js
#: src/components/Synthetics/ConfirmationBox/ConfirmationBox.tsx
#: src/components/Synthetics/OrderItem/OrderItem.tsx
#: src/components/Synthetics/OrderItem/OrderItem.tsx
#: src/components/Synthetics/PositionItem/PositionItem.tsx
#: src/components/Synthetics/PositionList/PositionList.tsx
msgid "Collateral"
msgstr "Collateral"

#: src/components/Exchange/ConfirmationBox.js
#: src/components/Exchange/PositionEditor.js
#: src/components/Exchange/PositionSeller.js
#: src/components/Synthetics/ConfirmationBox/ConfirmationBox.tsx
#: src/components/Synthetics/ConfirmationBox/ConfirmationBox.tsx
#: src/components/Synthetics/ConfirmationBox/ConfirmationBox.tsx
#: src/components/Synthetics/PositionEditor/PositionEditor.tsx
#: src/components/Synthetics/PositionSeller/PositionSeller.tsx
#: src/components/Synthetics/TradeBox/TradeBox.tsx
msgid "Collateral ({0})"
msgstr "Collateral ({0})"

#: src/components/Exchange/SwapBox.js
#: src/components/Exchange/SwapBox.js
#: src/components/Exchange/SwapBox.js
#: src/components/Synthetics/TradeBox/CollateralSelectorRow.tsx
#: src/components/Synthetics/TradeBox/CollateralSelectorRow.tsx
#: src/components/Synthetics/TradeBox/CollateralSelectorRow.tsx
msgid "Collateral In"
msgstr "Collateral In"

#: src/components/Exchange/ConfirmationBox.js
#: src/components/Synthetics/ConfirmationBox/ConfirmationBox.tsx
msgid "Collateral Spread"
msgstr "Collateral Spread"

#: src/components/Exchange/PositionSeller.js
msgid "Collateral is not enough to cover pending Fees. Please uncheck \"Keep Leverage\" to pay the Fees with the realized PnL."
msgstr "Collateral is not enough to cover pending Fees. Please uncheck \"Keep Leverage\" to pay the Fees with the realized PnL."

#: src/components/Synthetics/ConfirmationBox/ConfirmationBox.tsx
msgid "Collateral value may differ due to different Price Impact at the time of execution."
msgstr "Collateral value may differ due to different Price Impact at the time of execution."

#: src/pages/Ecosystem/Ecosystem.js
msgid "Community Projects"
msgstr "Community Projects"

#: src/pages/Ecosystem/Ecosystem.js
msgid "Community curated tweet collection"
msgstr "Community curated tweet collection"

#: src/pages/Ecosystem/Ecosystem.js
msgid "Community-led Telegram groups."
msgstr "Community-led Telegram groups."

#: src/pages/CompleteAccountTransfer/CompleteAccountTransfer.js
#: src/pages/CompleteAccountTransfer/CompleteAccountTransfer.js
msgid "Complete Account Transfer"
msgstr "Complete Account Transfer"

#: src/pages/CompleteAccountTransfer/CompleteAccountTransfer.js
msgid "Complete Transfer"
msgstr "Complete Transfer"

#: src/pages/Stake/StakeV2.js
#: src/pages/Stake/StakeV2.js
msgid "Compound"
msgstr "Compound"

#: src/pages/Stake/StakeV2.js
msgid "Compound Rewards"
msgstr "Compound Rewards"

#: src/pages/Stake/StakeV2.js
msgid "Compound completed!"
msgstr "Compound completed!"

#: src/pages/Stake/StakeV2.js
msgid "Compound failed."
msgstr "Compound failed."

#: src/pages/Stake/StakeV2.js
msgid "Compound submitted!"
msgstr "Compound submitted!"

#: src/pages/Stake/StakeV2.js
msgid "Compounding..."
msgstr "Compounding..."

#: src/components/Referrals/ClaimAffiliatesModal/ClaimAffiliatesModal.tsx
#: src/components/Synthetics/ClaimModal/ClaimModal.tsx
msgid "Confirm Claim"
msgstr "Confirm Claim"

#: src/components/Exchange/ConfirmationBox.js
#: src/components/Synthetics/ConfirmationBox/ConfirmationBox.tsx
#: src/components/Synthetics/ConfirmationBox/ConfirmationBox.tsx
msgid "Confirm Limit Order"
msgstr "Confirm Limit Order"

#: src/components/Exchange/ConfirmationBox.js
#: src/components/Synthetics/ConfirmationBox/ConfirmationBox.tsx
msgid "Confirm Long"
msgstr "Confirm Long"

#: src/components/Exchange/ConfirmationBox.js
#: src/components/Synthetics/ConfirmationBox/ConfirmationBox.tsx
msgid "Confirm Short"
msgstr "Confirm Short"

#: src/components/Exchange/ConfirmationBox.js
#: src/components/Synthetics/ConfirmationBox/ConfirmationBox.tsx
msgid "Confirm Swap"
msgstr "Confirm Swap"

#: src/components/Synthetics/ConfirmationBox/ConfirmationBox.tsx
#: src/components/Synthetics/ConfirmationBox/ConfirmationBox.tsx
msgid "Confirm Trigger Order"
msgstr "Confirm Trigger Order"

#: src/components/Synthetics/GmSwap/GmConfirmationBox/GmConfirmationBox.tsx
#: src/components/Synthetics/GmSwap/GmConfirmationBox/GmConfirmationBox.tsx
msgid "Confirm {operationText}"
msgstr "Confirm {operationText}"

#: src/components/Header/AppHeaderUser.tsx
msgid "Connect"
msgstr "Connect"

#: src/App/App.js
#: src/components/Exchange/SwapBox.js
#: src/components/Glp/GlpSwap.js
#: src/components/Header/AppHeaderUser.tsx
#: src/components/Migration/Migration.js
#: src/components/Referrals/AddAffiliateCode.js
#: src/components/Referrals/JoinReferralCode.js
#: src/components/Synthetics/GmSwap/GmSwapBox/GmSwapBox.tsx
#: src/pages/Stake/StakeV1.js
#: src/pages/Stake/StakeV1.js
#: src/pages/Stake/StakeV1.js
#: src/pages/Stake/StakeV1.js
#: src/pages/Stake/StakeV1.js
#: src/pages/Stake/StakeV2.js
#: src/pages/Stake/StakeV2.js
#: src/pages/Stake/StakeV2.js
#: src/pages/Stake/StakeV2.js
msgid "Connect Wallet"
msgstr "Connect Wallet"

#: src/domain/synthetics/trade/utils/validation.ts
msgid "Connect wallet"
msgstr "Connect wallet"

#: src/lib/wallets/index.tsx
msgid "Connected to {0}"
msgstr "Connected to {0}"

#: src/components/Synthetics/GmSwap/GmSwapBox/GmSwapBox.tsx
msgid "Consider selecting and using the \"Pair\" option to reduce the Price Impact."
msgstr "Consider selecting and using the \"Pair\" option to reduce the Price Impact."

#: src/pages/BeginAccountTransfer/BeginAccountTransfer.js
#: src/pages/CompleteAccountTransfer/CompleteAccountTransfer.js
msgid "Continue"
msgstr "Continue"

#: src/pages/Stake/StakeV2.js
msgid "Convert esGMX tokens to GMX tokens.<0/>Please read the <1>vesting details</1> before using the vaults."
msgstr "Convert esGMX tokens to GMX tokens.<0/>Please read the <1>vesting details</1> before using the vaults."

#: src/pages/Stake/StakeV2.js
#: src/pages/Stake/StakeV2.js
msgid "Convert {wrappedTokenSymbol} to {nativeTokenSymbol}"
msgstr "Convert {wrappedTokenSymbol} to {nativeTokenSymbol}"

#: src/components/Exchange/PositionShare.js
msgid "Copy"
msgstr "Copy"

#: src/components/AddressDropdown/AddressDropdown.tsx
msgid "Copy Address"
msgstr "Copy Address"

#: src/components/Exchange/TradeHistory.js
msgid "Could not decrease {0} {longOrShortText}, +{1} USD, Acceptable Price: {2}"
msgstr "Could not decrease {0} {longOrShortText}, +{1} USD, Acceptable Price: {2}"

#: src/pages/Exchange/Exchange.js
msgid "Could not decrease {tokenSymbol} {longOrShortText} within the allowed slippage, you can adjust the allowed slippage in the settings on the top right of the page."
msgstr "Could not decrease {tokenSymbol} {longOrShortText} within the allowed slippage, you can adjust the allowed slippage in the settings on the top right of the page."

#: src/components/Exchange/TradeHistory.js
msgid "Could not execute deposit into {0} {longOrShortText}"
msgstr "Could not execute deposit into {0} {longOrShortText}"

#: src/components/Exchange/TradeHistory.js
msgid "Could not execute withdrawal from {0} {longOrShortText}"
msgstr "Could not execute withdrawal from {0} {longOrShortText}"

#: src/components/Exchange/TradeHistory.js
msgid "Could not increase {0} {longOrShortText}, +{1} USD, Acceptable Price: {2}  USD"
msgstr "Could not increase {0} {longOrShortText}, +{1} USD, Acceptable Price: {2}  USD"

#: src/pages/Exchange/Exchange.js
msgid "Could not increase {tokenSymbol} {longOrShortText} within the allowed slippage, you can adjust the allowed slippage in the settings on the top right of the page."
msgstr "Could not increase {tokenSymbol} {longOrShortText} within the allowed slippage, you can adjust the allowed slippage in the settings on the top right of the page."

#: src/domain/synthetics/trade/utils/validation.ts
msgid "Couldn't find a swap path with enough liquidity"
msgstr "Couldn't find a swap path with enough liquidity"

#: src/domain/synthetics/trade/utils/validation.ts
msgid "Couldn't find a swap route with enough liquidity"
msgstr "Couldn't find a swap route with enough liquidity"

#: src/components/Exchange/TradeHistory.js
#: src/components/Referrals/AddAffiliateCode.js
#: src/components/Referrals/AffiliatesStats.tsx
#: src/components/Synthetics/TradeHistoryRow/TradeHistoryRow.tsx
#: src/pages/Stake/StakeV1.js
#: src/pages/Stake/StakeV1.js
#: src/pages/Stake/StakeV1.js
msgid "Create"
msgstr "Create"

#: src/components/Synthetics/TradeBox/TradeBox.tsx
msgid "Create Limit order"
msgstr "Create Limit order"

#: src/components/Exchange/ConfirmationBox.js
#: src/components/Exchange/PositionSeller.js
msgid "Create Order"
msgstr "Create Order"

#: src/components/Referrals/AffiliatesStats.tsx
msgid "Create Referral Code"
msgstr "Create Referral Code"

#: src/components/Synthetics/TradeBox/TradeBox.tsx
msgid "Create Trigger order"
msgstr "Create Trigger order"

#: src/components/Exchange/SwapBox.js
msgid "Create {0} Order"
msgstr "Create {0} Order"

#: src/pages/OrdersOverview/OrdersOverview.js
msgid "Created At"
msgstr "Created At"

#: src/components/Exchange/SwapBox.js
msgid "Created limit order for {0} {1}: {2} USD!"
msgstr "Created limit order for {0} {1}: {2} USD!"

#: src/components/Exchange/ConfirmationBox.js
#: src/components/Exchange/PositionSeller.js
#: src/components/Synthetics/ConfirmationBox/ConfirmationBox.tsx
#: src/components/Synthetics/PositionEditor/PositionEditor.tsx
#: src/components/Synthetics/PositionSeller/PositionSeller.tsx
msgid "Creating Order..."
msgstr "Creating Order..."

#: src/components/Referrals/AddAffiliateCode.js
msgid "Creating..."
msgstr "Creating..."

#: src/pages/Ecosystem/Ecosystem.js
#: src/pages/Ecosystem/Ecosystem.js
msgid "Creator"
msgstr "Creator"

#: src/components/Synthetics/PositionItem/PositionItem.tsx
msgid "Current Borrow Fee / Day"
msgstr "Current Borrow Fee / Day"

#: src/components/Synthetics/PositionItem/PositionItem.tsx
msgid "Current Funding Fee / Day"
msgstr "Current Funding Fee / Day"

#: src/components/Glp/GlpSwap.js
msgid "Current Pool Amount"
msgstr "Current Pool Amount"

#: src/pages/Stake/StakeV2.js
msgid "Current Reserved"
msgstr "Current Reserved"

#: src/pages/Dashboard/DashboardV2.js
msgid "Current Weight"
msgstr "Current Weight"

#: src/components/Exchange/SwapBox.js
msgid "Current {0} long"
msgstr "Current {0} long"

#: src/components/Exchange/SwapBox.js
msgid "Current {0} shorts"
msgstr "Current {0} shorts"

#: src/components/Synthetics/MarketCard/MarketCard.tsx
msgid "Current {0} {longShortText}"
msgstr "Current {0} {longShortText}"

#: src/pages/Ecosystem/Ecosystem.js
#: src/pages/Ecosystem/Ecosystem.js
#: src/pages/Ecosystem/Ecosystem.js
#: src/pages/Ecosystem/Ecosystem.js
#: src/pages/Ecosystem/Ecosystem.js
#: src/pages/Ecosystem/Ecosystem.js
msgid "DEX Aggregator"
msgstr "DEX Aggregator"

#: src/components/Header/AppHeaderLinks.tsx
#: src/pages/Dashboard/DashboardV2.js
msgid "Dashboard"
msgstr "Dashboard"

#: src/pages/Ecosystem/Ecosystem.js
msgid "Dashboard for GMX referral stats"
msgstr "Dashboard for GMX referral stats"

#: src/pages/Ecosystem/Ecosystem.js
msgid "Dashboards"
msgstr "Dashboards"

#: src/components/Referrals/AffiliatesStats.tsx
#: src/components/Referrals/TradersStats.tsx
msgid "Date"
msgstr "Date"

#: src/pages/Ecosystem/Ecosystem.js
msgid "DeFi Portfolio Tracker"
msgstr "DeFi Portfolio Tracker"

#: src/components/Exchange/ExchangeTVChart.js
#: src/components/Synthetics/TVChart/TVChart.tsx
msgid "Dec."
msgstr "Dec."

#: src/pages/Ecosystem/Ecosystem.js
msgid "Decentralized Finance Dashboard"
msgstr "Decentralized Finance Dashboard"

#: src/pages/Ecosystem/Ecosystem.js
msgid "Decentralized Money Market"
msgstr "Decentralized Money Market"

#: src/pages/Ecosystem/Ecosystem.js
msgid "Decentralized Options Protocol"
msgstr "Decentralized Options Protocol"

#: src/pages/Ecosystem/Ecosystem.js
msgid "Decentralized Options Strategies"
msgstr "Decentralized Options Strategies"

#: src/lib/legacy.ts
msgid "Decentralized Perpetual Exchange | GMX"
msgstr "Decentralized Perpetual Exchange | GMX"

#: src/pages/Ecosystem/Ecosystem.js
msgid "Decentralized Trading Protocol"
msgstr "Decentralized Trading Protocol"

#: src/pages/Home/Home.js
msgid "Decentralized<0/>Perpetual Exchange"
msgstr "Decentralized<0/>Perpetual Exchange"

#: src/components/Exchange/ConfirmationBox.js
#: src/components/Exchange/ConfirmationBox.js
#: src/components/Exchange/OrdersList.js
#: src/components/Exchange/TradeHistory.js
#: src/components/Exchange/TradeHistory.js
#: src/components/Synthetics/ConfirmationBox/ConfirmationBox.tsx
#: src/components/Synthetics/ConfirmationBox/ConfirmationBox.tsx
#: src/components/Synthetics/TradeHistoryRow/TradeHistoryRow.tsx
#: src/domain/synthetics/orders/utils.ts
#: src/pages/OrdersOverview/OrdersOverview.js
msgid "Decrease"
msgstr "Decrease"

#: src/pages/OrdersOverview/OrdersOverview.js
msgid "Decrease active: {0}, executed: {1}, cancelled: {2}"
msgstr "Decrease active: {0}, executed: {1}, cancelled: {2}"

#: src/components/Synthetics/ConfirmationBox/ConfirmationBox.tsx
msgid "Decrease size"
msgstr "Decrease size"

#: src/components/Exchange/TradeHistory.js
#: src/context/SyntheticsEvents/SyntheticsEventsProvider.tsx
msgid "Decreased"
msgstr "Decreased"

#: src/pages/Exchange/Exchange.js
msgid "Decreased {tokenSymbol} {longOrShortText}, -{0} USD."
msgstr "Decreased {tokenSymbol} {longOrShortText}, -{0} USD."

#: src/components/Synthetics/StatusNotifiaction/OrderStatusNotification.tsx
msgid "Decreasing"
msgstr "Decreasing"

#: src/components/Exchange/PositionEditor.js
#: src/components/Exchange/PositionEditor.js
#: src/components/Exchange/PositionEditor.js
#: src/components/Exchange/PositionEditor.js
#: src/components/Synthetics/PositionEditor/PositionEditor.tsx
#: src/pages/Stake/StakeV2.js
#: src/pages/Stake/StakeV2.js
#: src/pages/Stake/StakeV2.js
#: src/pages/Stake/StakeV2.js
msgid "Deposit"
msgstr "Deposit"

#: src/components/Exchange/FeesTooltip.tsx
msgid "Deposit Fee"
msgstr "Deposit Fee"

#: src/components/Exchange/PositionEditor.js
msgid "Deposit amount is insufficient to bring leverage below the max allowed leverage of 100x"
msgstr "Deposit amount is insufficient to bring leverage below the max allowed leverage of 100x"

#: src/components/Exchange/PositionEditor.js
msgid "Deposit disabled, pending {0} upgrade"
msgstr "Deposit disabled, pending {0} upgrade"

#: src/pages/Stake/StakeV2.js
msgid "Deposit failed!"
msgstr "Deposit failed!"

#: src/components/Exchange/PositionEditor.js
msgid "Deposit failed."
msgstr "Deposit failed."

#: src/components/Exchange/PositionEditor.js
msgid "Deposit not enough to cover fees"
msgstr "Deposit not enough to cover fees"

#: src/pages/Stake/StakeV2.js
msgid "Deposit submitted!"
msgstr "Deposit submitted!"

#: src/components/Exchange/PositionEditor.js
msgid "Deposit submitted."
msgstr "Deposit submitted."

#: src/components/Exchange/TradeHistory.js
msgid "Deposit {0} USD into {1} {longOrShortText}"
msgstr "Deposit {0} USD into {1} {longOrShortText}"

#: src/pages/Stake/StakeV2.js
msgid "Deposited"
msgstr "Deposited"

#: src/pages/Exchange/Exchange.js
msgid "Deposited {0} USD into {tokenSymbol} {longOrShortText}"
msgstr "Deposited {0} USD into {tokenSymbol} {longOrShortText}"

#: src/context/SyntheticsEvents/SyntheticsEventsProvider.tsx
msgid "Deposited {0} into {positionText}"
msgstr "Deposited {0} into {positionText}"

#: src/pages/Stake/StakeV2.js
msgid "Deposited!"
msgstr "Deposited!"

#: src/components/Synthetics/StatusNotifiaction/OrderStatusNotification.tsx
msgid "Depositing {0} to {positionText}"
msgstr "Depositing {0} to {positionText}"

#: src/components/Exchange/PositionEditor.js
#: src/pages/Stake/StakeV2.js
msgid "Depositing..."
msgstr "Depositing..."

#: src/pages/OrdersOverview/OrdersOverview.js
msgid "Diff"
msgstr "Diff"

#: src/App/App.js
msgid "Disable order validations"
msgstr "Disable order validations"

#: src/components/AddressDropdown/AddressDropdown.tsx
msgid "Disconnect"
msgstr "Disconnect"

#: src/App/App.js
msgid "Display PnL after fees"
msgstr "Display PnL after fees"

#: src/pages/Dashboard/DashboardV2.js
msgid "Distribution"
msgstr "Distribution"

#: src/components/Header/AppHeaderLinks.tsx
#: src/components/Header/HomeHeaderLinks.tsx
msgid "Docs"
msgstr "Docs"

#: src/components/ModalViews/RedirectModal.js
msgid "Don't show this message again for 30 days."
msgstr "Don't show this message again for 30 days."

#: src/components/Exchange/PositionShare.js
msgid "Download"
msgstr "Download"

#: src/components/Header/AppHeaderLinks.tsx
#: src/pages/Stake/StakeV2.js
#: src/pages/Stake/StakeV2.js
msgid "Earn"
msgstr "Earn"

#: src/components/Header/AppHeaderLinks.tsx
msgid "Ecosystem"
msgstr "Ecosystem"

#: src/pages/Ecosystem/Ecosystem.js
msgid "Ecosystem Projects"
msgstr "Ecosystem Projects"

#: src/components/Exchange/OrdersList.js
#: src/components/Exchange/OrdersList.js
#: src/components/Exchange/OrdersList.js
#: src/components/Synthetics/AcceptablePriceImpactEditor/AcceptablePriceImpactEditor.tsx
#: src/components/Synthetics/OrderItem/OrderItem.tsx
#: src/components/Synthetics/OrderItem/OrderItem.tsx
msgid "Edit"
msgstr "Edit"

#: src/components/Exchange/PositionDropdown.js
#: src/components/Exchange/PositionsList.js
#: src/components/Synthetics/PositionItem/PositionItem.tsx
msgid "Edit Collateral"
msgstr "Edit Collateral"

#: src/components/Referrals/TradersStats.tsx
msgid "Edit Referral Code"
msgstr "Edit Referral Code"

#: src/components/Exchange/OrderEditor.js
#: src/components/Exchange/OrderEditor.js
msgid "Edit order"
msgstr "Edit order"

#: src/components/Synthetics/OrderEditor/OrderEditor.tsx
msgid "Edit {0}"
msgstr "Edit {0}"

#: src/components/Synthetics/PositionEditor/PositionEditor.tsx
msgid "Edit {0} {1}"
msgstr "Edit {0} {1}"

#: src/components/Exchange/PositionEditor.js
msgid "Edit {longOrShortText} {0}"
msgstr "Edit {longOrShortText} {0}"

#: src/components/Exchange/PositionEditor.js
#: src/components/Exchange/PositionSeller.js
#: src/components/Exchange/SwapBox.js
msgid "Enable Leverage"
msgstr "Enable Leverage"

#: src/components/Exchange/OrdersToa.js
#: src/components/Exchange/OrdersToa.js
#: src/components/Exchange/PositionSeller.js
#: src/components/Exchange/SwapBox.js
msgid "Enable Orders"
msgstr "Enable Orders"

#: src/components/Exchange/PositionEditor.js
msgid "Enable deposit failed."
msgstr "Enable deposit failed."

#: src/components/Exchange/PositionEditor.js
msgid "Enable deposit sent."
msgstr "Enable deposit sent."

#: src/components/Exchange/PositionSeller.js
#: src/components/Exchange/SwapBox.js
msgid "Enable leverage failed."
msgstr "Enable leverage failed."

#: src/components/Exchange/PositionSeller.js
#: src/components/Exchange/SwapBox.js
msgid "Enable leverage sent."
msgstr "Enable leverage sent."

#: src/pages/Exchange/Exchange.js
msgid "Enable orders failed."
msgstr "Enable orders failed."

#: src/pages/Exchange/Exchange.js
msgid "Enable orders sent."
msgstr "Enable orders sent."

#: src/components/Exchange/PositionEditor.js
msgid "Enable withdraw failed."
msgstr "Enable withdraw failed."

#: src/components/Exchange/PositionEditor.js
msgid "Enable withdraw sent."
msgstr "Enable withdraw sent."

#: src/components/Exchange/PositionEditor.js
msgid "Enabling Leverage"
msgstr "Enabling Leverage"

#: src/components/Exchange/PositionEditor.js
#: src/components/Exchange/PositionSeller.js
#: src/components/Exchange/PositionSeller.js
#: src/components/Exchange/SwapBox.js
#: src/components/Exchange/SwapBox.js
msgid "Enabling Leverage..."
msgstr "Enabling Leverage..."

#: src/components/Exchange/OrdersToa.js
#: src/components/Exchange/PositionSeller.js
#: src/components/Exchange/PositionSeller.js
#: src/components/Exchange/SwapBox.js
#: src/components/Exchange/SwapBox.js
msgid "Enabling Orders..."
msgstr "Enabling Orders..."

#: src/pages/NftWallet/NftWallet.js
msgid "Enter NFT Address"
msgstr "Enter NFT Address"

#: src/pages/NftWallet/NftWallet.js
msgid "Enter NFT ID"
msgstr "Enter NFT ID"

#: src/components/Exchange/OrderEditor.js
#: src/components/Exchange/PositionSeller.js
msgid "Enter Price"
msgstr "Enter Price"

#: src/pages/BeginAccountTransfer/BeginAccountTransfer.js
#: src/pages/NftWallet/NftWallet.js
msgid "Enter Receiver Address"
msgstr "Enter Receiver Address"

#: src/components/Referrals/JoinReferralCode.js
#: src/components/Referrals/JoinReferralCode.js
msgid "Enter Referral Code"
msgstr "Enter Referral Code"

#: src/domain/synthetics/trade/utils/validation.ts
msgid "Enter a  price"
msgstr "Enter a  price"

#: src/components/Referrals/AddAffiliateCode.js
#: src/components/Referrals/AddAffiliateCode.js
msgid "Enter a code"
msgstr "Enter a code"

#: src/components/Synthetics/OrderEditor/OrderEditor.tsx
msgid "Enter a new ratio"
msgstr "Enter a new ratio"

#: src/components/Synthetics/OrderEditor/OrderEditor.tsx
#: src/components/Synthetics/OrderEditor/OrderEditor.tsx
msgid "Enter a new size or price"
msgstr "Enter a new size or price"

#: src/components/Exchange/SwapBox.js
#: src/components/Exchange/SwapBox.js
#: src/components/Synthetics/OrderEditor/OrderEditor.tsx
#: src/domain/synthetics/trade/utils/validation.ts
msgid "Enter a price"
msgstr "Enter a price"

#: src/components/Synthetics/OrderEditor/OrderEditor.tsx
msgid "Enter a ratio"
msgstr "Enter a ratio"

#: src/components/Synthetics/OrderEditor/OrderEditor.tsx
#: src/domain/synthetics/trade/utils/validation.ts
#: src/domain/synthetics/trade/utils/validation.ts
msgid "Enter a size"
msgstr "Enter a size"

#: src/domain/synthetics/trade/utils/validation.ts
msgid "Enter a trigger price"
msgstr "Enter a trigger price"

#: src/components/Exchange/PositionEditor.js
#: src/components/Exchange/PositionSeller.js
#: src/components/Exchange/PositionSeller.js
#: src/components/Exchange/SwapBox.js
#: src/components/Exchange/SwapBox.js
#: src/components/Exchange/SwapBox.js
#: src/components/Exchange/SwapBox.js
#: src/components/Glp/GlpSwap.js
#: src/components/Glp/GlpSwap.js
#: src/components/Migration/Migration.js
#: src/domain/synthetics/trade/utils/validation.ts
#: src/domain/synthetics/trade/utils/validation.ts
#: src/domain/synthetics/trade/utils/validation.ts
#: src/domain/synthetics/trade/utils/validation.ts
#: src/pages/ClaimEsGmx/ClaimEsGmx.js
#: src/pages/Stake/StakeV1.js
#: src/pages/Stake/StakeV1.js
#: src/pages/Stake/StakeV2.js
#: src/pages/Stake/StakeV2.js
#: src/pages/Stake/StakeV2.js
msgid "Enter an amount"
msgstr "Enter an amount"

#: src/pages/Home/Home.js
msgid "Enter and exit positions with minimal spread and low price impact. Get the optimal price without incurring additional costs."
msgstr "Enter and exit positions with minimal spread and low price impact. Get the optimal price without incurring additional costs."

#: src/components/Exchange/OrderEditor.js
#: src/components/Exchange/OrderEditor.js
msgid "Enter new Price"
msgstr "Enter new Price"

#: src/components/Exchange/ConfirmationBox.js
#: src/components/Exchange/PositionEditor.js
#: src/components/Exchange/PositionSeller.js
#: src/components/Exchange/PositionsList.js
#: src/components/Exchange/PositionsList.js
#: src/components/Exchange/SwapBox.js
#: src/components/Exchange/SwapBox.js
#: src/components/Synthetics/ConfirmationBox/ConfirmationBox.tsx
#: src/components/Synthetics/MarketCard/MarketCard.tsx
#: src/components/Synthetics/PositionEditor/PositionEditor.tsx
#: src/components/Synthetics/PositionItem/PositionItem.tsx
#: src/components/Synthetics/PositionList/PositionList.tsx
#: src/components/Synthetics/PositionSeller/PositionSeller.tsx
#: src/components/Synthetics/TradeBox/TradeBox.tsx
msgid "Entry Price"
msgstr "Entry Price"

#: src/components/Synthetics/ConfirmationBox/ConfirmationBox.tsx
#: src/components/Synthetics/ConfirmationBox/ConfirmationBox.tsx
#: src/components/Synthetics/ConfirmationBox/ConfirmationBox.tsx
msgid "Error submitting order"
msgstr "Error submitting order"

#: src/pages/Stake/StakeV2.js
#: src/pages/Stake/StakeV2.js
msgid "Escrowed GMX"
msgstr "Escrowed GMX"

#: src/components/Glp/GlpSwap.js
#: src/components/Stake/GMXAprTooltip.tsx
msgid "Escrowed GMX APR"
msgstr "Escrowed GMX APR"

#: src/components/Synthetics/TradeHistoryRow/TradeHistoryRow.tsx
#: src/pages/OrdersOverview/OrdersOverview.js
msgid "Execute"
msgstr "Execute"

#: src/components/Exchange/TradeHistory.js
msgid "Execute Order: Swap {fromAmountDisplay} {0} for {toAmountDisplay} {1}"
msgstr "Execute Order: Swap {fromAmountDisplay} {0} for {toAmountDisplay} {1}"

#: src/components/Synthetics/TradeHistoryRow/TradeHistoryRow.tsx
msgid "Execute Order: {increaseText} {positionText} {sizeDeltaText}, {0} Price: {1}, Market: {2}"
msgstr "Execute Order: {increaseText} {positionText} {sizeDeltaText}, {0} Price: {1}, Market: {2}"

#: src/components/Exchange/TradeHistory.js
msgid "Execute Order: {orderTypeText} {0} {longShortDisplay} {sizeDeltaDisplay} USD, Price: {executionPriceDisplay} USD"
msgstr "Execute Order: {orderTypeText} {0} {longShortDisplay} {sizeDeltaDisplay} USD, Price: {executionPriceDisplay} USD"

#: src/components/Exchange/FeesTooltip.tsx
msgid "Execution Fee"
msgstr "Execution Fee"

#: src/components/Exchange/SwapBox.js
#: src/components/Synthetics/MarketCard/MarketCard.tsx
msgid "Exit Price"
msgstr "Exit Price"

#: src/components/Glp/GlpSwap.js
msgid "FEES"
msgstr "FEES"

#: src/components/Synthetics/MarketsList/MarketsList.tsx
msgid "FUNDING RATE / 1h"
msgstr "FUNDING RATE / 1h"

#: src/domain/synthetics/orders/cancelOrdersTxn.ts
msgid "Failed to cancel {ordersText}"
msgstr "Failed to cancel {ordersText}"

#: src/domain/synthetics/orders/updateOrderTxn.ts
msgid "Failed to update order"
msgstr "Failed to update order"

#: src/components/Exchange/ConfirmationBox.js
#: src/components/Exchange/ConfirmationBox.js
#: src/components/Exchange/ConfirmationBox.js
#: src/components/Exchange/PositionEditor.js
#: src/components/Exchange/PositionSeller.js
#: src/components/Exchange/SwapBox.js
#: src/components/Exchange/SwapBox.js
#: src/components/Glp/GlpSwap.js
#: src/components/Glp/GlpSwap.js
#: src/components/Glp/GlpSwap.js
#: src/components/Synthetics/ConfirmationBox/ConfirmationBox.tsx
#: src/components/Synthetics/TradeFeesRow/TradeFeesRow.tsx
#: src/pages/Dashboard/DashboardV2.js
msgid "Fees"
msgstr "Fees"

#: src/components/Synthetics/GmSwap/GmFees/GmFees.tsx
#: src/components/Synthetics/TradeFeesRow/TradeFeesRow.tsx
msgid "Fees and Price Impact"
msgstr "Fees and Price Impact"

#: src/components/Exchange/ConfirmationBox.js
msgid "Fees are high to swap from {0} to {1}."
msgstr "Fees are high to swap from {0} to {1}."

#: src/components/Exchange/ConfirmationBox.js
msgid "Fees are high to swap from {0} to {1}. <0/>{2} is needed for collateral."
msgstr "Fees are high to swap from {0} to {1}. <0/>{2} is needed for collateral."

#: src/components/Exchange/PositionSeller.js
msgid "Fees are higher than Collateral"
msgstr "Fees are higher than Collateral"

#: src/domain/synthetics/trade/utils/validation.ts
#: src/domain/synthetics/trade/utils/validation.ts
#: src/domain/synthetics/trade/utils/validation.ts
msgid "Fees exceed Pay amount"
msgstr "Fees exceed Pay amount"

#: src/domain/synthetics/trade/utils/validation.ts
msgid "Fees exceed amount"
msgstr "Fees exceed amount"

#: src/pages/Ecosystem/Ecosystem.js
msgid "Fees generated by GMX"
msgstr "Fees generated by GMX"

#: src/components/Glp/GlpSwap.js
msgid "Fees may vary depending on which asset you sell GLP for. <0/>Enter the amount of GLP you want to redeem in the order form, then check here to compare fees."
msgstr "Fees may vary depending on which asset you sell GLP for. <0/>Enter the amount of GLP you want to redeem in the order form, then check here to compare fees."

#: src/components/Glp/GlpSwap.js
msgid "Fees may vary depending on which asset you use to buy GLP. <0/>Enter the amount of GLP you want to purchase in the order form, then check here to compare fees."
msgstr "Fees may vary depending on which asset you use to buy GLP. <0/>Enter the amount of GLP you want to purchase in the order form, then check here to compare fees."

#: src/pages/Dashboard/DashboardV2.js
msgid "Fees since"
msgstr "Fees since"

#: src/components/Glp/GlpSwap.js
#: src/components/Glp/GlpSwap.js
#: src/components/Glp/GlpSwap.js
#: src/components/Glp/GlpSwap.js
msgid "Fees will be shown once you have entered an amount in the order form."
msgstr "Fees will be shown once you have entered an amount in the order form."

#: src/components/Exchange/SwapBox.js
msgid "Fetching token info..."
msgstr "Fetching token info..."

#: src/pages/Ecosystem/Ecosystem.js
msgid "Financial reports and protocol analytics"
msgstr "Financial reports and protocol analytics"

#: src/pages/Dashboard/DashboardV2.js
msgid "Floor Price Fund"
msgstr "Floor Price Fund"

#: src/components/Exchange/ConfirmationBox.js
msgid "Forfeit profit"
msgstr "Forfeit profit"

#: src/components/Exchange/ConfirmationBox.js
msgid "Forfeit profit and Short"
msgstr "Forfeit profit and Short"

#: src/components/Exchange/ConfirmationBox.js
msgid "Forfeit profit and {action}"
msgstr "Forfeit profit and {action}"

#: src/components/Exchange/ConfirmationBox.js
msgid "Forfeit profit not checked"
msgstr "Forfeit profit not checked"

#: src/components/Synthetics/TradeHistoryRow/TradeHistoryRow.tsx
#: src/components/Synthetics/TradeHistoryRow/TradeHistoryRow.tsx
msgid "Freeze"
msgstr "Freeze"

#: src/components/Synthetics/StatusNotifiaction/GmStatusNotification.tsx
msgid "Fulfilling Buy request"
msgstr "Fulfilling Buy request"

#: src/components/Synthetics/StatusNotifiaction/GmStatusNotification.tsx
msgid "Fulfilling Sell request"
msgstr "Fulfilling Sell request"

#: src/components/Synthetics/StatusNotifiaction/OrderStatusNotification.tsx
msgid "Fulfilling order request"
msgstr "Fulfilling order request"

#: src/components/Synthetics/MarketCard/MarketCard.tsx
#: src/components/Synthetics/TradeFeesRow/TradeFeesRow.tsx
#: src/components/Synthetics/TradeHistoryRow/LiquidationTooltip.tsx
msgid "Funding Fee"
msgstr "Funding Fee"

#: src/components/Synthetics/TradeFeesRow/TradeFeesRow.tsx
msgid "Funding Fee Rate"
msgstr "Funding Fee Rate"

#: src/components/Synthetics/ClaimableCard/ClaimableCard.tsx
msgid "Funding Fees"
msgstr "Funding Fees"

#: src/components/Synthetics/MarketsList/MarketsList.tsx
msgid "Funding Rate / 1h"
msgstr "Funding Rate / 1h"

#: src/components/Synthetics/ClaimModal/ClaimModal.tsx
msgid "Funding fee"
msgstr "Funding fee"

#: src/pages/Ecosystem/Ecosystem.js
msgid "GBC NFTs APR tracker and rewards"
msgstr "GBC NFTs APR tracker and rewards"

#: src/pages/Dashboard/DashboardV2.js
#: src/pages/Dashboard/DashboardV2.js
msgid "GLP Index Composition"
msgstr "GLP Index Composition"

#: src/pages/Dashboard/DashboardV2.js
msgid "GLP Pool"
msgstr "GLP Pool"

#: src/pages/Stake/StakeV2.js
#: src/pages/Stake/StakeV2.js
msgid "GLP Vault"
msgstr "GLP Vault"

#: src/pages/Ecosystem/Ecosystem.js
msgid "GLP and GMX autocompounding vaults"
msgstr "GLP and GMX autocompounding vaults"

#: src/pages/Ecosystem/Ecosystem.js
msgid "GLP autocompounding vaults"
msgstr "GLP autocompounding vaults"

#: src/components/Glp/GlpSwap.js
msgid "GLP buy disabled, pending {0} upgrade"
msgstr "GLP buy disabled, pending {0} upgrade"

#: src/components/TokenCard/TokenCard.js
msgid "GLP is the liquidity provider token for GMX V1 markets. Accrues 70% of the V1 markets generated fees."
msgstr "GLP is the liquidity provider token for GMX V1 markets. Accrues 70% of the V1 markets generated fees."

#: src/components/Glp/GlpSwap.js
msgid "GLP sell disabled, pending {0} upgrade"
msgstr "GLP sell disabled, pending {0} upgrade"

#: src/components/Synthetics/GmList/GmList.tsx
#: src/components/Synthetics/GmList/GmList.tsx
#: src/components/Synthetics/MarketsList/MarketsList.tsx
#: src/components/Synthetics/MarketsList/MarketsList.tsx
msgid "GM Pools"
msgstr "GM Pools"

#: src/components/Synthetics/MarketStats/MarketStats.tsx
msgid "GM Token pricing includes positions' Pending PnL, Impact Pool Amount and Borrow Fees."
msgstr "GM Token pricing includes positions' Pending PnL, Impact Pool Amount and Borrow Fees."

#: src/components/TokenCard/TokenCard.js
msgid "GM is the liquidity provider token for GMX V2 markets. Accrues 67% of the V2 markets generated fees."
msgstr "GM is the liquidity provider token for GMX V2 markets. Accrues 67% of the V2 markets generated fees."

#: src/pages/Ecosystem/Ecosystem.js
msgid "GMX Announcements and Updates"
msgstr "GMX Announcements and Updates"

#: src/pages/Ecosystem/Ecosystem.js
msgid "GMX Blueberry NFTs"
msgstr "GMX Blueberry NFTs"

#: src/pages/Ecosystem/Ecosystem.js
msgid "GMX Governance Page"
msgstr "GMX Governance Page"

#: src/pages/Ecosystem/Ecosystem.js
msgid "GMX Pages"
msgstr "GMX Pages"

#: src/pages/Ecosystem/Ecosystem.js
msgid "GMX Perpetuals Data"
msgstr "GMX Perpetuals Data"

#: src/pages/Ecosystem/Ecosystem.js
msgid "GMX Proposals Voting page"
msgstr "GMX Proposals Voting page"

#: src/pages/Ecosystem/Ecosystem.js
msgid "GMX Stats Page"
msgstr "GMX Stats Page"

#: src/pages/Stake/StakeV2.js
#: src/pages/Stake/StakeV2.js
msgid "GMX Vault"
msgstr "GMX Vault"

#: src/pages/Ecosystem/Ecosystem.js
msgid "GMX Weekly Updates"
msgstr "GMX Weekly Updates"

#: src/pages/BuyGMX/BuyGMX.tsx
msgid "GMX bonds can be bought on Bond Protocol with a discount and a small vesting period:"
msgstr "GMX bonds can be bought on Bond Protocol with a discount and a small vesting period:"

#: src/pages/Ecosystem/Ecosystem.js
msgid "GMX community discussion"
msgstr "GMX community discussion"

#: src/pages/Ecosystem/Ecosystem.js
msgid "GMX dashboards and analytics."
msgstr "GMX dashboards and analytics."

#: src/pages/Ecosystem/Ecosystem.js
msgid "GMX ecosystem pages."
msgstr "GMX ecosystem pages."

#: src/pages/Ecosystem/Ecosystem.js
msgid "GMX explorer for stats and traders"
msgstr "GMX explorer for stats and traders"

#: src/pages/Ecosystem/Ecosystem.js
msgid "GMX fundamentals"
msgstr "GMX fundamentals"

#: src/pages/Home/Home.js
msgid "GMX is currently live on Arbitrum and Avalanche."
msgstr "GMX is currently live on Arbitrum and Avalanche."

#: src/pages/Jobs/Jobs.js
msgid "GMX is not actively looking for new hires at the moment. However, if you think you can contribute to the project, please email <0>jobs@gmx.io</0>."
msgstr "GMX is not actively looking for new hires at the moment. However, if you think you can contribute to the project, please email <0>jobs@gmx.io</0>."

#: src/components/TokenCard/TokenCard.js
msgid "GMX is the utility and governance token. Accrues 30% of the platform's generated fees."
msgstr "GMX is the utility and governance token. Accrues 30% of the platform's generated fees."

#: src/pages/Ecosystem/Ecosystem.js
msgid "GMX staking calculator"
msgstr "GMX staking calculator"

#: src/pages/Ecosystem/Ecosystem.js
msgid "GMX staking calculator and guide"
msgstr "GMX staking calculator and guide"

#: src/pages/Ecosystem/Ecosystem.js
msgid "GMX staking rewards updates and insights"
msgstr "GMX staking rewards updates and insights"

#: src/pages/Stake/StakeV2.js
#: src/pages/Stake/StakeV2.js
msgid "GMX transfers not yet enabled"
msgstr "GMX transfers not yet enabled"

#: src/components/Common/SEO.js
msgid "GMX | Decentralized Perpetual Exchange"
msgstr "GMX | Decentralized Perpetual Exchange"

#: src/components/Referrals/AddAffiliateCode.js
msgid "Generate Referral Code"
msgstr "Generate Referral Code"

#: src/components/Exchange/PositionShare.js
msgid "Generating shareable image..."
msgstr "Generating shareable image..."

#: src/pages/Referrals/Referrals.tsx
msgid "Get fee discounts and earn rebates through the GMX referral program.<0/>For more information, please read the <1>referral program details</1>."
msgstr "Get fee discounts and earn rebates through the GMX referral program.<0/>For more information, please read the <1>referral program details</1>."

#: src/components/Header/HomeHeaderLinks.tsx
msgid "Governance"
msgstr "Governance"

#: src/components/Exchange/SwapBox.js
msgid "High Slippage, Swap Anyway"
msgstr "High Slippage, Swap Anyway"

#: src/components/Exchange/SwapBox.js
msgid "High USDG Slippage, Long Anyway"
msgstr "High USDG Slippage, Long Anyway"

#: src/components/Exchange/ConfirmationBox.js
#: src/components/Synthetics/ConfirmationBox/ConfirmationBox.tsx
msgid "I am aware of the trigger orders"
msgstr "I am aware of the trigger orders"

#: src/components/Synthetics/MarketCard/MarketCard.tsx
msgid "If you have an existing position, the position will be closed at a reference price of {0}, not accounting for price impact.<0/><1/>This exit price will change with the price of the asset.<2/><3/><4>More Info</4>"
msgstr "If you have an existing position, the position will be closed at a reference price of {0}, not accounting for price impact.<0/><1/>This exit price will change with the price of the asset.<2/><3/><4>More Info</4>"

#: src/components/Exchange/SwapBox.js
msgid "If you have an existing position, the position will be closed at {0} USD.<0/><1/>This exit price will change with the price of the asset.<2/><3/><4>More Info</4>"
msgstr "If you have an existing position, the position will be closed at {0} USD.<0/><1/>This exit price will change with the price of the asset.<2/><3/><4>More Info</4>"

#: src/components/Exchange/PositionShare.js
msgid "Image generation error, please refresh and try again."
msgstr "Image generation error, please refresh and try again."

#: src/components/Exchange/ExchangeTVChart.js
#: src/components/Synthetics/TVChart/TVChart.tsx
msgid "Inc."
msgstr "Inc."

#: src/App/App.js
msgid "Include PnL in leverage display"
msgstr "Include PnL in leverage display"

#: src/pages/CompleteAccountTransfer/CompleteAccountTransfer.js
msgid "Incorrect Account"
msgstr "Incorrect Account"

#: src/components/Exchange/SwapBox.js
#: src/pages/Stake/StakeV1.js
msgid "Incorrect Network"
msgstr "Incorrect Network"

#: src/components/Exchange/SwapBox.js
msgid "Incorrect network"
msgstr "Incorrect network"

#: src/components/Exchange/ConfirmationBox.js
#: src/components/Exchange/ConfirmationBox.js
#: src/components/Exchange/OrdersList.js
#: src/components/Exchange/TradeHistory.js
#: src/components/Exchange/TradeHistory.js
#: src/components/Synthetics/ConfirmationBox/ConfirmationBox.tsx
#: src/components/Synthetics/TradeHistoryRow/TradeHistoryRow.tsx
#: src/domain/synthetics/orders/utils.ts
#: src/pages/OrdersOverview/OrdersOverview.js
msgid "Increase"
msgstr "Increase"

#: src/components/Exchange/PositionDropdown.js
msgid "Increase Size (Limit)"
msgstr "Increase Size (Limit)"

#: src/components/Exchange/PositionDropdown.js
msgid "Increase Size (Market)"
msgstr "Increase Size (Market)"

#: src/pages/OrdersOverview/OrdersOverview.js
msgid "Increase active: {0}, executed: {1}, cancelled: {2}"
msgstr "Increase active: {0}, executed: {1}, cancelled: {2}"

#: src/components/Exchange/TradeHistory.js
msgid "Increase {0} {longOrShortText}, +{1} USD, {2} Price: {3} USD"
msgstr "Increase {0} {longOrShortText}, +{1} USD, {2} Price: {3} USD"

#: src/context/SyntheticsEvents/SyntheticsEventsProvider.tsx
msgid "Increased {positionText}, +{0}"
msgstr "Increased {positionText}, +{0}"

#: src/pages/Exchange/Exchange.js
msgid "Increased {tokenSymbol} {longOrShortText}, +{0} USD."
msgstr "Increased {tokenSymbol} {longOrShortText}, +{0} USD."

#: src/components/Synthetics/StatusNotifiaction/OrderStatusNotification.tsx
msgid "Increasing"
msgstr "Increasing"

#: src/pages/OrdersOverview/OrdersOverview.js
msgid "Index"
msgstr "Index"

#: src/components/Exchange/NetValueTooltip.tsx
#: src/components/Exchange/PositionsList.js
#: src/components/Exchange/PositionsList.js
#: src/components/Synthetics/PositionItem/PositionItem.tsx
#: src/components/Synthetics/PositionItem/PositionItem.tsx
msgid "Initial Collateral"
msgstr "Initial Collateral"

#: src/components/Exchange/PositionSeller.js
msgid "Initial Collateral (Collateral excluding Borrow Fee)."
msgstr "Initial Collateral (Collateral excluding Borrow Fee)."

#: src/components/Synthetics/PositionEditor/PositionEditor.tsx
#: src/components/Synthetics/PositionSeller/PositionSeller.tsx
msgid "Initial Collateral (Collateral excluding Borrow and Funding Fee)."
msgstr "Initial Collateral (Collateral excluding Borrow and Funding Fee)."

#: src/components/Exchange/TradeHistory.js
#: src/components/Synthetics/TradeHistoryRow/LiquidationTooltip.tsx
msgid "Initial collateral"
msgstr "Initial collateral"

#: src/components/Exchange/PositionSeller.js
msgid "Insufficient Available Liquidity to swap to {0}:"
msgstr "Insufficient Available Liquidity to swap to {0}:"

#: src/components/Glp/GlpSwap.js
msgid "Insufficient GLP balance"
msgstr "Insufficient GLP balance"

#: src/components/Exchange/PositionSeller.js
#: src/components/Exchange/PositionSeller.js
#: src/components/Exchange/SwapBox.js
#: src/components/Exchange/SwapBox.js
#: src/components/Exchange/SwapBox.js
#: src/components/Exchange/SwapBox.js
#: src/components/Exchange/SwapBox.js
#: src/components/Exchange/SwapBox.js
#: src/components/Exchange/SwapBox.js
#: src/components/Exchange/SwapBox.js
#: src/components/Exchange/SwapBox.js
#: src/components/Exchange/SwapBox.js
msgid "Insufficient Liquidity"
msgstr "Insufficient Liquidity"

#: src/components/Exchange/SwapBox.js
#: src/components/Glp/GlpSwap.js
#: src/domain/synthetics/trade/utils/validation.ts
msgid "Insufficient liquidity"
msgstr "Insufficient liquidity"

#: src/components/Synthetics/TradeBox/MarketPoolSelectorRow.tsx
msgid "Insufficient liquidity in any {0}/USD market pools for your order."
msgstr "Insufficient liquidity in any {0}/USD market pools for your order."

#: src/components/Synthetics/TradeBox/MarketPoolSelectorRow.tsx
msgid "Insufficient liquidity in {0} market pool. <0/><1>Switch to {1} market pool.</1>"
msgstr "Insufficient liquidity in {0} market pool. <0/><1>Switch to {1} market pool.</1>"

#: src/domain/synthetics/trade/utils/validation.ts
msgid "Insufficient liquidity to swap collateral"
msgstr "Insufficient liquidity to swap collateral"

#: src/domain/synthetics/trade/utils/validation.ts
msgid "Insufficient receive token liquidity"
msgstr "Insufficient receive token liquidity"

#: src/pages/Stake/StakeV2.js
msgid "Insufficient staked tokens"
msgstr "Insufficient staked tokens"

#: src/components/Exchange/SwapBox.js
#: src/components/Exchange/SwapBox.js
#: src/components/Glp/GlpSwap.js
#: src/domain/synthetics/trade/utils/validation.ts
#: src/domain/synthetics/trade/utils/validation.ts
#: src/domain/synthetics/trade/utils/validation.ts
#: src/domain/synthetics/trade/utils/validation.ts
#: src/domain/synthetics/trade/utils/validation.ts
#: src/domain/synthetics/trade/utils/validation.ts
msgid "Insufficient {0} balance"
msgstr "Insufficient {0} balance"

#: src/domain/synthetics/trade/utils/validation.ts
#: src/domain/synthetics/trade/utils/validation.ts
msgid "Insufficient {0} liquidity"
msgstr "Insufficient {0} liquidity"

#: src/components/Exchange/PositionSeller.js
#: src/components/Exchange/PositionSeller.js
msgid "Invalid Liquidation Price"
msgstr "Invalid Liquidation Price"

#: src/pages/NftWallet/NftWallet.js
msgid "Invalid NFT Address"
msgstr "Invalid NFT Address"

#: src/pages/BeginAccountTransfer/BeginAccountTransfer.js
msgid "Invalid Receiver"
msgstr "Invalid Receiver"

#: src/pages/BeginAccountTransfer/BeginAccountTransfer.js
#: src/pages/NftWallet/NftWallet.js
msgid "Invalid Receiver Address"
msgstr "Invalid Receiver Address"

#: src/pages/CompleteAccountTransfer/CompleteAccountTransfer.js
msgid "Invalid Transfer Addresses: Please check the url."
msgstr "Invalid Transfer Addresses: Please check the url."

#: src/components/Synthetics/AcceptablePriceImpactEditor/AcceptablePriceImpactEditor.tsx
msgid "Invalid acceptable Price Impact value"
msgstr "Invalid acceptable Price Impact value"

#: src/App/App.js
msgid "Invalid execution fee buffer value"
msgstr "Invalid execution fee buffer value"

#: src/components/Exchange/PositionEditor.js
#: src/components/Exchange/PositionEditor.js
#: src/components/Exchange/PositionEditor.js
#: src/domain/synthetics/trade/utils/validation.ts
#: src/domain/synthetics/trade/utils/validation.ts
msgid "Invalid liq. price"
msgstr "Invalid liq. price"

#: src/components/Exchange/ConfirmationBox.js
#: src/components/Exchange/OrderEditor.js
#: src/components/Exchange/PositionSeller.js
msgid "Invalid price, see warning"
msgstr "Invalid price, see warning"

#: src/App/App.js
msgid "Invalid slippage value"
msgstr "Invalid slippage value"

#: src/pages/OrdersOverview/OrdersOverview.js
msgid "Invalid token fromToken: \"{0}\" toToken: \"{toTokenAddress}\""
msgstr "Invalid token fromToken: \"{0}\" toToken: \"{toTokenAddress}\""

#: src/pages/OrdersOverview/OrdersOverview.js
msgid "Invalid token indexToken: \"{0}\" collateralToken: \"{1}\""
msgstr "Invalid token indexToken: \"{0}\" collateralToken: \"{1}\""

#: src/pages/Jobs/Jobs.js
msgid "Job Openings"
msgstr "Job Openings"

#: src/pages/Jobs/Jobs.js
msgid "Job openings at GMX."
msgstr "Job openings at GMX."

#: src/pages/Jobs/Jobs.js
msgid "Jobs"
msgstr "Jobs"

#: src/components/Exchange/PositionSeller.js
msgid "Keep Leverage is not possible"
msgstr "Keep Leverage is not possible"

#: src/components/Synthetics/ConfirmationBox/ConfirmationBox.tsx
#: src/components/Synthetics/PositionSeller/PositionSeller.tsx
#: src/components/Synthetics/TradeBox/TradeBox.tsx
msgid "Keep leverage at {0}"
msgstr "Keep leverage at {0}"

#: src/components/Exchange/PositionSeller.js
msgid "Keep leverage at {0}x"
msgstr "Keep leverage at {0}x"

#: src/components/NetworkDropdown/NetworkDropdown.tsx
msgid "Language"
msgstr "Language"

#: src/components/Header/AppHeaderUser.tsx
#: src/components/Header/AppHeaderUser.tsx
#: src/components/ModalViews/RedirectModal.js
#: src/pages/Home/Home.js
msgid "Launch App"
msgstr "Launch App"

#: src/components/Exchange/UsefulLinks.tsx
msgid "Leaderboard"
msgstr "Leaderboard"

#: src/pages/Ecosystem/Ecosystem.js
msgid "Leaderboard for GMX traders"
msgstr "Leaderboard for GMX traders"

#: src/components/Exchange/PositionEditor.js
msgid "Leave at least {0} ETH for gas"
msgstr "Leave at least {0} ETH for gas"

#: src/components/Exchange/SwapBox.js
#: src/components/Exchange/SwapBox.js
msgid "Leave at least {0} {1} for gas"
msgstr "Leave at least {0} {1} for gas"

#: src/components/Exchange/PositionEditor.js
msgid "Leftover Collateral not enough to cover fees"
msgstr "Leftover Collateral not enough to cover fees"

#: src/components/Exchange/PositionSeller.js
msgid "Leftover collateral below 5 USD"
msgstr "Leftover collateral below 5 USD"

#: src/domain/synthetics/trade/utils/validation.ts
msgid "Leftover collateral below {0} USD"
msgstr "Leftover collateral below {0} USD"

#: src/components/Exchange/PositionSeller.js
msgid "Leftover position below 10 USD"
msgstr "Leftover position below 10 USD"

#: src/components/Exchange/ConfirmationBox.js
#: src/components/Exchange/PositionEditor.js
#: src/components/Exchange/PositionSeller.js
#: src/components/Exchange/SwapBox.js
#: src/components/Exchange/SwapBox.js
#: src/components/Synthetics/ConfirmationBox/ConfirmationBox.tsx
#: src/components/Synthetics/ConfirmationBox/ConfirmationBox.tsx
#: src/components/Synthetics/PositionEditor/PositionEditor.tsx
#: src/components/Synthetics/PositionSeller/PositionSeller.tsx
#: src/components/Synthetics/TradeBox/TradeBox.tsx
#: src/components/Synthetics/TradeBox/TradeBox.tsx
#: src/components/Synthetics/TradeBox/TradeBox.tsx
msgid "Leverage"
msgstr "Leverage"

#: src/components/Exchange/SwapBox.js
msgid "Leverage disabled, pending {0} upgrade"
msgstr "Leverage disabled, pending {0} upgrade"

#: src/components/Synthetics/TradeBox/TradeBox.tsx
msgid "Leverage slider"
msgstr "Leverage slider"

#: src/components/Exchange/OrdersList.js
#: src/components/Exchange/OrdersList.js
#: src/components/Exchange/SwapBox.js
#: src/components/Synthetics/OrderItem/OrderItem.tsx
#: src/components/Synthetics/TradeBox/TradeBox.tsx
msgid "Limit"
msgstr "Limit"

#: src/domain/synthetics/orders/utils.ts
msgid "Limit Decrease"
msgstr "Limit Decrease"

#: src/domain/synthetics/orders/utils.ts
msgid "Limit Increase"
msgstr "Limit Increase"

#: src/components/Synthetics/ConfirmationBox/ConfirmationBox.tsx
msgid "Limit Order Price to guarantee Min. Receive amount is updated in real time in the Orders tab after the order has been created."
msgstr "Limit Order Price to guarantee Min. Receive amount is updated in real time in the Orders tab after the order has been created."

#: src/components/Synthetics/ConfirmationBox/ConfirmationBox.tsx
msgid "Limit Order Price will vary based on Fees and Price Impact to guarantee the Min. Receive amount."
msgstr "Limit Order Price will vary based on Fees and Price Impact to guarantee the Min. Receive amount."

#: src/components/Exchange/ConfirmationBox.js
#: src/components/Exchange/ConfirmationBox.js
#: src/components/Synthetics/ConfirmationBox/ConfirmationBox.tsx
#: src/components/Synthetics/ConfirmationBox/ConfirmationBox.tsx
msgid "Limit Price"
msgstr "Limit Price"

#: src/components/Synthetics/StatusNotifiaction/OrderStatusNotification.tsx
#: src/domain/synthetics/orders/utils.ts
msgid "Limit Swap"
msgstr "Limit Swap"

#: src/components/Exchange/SwapBox.js
msgid "Limit order creation failed."
msgstr "Limit order creation failed."

#: src/components/Synthetics/StatusNotifiaction/OrderStatusNotification.tsx
msgid "Limit order for"
msgstr "Limit order for"

#: src/components/Exchange/SwapBox.js
msgid "Limit order submitted!"
msgstr "Limit order submitted!"

#: src/pages/Ecosystem/Ecosystem.js
#: src/pages/Ecosystem/Ecosystem.js
#: src/pages/Ecosystem/Ecosystem.js
#: src/pages/Ecosystem/Ecosystem.js
#: src/pages/Ecosystem/Ecosystem.js
msgid "Link"
msgstr "Link"

#: src/components/Exchange/PositionShare.js
msgid "Link copied to clipboard."
msgstr "Link copied to clipboard."

#: src/components/Synthetics/PositionEditor/PositionEditor.tsx
#: src/components/Synthetics/PositionList/PositionList.tsx
msgid "Liq Price"
msgstr "Liq Price"

#: src/components/Exchange/ConfirmationBox.js
#: src/components/Exchange/OrderEditor.js
#: src/components/Exchange/PositionEditor.js
#: src/components/Exchange/PositionSeller.js
#: src/components/Exchange/PositionsList.js
#: src/components/Exchange/PositionsList.js
#: src/components/Exchange/SwapBox.js
#: src/components/Synthetics/ConfirmationBox/ConfirmationBox.tsx
#: src/components/Synthetics/ConfirmationBox/ConfirmationBox.tsx
#: src/components/Synthetics/OrderEditor/OrderEditor.tsx
#: src/components/Synthetics/PositionItem/PositionItem.tsx
#: src/components/Synthetics/PositionSeller/PositionSeller.tsx
#: src/components/Synthetics/TradeBox/TradeBox.tsx
#: src/components/Synthetics/TradeBox/TradeBox.tsx
msgid "Liq. Price"
msgstr "Liq. Price"

#: src/components/Exchange/ExchangeTVChart.js
msgid "Liq. {0} {longOrShortText}"
msgstr "Liq. {0} {longOrShortText}"

#: src/components/Synthetics/TVChart/TVChart.tsx
msgid "Liq. {longOrShortText} {tokenSymbol}"
msgstr "Liq. {longOrShortText} {tokenSymbol}"

#: src/components/Exchange/TradeHistory.js
#: src/components/Synthetics/TradeHistoryRow/LiquidationTooltip.tsx
#: src/context/SyntheticsEvents/SyntheticsEventsProvider.tsx
msgid "Liquidated"
msgstr "Liquidated"

#: src/components/Exchange/TradeHistory.js
msgid "Liquidated {0} {longOrShortText}, -{1} USD,{2} Price: {3} USD"
msgstr "Liquidated {0} {longOrShortText}, -{1} USD,{2} Price: {3} USD"

#: src/components/Exchange/TradeHistory.js
msgid "Liquidation Fee"
msgstr "Liquidation Fee"

#: src/components/Exchange/PositionEditor.js
msgid "Liquidation price would cross mark price."
msgstr "Liquidation price would cross mark price."

#: src/components/Exchange/SwapBox.js
#: src/components/Exchange/SwapBox.js
msgid "Liquidity data not loaded"
msgstr "Liquidity data not loaded"

#: src/components/Exchange/PositionsList.js
#: src/components/Exchange/PositionsList.js
#: src/components/Synthetics/ClaimHistory/ClaimHistory.tsx
#: src/components/Synthetics/GmSwap/GmConfirmationBox/GmConfirmationBox.tsx
#: src/components/Synthetics/OrderEditor/OrderEditor.tsx
#: src/components/Synthetics/OrderEditor/OrderEditor.tsx
#: src/components/Synthetics/OrderList/OrderList.tsx
#: src/components/Synthetics/OrderList/OrderList.tsx
#: src/components/Synthetics/PositionList/PositionList.tsx
#: src/components/Synthetics/PositionList/PositionList.tsx
#: src/components/Synthetics/TradeHistory/TradeHistory.tsx
#: src/domain/synthetics/trade/utils/validation.ts
#: src/domain/synthetics/trade/utils/validation.ts
msgid "Loading..."
msgstr "Loading..."

#: src/components/Exchange/ConfirmationBox.js
#: src/components/Exchange/ConfirmationBox.js
#: src/components/Exchange/ConfirmationBox.js
#: src/components/Exchange/ConfirmationBox.js
#: src/components/Exchange/ConfirmationBox.js
#: src/components/Exchange/ExchangeTVChart.js
#: src/components/Exchange/ExchangeTVChart.js
#: src/components/Exchange/OrdersList.js
#: src/components/Exchange/PositionEditor.js
#: src/components/Exchange/PositionSeller.js
#: src/components/Exchange/PositionsList.js
#: src/components/Exchange/PositionsList.js
#: src/components/Exchange/PositionsList.js
#: src/components/Exchange/SwapBox.js
#: src/components/Exchange/SwapBox.js
#: src/components/Exchange/SwapBox.js
#: src/components/Exchange/SwapBox.js
#: src/components/Exchange/SwapBox.js
#: src/components/Exchange/TradeHistory.js
#: src/components/Exchange/TradeHistory.js
#: src/components/Exchange/TradeHistory.js
#: src/components/Synthetics/ConfirmationBox/ConfirmationBox.tsx
#: src/components/Synthetics/ConfirmationBox/ConfirmationBox.tsx
#: src/components/Synthetics/ConfirmationBox/ConfirmationBox.tsx
#: src/components/Synthetics/ConfirmationBox/ConfirmationBox.tsx
#: src/components/Synthetics/ConfirmationBox/ConfirmationBox.tsx
#: src/components/Synthetics/MarketCard/MarketCard.tsx
#: src/components/Synthetics/PositionEditor/PositionEditor.tsx
#: src/components/Synthetics/PositionItem/PositionItem.tsx
#: src/components/Synthetics/PositionItem/PositionItem.tsx
#: src/components/Synthetics/PositionSeller/PositionSeller.tsx
#: src/components/Synthetics/StatusNotifiaction/OrderStatusNotification.tsx
#: src/components/Synthetics/TVChart/TVChart.tsx
#: src/components/Synthetics/TVChart/TVChart.tsx
#: src/components/Synthetics/TradeBox/TradeBox.tsx
#: src/components/Synthetics/TradeHistoryRow/TradeHistoryRow.tsx
#: src/context/SyntheticsEvents/SyntheticsEventsProvider.tsx
#: src/context/SyntheticsEvents/SyntheticsEventsProvider.tsx
#: src/domain/synthetics/orders/utils.ts
#: src/pages/Actions/Actions.js
#: src/pages/Actions/Actions.js
#: src/pages/Exchange/Exchange.js
#: src/pages/Exchange/Exchange.js
#: src/pages/Exchange/Exchange.js
#: src/pages/Exchange/Exchange.js
#: src/pages/OrdersOverview/OrdersOverview.js
msgid "Long"
msgstr "Long"

<<<<<<< HEAD
#: src/components/Exchange/ChartTokenSelector.tsx
msgid "Long Liquidity"
msgstr "Long Liquidity"
=======
#: src/components/Synthetics/MarketStats/MarketStats.tsx
msgid "Long Collateral"
msgstr "Long Collateral"

#: src/components/Synthetics/MarketCard/MarketCard.tsx
msgid "Long Open Interest"
msgstr "Long Open Interest"
>>>>>>> a6a30aaa

#: src/pages/Dashboard/DashboardV2.js
#: src/pages/Dashboard/DashboardV2.js
msgid "Long Positions"
msgstr "Long Positions"

#: src/components/Exchange/SwapBox.js
msgid "Long {0}"
msgstr "Long {0}"

#: src/components/Exchange/ConfirmationBox.js
msgid "Longing..."
msgstr "Longing..."

#: src/components/Referrals/AddAffiliateCode.js
msgid "Looks like you don't have a referral code to share. <0/> Create one now and start earning rebates!"
msgstr "Looks like you don't have a referral code to share. <0/> Create one now and start earning rebates!"

#: src/pages/Actions/Actions.js
msgid "Loss"
msgstr "Loss"

#: src/components/Synthetics/GmList/GmList.tsx
msgid "MARKET"
msgstr "MARKET"

#: src/components/BuyInputSection/BuyInputSection.tsx
#: src/components/Exchange/PositionEditor.js
#: src/components/Exchange/PositionSeller.js
#: src/components/InputSection/InputSection.js
#: src/pages/ClaimEsGmx/ClaimEsGmx.js
msgid "MAX"
msgstr "MAX"

#: src/pages/Ecosystem/Ecosystem.js
msgid "MEV Optimizer"
msgstr "MEV Optimizer"

#: src/components/Synthetics/GmList/GmList.tsx
msgid "MINTABLE"
msgstr "MINTABLE"

#: src/components/Exchange/SwapBox.js
#: src/components/Synthetics/OrderEditor/OrderEditor.tsx
#: src/components/Synthetics/TradeBox/TradeBox.tsx
#: src/components/Synthetics/TradeBox/TradeBox.tsx
msgid "Mark"
msgstr "Mark"

#: src/components/Exchange/ConfirmationBox.js
#: src/components/Exchange/ConfirmationBox.js
#: src/components/Exchange/OrdersList.js
#: src/components/Exchange/OrdersList.js
#: src/components/Exchange/OrdersList.js
#: src/components/Exchange/PositionEditor.js
#: src/components/Exchange/PositionSeller.js
#: src/components/Exchange/PositionsList.js
#: src/components/Exchange/PositionsList.js
#: src/components/Synthetics/ConfirmationBox/ConfirmationBox.tsx
#: src/components/Synthetics/ConfirmationBox/ConfirmationBox.tsx
#: src/components/Synthetics/ConfirmationBox/ConfirmationBox.tsx
#: src/components/Synthetics/OrderItem/OrderItem.tsx
#: src/components/Synthetics/OrderList/OrderList.tsx
#: src/components/Synthetics/PositionEditor/PositionEditor.tsx
#: src/components/Synthetics/PositionItem/PositionItem.tsx
#: src/components/Synthetics/PositionList/PositionList.tsx
#: src/components/Synthetics/PositionSeller/PositionSeller.tsx
#: src/components/Synthetics/TradeBox/TradeBox.tsx
#: src/pages/OrdersOverview/OrdersOverview.js
msgid "Mark Price"
msgstr "Mark Price"

#: src/components/Exchange/OrderEditor.js
msgid "Mark Price:"
msgstr "Mark Price:"

#: src/components/Exchange/OrderEditor.js
#: src/components/Exchange/PositionSeller.js
msgid "Mark: {0}"
msgstr "Mark: {0}"

#: src/components/Exchange/PositionSeller.js
#: src/components/Exchange/SwapBox.js
#: src/components/Referrals/ClaimAffiliatesModal/ClaimAffiliatesModal.tsx
#: src/components/Synthetics/ClaimModal/ClaimModal.tsx
#: src/components/Synthetics/GmSwap/GmSwapBox/GmSwapBox.tsx
#: src/components/Synthetics/GmSwap/GmSwapBox/GmSwapBox.tsx
#: src/components/Synthetics/MarketCard/MarketCard.tsx
#: src/components/Synthetics/MarketStats/MarketStats.tsx
#: src/components/Synthetics/OrderItem/OrderItem.tsx
#: src/components/Synthetics/PositionItem/PositionItem.tsx
#: src/components/Synthetics/PositionItem/PositionItem.tsx
#: src/components/Synthetics/PositionSeller/PositionSeller.tsx
#: src/components/Synthetics/TradeBox/TradeBox.tsx
#: src/components/Synthetics/TradeBox/TradeBox.tsx
#: src/components/Synthetics/TradeBox/TradeBox.tsx
msgid "Market"
msgstr "Market"

#: src/pages/Dashboard/DashboardV2.js
#: src/pages/Dashboard/DashboardV2.js
msgid "Market Cap"
msgstr "Market Cap"

#: src/domain/synthetics/orders/utils.ts
msgid "Market Decrease"
msgstr "Market Decrease"

#: src/domain/synthetics/orders/utils.ts
msgid "Market Increase"
msgstr "Market Increase"

#: src/domain/synthetics/orders/utils.ts
msgid "Market Swap"
msgstr "Market Swap"

#: src/components/Synthetics/PositionEditor/PositionEditor.tsx
#: src/components/Synthetics/PositionSeller/PositionSeller.tsx
#: src/pages/Stake/StakeV2.js
#: src/pages/Stake/StakeV2.js
#: src/pages/Stake/StakeV2.js
msgid "Max"
msgstr "Max"

#: src/pages/Stake/StakeV2.js
msgid "Max Capacity"
msgstr "Max Capacity"

#: src/components/Glp/GlpSwap.js
msgid "Max Capacity for {0} Reached"
msgstr "Max Capacity for {0} Reached"

<<<<<<< HEAD
#: src/components/Exchange/ChartTokenSelector.tsx
msgid "Max In"
msgstr "Max In"

#: src/components/Exchange/ChartTokenSelector.tsx
msgid "Max Out"
msgstr "Max Out"
=======
#: src/components/Synthetics/GmSwap/GmFees/GmFees.tsx
#: src/components/Synthetics/OrderEditor/OrderEditor.tsx
#: src/components/Synthetics/TradeFeesRow/TradeFeesRow.tsx
msgid "Max Execution Fee"
msgstr "Max Execution Fee"

#: src/App/App.js
msgid "Max Execution Fee Buffer"
msgstr "Max Execution Fee Buffer"

#: src/App/App.js
msgid "Max Execution Fee buffer below {0}% may result in failed orders."
msgstr "Max Execution Fee buffer below {0}% may result in failed orders."

#: src/components/Exchange/PositionSeller.js
msgid "Max Leverage without PnL: 100x"
msgstr "Max Leverage without PnL: 100x"
>>>>>>> a6a30aaa

#: src/components/Glp/GlpSwap.js
msgid "Max Pool Capacity"
msgstr "Max Pool Capacity"

#: src/components/Synthetics/AcceptablePriceImpactEditor/AcceptablePriceImpactEditor.tsx
msgid "Max acceptable Price Impact precision is 0.01%"
msgstr "Max acceptable Price Impact precision is 0.01%"

#: src/components/Migration/Migration.js
#: src/pages/Stake/StakeV1.js
#: src/pages/Stake/StakeV1.js
#: src/pages/Stake/StakeV2.js
#: src/pages/Stake/StakeV2.js
#: src/pages/Stake/StakeV2.js
msgid "Max amount exceeded"
msgstr "Max amount exceeded"

#: src/components/Exchange/PositionSeller.js
#: src/domain/synthetics/trade/utils/validation.ts
msgid "Max close amount exceeded"
msgstr "Max close amount exceeded"

#: src/App/App.js
msgid "Max execution fee buffer precision is 0.01%"
msgstr "Max execution fee buffer precision is 0.01%"

#: src/components/Exchange/TradeHistory.js
msgid "Max leverage of 100x was exceeded, the remaining collateral after deducting losses and fees have been sent back to your account:"
msgstr "Max leverage of 100x was exceeded, the remaining collateral after deducting losses and fees have been sent back to your account:"

#: src/components/Exchange/PositionEditor.js
msgid "Max leverage without PnL: {0}x"
msgstr "Max leverage without PnL: {0}x"

#: src/components/Exchange/PositionEditor.js
#: src/components/Exchange/PositionSeller.js
#: src/components/Exchange/SwapBox.js
#: src/domain/synthetics/trade/utils/validation.ts
#: src/domain/synthetics/trade/utils/validation.ts
#: src/domain/synthetics/trade/utils/validation.ts
msgid "Max leverage: {0}x"
msgstr "Max leverage: {0}x"

#: src/components/Glp/GlpSwap.js
msgid "Max pool capacity reached for {0}. Please mint GLP using another token"
msgstr "Max pool capacity reached for {0}. Please mint GLP using another token"

#: src/components/Glp/GlpSwap.js
msgid "Max pool capacity reached for {0}<0/><1/>Please mint GLP using another token"
msgstr "Max pool capacity reached for {0}<0/><1/>Please mint GLP using another token"

#: src/App/App.js
msgid "Max slippage precision is 0.01%"
msgstr "Max slippage precision is 0.01%"

#: src/components/Synthetics/MarketStats/MarketStats.tsx
#: src/components/Synthetics/MarketStats/MarketStats.tsx
msgid "Max {0}"
msgstr "Max {0}"

#: src/pages/Dashboard/DashboardV2.js
#: src/pages/Dashboard/DashboardV2.js
msgid "Max {0} Capacity"
msgstr "Max {0} Capacity"

#: src/domain/synthetics/trade/utils/validation.ts
#: src/domain/synthetics/trade/utils/validation.ts
msgid "Max {0} amount exceeded"
msgstr "Max {0} amount exceeded"

#: src/components/Exchange/PositionSeller.js
#: src/components/Exchange/SwapBox.js
msgid "Max {0} in"
msgstr "Max {0} in"

#: src/components/Exchange/SwapBox.js
msgid "Max {0} long capacity"
msgstr "Max {0} long capacity"

#: src/components/Exchange/SwapBox.js
#: src/domain/synthetics/trade/utils/validation.ts
msgid "Max {0} long exceeded"
msgstr "Max {0} long exceeded"

#: src/components/Exchange/PositionSeller.js
#: src/components/Exchange/SwapBox.js
#: src/components/Synthetics/SwapCard/SwapCard.tsx
msgid "Max {0} out"
msgstr "Max {0} out"

#: src/components/Exchange/SwapBox.js
msgid "Max {0} short capacity"
msgstr "Max {0} short capacity"

#: src/components/Exchange/SwapBox.js
#: src/domain/synthetics/trade/utils/validation.ts
msgid "Max {0} short exceeded"
msgstr "Max {0} short exceeded"

#: src/components/Synthetics/MarketCard/MarketCard.tsx
msgid "Max {0} {longShortText} capacity"
msgstr "Max {0} {longShortText} capacity"

#: src/components/Migration/Migration.js
#: src/pages/Stake/StakeV1.js
#: src/pages/Stake/StakeV1.js
msgid "Max: {0}"
msgstr "Max: {0}"

#: src/components/Exchange/PositionEditor.js
#: src/components/Exchange/PositionSeller.js
msgid "Max: {maxAmountFormatted}"
msgstr "Max: {maxAmountFormatted}"

#: src/components/Footer/constants.ts
#: src/components/Footer/constants.ts
msgid "Media Kit"
msgstr "Media Kit"

#: src/App/App.js
msgid "MetaMask"
msgstr "MetaMask"

#: src/App/App.js
msgid "MetaMask not detected."
msgstr "MetaMask not detected."

#: src/components/Migration/Migration.js
#: src/components/Migration/Migration.js
#: src/pages/Stake/StakeV1.js
#: src/pages/Stake/StakeV1.js
#: src/pages/Stake/StakeV1.js
msgid "Migrate"
msgstr "Migrate"

#: src/components/Migration/Migration.js
msgid "Migrated"
msgstr "Migrated"

#: src/components/Migration/Migration.js
msgid "Migrating..."
msgstr "Migrating..."

#: src/components/Migration/Migration.js
msgid "Migration Price"
msgstr "Migration Price"

#: src/components/Migration/Migration.js
msgid "Migration failed"
msgstr "Migration failed"

#: src/components/Migration/Migration.js
msgid "Migration submitted! <0>View status.</0>"
msgstr "Migration submitted! <0>View status.</0>"

#: src/domain/synthetics/trade/utils/validation.ts
msgid "Min collateral: {0}"
msgstr "Min collateral: {0}"

#: src/domain/synthetics/trade/utils/validation.ts
msgid "Min collateral: {0} USD"
msgstr "Min collateral: {0} USD"

#: src/components/Exchange/PositionEditor.js
#: src/components/Exchange/PositionSeller.js
#: src/components/Exchange/SwapBox.js
msgid "Min leverage: 1.1x"
msgstr "Min leverage: 1.1x"

#: src/components/Exchange/SwapBox.js
msgid "Min order: 10 USD"
msgstr "Min order: 10 USD"

#: src/domain/synthetics/trade/utils/validation.ts
msgid "Min order: {0}"
msgstr "Min order: {0}"

#: src/components/Exchange/TradeHistory.js
#: src/components/Synthetics/TradeHistoryRow/LiquidationTooltip.tsx
msgid "Min required collateral"
msgstr "Min required collateral"

#: src/components/Exchange/PositionEditor.js
msgid "Min residual collateral: 10 USD"
msgstr "Min residual collateral: 10 USD"

#: src/components/Exchange/ConfirmationBox.js
#: src/components/Synthetics/ConfirmationBox/ConfirmationBox.tsx
#: src/components/Synthetics/OrderEditor/OrderEditor.tsx
msgid "Min. Receive"
msgstr "Min. Receive"

#: src/components/Exchange/OrderEditor.js
msgid "Minimum received"
msgstr "Minimum received"

#: src/components/Synthetics/GmList/GmList.tsx
#: src/components/Synthetics/MarketStats/MarketStats.tsx
msgid "Mintable"
msgstr "Mintable"

#: src/components/Exchange/SwapBox.js
#: src/pages/Dashboard/DashboardV2.js
msgid "More Info"
msgstr "More Info"

#: src/components/NetworkDropdown/NetworkDropdown.tsx
msgid "More Options"
msgstr "More Options"

#: src/pages/Stake/StakeV2.js
msgid "Multiplier Points"
msgstr "Multiplier Points"

#: src/pages/Stake/StakeV2.js
msgid "Multiplier Points APR"
msgstr "Multiplier Points APR"

#: src/pages/NftWallet/NftWallet.js
msgid "NFT Address"
msgstr "NFT Address"

#: src/pages/NftWallet/NftWallet.js
msgid "NFT ID"
msgstr "NFT ID"

#: src/pages/NftWallet/NftWallet.js
msgid "NFT Wallet"
msgstr "NFT Wallet"

#: src/components/Synthetics/PositionItem/PositionItem.tsx
msgid "Negative Funding Fees are settled against the collateral automatically and will influence the liquidation price. Positive Funding Fees can be claimed under Claimable Funding after realizing any action on the position."
msgstr "Negative Funding Fees are settled against the collateral automatically and will influence the liquidation price. Positive Funding Fees can be claimed under Claimable Funding after realizing any action on the position."

#: src/components/Exchange/PositionSeller.js
msgid "Neither Collateral nor realized PnL is enough to cover pending Fees. Please close a larger position amount."
msgstr "Neither Collateral nor realized PnL is enough to cover pending Fees. Please close a larger position amount."

#: src/components/Exchange/PositionsList.js
#: src/components/Exchange/PositionsList.js
#: src/components/Synthetics/PositionItem/PositionItem.tsx
#: src/components/Synthetics/PositionList/PositionList.tsx
msgid "Net Value"
msgstr "Net Value"

#: src/components/Exchange/NetValueTooltip.tsx
msgid "Net Value: Initial Collateral + PnL - Borrow Fee - Close Fee"
msgstr "Net Value: Initial Collateral + PnL - Borrow Fee - Close Fee"

#: src/components/Synthetics/PositionItem/PositionItem.tsx
msgid "Net Value: Initial Collateral + PnL - Borrow Fee - Negative Funding Fee - Close Fee"
msgstr "Net Value: Initial Collateral + PnL - Borrow Fee - Negative Funding Fee - Close Fee"

#: src/components/NetworkDropdown/NetworkDropdown.tsx
#: src/components/NetworkDropdown/NetworkDropdown.tsx
msgid "Networks"
msgstr "Networks"

#: src/components/NetworkDropdown/NetworkDropdown.tsx
msgid "Networks and Settings"
msgstr "Networks and Settings"

#: src/components/Exchange/TradeHistory.js
#: src/components/Synthetics/ClaimHistory/ClaimHistory.tsx
#: src/components/Synthetics/TradeHistory/TradeHistory.tsx
msgid "Next"
msgstr "Next"

#: src/pages/Actions/Actions.js
msgid "No PnLs found"
msgstr "No PnLs found"

#: src/components/Synthetics/ClaimHistory/ClaimHistory.tsx
msgid "No claims yet"
msgstr "No claims yet"

#: src/pages/ClaimEsGmx/ClaimEsGmx.js
msgid "No esGMX to claim"
msgstr "No esGMX to claim"

#: src/components/Exchange/OrdersList.js
#: src/components/Exchange/OrdersList.js
#: src/components/Synthetics/OrderList/OrderList.tsx
#: src/components/Synthetics/OrderList/OrderList.tsx
msgid "No open orders"
msgstr "No open orders"

#: src/lib/legacy.ts
msgid "No open position, order cannot be executed unless a position is opened"
msgstr "No open position, order cannot be executed unless a position is opened"

#: src/components/Exchange/PositionsList.js
#: src/components/Exchange/PositionsList.js
#: src/components/Synthetics/PositionList/PositionList.tsx
#: src/components/Synthetics/PositionList/PositionList.tsx
msgid "No open positions"
msgstr "No open positions"

#: src/pages/Jobs/Jobs.js
msgid "No open positions at GMX currently"
msgstr "No open positions at GMX currently"

#: src/pages/OrdersOverview/OrdersOverview.js
msgid "No position"
msgstr "No position"

#: src/components/Referrals/AffiliatesStats.tsx
#: src/components/Referrals/TradersStats.tsx
msgid "No rebates distribution history yet."
msgstr "No rebates distribution history yet."

#: src/pages/Stake/StakeV1.js
msgid "No rewards to claim yet"
msgstr "No rewards to claim yet"

#: src/components/Exchange/TradeHistory.js
#: src/components/Synthetics/TradeHistory/TradeHistory.tsx
msgid "No trades yet"
msgstr "No trades yet"

#: src/components/Exchange/OrdersToa.js
msgid "Note that orders are not guaranteed to be executed.<0/><1/>This can occur in a few situations including but not exclusive to:"
msgstr "Note that orders are not guaranteed to be executed.<0/><1/>This can occur in a few situations including but not exclusive to:"

#: src/components/Referrals/referralsHelper.js
msgid "Only letters, numbers and underscores are allowed."
msgstr "Only letters, numbers and underscores are allowed."

#: src/components/Exchange/FeesTooltip.tsx
#: src/components/Exchange/NetValueTooltip.tsx
#: src/components/Synthetics/TradeFeesRow/TradeFeesRow.tsx
msgid "Open Fee"
msgstr "Open Fee"

#: src/pages/Dashboard/DashboardV2.js
#: src/pages/Dashboard/DashboardV2.js
#: src/pages/Home/Home.js
msgid "Open Interest"
msgstr "Open Interest"

#: src/components/Synthetics/MarketCard/MarketCard.tsx
msgid "Open Interest Balance"
msgstr "Open Interest Balance"

#: src/components/Exchange/SwapBox.js
msgid "Open a position"
msgstr "Open a position"

#: src/pages/Dashboard/AssetDropdown.tsx
msgid "Open in Coingecko"
msgstr "Open in Coingecko"

#: src/pages/Dashboard/AssetDropdown.tsx
msgid "Open in Explorer"
msgstr "Open in Explorer"

#: src/pages/Home/Home.js
msgid "Open positions through a simple swap interface. Conveniently swap from any supported asset into the position of your choice."
msgstr "Open positions through a simple swap interface. Conveniently swap from any supported asset into the position of your choice."

#: src/pages/PositionsOverview/PositionsOverview.js
msgid "Open positions: {0}<0/>Under risk: {1}"
msgstr "Open positions: {0}<0/>Under risk: {1}"

#: src/pages/Ecosystem/Ecosystem.js
msgid "Open trades ranking and stats"
msgstr "Open trades ranking and stats"

#: src/components/Exchange/ExchangeTVChart.js
msgid "Open {0} {longOrShortText}"
msgstr "Open {0} {longOrShortText}"

#: src/components/Synthetics/TVChart/TVChart.tsx
msgid "Open {longOrShortText} {tokenSymbol}"
msgstr "Open {longOrShortText} {tokenSymbol}"

#: src/components/Exchange/PositionsList.js
#: src/components/Synthetics/PositionItem/PositionItem.tsx
#: src/components/Synthetics/PositionItem/PositionItem.tsx
msgid "Opening..."
msgstr "Opening..."

#: src/components/Exchange/OrdersList.js
#: src/components/Synthetics/OrderList/OrderList.tsx
#: src/pages/OrdersOverview/OrdersOverview.js
msgid "Order"
msgstr "Order"

#: src/components/Exchange/ConfirmationBox.js
#: src/components/Synthetics/StatusNotifiaction/OrderStatusNotification.tsx
msgid "Order cancelled"
msgstr "Order cancelled"

#: src/domain/legacy.ts
msgid "Order cancelled."
msgstr "Order cancelled."

#: src/lib/legacy.ts
msgid "Order cannot be executed as it would reduce the position's leverage below 1"
msgstr "Order cannot be executed as it would reduce the position's leverage below 1"

#: src/lib/legacy.ts
msgid "Order cannot be executed as the remaining position would be smaller than $5.00"
msgstr "Order cannot be executed as the remaining position would be smaller than $5.00"

#: src/components/Exchange/PositionSeller.js
msgid "Order created!"
msgstr "Order created!"

#: src/components/Exchange/PositionSeller.js
msgid "Order creation failed."
msgstr "Order creation failed."

#: src/components/Synthetics/StatusNotifiaction/OrderStatusNotification.tsx
msgid "Order executed"
msgstr "Order executed"

#: src/components/Synthetics/StatusNotifiaction/OrderStatusNotification.tsx
msgid "Order request sent"
msgstr "Order request sent"

#: src/pages/OrdersOverview/OrdersOverview.js
msgid "Order size exceeds position"
msgstr "Order size exceeds position"

#: src/pages/OrdersOverview/OrdersOverview.js
msgid "Order size is 0"
msgstr "Order size is 0"

#: src/components/Exchange/PositionsList.js
#: src/lib/legacy.ts
msgid "Order size is bigger than position, will only be executable if position increases"
msgstr "Order size is bigger than position, will only be executable if position increases"

#: src/components/Exchange/PositionSeller.js
msgid "Order submitted!"
msgstr "Order submitted!"

#: src/components/Exchange/OrderEditor.js
msgid "Order update failed."
msgstr "Order update failed."

#: src/components/Exchange/OrderEditor.js
msgid "Order update submitted!"
msgstr "Order update submitted!"

#: src/components/Exchange/OrderEditor.js
msgid "Order updated!"
msgstr "Order updated!"

#: src/components/Exchange/PositionsList.js
#: src/components/Synthetics/PositionItem/PositionItem.tsx
#: src/pages/Actions/Actions.js
#: src/pages/Exchange/Exchange.js
#: src/pages/SyntheticsActions/SyntheticsActions.tsx
msgid "Orders"
msgstr "Orders"

#: src/components/Exchange/PositionsList.js
#: src/components/Synthetics/PositionItem/PositionItem.tsx
#: src/pages/Exchange/Exchange.js
msgid "Orders ({0})"
msgstr "Orders ({0})"

#: src/pages/Exchange/Exchange.js
msgid "Orders cancelled."
msgstr "Orders cancelled."

#: src/pages/SyntheticsPage/SyntheticsPage.tsx
msgid "Orders{0}"
msgstr "Orders{0}"

#: src/pages/Ecosystem/Ecosystem.js
msgid "Overall protocol analytics"
msgstr "Overall protocol analytics"

#: src/pages/Dashboard/DashboardV2.js
msgid "Overview"
msgstr "Overview"

#: src/pages/Dashboard/DashboardV2.js
msgid "POOL"
msgstr "POOL"

#: src/components/Synthetics/MarketsList/MarketsList.tsx
msgid "POOLS VALUE"
msgstr "POOLS VALUE"

#: src/components/Glp/GlpSwap.js
#: src/components/Synthetics/GmList/GmList.tsx
#: src/components/Synthetics/MarketsList/MarketsList.tsx
#: src/pages/Dashboard/DashboardV2.js
msgid "PRICE"
msgstr "PRICE"

#: src/pages/PageNotFound/PageNotFound.js
#: src/pages/PageNotFound/PageNotFound.js
msgid "Page not found"
msgstr "Page not found"

#: src/components/Exchange/PositionSeller.js
#: src/components/Exchange/SwapBox.js
#: src/domain/synthetics/trade/utils/validation.ts
msgid "Page outdated, please refresh"
msgstr "Page outdated, please refresh"

#: src/components/Synthetics/GmSwap/GmSwapBox/GmSwapBox.tsx
msgid "Pair"
msgstr "Pair"

#: src/components/Exchange/TradeHistory.js
msgid "Partial Liquidation"
msgstr "Partial Liquidation"

#: src/components/Exchange/TradeHistory.js
msgid "Partially Liquidated"
msgstr "Partially Liquidated"

#: src/pages/Ecosystem/Ecosystem.js
msgid "Partnerships and Integrations"
msgstr "Partnerships and Integrations"

#: src/components/Exchange/ConfirmationBox.js
#: src/components/Exchange/ConfirmationBox.js
#: src/components/Exchange/SwapBox.js
#: src/components/Exchange/SwapBox.js
#: src/components/Glp/GlpSwap.js
#: src/components/Glp/GlpSwap.js
#: src/components/Synthetics/ConfirmationBox/ConfirmationBox.tsx
#: src/components/Synthetics/ConfirmationBox/ConfirmationBox.tsx
#: src/components/Synthetics/GmSwap/GmConfirmationBox/GmConfirmationBox.tsx
#: src/components/Synthetics/GmSwap/GmConfirmationBox/GmConfirmationBox.tsx
#: src/components/Synthetics/GmSwap/GmSwapBox/GmSwapBox.tsx
#: src/components/Synthetics/GmSwap/GmSwapBox/GmSwapBox.tsx
#: src/components/Synthetics/GmSwap/GmSwapBox/GmSwapBox.tsx
#: src/components/Synthetics/GmSwap/GmSwapBox/GmSwapBox.tsx
#: src/components/Synthetics/TradeBox/TradeBox.tsx
#: src/components/Synthetics/TradeBox/TradeBox.tsx
msgid "Pay"
msgstr "Pay"

#: src/components/Exchange/ConfirmationBox.js
#: src/components/Synthetics/ConfirmationBox/ConfirmationBox.tsx
msgid "Pay Amount"
msgstr "Pay Amount"

#: src/components/Synthetics/ConfirmationBox/ConfirmationBox.tsx
#: src/components/Synthetics/PositionEditor/PositionEditor.tsx
msgid "Pending {0} approval"
msgstr "Pending {0} approval"

#: src/pages/Dashboard/DashboardV2.js
msgid "Platform, GLP and GM tokens."
msgstr "Platform, GLP and GM tokens."

#: src/components/Referrals/JoinReferralCode.js
msgid "Please input a referral code to benefit from fee discounts."
msgstr "Please input a referral code to benefit from fee discounts."

#: src/pages/BeginAccountTransfer/BeginAccountTransfer.js
msgid "Please only use this for full account transfers.<0/>This will transfer all your GMX, esGMX, GLP and Multiplier Points to your new account.<1/>Transfers are only supported if the receiving account has not staked GMX or GLP tokens before.<2/>Transfers are one-way, you will not be able to transfer staked tokens back to the sending account."
msgstr "Please only use this for full account transfers.<0/>This will transfer all your GMX, esGMX, GLP and Multiplier Points to your new account.<1/>Transfers are only supported if the receiving account has not staked GMX or GLP tokens before.<2/>Transfers are one-way, you will not be able to transfer staked tokens back to the sending account."

#: src/pages/ClaimEsGmx/ClaimEsGmx.js
msgid "Please switch your network to Arbitrum."
msgstr "Please switch your network to Arbitrum."

#: src/components/Exchange/PositionSeller.js
msgid "Please uncheck \"Keep Leverage\", or close a larger position amount."
msgstr "Please uncheck \"Keep Leverage\", or close a larger position amount."

#: src/components/Exchange/NetValueTooltip.tsx
#: src/components/Exchange/PositionSeller.js
#: src/components/Exchange/PositionsList.js
#: src/components/Exchange/TradeHistory.js
#: src/components/Synthetics/ConfirmationBox/ConfirmationBox.tsx
#: src/components/Synthetics/PositionItem/PositionItem.tsx
#: src/components/Synthetics/PositionItem/PositionItem.tsx
#: src/components/Synthetics/PositionSeller/PositionSeller.tsx
#: src/components/Synthetics/TradeHistoryRow/LiquidationTooltip.tsx
#: src/pages/Actions/Actions.js
msgid "PnL"
msgstr "PnL"

#: src/components/Exchange/NetValueTooltip.tsx
#: src/components/Synthetics/PositionItem/PositionItem.tsx
msgid "PnL After Fees"
msgstr "PnL After Fees"

#: src/components/Synthetics/GmSwap/GmSwapBox/GmSwapBox.tsx
#: src/components/Synthetics/GmSwap/GmSwapBox/GmSwapBox.tsx
#: src/components/Synthetics/TradeBox/MarketPoolSelectorRow.tsx
#: src/components/Synthetics/TradeBox/MarketPoolSelectorRow.tsx
#: src/components/Synthetics/TradeBox/MarketPoolSelectorRow.tsx
#: src/pages/Dashboard/DashboardV2.js
msgid "Pool"
msgstr "Pool"

#: src/components/Synthetics/MarketStats/MarketStats.tsx
#: src/components/Synthetics/MarketStats/MarketStats.tsx
#: src/pages/Dashboard/DashboardV2.js
#: src/pages/Dashboard/DashboardV2.js
msgid "Pool Amount"
msgstr "Pool Amount"

#: src/components/Synthetics/MarketsList/MarketsList.tsx
msgid "Pools Value"
msgstr "Pools Value"

#: src/components/Exchange/PositionsList.js
#: src/components/Synthetics/PositionList/PositionList.tsx
msgid "Position"
msgstr "Position"

#: src/components/Synthetics/TradeHistoryRow/LiquidationTooltip.tsx
msgid "Position Fee"
msgstr "Position Fee"

#: src/components/Synthetics/TradeFeesRow/TradeFeesRow.tsx
msgid "Position Price Impact"
msgstr "Position Price Impact"

#: src/components/Exchange/PositionSeller.js
msgid "Position close disabled, pending {0} upgrade"
msgstr "Position close disabled, pending {0} upgrade"

#: src/pages/Actions/Actions.js
#: src/pages/Exchange/Exchange.js
#: src/pages/SyntheticsActions/SyntheticsActions.tsx
msgid "Positions"
msgstr "Positions"

#: src/pages/Exchange/Exchange.js
msgid "Positions ({0})"
msgstr "Positions ({0})"

#: src/pages/SyntheticsPage/SyntheticsPage.tsx
msgid "Positions{0}"
msgstr "Positions{0}"

#: src/components/Synthetics/ClaimableCard/ClaimableCard.tsx
msgid "Positive Funding Fees for a position become claimable after the position is increased, decreased or closed."
msgstr "Positive Funding Fees for a position become claimable after the position is increased, decreased or closed."

#: src/components/Exchange/TradeHistory.js
#: src/components/Synthetics/ClaimHistory/ClaimHistory.tsx
#: src/components/Synthetics/TradeHistory/TradeHistory.tsx
msgid "Prev"
msgstr "Prev"

#: src/components/Exchange/OrderEditor.js
#: src/components/Exchange/OrderEditor.js
#: src/components/Exchange/OrderEditor.js
#: src/components/Exchange/OrderEditor.js
#: src/components/Exchange/OrdersList.js
#: src/components/Exchange/OrdersList.js
#: src/components/Exchange/OrdersList.js
#: src/components/Exchange/PositionSeller.js
#: src/components/Exchange/SwapBox.js
#: src/components/Exchange/SwapBox.js
#: src/components/Exchange/SwapBox.js
#: src/components/Glp/GlpSwap.js
#: src/components/Glp/GlpSwap.js
#: src/components/Synthetics/GmList/GmList.tsx
#: src/components/Synthetics/MarketStats/MarketStats.tsx
#: src/components/Synthetics/MarketsList/MarketsList.tsx
#: src/components/Synthetics/OrderEditor/OrderEditor.tsx
#: src/components/Synthetics/OrderEditor/OrderEditor.tsx
#: src/components/Synthetics/SwapCard/SwapCard.tsx
#: src/components/Synthetics/TradeBox/TradeBox.tsx
#: src/components/Synthetics/TradeBox/TradeBox.tsx
#: src/components/Synthetics/TradeHistoryRow/TradeHistoryRow.tsx
#: src/pages/Dashboard/DashboardV2.js
#: src/pages/Dashboard/DashboardV2.js
#: src/pages/Dashboard/DashboardV2.js
#: src/pages/OrdersOverview/OrdersOverview.js
#: src/pages/Stake/StakeV2.js
#: src/pages/Stake/StakeV2.js
#: src/pages/Stake/StakeV2.js
msgid "Price"
msgstr "Price"

#: src/components/Synthetics/ConfirmationBox/ConfirmationBox.tsx
#: src/components/Synthetics/GmSwap/GmFees/GmFees.tsx
#: src/components/Synthetics/PositionSeller/PositionSeller.tsx
#: src/components/Synthetics/TradeBox/TradeBox.tsx
#: src/components/Synthetics/TradeHistoryRow/LiquidationTooltip.tsx
msgid "Price Impact"
msgstr "Price Impact"

#: src/components/Synthetics/ConfirmationBox/ConfirmationBox.tsx
#: src/components/Synthetics/PositionSeller/PositionSeller.tsx
#: src/domain/synthetics/trade/utils/validation.ts
msgid "Price Impact not yet acknowledged"
msgstr "Price Impact not yet acknowledged"

#: src/components/Exchange/OrderEditor.js
#: src/components/Exchange/PositionSeller.js
#: src/components/Synthetics/OrderEditor/OrderEditor.tsx
#: src/domain/synthetics/trade/utils/validation.ts
msgid "Price above Liq. Price"
msgstr "Price above Liq. Price"

#: src/components/Exchange/OrderEditor.js
#: src/components/Exchange/SwapBox.js
#: src/components/Exchange/SwapBox.js
#: src/components/Synthetics/OrderEditor/OrderEditor.tsx
#: src/components/Synthetics/OrderEditor/OrderEditor.tsx
#: src/components/Synthetics/OrderEditor/OrderEditor.tsx
#: src/components/Synthetics/OrderEditor/OrderEditor.tsx
#: src/domain/synthetics/trade/utils/validation.ts
#: src/domain/synthetics/trade/utils/validation.ts
#: src/domain/synthetics/trade/utils/validation.ts
msgid "Price above Mark Price"
msgstr "Price above Mark Price"

#: src/components/Exchange/OrderEditor.js
#: src/components/Exchange/PositionSeller.js
#: src/components/Synthetics/OrderEditor/OrderEditor.tsx
#: src/domain/synthetics/trade/utils/validation.ts
msgid "Price below Liq. Price"
msgstr "Price below Liq. Price"

#: src/components/Exchange/OrderEditor.js
#: src/components/Exchange/SwapBox.js
#: src/components/Exchange/SwapBox.js
#: src/components/Synthetics/OrderEditor/OrderEditor.tsx
#: src/components/Synthetics/OrderEditor/OrderEditor.tsx
#: src/components/Synthetics/OrderEditor/OrderEditor.tsx
#: src/components/Synthetics/OrderEditor/OrderEditor.tsx
#: src/domain/synthetics/trade/utils/validation.ts
#: src/domain/synthetics/trade/utils/validation.ts
#: src/domain/synthetics/trade/utils/validation.ts
msgid "Price below Mark Price"
msgstr "Price below Mark Price"

#: src/pages/OrdersOverview/OrdersOverview.js
msgid "Price conditions are met"
msgstr "Price conditions are met"

#: src/components/Exchange/OrderEditor.js
msgid "Price is above Mark Price"
msgstr "Price is above Mark Price"

#: src/components/Exchange/OrderEditor.js
msgid "Price is below Mark Price"
msgstr "Price is below Mark Price"

#: src/pages/Dashboard/DashboardV2.js
#: src/pages/Stake/StakeV2.js
msgid "Price on Arbitrum"
msgstr "Price on Arbitrum"

#: src/pages/Dashboard/DashboardV2.js
#: src/pages/Stake/StakeV2.js
msgid "Price on Avalanche"
msgstr "Price on Avalanche"

#: src/pages/Actions/Actions.js
msgid "Profit"
msgstr "Profit"

#: src/pages/Ecosystem/Ecosystem.js
msgid "Projects developed by the GMX community. <0/>Please exercise caution when interacting with any app, apps are fully maintained by community developers."
msgstr "Projects developed by the GMX community. <0/>Please exercise caution when interacting with any app, apps are fully maintained by community developers."

#: src/pages/Ecosystem/Ecosystem.js
msgid "Projects integrated with GMX."
msgstr "Projects integrated with GMX."

#: src/pages/Dashboard/AssetDropdown.tsx
msgid "Proof of Reserves"
msgstr "Proof of Reserves"

#: src/components/Header/HomeHeaderLinks.tsx
msgid "Protocol"
msgstr "Protocol"

#: src/pages/Ecosystem/Ecosystem.js
#: src/pages/Ecosystem/Ecosystem.js
msgid "Protocol analytics"
msgstr "Protocol analytics"

#: src/pages/Ecosystem/Ecosystem.js
msgid "Protocol risk explorer and stats"
msgstr "Protocol risk explorer and stats"

#: src/pages/BuyGlp/BuyGlp.js
msgid "Purchase <0>GLP tokens</0> to earn {nativeTokenSymbol} fees from swaps and leverage trading."
msgstr "Purchase <0>GLP tokens</0> to earn {nativeTokenSymbol} fees from swaps and leverage trading."

#: src/pages/MarketPoolsPage/MarketPoolsPage.tsx
msgid "Purchase <0>GM Tokens</0> to earn fees from swaps and leverage trading."
msgstr "Purchase <0>GM Tokens</0> to earn fees from swaps and leverage trading."

#: src/pages/Stake/StakeV2.js
msgid "Purchase Insurance"
msgstr "Purchase Insurance"

#: src/components/TokenCard/TokenCard.js
#: src/components/TokenCard/TokenCard.js
#: src/components/TokenCard/TokenCard.js
msgid "Read more"
msgstr "Read more"

#: src/components/Exchange/PositionSeller.js
msgid "Realized PnL insufficient for Fees"
msgstr "Realized PnL insufficient for Fees"

#: src/components/Referrals/AffiliatesStats.tsx
#: src/components/Referrals/TradersStats.tsx
msgid "Rebates"
msgstr "Rebates"

#: src/components/Referrals/AffiliatesStats.tsx
#: src/components/Referrals/TradersStats.tsx
msgid "Rebates Distribution History"
msgstr "Rebates Distribution History"

#: src/components/Referrals/AffiliatesStats.tsx
msgid "Rebates are airdropped weekly."
msgstr "Rebates are airdropped weekly."

#: src/components/Referrals/TradersStats.tsx
msgid "Rebates earned by this account as a trader."
msgstr "Rebates earned by this account as a trader."

#: src/components/Referrals/AffiliatesStats.tsx
msgid "Rebates earned by this account as an affiliate."
msgstr "Rebates earned by this account as an affiliate."

#: src/components/Referrals/AffiliatesStats.tsx
msgid "Rebates on V1"
msgstr "Rebates on V1"

#: src/components/Referrals/AffiliatesStats.tsx
msgid "Rebates on V2"
msgstr "Rebates on V2"

#: src/components/Exchange/ConfirmationBox.js
#: src/components/Exchange/PositionSeller.js
#: src/components/Exchange/PositionSeller.js
#: src/components/Exchange/SwapBox.js
#: src/components/Exchange/SwapBox.js
#: src/components/Glp/GlpSwap.js
#: src/components/Glp/GlpSwap.js
#: src/components/Synthetics/ConfirmationBox/ConfirmationBox.tsx
#: src/components/Synthetics/ConfirmationBox/ConfirmationBox.tsx
#: src/components/Synthetics/GmSwap/GmConfirmationBox/GmConfirmationBox.tsx
#: src/components/Synthetics/GmSwap/GmConfirmationBox/GmConfirmationBox.tsx
#: src/components/Synthetics/GmSwap/GmSwapBox/GmSwapBox.tsx
#: src/components/Synthetics/GmSwap/GmSwapBox/GmSwapBox.tsx
#: src/components/Synthetics/GmSwap/GmSwapBox/GmSwapBox.tsx
#: src/components/Synthetics/PositionEditor/PositionEditor.tsx
#: src/components/Synthetics/PositionSeller/PositionSeller.tsx
#: src/components/Synthetics/PositionSeller/PositionSeller.tsx
#: src/components/Synthetics/TradeBox/TradeBox.tsx
#: src/components/Synthetics/TradeBox/TradeBox.tsx
msgid "Receive"
msgstr "Receive"

#: src/pages/BeginAccountTransfer/BeginAccountTransfer.js
#: src/pages/NftWallet/NftWallet.js
msgid "Receiver Address"
msgstr "Receiver Address"

#: src/pages/BeginAccountTransfer/BeginAccountTransfer.js
msgid "Receiver has not staked GLP tokens before"
msgstr "Receiver has not staked GLP tokens before"

#: src/pages/BeginAccountTransfer/BeginAccountTransfer.js
msgid "Receiver has not staked GMX tokens before"
msgstr "Receiver has not staked GMX tokens before"

#: src/components/Glp/GlpSwap.js
msgid "Redemption time not yet reached"
msgstr "Redemption time not yet reached"

#: src/pages/Home/Home.js
msgid "Reduce Liquidation Risks"
msgstr "Reduce Liquidation Risks"

#: src/components/Referrals/AffiliatesStats.tsx
msgid "Referral Code"
msgstr "Referral Code"

#: src/components/Referrals/JoinReferralCode.js
msgid "Referral Code does not exist"
msgstr "Referral Code does not exist"

#: src/components/Referrals/AffiliatesStats.tsx
msgid "Referral Codes"
msgstr "Referral Codes"

#: src/components/Synthetics/TradeFeesRow/TradeFeesRow.tsx
msgid "Referral Discount"
msgstr "Referral Discount"

#: src/components/Footer/constants.ts
#: src/pages/ReferralTerms/ReferralTerms.js
msgid "Referral Terms"
msgstr "Referral Terms"

#: src/components/Referrals/JoinReferralCode.js
msgid "Referral code added!"
msgstr "Referral code added!"

#: src/components/Referrals/AddAffiliateCode.js
msgid "Referral code created!"
msgstr "Referral code created!"

#: src/pages/Referrals/Referrals.tsx
msgid "Referral code creation failed."
msgstr "Referral code creation failed."

#: src/pages/Referrals/Referrals.tsx
msgid "Referral code submitted!"
msgstr "Referral code submitted!"

#: src/components/Referrals/JoinReferralCode.js
msgid "Referral code updated failed."
msgstr "Referral code updated failed."

#: src/components/Referrals/JoinReferralCode.js
msgid "Referral code updated!"
msgstr "Referral code updated!"

#: src/components/Header/AppHeaderLinks.tsx
<<<<<<< HEAD
#: src/pages/Referrals/Referrals.js
#: src/pages/Referrals/Referrals.js
msgid "Referrals"
msgstr "Referrals"

=======
#: src/pages/Referrals/Referrals.tsx
msgid "Referrals"
msgstr "Referrals"

#: src/pages/Referrals/Referrals.tsx
msgid "Referrals <0/>"
msgstr "Referrals <0/>"

#: src/components/Synthetics/TradeHistoryRow/TradeHistoryRow.tsx
#: src/components/Synthetics/TradeHistoryRow/TradeHistoryRow.tsx
msgid "Request"
msgstr "Request"

>>>>>>> a6a30aaa
#: src/components/Exchange/TradeHistory.js
msgid "Request decrease {0} {longOrShortText}, -{1} USD, Acceptable Price: {2} {3} USD"
msgstr "Request decrease {0} {longOrShortText}, -{1} USD, Acceptable Price: {2} {3} USD"

#: src/components/Exchange/TradeHistory.js
msgid "Request deposit into {0} {longOrShortText}"
msgstr "Request deposit into {0} {longOrShortText}"

#: src/components/Exchange/TradeHistory.js
msgid "Request increase {0} {longOrShortText}, +{1} USD, Acceptable Price: {2} {3} USD"
msgstr "Request increase {0} {longOrShortText}, +{1} USD, Acceptable Price: {2} {3} USD"

#: src/components/Exchange/TradeHistory.js
msgid "Request withdrawal from {0} {longOrShortText}"
msgstr "Request withdrawal from {0} {longOrShortText}"

#: src/components/Exchange/PositionSeller.js
msgid "Requested decrease of {0} {longOrShortText} by {sizeDeltaUsd} USD."
msgstr "Requested decrease of {0} {longOrShortText} by {sizeDeltaUsd} USD."

#: src/components/Exchange/PositionEditor.js
msgid "Requested deposit of {0} {1} into {2} {longOrShortText}."
msgstr "Requested deposit of {0} {1} into {2} {longOrShortText}."

#: src/components/Exchange/SwapBox.js
msgid "Requested increase of {tokenSymbol} {longOrShortText} by {0} USD."
msgstr "Requested increase of {tokenSymbol} {longOrShortText} by {0} USD."

#: src/components/Exchange/PositionEditor.js
msgid "Requested withdrawal of {0} USD from {1} {longOrShortText}."
msgstr "Requested withdrawal of {0} USD from {1} {longOrShortText}."

#: src/pages/Stake/StakeV2.js
msgid "Reserve Amount"
msgstr "Reserve Amount"

#: src/components/Glp/GlpSwap.js
msgid "Reserved"
msgstr "Reserved"

#: src/pages/Stake/StakeV2.js
#: src/pages/Stake/StakeV2.js
msgid "Reserved for Vesting"
msgstr "Reserved for Vesting"

#: src/pages/Ecosystem/Ecosystem.js
msgid "Returns calculator for GMX and GLP"
msgstr "Returns calculator for GMX and GLP"

#: src/components/Referrals/ClaimAffiliatesModal/ClaimAffiliatesModal.tsx
#: src/pages/Stake/StakeV1.js
#: src/pages/Stake/StakeV1.js
#: src/pages/Stake/StakeV1.js
#: src/pages/Stake/StakeV1.js
#: src/pages/Stake/StakeV1.js
#: src/pages/Stake/StakeV2.js
#: src/pages/Stake/StakeV2.js
msgid "Rewards"
msgstr "Rewards"

#: src/components/Referrals/JoinReferralCode.js
msgid "Same as current active code"
msgstr "Same as current active code"

#: src/App/App.js
#: src/components/Synthetics/AcceptablePriceImpactEditor/AcceptablePriceImpactEditor.tsx
msgid "Save"
msgstr "Save"

#: src/pages/Home/Home.js
msgid "Save on Costs"
msgstr "Save on Costs"

#: src/components/Glp/GlpSwap.js
msgid "Save on Fees"
msgstr "Save on Fees"

<<<<<<< HEAD
#: src/components/SearchInput/SearchInput.tsx
=======
#: src/components/MarketSelector/MarketSelector.tsx
msgid "Search Market"
msgstr "Search Market"

#: src/components/MarketSelector/PoolSelector.tsx
msgid "Search Pool"
msgstr "Search Pool"

#: src/components/TokenSelector/TokenSelector.tsx
>>>>>>> a6a30aaa
msgid "Search Token"
msgstr "Search Token"

#: src/components/NetworkDropdown/LanguagePopupHome.tsx
#: src/components/NetworkDropdown/NetworkDropdown.tsx
msgid "Select Language"
msgstr "Select Language"

#: src/components/Exchange/PositionDropdown.js
msgid "Select Market"
msgstr "Select Market"

#: src/pages/MarketPoolsPage/MarketPoolsPage.tsx
msgid "Select a Market"
msgstr "Select a Market"

#: src/domain/synthetics/trade/utils/validation.ts
msgid "Select a Pay token"
msgstr "Select a Pay token"

#: src/domain/synthetics/trade/utils/validation.ts
msgid "Select a collateral"
msgstr "Select a collateral"

#: src/domain/synthetics/trade/utils/validation.ts
#: src/domain/synthetics/trade/utils/validation.ts
msgid "Select a market"
msgstr "Select a market"

#: src/domain/synthetics/trade/utils/validation.ts
msgid "Select a token"
msgstr "Select a token"

#: src/pages/ClaimEsGmx/ClaimEsGmx.js
msgid "Select an option"
msgstr "Select an option"

#: src/components/Exchange/SwapBox.js
#: src/components/Exchange/SwapBox.js
#: src/components/Exchange/SwapBox.js
#: src/components/Exchange/SwapBox.js
#: src/domain/synthetics/trade/utils/validation.ts
msgid "Select different tokens"
msgstr "Select different tokens"

#: src/pages/ClaimEsGmx/ClaimEsGmx.js
msgid "Select your vesting option below then click \"Claim\"."
msgstr "Select your vesting option below then click \"Claim\"."

#: src/pages/BeginAccountTransfer/BeginAccountTransfer.js
msgid "Self-transfer not supported"
msgstr "Self-transfer not supported"

#: src/components/Synthetics/GmList/GmList.tsx
#: src/components/Synthetics/GmList/GmList.tsx
#: src/components/Synthetics/GmSwap/GmConfirmationBox/GmConfirmationBox.tsx
msgid "Sell"
msgstr "Sell"

#: src/components/Synthetics/GmSwap/GmFees/GmFees.tsx
msgid "Sell Fee"
msgstr "Sell Fee"

#: src/components/Glp/GlpSwap.js
#: src/components/Glp/GlpSwap.js
#: src/components/Glp/GlpSwap.js
#: src/components/Glp/GlpSwap.js
#: src/pages/Stake/StakeV2.js
msgid "Sell GLP"
msgstr "Sell GLP"

#: src/components/Synthetics/GmSwap/GmSwapBox/GmSwapBox.tsx
#: src/components/Synthetics/GmSwap/GmSwapBox/GmSwapBox.tsx
msgid "Sell GM"
msgstr "Sell GM"

#: src/components/Glp/GlpSwap.js
msgid "Sell failed."
msgstr "Sell failed."

#: src/components/Glp/GlpSwap.js
#: src/components/Glp/GlpSwap.js
msgid "Sell for {0}"
msgstr "Sell for {0}"

#: src/components/Synthetics/StatusNotifiaction/GmStatusNotification.tsx
msgid "Sell order cancelled"
msgstr "Sell order cancelled"

#: src/components/Synthetics/StatusNotifiaction/GmStatusNotification.tsx
msgid "Sell order executed"
msgstr "Sell order executed"

#: src/components/Synthetics/StatusNotifiaction/GmStatusNotification.tsx
msgid "Sell request sent"
msgstr "Sell request sent"

#: src/components/Glp/GlpSwap.js
msgid "Sell submitted!"
msgstr "Sell submitted!"

#: src/components/Synthetics/GmSwap/GmConfirmationBox/GmConfirmationBox.tsx
msgid "Selling GM..."
msgstr "Selling GM..."

#: src/components/Synthetics/StatusNotifiaction/GmStatusNotification.tsx
msgid "Selling {indexName}"
msgstr "Selling {indexName}"

#: src/components/Glp/GlpSwap.js
msgid "Selling..."
msgstr "Selling..."

#: src/pages/BeginAccountTransfer/BeginAccountTransfer.js
msgid "Sender has withdrawn all tokens from GLP Vesting Vault"
msgstr "Sender has withdrawn all tokens from GLP Vesting Vault"

#: src/pages/BeginAccountTransfer/BeginAccountTransfer.js
msgid "Sender has withdrawn all tokens from GMX Vesting Vault"
msgstr "Sender has withdrawn all tokens from GMX Vesting Vault"

#: src/components/Synthetics/StatusNotifiaction/GmStatusNotification.tsx
msgid "Sending Buy request"
msgstr "Sending Buy request"

#: src/components/Synthetics/StatusNotifiaction/GmStatusNotification.tsx
msgid "Sending Sell request"
msgstr "Sending Sell request"

#: src/components/Synthetics/StatusNotifiaction/OrderStatusNotification.tsx
msgid "Sending order request"
msgstr "Sending order request"

#: src/App/App.js
#: src/components/Header/AppHeaderLinks.tsx
#: src/components/NetworkDropdown/NetworkDropdown.tsx
#: src/components/NetworkDropdown/NetworkDropdown.tsx
msgid "Settings"
msgstr "Settings"

#: src/components/Exchange/PositionsList.js
msgid "Share"
msgstr "Share"

#: src/components/Exchange/PositionDropdown.js
#: src/components/Exchange/PositionShare.js
msgid "Share Position"
msgstr "Share Position"

#: src/components/Exchange/ConfirmationBox.js
#: src/components/Exchange/ConfirmationBox.js
#: src/components/Exchange/ConfirmationBox.js
#: src/components/Exchange/ConfirmationBox.js
#: src/components/Exchange/ConfirmationBox.js
#: src/components/Exchange/ExchangeTVChart.js
#: src/components/Exchange/ExchangeTVChart.js
#: src/components/Exchange/OrdersList.js
#: src/components/Exchange/PositionEditor.js
#: src/components/Exchange/PositionSeller.js
#: src/components/Exchange/PositionsList.js
#: src/components/Exchange/PositionsList.js
#: src/components/Exchange/PositionsList.js
#: src/components/Exchange/SwapBox.js
#: src/components/Exchange/SwapBox.js
#: src/components/Exchange/SwapBox.js
#: src/components/Exchange/SwapBox.js
#: src/components/Exchange/SwapBox.js
#: src/components/Exchange/TradeHistory.js
#: src/components/Exchange/TradeHistory.js
#: src/components/Exchange/TradeHistory.js
#: src/components/Synthetics/ConfirmationBox/ConfirmationBox.tsx
#: src/components/Synthetics/ConfirmationBox/ConfirmationBox.tsx
#: src/components/Synthetics/ConfirmationBox/ConfirmationBox.tsx
#: src/components/Synthetics/ConfirmationBox/ConfirmationBox.tsx
#: src/components/Synthetics/ConfirmationBox/ConfirmationBox.tsx
#: src/components/Synthetics/MarketCard/MarketCard.tsx
#: src/components/Synthetics/PositionEditor/PositionEditor.tsx
#: src/components/Synthetics/PositionItem/PositionItem.tsx
#: src/components/Synthetics/PositionItem/PositionItem.tsx
#: src/components/Synthetics/PositionSeller/PositionSeller.tsx
#: src/components/Synthetics/StatusNotifiaction/OrderStatusNotification.tsx
#: src/components/Synthetics/TVChart/TVChart.tsx
#: src/components/Synthetics/TVChart/TVChart.tsx
#: src/components/Synthetics/TradeBox/TradeBox.tsx
#: src/components/Synthetics/TradeHistoryRow/TradeHistoryRow.tsx
#: src/context/SyntheticsEvents/SyntheticsEventsProvider.tsx
#: src/context/SyntheticsEvents/SyntheticsEventsProvider.tsx
#: src/domain/synthetics/orders/utils.ts
#: src/pages/Actions/Actions.js
#: src/pages/Actions/Actions.js
#: src/pages/Exchange/Exchange.js
#: src/pages/Exchange/Exchange.js
#: src/pages/Exchange/Exchange.js
#: src/pages/Exchange/Exchange.js
#: src/pages/OrdersOverview/OrdersOverview.js
msgid "Short"
msgstr "Short"

<<<<<<< HEAD
#: src/components/Exchange/ChartTokenSelector.tsx
msgid "Short Liquidity"
msgstr "Short Liquidity"
=======
#: src/components/Synthetics/MarketStats/MarketStats.tsx
msgid "Short Collateral"
msgstr "Short Collateral"

#: src/components/Synthetics/MarketCard/MarketCard.tsx
msgid "Short Open Interest"
msgstr "Short Open Interest"
>>>>>>> a6a30aaa

#: src/pages/Dashboard/DashboardV2.js
#: src/pages/Dashboard/DashboardV2.js
msgid "Short Positions"
msgstr "Short Positions"

#: src/components/Exchange/SwapBox.js
msgid "Short {0}"
msgstr "Short {0}"

#: src/components/Exchange/ConfirmationBox.js
msgid "Shorting..."
msgstr "Shorting..."

#: src/App/App.js
msgid "Show debug values"
msgstr "Show debug values"

#: src/pages/Home/Home.js
msgid "Simple Swaps"
msgstr "Simple Swaps"

#: src/pages/Ecosystem/Ecosystem.js
msgid "Simulate your hedge strategy"
msgstr "Simulate your hedge strategy"

#: src/components/Synthetics/PositionItem/PositionItem.tsx
msgid "Since your position's Collateral is {0} with a value larger than the Position Size, the Collateral value will cover any negative PnL."
msgstr "Since your position's Collateral is {0} with a value larger than the Position Size, the Collateral value will cover any negative PnL."

#: src/components/Synthetics/PositionItem/PositionItem.tsx
msgid "Since your position's Collateral is {0} with a value larger than the Position Size, the Collateral value will increase to cover any negative PnL."
msgstr "Since your position's Collateral is {0} with a value larger than the Position Size, the Collateral value will increase to cover any negative PnL."

#: src/components/Synthetics/GmSwap/GmSwapBox/GmSwapBox.tsx
msgid "Single"
msgstr "Single"

#: src/components/Exchange/PositionEditor.js
#: src/components/Exchange/PositionSeller.js
#: src/components/Exchange/PositionsList.js
#: src/components/Exchange/PositionsList.js
#: src/components/Synthetics/ConfirmationBox/ConfirmationBox.tsx
#: src/components/Synthetics/OrderEditor/OrderEditor.tsx
#: src/components/Synthetics/PositionEditor/PositionEditor.tsx
#: src/components/Synthetics/PositionItem/PositionItem.tsx
#: src/components/Synthetics/PositionList/PositionList.tsx
#: src/components/Synthetics/PositionSeller/PositionSeller.tsx
#: src/components/Synthetics/TradeBox/TradeBox.tsx
msgid "Size"
msgstr "Size"

#: src/App/App.js
msgid "Slippage should be less than 5%"
msgstr "Slippage should be less than 5%"

#: src/components/Exchange/UsefulLinks.tsx
msgid "Speed up page loading"
msgstr "Speed up page loading"

#: src/components/Exchange/ConfirmationBox.js
#: src/components/Exchange/PositionSeller.js
#: src/components/Synthetics/ConfirmationBox/ConfirmationBox.tsx
msgid "Spread"
msgstr "Spread"

#: src/pages/Ecosystem/Ecosystem.js
msgid "Spreadsheet for position calculations"
msgstr "Spreadsheet for position calculations"

#: src/pages/Dashboard/DashboardV2.js
msgid "Stablecoin Percentage"
msgstr "Stablecoin Percentage"

#: src/pages/Stake/StakeV1.js
#: src/pages/Stake/StakeV1.js
#: src/pages/Stake/StakeV1.js
#: src/pages/Stake/StakeV2.js
#: src/pages/Stake/StakeV2.js
#: src/pages/Stake/StakeV2.js
#: src/pages/Stake/StakeV2.js
msgid "Stake"
msgstr "Stake"

#: src/pages/Stake/StakeV2.js
msgid "Stake <0>GMX</0> and <1>GLP</1> to earn rewards."
msgstr "Stake <0>GMX</0> and <1>GLP</1> to earn rewards."

#: src/pages/Stake/StakeV2.js
msgid "Stake GMX"
msgstr "Stake GMX"

#: src/pages/Stake/StakeV2.js
msgid "Stake GMX Rewards"
msgstr "Stake GMX Rewards"

#: src/pages/Stake/StakeV2.js
msgid "Stake Multiplier Points"
msgstr "Stake Multiplier Points"

#: src/pages/Stake/StakeV2.js
msgid "Stake esGMX"
msgstr "Stake esGMX"

#: src/pages/Stake/StakeV2.js
msgid "Stake esGMX Rewards"
msgstr "Stake esGMX Rewards"

#: src/pages/Stake/StakeV1.js
msgid "Stake failed"
msgstr "Stake failed"

#: src/pages/Stake/StakeV2.js
msgid "Stake failed."
msgstr "Stake failed."

#: src/pages/Stake/StakeV2.js
msgid "Stake submitted!"
msgstr "Stake submitted!"

#: src/pages/Stake/StakeV1.js
msgid "Stake submitted! <0>View status.</0>"
msgstr "Stake submitted! <0>View status.</0>"

#: src/components/Glp/GlpSwap.js
#: src/pages/Dashboard/DashboardV2.js
#: src/pages/Stake/StakeV1.js
#: src/pages/Stake/StakeV1.js
#: src/pages/Stake/StakeV1.js
#: src/pages/Stake/StakeV1.js
#: src/pages/Stake/StakeV1.js
#: src/pages/Stake/StakeV2.js
#: src/pages/Stake/StakeV2.js
#: src/pages/Stake/StakeV2.js
#: src/pages/Stake/StakeV2.js
msgid "Staked"
msgstr "Staked"

#: src/pages/Stake/StakeV2.js
msgid "Staked Multiplier Points"
msgstr "Staked Multiplier Points"

#: src/pages/Stake/StakeV2.js
#: src/pages/Stake/StakeV2.js
msgid "Staked Tokens"
msgstr "Staked Tokens"

#: src/pages/Stake/StakeV1.js
#: src/pages/Stake/StakeV2.js
msgid "Staking..."
msgstr "Staking..."

#: src/pages/Dashboard/DashboardV2.js
msgid "Stats"
msgstr "Stats"

#: src/domain/synthetics/orders/utils.ts
msgid "Stop Loss Decrease"
msgstr "Stop Loss Decrease"

#: src/pages/Ecosystem/Ecosystem.js
msgid "Structured Products"
msgstr "Structured Products"

#: src/components/Referrals/JoinReferralCode.js
msgid "Submit"
msgstr "Submit"

#: src/domain/synthetics/markets/claimCollateralTxn.ts
#: src/domain/synthetics/referrals/claimAffiliateRewardsTxn.ts
msgid "Success claimings"
msgstr "Success claimings"

#: src/pages/Dashboard/DashboardV2.js
#: src/pages/Dashboard/DashboardV2.js
msgid "Supply"
msgstr "Supply"

#: src/components/Exchange/OrdersList.js
#: src/components/Exchange/SwapBox.js
#: src/components/Exchange/SwapBox.js
#: src/components/Exchange/SwapBox.js
#: src/components/Synthetics/ConfirmationBox/ConfirmationBox.tsx
#: src/components/Synthetics/StatusNotifiaction/OrderStatusNotification.tsx
#: src/components/Synthetics/SwapCard/SwapCard.tsx
#: src/components/Synthetics/TradeBox/TradeBox.tsx
#: src/pages/OrdersOverview/OrdersOverview.js
msgid "Swap"
msgstr "Swap"

#: src/components/Exchange/FeesTooltip.tsx
msgid "Swap Fee"
msgstr "Swap Fee"

#: src/components/Synthetics/OrderEditor/OrderEditor.tsx
msgid "Swap Fees"
msgstr "Swap Fees"

#: src/components/Exchange/SwapBox.js
msgid "Swap Order created!"
msgstr "Swap Order created!"

#: src/components/Exchange/SwapBox.js
msgid "Swap Order creation failed."
msgstr "Swap Order creation failed."

#: src/components/Exchange/SwapBox.js
msgid "Swap Order submitted!"
msgstr "Swap Order submitted!"

#: src/components/Synthetics/OrderEditor/OrderEditor.tsx
#: src/components/Synthetics/TradeFeesRow/TradeFeesRow.tsx
msgid "Swap Price Impact"
msgstr "Swap Price Impact"

#: src/components/Synthetics/TradeFeesRow/TradeFeesRow.tsx
msgid "Swap Profit Fee"
msgstr "Swap Profit Fee"

#: src/pages/OrdersOverview/OrdersOverview.js
msgid "Swap active: {0}, executed: {1}, cancelled: {2}"
msgstr "Swap active: {0}, executed: {1}, cancelled: {2}"

#: src/components/Exchange/SwapBox.js
msgid "Swap amount exceeds Available Liquidity."
msgstr "Swap amount exceeds Available Liquidity."

#: src/components/Exchange/PositionSeller.js
msgid "Swap amount from {0} to {1} exceeds {2} acceptable amount. Can only receive {3}."
msgstr "Swap amount from {0} to {1} exceeds {2} acceptable amount. Can only receive {3}."

#: src/components/Exchange/PositionSeller.js
msgid "Swap amount from {0} to {1} exceeds {2} available liquidity. Choose a different \"Receive\" token."
msgstr "Swap amount from {0} to {1} exceeds {2} available liquidity. Choose a different \"Receive\" token."

#: src/components/Exchange/SwapBox.js
#: src/components/Exchange/SwapBox.js
#: src/components/Exchange/SwapBox.js
#: src/domain/synthetics/orders/createWrapOrUnwrapTxn.ts
#: src/domain/synthetics/orders/createWrapOrUnwrapTxn.ts
msgid "Swap failed."
msgstr "Swap failed."

#: src/components/Glp/SwapErrorModal.tsx
msgid "Swap on 1inch"
msgstr "Swap on 1inch"

#: src/components/Exchange/SwapBox.js
msgid "Swap submitted!"
msgstr "Swap submitted!"

#: src/components/Exchange/SwapBox.js
#: src/domain/synthetics/orders/createWrapOrUnwrapTxn.ts
#: src/domain/synthetics/orders/createWrapOrUnwrapTxn.ts
msgid "Swap submitted."
msgstr "Swap submitted."

#: src/components/Synthetics/TradeBox/TradeBox.tsx
msgid "Swap {0}"
msgstr "Swap {0}"

#: src/components/Exchange/TradeHistory.js
msgid "Swap {0} USDG for{1} {2}"
msgstr "Swap {0} USDG for{1} {2}"

#: src/components/Glp/GlpSwap.js
msgid "Swap {0} on 1inch"
msgstr "Swap {0} on 1inch"

#: src/components/Exchange/SwapBox.js
msgid "Swap {0} submitted!"
msgstr "Swap {0} submitted!"

#: src/components/Synthetics/TradeFeesRow/TradeFeesRow.tsx
msgid "Swap {0} to {1}"
msgstr "Swap {0} to {1}"

#: src/components/Glp/SwapErrorModal.tsx
msgid "Swap {0} to {1} on 1inch"
msgstr "Swap {0} to {1} on 1inch"

#: src/components/Exchange/TradeHistory.js
msgid "Swap {0} {1} for {2} {3}"
msgstr "Swap {0} {1} for {2} {3}"

<<<<<<< HEAD
#: src/components/Exchange/TradeHistory.js
msgid "Swap {0} {1} for{2} USDG"
msgstr "Swap {0} {1} for{2} USDG"
=======
#: src/domain/synthetics/orders/utils.ts
msgid "Swap {fromTokenText} for {toTokenText}"
msgstr "Swap {fromTokenText} for {toTokenText}"

#: src/domain/synthetics/orders/createWrapOrUnwrapTxn.ts
#: src/domain/synthetics/orders/createWrapOrUnwrapTxn.ts
msgid "Swapped {0} for {1}"
msgstr "Swapped {0} for {1}"
>>>>>>> a6a30aaa

#: src/components/Exchange/SwapBox.js
#: src/components/Exchange/SwapBox.js
#: src/components/Exchange/SwapBox.js
msgid "Swapped {0} {1} for {2} {3}!"
msgstr "Swapped {0} {1} for {2} {3}!"

#: src/components/Exchange/ConfirmationBox.js
msgid "Swapping..."
msgstr "Swapping..."

#: src/components/Exchange/SwapBox.js
msgid "Swaps disabled, pending {0} upgrade"
msgstr "Swaps disabled, pending {0} upgrade"

#: src/components/Glp/GlpSwap.js
#: src/components/Synthetics/MarketsList/MarketsList.tsx
#: src/pages/Dashboard/DashboardV2.js
msgid "TOKEN"
msgstr "TOKEN"

#: src/components/Synthetics/GmList/GmList.tsx
msgid "TOTAL SUPPLY"
msgstr "TOTAL SUPPLY"

#: src/components/Synthetics/PositionSeller/PositionSeller.tsx
msgid "Take-Profit and Stop-Loss orders are created in the main Tradebox.<0/><1/><2>Set Trigger Order for this position.</2><3/><4/><5>Read More</5>."
msgstr "Take-Profit and Stop-Loss orders are created in the main Tradebox.<0/><1/><2>Set Trigger Order for this position.</2><3/><4/><5>Read More</5>."

#: src/components/Exchange/SwapBox.js
msgid "Take-profit and stop-loss orders can be set after opening a position. <0/><1/>There will be a \"Close\" button on each position row, clicking this will display the option to set trigger orders. <2/><3/>For screenshots and more information, please see the <4>docs</4>."
msgstr "Take-profit and stop-loss orders can be set after opening a position. <0/><1/>There will be a \"Close\" button on each position row, clicking this will display the option to set trigger orders. <2/><3/>For screenshots and more information, please see the <4>docs</4>."

#: src/pages/Dashboard/DashboardV2.js
#: src/pages/Dashboard/DashboardV2.js
msgid "Target Min Amount"
msgstr "Target Min Amount"

#: src/pages/Dashboard/DashboardV2.js
msgid "Target Weight"
msgstr "Target Weight"

#: src/pages/Ecosystem/Ecosystem.js
msgid "Telegram Group"
msgstr "Telegram Group"

#: src/pages/Ecosystem/Ecosystem.js
msgid "Telegram Group (Chinese)"
msgstr "Telegram Group (Chinese)"

#: src/pages/Ecosystem/Ecosystem.js
msgid "Telegram Group (Portuguese)"
msgstr "Telegram Group (Portuguese)"

#: src/pages/Ecosystem/Ecosystem.js
msgid "Telegram Groups"
msgstr "Telegram Groups"

#: src/pages/Ecosystem/Ecosystem.js
msgid "Telegram bot for GMX Swaps monitoring"
msgstr "Telegram bot for GMX Swaps monitoring"

#: src/pages/Ecosystem/Ecosystem.js
msgid "Telegram bot for GMX position updates"
msgstr "Telegram bot for GMX position updates"

#: src/pages/Ecosystem/Ecosystem.js
msgid "Telegram bot for Open Interest on GMX"
msgstr "Telegram bot for Open Interest on GMX"

#: src/components/Footer/constants.ts
#: src/pages/TermsAndConditions/TermsAndConditions.js
msgid "Terms and Conditions"
msgstr "Terms and Conditions"

#: src/pages/Stake/StakeV1.js
msgid "The <0>GMX migration</0> is in progress, please migrate your GMT, xGMT, GMT-USDG and xGMT-USDG tokens.<1/>USDG tokens will continue to function as before and do not need to be migrated."
msgstr "The <0>GMX migration</0> is in progress, please migrate your GMT, xGMT, GMT-USDG and xGMT-USDG tokens.<1/>USDG tokens will continue to function as before and do not need to be migrated."

#: src/components/Stake/GMXAprTooltip.tsx
msgid "The Boosted APR is from your staked Multiplier Points."
msgstr "The Boosted APR is from your staked Multiplier Points."

#: src/pages/Stake/StakeV1.js
msgid "The Gambit protocol is in beta, please read the <0>staking details</0>before participating."
msgstr "The Gambit protocol is in beta, please read the <0>staking details</0>before participating."

#: src/App/App.js
msgid "The Max Execution Fee is set to a higher value to handle potential increases in gas price during order execution. Any excess execution fee will be refunded to your account when the order is executed. Only applicable to GMX V2."
msgstr "The Max Execution Fee is set to a higher value to handle potential increases in gas price during order execution. Any excess execution fee will be refunded to your account when the order is executed. Only applicable to GMX V2."

#: src/pages/ClaimEsGmx/ClaimEsGmx.js
msgid "The address of the esGMX (IOU) token is {esGmxIouAddress}."
msgstr "The address of the esGMX (IOU) token is {esGmxIouAddress}."

#: src/components/Exchange/SwapBox.js
msgid "The borrow fee is calculated as (assets borrowed) / (total assets in pool) * 0.01% per hour."
msgstr "The borrow fee is calculated as (assets borrowed) / (total assets in pool) * 0.01% per hour."

#: src/pages/ClaimEsGmx/ClaimEsGmx.js
msgid "The esGMX (IOU) token is transferrable. You can add the token to your wallet and send it to another address to claim if you'd like."
msgstr "The esGMX (IOU) token is transferrable. You can add the token to your wallet and send it to another address to claim if you'd like."

#: src/pages/ClaimEsGmx/ClaimEsGmx.js
msgid "The esGMX tokens can be staked or vested at any time."
msgstr "The esGMX tokens can be staked or vested at any time."

#: src/lib/contracts/transactionErrors.tsx
msgid "The mark price has changed, consider increasing your Allowed Slippage by clicking on the \"...\" icon next to your address."
msgstr "The mark price has changed, consider increasing your Allowed Slippage by clicking on the \"...\" icon next to your address."

#: src/domain/synthetics/fees/utils/executionFee.ts
msgid "The network cost to send transactions is high at the moment, please check the \"Max Execution Fee\" value before proceeding."
msgstr "The network cost to send transactions is high at the moment, please check the \"Max Execution Fee\" value before proceeding."

#: src/components/Synthetics/ConfirmationBox/ConfirmationBox.tsx
msgid "The order will only execute if the Min. Receive is met and there is sufficient liquidity."
msgstr "The order will only execute if the Min. Receive is met and there is sufficient liquidity."

#: src/components/Exchange/ConfirmationBox.js
msgid "The order will only execute if the price conditions are met and there is sufficient liquidity"
msgstr "The order will only execute if the price conditions are met and there is sufficient liquidity"

#: src/components/Synthetics/ConfirmationBox/ConfirmationBox.tsx
msgid "The order will only execute if the price conditions are met and there is sufficient liquidity."
msgstr "The order will only execute if the price conditions are met and there is sufficient liquidity."

#: src/components/Exchange/PositionEditor.js
msgid "The pending borrow fee will be charged on this transaction."
msgstr "The pending borrow fee will be charged on this transaction."

#: src/components/Synthetics/MarketCard/MarketCard.tsx
msgid "The position will be opened at a reference price of {0}, not accounting for price impact, with a max slippage of {1}%.<0/><1/>The slippage amount can be configured under Settings, found by clicking on your address at the top right of the page after connecting your wallet.<2/><3/><4>More Info</4>"
msgstr "The position will be opened at a reference price of {0}, not accounting for price impact, with a max slippage of {1}%.<0/><1/>The slippage amount can be configured under Settings, found by clicking on your address at the top right of the page after connecting your wallet.<2/><3/><4>More Info</4>"

#: src/components/Exchange/SwapBox.js
msgid "The position will be opened at {0} USD with a max slippage of {1}%.<0/><1/>The slippage amount can be configured under Settings, found by clicking on your address at the top right of the page after connecting your wallet.<2/><3/><4>More Info</4>"
msgstr "The position will be opened at {0} USD with a max slippage of {1}%.<0/><1/>The slippage amount can be configured under Settings, found by clicking on your address at the top right of the page after connecting your wallet.<2/><3/><4>More Info</4>"

#: src/components/Exchange/OrdersList.js
msgid "The price that the order can be executed at may differ slightly from the chart price as market orders can change the price while limit / trigger orders cannot."
msgstr "The price that the order can be executed at may differ slightly from the chart price as market orders can change the price while limit / trigger orders cannot."

#: src/components/Referrals/referralsHelper.js
msgid "The referral code can't be more than {MAX_REFERRAL_CODE_LENGTH} characters."
msgstr "The referral code can't be more than {MAX_REFERRAL_CODE_LENGTH} characters."

#: src/components/Synthetics/ConfirmationBox/ConfirmationBox.tsx
msgid "The spread is > 1%, please ensure the trade details are acceptable before comfirming"
msgstr "The spread is > 1%, please ensure the trade details are acceptable before comfirming"

#: src/components/Exchange/ConfirmationBox.js
msgid "The spread is > 1%, please ensure the trade details are acceptable before confirming"
msgstr "The spread is > 1%, please ensure the trade details are acceptable before confirming"

#: src/components/ModalViews/RedirectModal.js
msgid "The website is a community deployed and maintained instance of the open source <0>GMX front end</0>, hosted and served on the distributed, peer-to-peer <1>IPFS network</1>."
msgstr "The website is a community deployed and maintained instance of the open source <0>GMX front end</0>, hosted and served on the distributed, peer-to-peer <1>IPFS network</1>."

#: src/components/Exchange/SwapBox.js
msgid "There are more longs than shorts, borrow fees for shorting is currently zero"
msgstr "There are more longs than shorts, borrow fees for shorting is currently zero"

#: src/components/Exchange/SwapBox.js
msgid "There are more shorts than longs, borrow fees for longing is currently zero"
msgstr "There are more shorts than longs, borrow fees for longing is currently zero"

#: src/domain/tokens/approveTokens.tsx
#: src/lib/contracts/transactionErrors.tsx
msgid "There is not enough ETH in your account on Arbitrum to send this transaction.<0/><1/><2>Bridge ETH to Arbitrum</2>"
msgstr "There is not enough ETH in your account on Arbitrum to send this transaction.<0/><1/><2>Bridge ETH to Arbitrum</2>"

#: src/components/Glp/SwapErrorModal.tsx
msgid "There is not enough liquidity in a single token for your size. Please check the Save on Fees section and consider splitting your order into several different ones"
msgstr "There is not enough liquidity in a single token for your size. Please check the Save on Fees section and consider splitting your order into several different ones"

#: src/components/Synthetics/ConfirmationBox/ConfirmationBox.tsx
msgid "There may not be sufficient liquidity to execute your order when the Min. Receive are met."
msgstr "There may not be sufficient liquidity to execute your order when the Min. Receive are met."

#: src/components/Exchange/ConfirmationBox.js
msgid "There may not be sufficient liquidity to execute your order when the price conditions are met"
msgstr "There may not be sufficient liquidity to execute your order when the price conditions are met"

#: src/components/Synthetics/ConfirmationBox/ConfirmationBox.tsx
msgid "There may not be sufficient liquidity to execute your order when the price conditions are met."
msgstr "There may not be sufficient liquidity to execute your order when the price conditions are met."

#: src/components/Referrals/AffiliatesStats.tsx
msgid "This code has been taken by someone else on {0}, you will not receive rebates from traders using this code on {1}."
msgstr "This code has been taken by someone else on {0}, you will not receive rebates from traders using this code on {1}."

#: src/components/Referrals/AffiliatesStats.tsx
msgid "This code is not yet registered on {0}, you will not receive rebates there.<0/><1/>Switch your network to create this code on {1}."
msgstr "This code is not yet registered on {0}, you will not receive rebates there.<0/><1/>Switch your network to create this code on {1}."

#: src/components/Exchange/TradeHistory.js
msgid "This position was liquidated as the max leverage of 100x was exceeded."
msgstr "This position was liquidated as the max leverage of 100x was exceeded."

#: src/components/Synthetics/TradeHistoryRow/LiquidationTooltip.tsx
msgid "This position was liquidated as the max leverage of {maxLeverageText} was exceeded."
msgstr "This position was liquidated as the max leverage of {maxLeverageText} was exceeded."

#: src/pages/Home/Home.js
msgid "Three tokens create our ecosystem"
msgstr "Three tokens create our ecosystem"

#: src/components/Referrals/TradersStats.tsx
msgid "Tier {0} ({1}% discount)"
msgstr "Tier {0} ({1}% discount)"

#: src/components/Referrals/AffiliatesStats.tsx
msgid "Tier {0} ({1}% rebate)"
msgstr "Tier {0} ({1}% rebate)"

#: src/components/Migration/Migration.js
msgid "To Receive"
msgstr "To Receive"

#: src/pages/CompleteAccountTransfer/CompleteAccountTransfer.js
msgid "To complete the transfer, you must switch your connected account to {receiver}."
msgstr "To complete the transfer, you must switch your connected account to {receiver}."

#: src/pages/BuyGMX/BuyGMX.tsx
msgid "To purchase GMX on the {0} blockchain, please <0>change your network</0>."
msgstr "To purchase GMX on the {0} blockchain, please <0>change your network</0>."

#: src/components/Glp/GlpSwap.js
msgid "To reduce fees, select a different asset to pay with."
msgstr "To reduce fees, select a different asset to pay with."

#: src/components/Glp/GlpSwap.js
msgid "To reduce fees, select a different asset to receive."
msgstr "To reduce fees, select a different asset to receive."

#: src/pages/Dashboard/DashboardV2.js
msgid "Tokens"
msgstr "Tokens"

#: src/components/Referrals/AffiliatesStats.tsx
#: src/components/Referrals/AffiliatesStats.tsx
#: src/components/Referrals/AffiliatesStats.tsx
#: src/components/Referrals/TradersStats.tsx
#: src/components/Referrals/TradersStats.tsx
#: src/pages/Stake/StakeV2.js
msgid "Total"
msgstr "Total"

#: src/components/Migration/Migration.js
msgid "Total Assets Migrated"
msgstr "Total Assets Migrated"

#: src/pages/Stake/StakeV1.js
msgid "Total Assets Staked"
msgstr "Total Assets Staked"

#: src/components/Synthetics/ClaimableCard/ClaimableCard.tsx
msgid "Total Claimable"
msgstr "Total Claimable"

#: src/pages/Dashboard/DashboardV2.js
#: src/pages/Dashboard/DashboardV2.js
msgid "Total Fees"
msgstr "Total Fees"

#: src/components/Referrals/AffiliatesStats.tsx
msgid "Total Rebates"
msgstr "Total Rebates"

#: src/pages/Stake/StakeV2.js
msgid "Total Rewards"
msgstr "Total Rewards"

#: src/pages/Dashboard/DashboardV2.js
#: src/pages/Dashboard/DashboardV2.js
#: src/pages/Stake/StakeV1.js
#: src/pages/Stake/StakeV1.js
#: src/pages/Stake/StakeV1.js
#: src/pages/Stake/StakeV1.js
#: src/pages/Stake/StakeV1.js
#: src/pages/Stake/StakeV2.js
#: src/pages/Stake/StakeV2.js
#: src/pages/Stake/StakeV2.js
msgid "Total Staked"
msgstr "Total Staked"

#: src/pages/Dashboard/DashboardV2.js
msgid "Total Stats"
msgstr "Total Stats"

#: src/components/Glp/GlpSwap.js
#: src/components/Synthetics/GmList/GmList.tsx
#: src/components/Synthetics/MarketStats/MarketStats.tsx
#: src/pages/Stake/StakeV1.js
#: src/pages/Stake/StakeV1.js
#: src/pages/Stake/StakeV2.js
#: src/pages/Stake/StakeV2.js
#: src/pages/Stake/StakeV2.js
msgid "Total Supply"
msgstr "Total Supply"

#: src/pages/Home/Home.js
msgid "Total Trading Volume"
msgstr "Total Trading Volume"

#: src/pages/Dashboard/DashboardV2.js
#: src/pages/Dashboard/DashboardV2.js
#: src/pages/Home/Home.js
msgid "Total Users"
msgstr "Total Users"

#: src/components/Referrals/AffiliatesStats.tsx
#: src/pages/Dashboard/DashboardV2.js
#: src/pages/Dashboard/DashboardV2.js
msgid "Total Volume"
msgstr "Total Volume"

#: src/pages/OrdersOverview/OrdersOverview.js
msgid "Total active: {openTotal}, executed: {executedTotal}, cancelled: {cancelledTotal}"
msgstr "Total active: {openTotal}, executed: {executedTotal}, cancelled: {cancelledTotal}"

#: src/components/StatsTooltip/ChainsStatsTooltipRow.tsx
msgid "Total:"
msgstr "Total:"

#: src/components/Header/AppHeaderUser.tsx
#: src/components/Header/AppHeaderUser.tsx
msgid "Trade"
msgstr "Trade"

#: src/pages/Home/Home.js
msgid "Trade BTC, ETH, AVAX and other top cryptocurrencies with up to 50x leverage directly from your wallet"
msgstr "Trade BTC, ETH, AVAX and other top cryptocurrencies with up to 50x leverage directly from your wallet"

#: src/components/Exchange/ExchangeBanner.js
msgid "Trade on GMX and win <0>$250.000</0> in prizes! Live until November 30th, <1>click here</1> to learn more."
msgstr "Trade on GMX and win <0>$250.000</0> in prizes! Live until November 30th, <1>click here</1> to learn more."

#: src/components/Common/SEO.js
msgid "Trade spot or perpetual BTC, ETH, AVAX and other top cryptocurrencies with up to 50x leverage directly from your wallet on Arbitrum and Avalanche."
msgstr "Trade spot or perpetual BTC, ETH, AVAX and other top cryptocurrencies with up to 50x leverage directly from your wallet on Arbitrum and Avalanche."

#: src/pages/Referrals/Referrals.tsx
msgid "Traders"
msgstr "Traders"

#: src/components/Referrals/AffiliatesStats.tsx
#: src/components/Referrals/AffiliatesStats.tsx
msgid "Traders Referred"
msgstr "Traders Referred"

#: src/components/Referrals/AffiliatesStats.tsx
msgid "Traders Referred on Arbitrum"
msgstr "Traders Referred on Arbitrum"

#: src/components/Referrals/AffiliatesStats.tsx
msgid "Traders Referred on Avalanche"
msgstr "Traders Referred on Avalanche"

#: src/components/Referrals/AffiliatesStats.tsx
msgid "Traders Referred on Avalanche Fuji"
msgstr "Traders Referred on Avalanche Fuji"

#: src/pages/Exchange/Exchange.js
#: src/pages/SyntheticsPage/SyntheticsPage.tsx
msgid "Trades"
msgstr "Trades"

#: src/components/Referrals/AffiliatesStats.tsx
#: src/components/Referrals/TradersStats.tsx
msgid "Trading Volume"
msgstr "Trading Volume"

#: src/components/Exchange/UsefulLinks.tsx
msgid "Trading guide"
msgstr "Trading guide"

#: src/pages/NftWallet/NftWallet.js
msgid "Tranferring..."
msgstr "Tranferring..."

#: src/components/Exchange/ConfirmationBox.js
#: src/components/Exchange/PositionSeller.js
#: src/components/Synthetics/ConfirmationBox/ConfirmationBox.tsx
msgid "Transacting with a depegged stable coin is subject to spreads reflecting the worse of current market price or $1.00, with transactions involving multiple stablecoins may have multiple spreads."
msgstr "Transacting with a depegged stable coin is subject to spreads reflecting the worse of current market price or $1.00, with transactions involving multiple stablecoins may have multiple spreads."

#: src/components/Referrals/AffiliatesStats.tsx
#: src/components/Referrals/TradersStats.tsx
msgid "Transaction"
msgstr "Transaction"

#: src/lib/contracts/callContract.tsx
msgid "Transaction completed!"
msgstr "Transaction completed!"

#: src/lib/contracts/transactionErrors.tsx
msgid "Transaction failed"
msgstr "Transaction failed"

#: src/lib/contracts/transactionErrors.tsx
msgid "Transaction failed due to RPC error.<0/><1/>Please try changing the RPC url in your wallet settings. <2>More info</2>"
msgstr "Transaction failed due to RPC error.<0/><1/>Please try changing the RPC url in your wallet settings. <2>More info</2>"

#: src/lib/contracts/callContract.tsx
msgid "Transaction sent."
msgstr "Transaction sent."

#: src/lib/contracts/transactionErrors.tsx
msgid "Transaction was cancelled."
msgstr "Transaction was cancelled."

#: src/pages/BeginAccountTransfer/BeginAccountTransfer.js
#: src/pages/Stake/StakeV2.js
msgid "Transfer Account"
msgstr "Transfer Account"

#: src/pages/NftWallet/NftWallet.js
msgid "Transfer NFT"
msgstr "Transfer NFT"

#: src/pages/BeginAccountTransfer/BeginAccountTransfer.js
msgid "Transfer Submitted"
msgstr "Transfer Submitted"

#: src/pages/BeginAccountTransfer/BeginAccountTransfer.js
msgid "Transfer already initiated"
msgstr "Transfer already initiated"

#: src/pages/BeginAccountTransfer/BeginAccountTransfer.js
#: src/pages/CompleteAccountTransfer/CompleteAccountTransfer.js
#: src/pages/NftWallet/NftWallet.js
msgid "Transfer failed."
msgstr "Transfer failed."

#: src/pages/BeginAccountTransfer/BeginAccountTransfer.js
#: src/pages/CompleteAccountTransfer/CompleteAccountTransfer.js
#: src/pages/NftWallet/NftWallet.js
msgid "Transfer submitted!"
msgstr "Transfer submitted!"

#: src/pages/BuyGMX/BuyGMX.tsx
msgid "Transfer {nativeTokenSymbol}"
msgstr "Transfer {nativeTokenSymbol}"

#: src/pages/BeginAccountTransfer/BeginAccountTransfer.js
msgid "Transferring"
msgstr "Transferring"

#: src/components/Exchange/OrdersList.js
#: src/components/Exchange/PositionSeller.js
#: src/components/Exchange/SwapBox.js
#: src/components/Synthetics/OrderItem/OrderItem.tsx
#: src/components/Synthetics/PositionItem/PositionItem.tsx
#: src/components/Synthetics/PositionSeller/PositionSeller.tsx
#: src/components/Synthetics/TradeBox/TradeBox.tsx
msgid "Trigger"
msgstr "Trigger"

#: src/components/Exchange/PositionDropdown.js
msgid "Trigger Close"
msgstr "Trigger Close"

#: src/components/Exchange/PositionSeller.js
#: src/components/Synthetics/ConfirmationBox/ConfirmationBox.tsx
#: src/components/Synthetics/OrderItem/OrderItem.tsx
#: src/components/Synthetics/OrderList/OrderList.tsx
#: src/components/Synthetics/TradeBox/TradeBox.tsx
msgid "Trigger Price"
msgstr "Trigger Price"

#: src/components/Exchange/PositionSeller.js
msgid "Trigger order disabled, pending {0} upgrade"
msgstr "Trigger order disabled, pending {0} upgrade"

#: src/components/Synthetics/StatusNotifiaction/OrderStatusNotification.tsx
msgid "Trigger order for"
msgstr "Trigger order for"

#: src/components/Exchange/TradeHistory.js
msgid "Try increasing the \"Allowed Slippage\", under the Settings menu on the top right"
msgstr "Try increasing the \"Allowed Slippage\", under the Settings menu on the top right"

#: src/components/Exchange/TradeHistory.js
msgid "Try increasing the \"Allowed Slippage\", under the Settings menu on the top right."
msgstr "Try increasing the \"Allowed Slippage\", under the Settings menu on the top right."

#: src/components/Exchange/PositionShare.js
msgid "Tweet"
msgstr "Tweet"

#: src/App/App.js
msgid "Txn failed. <0>View</0>"
msgstr "Txn failed. <0>View</0>"

#: src/components/Exchange/OrdersList.js
#: src/components/Referrals/AffiliatesStats.tsx
#: src/components/Referrals/TradersStats.tsx
#: src/components/Synthetics/OrderList/OrderList.tsx
#: src/pages/OrdersOverview/OrdersOverview.js
msgid "Type"
msgstr "Type"

#: src/components/Referrals/AffiliatesStats.tsx
#: src/components/Referrals/TradersStats.tsx
msgid "USD Value may not be accurate since the data does not contain prices for {0}"
msgstr "USD Value may not be accurate since the data does not contain prices for {0}"

#: src/components/Synthetics/MarketsList/MarketsList.tsx
#: src/pages/Dashboard/DashboardV2.js
msgid "UTILIZATION"
msgstr "UTILIZATION"

#: src/components/Synthetics/StatusNotifiaction/GmStatusNotification.tsx
msgid "Unknown buy GM order"
msgstr "Unknown buy GM order"

#: src/components/Synthetics/StatusNotifiaction/OrderStatusNotification.tsx
msgid "Unknown order"
msgstr "Unknown order"

#: src/components/Synthetics/StatusNotifiaction/GmStatusNotification.tsx
msgid "Unknown sell GM order"
msgstr "Unknown sell GM order"

#: src/pages/Stake/StakeV1.js
#: src/pages/Stake/StakeV1.js
#: src/pages/Stake/StakeV1.js
#: src/pages/Stake/StakeV1.js
#: src/pages/Stake/StakeV1.js
#: src/pages/Stake/StakeV2.js
#: src/pages/Stake/StakeV2.js
#: src/pages/Stake/StakeV2.js
#: src/pages/Stake/StakeV2.js
msgid "Unstake"
msgstr "Unstake"

#: src/pages/Stake/StakeV2.js
msgid "Unstake GMX"
msgstr "Unstake GMX"

#: src/pages/Stake/StakeV2.js
msgid "Unstake completed!"
msgstr "Unstake completed!"

#: src/pages/Stake/StakeV2.js
msgid "Unstake esGMX"
msgstr "Unstake esGMX"

#: src/pages/Stake/StakeV1.js
msgid "Unstake failed"
msgstr "Unstake failed"

#: src/pages/Stake/StakeV2.js
msgid "Unstake failed."
msgstr "Unstake failed."

#: src/pages/Stake/StakeV2.js
msgid "Unstake submitted!"
msgstr "Unstake submitted!"

#: src/pages/Stake/StakeV1.js
msgid "Unstake submitted! <0>View status.</0>"
msgstr "Unstake submitted! <0>View status.</0>"

#: src/pages/Stake/StakeV2.js
msgid "Unstaking will burn <0>{0} Multiplier Points</0>. {1}"
msgstr "Unstaking will burn <0>{0} Multiplier Points</0>. {1}"

#: src/pages/Stake/StakeV1.js
#: src/pages/Stake/StakeV2.js
msgid "Unstaking..."
msgstr "Unstaking..."

#: src/lib/wallets/index.tsx
msgid "Unsupported chain. Switch to Arbitrum network on your wallet and try again"
msgstr "Unsupported chain. Switch to Arbitrum network on your wallet and try again"

#: src/components/Exchange/TradeHistory.js
#: src/components/Referrals/JoinReferralCode.js
#: src/components/Synthetics/TradeHistoryRow/TradeHistoryRow.tsx
#: src/components/Synthetics/TradeHistoryRow/TradeHistoryRow.tsx
msgid "Update"
msgstr "Update"

#: src/components/Exchange/OrderEditor.js
msgid "Update Order"
msgstr "Update Order"

#: src/domain/synthetics/orders/updateOrderTxn.ts
msgid "Update order executed"
msgstr "Update order executed"

#: src/components/Exchange/OrderEditor.js
#: src/components/Synthetics/OrderEditor/OrderEditor.tsx
msgid "Updating Order..."
msgstr "Updating Order..."

#: src/domain/synthetics/orders/updateOrderTxn.ts
msgid "Updating order"
msgstr "Updating order"

#: src/components/Referrals/JoinReferralCode.js
msgid "Updating..."
msgstr "Updating..."

#: src/components/Exchange/PositionsList.js
msgid "Use the \"Close\" button to reduce your position size, or to set stop-loss / take-profit orders."
msgstr "Use the \"Close\" button to reduce your position size, or to set stop-loss / take-profit orders."

#: src/components/Synthetics/PositionItem/PositionItem.tsx
msgid "Use the \"Close\" button to reduce your position size."
msgstr "Use the \"Close\" button to reduce your position size."

#: src/pages/Stake/StakeV2.js
msgid "Use the \"Compound\" button to stake your Multiplier Points."
msgstr "Use the \"Compound\" button to stake your Multiplier Points."

#: src/components/Exchange/PositionsList.js
#: src/components/Exchange/PositionsList.js
#: src/components/Synthetics/PositionItem/PositionItem.tsx
msgid "Use the Edit Collateral icon to deposit or withdraw collateral."
msgstr "Use the Edit Collateral icon to deposit or withdraw collateral."

#: src/components/Exchange/UsefulLinks.tsx
msgid "Useful Links"
msgstr "Useful Links"

#: src/components/Synthetics/MarketsList/MarketsList.tsx
#: src/pages/Dashboard/DashboardV2.js
msgid "Utilization"
msgstr "Utilization"

#: src/components/Referrals/AffiliatesStats.tsx
msgid "V1 Airdrop"
msgstr "V1 Airdrop"

#: src/components/Referrals/AffiliatesStats.tsx
#: src/components/Referrals/AffiliatesStats.tsx
#: src/components/Referrals/TradersStats.tsx
#: src/components/Referrals/TradersStats.tsx
msgid "V1 Arbitrum"
msgstr "V1 Arbitrum"

#: src/components/Referrals/AffiliatesStats.tsx
#: src/components/Referrals/AffiliatesStats.tsx
#: src/components/Referrals/TradersStats.tsx
#: src/components/Referrals/TradersStats.tsx
msgid "V1 Avalanche"
msgstr "V1 Avalanche"

#: src/components/Referrals/AffiliatesStats.tsx
#: src/components/Referrals/AffiliatesStats.tsx
#: src/components/Referrals/TradersStats.tsx
#: src/components/Referrals/TradersStats.tsx
msgid "V1 Avalanche Fuji"
msgstr "V1 Avalanche Fuji"

#: src/components/Referrals/AffiliatesStats.tsx
msgid "V1 Rebates and V1/V2 esGMX are airdropped weekly. V2 Rebates are claimed manually."
msgstr "V1 Rebates and V1/V2 esGMX are airdropped weekly. V2 Rebates are claimed manually."

#: src/components/Referrals/AffiliatesStats.tsx
msgid "V1 esGMX"
msgstr "V1 esGMX"

#: src/components/Referrals/TradersStats.tsx
#: src/components/Referrals/TradersStats.tsx
msgid "V1 rebates are airdropped weekly. V2 rebates are automatically applied as fee discounts on each trade and do not show on this table."
msgstr "V1 rebates are airdropped weekly. V2 rebates are automatically applied as fee discounts on each trade and do not show on this table."

#: src/components/Referrals/AffiliatesStats.tsx
#: src/components/Referrals/AffiliatesStats.tsx
#: src/components/Referrals/TradersStats.tsx
#: src/components/Referrals/TradersStats.tsx
msgid "V2 Arbitrum"
msgstr "V2 Arbitrum"

#: src/components/Referrals/AffiliatesStats.tsx
#: src/components/Referrals/AffiliatesStats.tsx
#: src/components/Referrals/TradersStats.tsx
#: src/components/Referrals/TradersStats.tsx
msgid "V2 Avalanche"
msgstr "V2 Avalanche"

#: src/components/Referrals/AffiliatesStats.tsx
#: src/components/Referrals/AffiliatesStats.tsx
#: src/components/Referrals/TradersStats.tsx
#: src/components/Referrals/TradersStats.tsx
msgid "V2 Avalanche Fuji"
msgstr "V2 Avalanche Fuji"

#: src/components/Referrals/AffiliatesStats.tsx
msgid "V2 Claim"
msgstr "V2 Claim"

#: src/pages/MarketPoolsPage/MarketPoolsPage.tsx
msgid "V2 Pools"
msgstr "V2 Pools"

#: src/pages/SyntheticsFallbackPage/SyntheticsFallbackPage.tsx
msgid "V2 doesn't currently support this network"
msgstr "V2 doesn't currently support this network"

#: src/components/Synthetics/TradeBox/MarketPoolSelectorRow.tsx
msgid "V2 is newly live, and liquidity may be low initially."
msgstr "V2 is newly live, and liquidity may be low initially."

#: src/pages/Stake/StakeV2.js
msgid "Vault Capacity"
msgstr "Vault Capacity"

#: src/pages/Stake/StakeV2.js
msgid "Vault Capacity for your Account:"
msgstr "Vault Capacity for your Account:"

#: src/pages/Stake/StakeV2.js
msgid "Vest"
msgstr "Vest"

#: src/pages/ClaimEsGmx/ClaimEsGmx.js
msgid "Vest with GLP on Arbitrum"
msgstr "Vest with GLP on Arbitrum"

#: src/pages/ClaimEsGmx/ClaimEsGmx.js
msgid "Vest with GLP on Avalanche"
msgstr "Vest with GLP on Avalanche"

#: src/pages/ClaimEsGmx/ClaimEsGmx.js
msgid "Vest with GMX on Arbitrum"
msgstr "Vest with GMX on Arbitrum"

#: src/pages/ClaimEsGmx/ClaimEsGmx.js
msgid "Vest with GMX on Avalanche"
msgstr "Vest with GMX on Avalanche"

#: src/pages/BeginAccountTransfer/BeginAccountTransfer.js
msgid "Vested GLP not withdrawn"
msgstr "Vested GLP not withdrawn"

#: src/pages/BeginAccountTransfer/BeginAccountTransfer.js
msgid "Vested GMX not withdrawn"
msgstr "Vested GMX not withdrawn"

#: src/pages/Stake/StakeV2.js
#: src/pages/Stake/StakeV2.js
msgid "Vesting Status"
msgstr "Vesting Status"

#: src/App/App.js
#: src/lib/contracts/notifications.tsx
#: src/lib/contracts/notifications.tsx
#: src/pages/Exchange/Exchange.js
#: src/pages/Exchange/Exchange.js
msgid "View"
msgstr "View"

#: src/pages/BuyGlp/BuyGlp.js
msgid "View <0>staking</0> page."
msgstr "View <0>staking</0> page."

#: src/components/AddressDropdown/AddressDropdown.tsx
msgid "View in Explorer"
msgstr "View in Explorer"

#: src/lib/contracts/callContract.tsx
msgid "View status."
msgstr "View status."

#: src/pages/Dashboard/DashboardV2.js
msgid "Volume"
msgstr "Volume"

#: src/components/Referrals/AffiliatesStats.tsx
msgid "Volume on V1"
msgstr "Volume on V1"

#: src/components/Referrals/AffiliatesStats.tsx
msgid "Volume on V2"
msgstr "Volume on V2"

#: src/components/Referrals/TradersStats.tsx
msgid "Volume traded by this account with an active referral code."
msgstr "Volume traded by this account with an active referral code."

#: src/components/Referrals/AffiliatesStats.tsx
msgid "Volume traded by your referred traders."
msgstr "Volume traded by your referred traders."

#: src/components/Header/HomeHeaderLinks.tsx
msgid "Voting"
msgstr "Voting"

#: src/components/Glp/GlpSwap.js
#: src/components/Synthetics/GmList/GmList.tsx
msgid "WALLET"
msgstr "WALLET"

#: src/components/Glp/GlpSwap.js
msgid "WARNING: High Fees"
msgstr "WARNING: High Fees"

#: src/components/Exchange/PositionsList.js
#: src/components/Exchange/PositionsList.js
msgid "WARNING: This position has a low amount of collateral after deducting borrowing fees, deposit more collateral to reduce the position's liquidation risk."
msgstr "WARNING: This position has a low amount of collateral after deducting borrowing fees, deposit more collateral to reduce the position's liquidation risk."

#: src/components/Synthetics/PositionItem/PositionItem.tsx
msgid "WARNING: This position has a low amount of collateral after deducting fees, deposit more collateral to reduce the position's liquidation risk."
msgstr "WARNING: This position has a low amount of collateral after deducting fees, deposit more collateral to reduce the position's liquidation risk."

#: src/pages/Dashboard/DashboardV2.js
msgid "WEIGHT"
msgstr "WEIGHT"

#: src/components/Exchange/SwapBox.js
#: src/components/Glp/GlpSwap.js
#: src/components/Migration/Migration.js
msgid "Waiting for Approval"
msgstr "Waiting for Approval"

#: src/components/Glp/GlpSwap.js
#: src/components/Glp/GlpSwap.js
#: src/components/Migration/Migration.js
#: src/components/Synthetics/GmList/GmList.tsx
#: src/components/Synthetics/MarketStats/MarketStats.tsx
#: src/pages/Stake/StakeV1.js
#: src/pages/Stake/StakeV1.js
#: src/pages/Stake/StakeV1.js
#: src/pages/Stake/StakeV1.js
#: src/pages/Stake/StakeV1.js
#: src/pages/Stake/StakeV2.js
#: src/pages/Stake/StakeV2.js
#: src/pages/Stake/StakeV2.js
#: src/pages/Stake/StakeV2.js
msgid "Wallet"
msgstr "Wallet"

#: src/pages/BeginAccountTransfer/BeginAccountTransfer.js
#: src/pages/CompleteAccountTransfer/CompleteAccountTransfer.js
msgid "Wallet is not connected"
msgstr "Wallet is not connected"

#: src/pages/ClaimEsGmx/ClaimEsGmx.js
#: src/pages/NftWallet/NftWallet.js
msgid "Wallet not connected"
msgstr "Wallet not connected"

#: src/pages/Stake/StakeV1.js
msgid "Wallet not yet connected"
msgstr "Wallet not yet connected"

#: src/App/App.js
msgid "WalletConnect"
msgstr "WalletConnect"

#: src/pages/Dashboard/DashboardV2.js
msgid "Weight"
msgstr "Weight"

#: src/components/Exchange/SwapBox.js
msgid "When closing the position, you can select which token you would like to receive the profits in."
msgstr "When closing the position, you can select which token you would like to receive the profits in."

#: src/components/Exchange/PositionEditor.js
#: src/components/Exchange/PositionEditor.js
#: src/components/Exchange/PositionEditor.js
#: src/components/Exchange/PositionEditor.js
#: src/components/Synthetics/PositionEditor/PositionEditor.tsx
#: src/pages/Stake/StakeV2.js
#: src/pages/Stake/StakeV2.js
msgid "Withdraw"
msgstr "Withdraw"

#: src/components/Exchange/PositionEditor.js
msgid "Withdraw disabled, pending {0} upgrade"
msgstr "Withdraw disabled, pending {0} upgrade"

#: src/pages/Stake/StakeV2.js
msgid "Withdraw failed."
msgstr "Withdraw failed."

#: src/pages/Stake/StakeV2.js
msgid "Withdraw from GLP Vault"
msgstr "Withdraw from GLP Vault"

#: src/pages/Stake/StakeV2.js
msgid "Withdraw from GMX Vault"
msgstr "Withdraw from GMX Vault"

#: src/pages/Stake/StakeV2.js
msgid "Withdraw submitted."
msgstr "Withdraw submitted."

#: src/components/Exchange/TradeHistory.js
msgid "Withdraw {0} USD from {1}{longOrShortText}"
msgstr "Withdraw {0} USD from {1}{longOrShortText}"

#: src/components/Exchange/PositionEditor.js
msgid "Withdrawal failed."
msgstr "Withdrawal failed."

#: src/components/Exchange/PositionEditor.js
msgid "Withdrawal submitted."
msgstr "Withdrawal submitted."

#: src/components/Synthetics/StatusNotifiaction/OrderStatusNotification.tsx
msgid "Withdrawing {0} from {positionText}"
msgstr "Withdrawing {0} from {positionText}"

#: src/components/Exchange/PositionEditor.js
msgid "Withdrawing..."
msgstr "Withdrawing..."

#: src/pages/Stake/StakeV2.js
msgid "Withdrawn!"
msgstr "Withdrawn!"

#: src/pages/Exchange/Exchange.js
msgid "Withdrew {0} USD from {tokenSymbol} {longOrShortText}."
msgstr "Withdrew {0} USD from {tokenSymbol} {longOrShortText}."

#: src/context/SyntheticsEvents/SyntheticsEventsProvider.tsx
msgid "Withdrew {0} from {positionText}"
msgstr "Withdrew {0} from {positionText}"

#: src/pages/Ecosystem/Ecosystem.js
msgid "Yield Optimizer on Avalanche"
msgstr "Yield Optimizer on Avalanche"

#: src/pages/Ecosystem/Ecosystem.js
msgid "Yield Trading"
msgstr "Yield Trading"

#: src/pages/Ecosystem/Ecosystem.js
msgid "Yield Vaults"
msgstr "Yield Vaults"

#: src/pages/Ecosystem/Ecosystem.js
msgid "Yield simulator for GMX"
msgstr "Yield simulator for GMX"

#: src/pages/Stake/StakeV2.js
msgid "You are earning {0}% more {nativeTokenSymbol} rewards using {1} Staked Multiplier Points."
msgstr "You are earning {0}% more {nativeTokenSymbol} rewards using {1} Staked Multiplier Points."

#: src/pages/Stake/StakeV2.js
msgid "You are earning {nativeTokenSymbol} rewards with {0} tokens.<0/>Tokens: {amountStr}."
msgstr "You are earning {nativeTokenSymbol} rewards with {0} tokens.<0/>Tokens: {amountStr}."

#: src/components/ModalViews/RedirectModal.js
msgid "You are leaving GMX.io and will be redirected to a third party, independent website."
msgstr "You are leaving GMX.io and will be redirected to a third party, independent website."

#: src/pages/BuyGMX/BuyGMX.tsx
msgid "You can buy AVAX directly on <0>Avalanche</0> using these options:"
msgstr "You can buy AVAX directly on <0>Avalanche</0> using these options:"

#: src/pages/BuyGMX/BuyGMX.tsx
msgid "You can buy ETH directly on <0>Arbitrum</0> using these options:"
msgstr "You can buy ETH directly on <0>Arbitrum</0> using these options:"

#: src/components/Exchange/SwapBox.js
msgid "You can change the \"Collateral In\" token above to find lower fees"
msgstr "You can change the \"Collateral In\" token above to find lower fees"

#: src/components/Exchange/PositionSeller.js
msgid "You can change this in the settings menu on the top right of the page.<0/><1/>Note that a low allowed slippage, e.g. less than {0}, may result in failed orders if prices are volatile."
msgstr "You can change this in the settings menu on the top right of the page.<0/><1/>Note that a low allowed slippage, e.g. less than {0}, may result in failed orders if prices are volatile."

#: src/pages/ClaimEsGmx/ClaimEsGmx.js
msgid "You can check your claim history <0>here</0>."
msgstr "You can check your claim history <0>here</0>."

#: src/pages/ClaimEsGmx/ClaimEsGmx.js
msgid "You can currently vest a maximum of {0} esGMX tokens at a ratio of {1} {stakingToken} to 1 esGMX."
msgstr "You can currently vest a maximum of {0} esGMX tokens at a ratio of {1} {stakingToken} to 1 esGMX."

#: src/components/Exchange/ConfirmationBox.js
#: src/components/Synthetics/ConfirmationBox/ConfirmationBox.tsx
#: src/components/Synthetics/PositionSeller/PositionSeller.tsx
msgid "You can edit the default Allowed Slippage in the settings menu on the top right of the page.<0/><1/>Note that a low allowed slippage, e.g. less than {0}, may result in failed orders if prices are volatile."
msgstr "You can edit the default Allowed Slippage in the settings menu on the top right of the page.<0/><1/>Note that a low allowed slippage, e.g. less than {0}, may result in failed orders if prices are volatile."

#: src/components/Synthetics/TradeBox/MarketPoolSelectorRow.tsx
msgid "You can get a {0} better execution price in the {1} market pool.<0>Switch to {2} market pool.</0>"
msgstr "You can get a {0} better execution price in the {1} market pool.<0>Switch to {2} market pool.</0>"

#: src/pages/BuyGMX/BuyGMX.tsx
msgid "You can transfer AVAX from other networks to Avalanche using any of the below options:"
msgstr "You can transfer AVAX from other networks to Avalanche using any of the below options:"

#: src/pages/BuyGMX/BuyGMX.tsx
msgid "You can transfer ETH from other networks to Arbitrum using any of the below options:"
msgstr "You can transfer ETH from other networks to Arbitrum using any of the below options:"

#: src/pages/BeginAccountTransfer/BeginAccountTransfer.js
msgid "You have a <0>pending transfer</0> to {pendingReceiver}."
msgstr "You have a <0>pending transfer</0> to {pendingReceiver}."

#: src/pages/CompleteAccountTransfer/CompleteAccountTransfer.js
msgid "You have a pending transfer from {sender}."
msgstr "You have a pending transfer from {sender}."

#: src/components/Exchange/ConfirmationBox.js
msgid "You have an active Limit Order to Increase {longOrShortText} {sizeInToken} {0} (${1}) at price ${2}"
msgstr "You have an active Limit Order to Increase {longOrShortText} {sizeInToken} {0} (${1}) at price ${2}"

#: src/components/Synthetics/ConfirmationBox/ConfirmationBox.tsx
msgid "You have an active Limit Order to Increase {longShortText} {0} {sizeText} at price {1}."
msgstr "You have an active Limit Order to Increase {longShortText} {0} {sizeText} at price {1}."

#: src/components/Exchange/PositionSeller.js
msgid "You have an active order to decrease {longOrShortText} {sizeInToken} {0} (${1}) at {prefix} {2}"
msgstr "You have an active order to decrease {longOrShortText} {sizeInToken} {0} (${1}) at {prefix} {2}"

#: src/components/Synthetics/TradeBox/MarketPoolSelectorRow.tsx
msgid "You have an existing order in the {0} market pool. <0>Switch to {1} market pool.</0>"
msgstr "You have an existing order in the {0} market pool. <0>Switch to {1} market pool.</0>"

#: src/components/Synthetics/TradeBox/CollateralSelectorRow.tsx
msgid "You have an existing order with {0} as collateral. <0>Switch to {1} collateral.</0>"
msgstr "You have an existing order with {0} as collateral. <0>Switch to {1} collateral.</0>"

#: src/components/Synthetics/TradeBox/MarketPoolSelectorRow.tsx
msgid "You have an existing position in the {0} market pool. <0>Switch to {1} market pool.</0>"
msgstr "You have an existing position in the {0} market pool. <0>Switch to {1} market pool.</0>"

#: src/components/Synthetics/TradeBox/CollateralSelectorRow.tsx
msgid "You have an existing position with {0} as collateral. <0>Switch to {1} collateral.</0>"
msgstr "You have an existing position with {0} as collateral. <0>Switch to {1} collateral.</0>"

#: src/components/Exchange/ConfirmationBox.js
msgid "You have multiple existing Increase {longOrShortText} {0} limit orders"
msgstr "You have multiple existing Increase {longOrShortText} {0} limit orders"

#: src/components/Synthetics/ConfirmationBox/ConfirmationBox.tsx
msgid "You have multiple existing Increase {longShortText} {0} limit orders"
msgstr "You have multiple existing Increase {longShortText} {0} limit orders"

#: src/pages/Stake/StakeV2.js
#: src/pages/Stake/StakeV2.js
msgid "You have not deposited any tokens for vesting."
msgstr "You have not deposited any tokens for vesting."

#: src/components/Synthetics/ConfirmationBox/ConfirmationBox.tsx
msgid "You have selected {collateralTokenSymbol} as Collateral, the Liquidation Price will vary based on the price of {collateralTokenSymbol}."
msgstr "You have selected {collateralTokenSymbol} as Collateral, the Liquidation Price will vary based on the price of {collateralTokenSymbol}."

#: src/components/Synthetics/ConfirmationBox/ConfirmationBox.tsx
msgid "You have selected {collateralTokenSymbol} as collateral to short {indexTokenSymbol}."
msgstr "You have selected {collateralTokenSymbol} as collateral to short {indexTokenSymbol}."

#: src/components/Synthetics/ConfirmationBox/ConfirmationBox.tsx
msgid "You have selected {collateralTokenSymbol} as collateral, the Liquidation Price is higher compared to using a stablecoin as collateral since the worth of the collateral will change with its price. If required, you can change the collateral type using the Collateral In option in the trade box."
msgstr "You have selected {collateralTokenSymbol} as collateral, the Liquidation Price is higher compared to using a stablecoin as collateral since the worth of the collateral will change with its price. If required, you can change the collateral type using the Collateral In option in the trade box."

#: src/pages/ClaimEsGmx/ClaimEsGmx.js
msgid "You have {0} esGMX (IOU) tokens."
msgstr "You have {0} esGMX (IOU) tokens."

#: src/pages/Stake/StakeV2.js
msgid "You need a total of at least {0} {stakeTokenLabel} to vest {1} esGMX."
msgstr "You need a total of at least {0} {stakeTokenLabel} to vest {1} esGMX."

#: src/components/Exchange/NoLiquidityErrorModal.tsx
msgid "You need to select {swapTokenSymbol} as the \"Pay\" token to use it for collateral to initiate this trade."
msgstr "You need to select {swapTokenSymbol} as the \"Pay\" token to use it for collateral to initiate this trade."

#: src/pages/CompleteAccountTransfer/CompleteAccountTransfer.js
msgid "You will need to be on this page to accept the transfer, <0>click here</0> to copy the link to this page if needed."
msgstr "You will need to be on this page to accept the transfer, <0>click here</0> to copy the link to this page if needed."

#: src/components/Referrals/TradersStats.tsx
msgid "You will receive a {0}% discount on your opening and closing fees, this discount will be airdropped to your account every Wednesday"
msgstr "You will receive a {0}% discount on your opening and closing fees, this discount will be airdropped to your account every Wednesday"

#: src/components/Exchange/OrdersList.js
msgid "You will receive at least {0} {1} if this order is executed. The exact execution price may vary depending on fees at the time the order is executed."
msgstr "You will receive at least {0} {1} if this order is executed. The exact execution price may vary depending on fees at the time the order is executed."

#: src/components/Exchange/OrdersList.js
msgid "You will receive at least {0} {1} if this order is executed. The execution price may vary depending on swap fees at the time the order is executed."
msgstr "You will receive at least {0} {1} if this order is executed. The execution price may vary depending on swap fees at the time the order is executed."

#: src/components/Synthetics/OrderItem/OrderItem.tsx
msgid "You will receive at least {toAmountText} if this order is executed. This price is being updated in real time based on Swap Fees and Price Impact."
msgstr "You will receive at least {toAmountText} if this order is executed. This price is being updated in real time based on Swap Fees and Price Impact."

#: src/pages/ClaimEsGmx/ClaimEsGmx.js
msgid "Your esGMX (IOU) balance will decrease by your claim amount after claiming, this is expected behaviour."
msgstr "Your esGMX (IOU) balance will decrease by your claim amount after claiming, this is expected behaviour."

#: src/components/Exchange/ConfirmationBox.js
#: src/components/Synthetics/ConfirmationBox/ConfirmationBox.tsx
msgid "Your position's collateral after deducting fees."
msgstr "Your position's collateral after deducting fees."

#: src/pages/CompleteAccountTransfer/CompleteAccountTransfer.js
msgid "Your transfer has been completed."
msgstr "Your transfer has been completed."

#: src/pages/BeginAccountTransfer/BeginAccountTransfer.js
msgid "Your transfer has been initiated."
msgstr "Your transfer has been initiated."

#: src/components/Migration/Migration.js
msgid "Your wallet: {0}"
msgstr "Your wallet: {0}"

#: src/pages/PositionsOverview/PositionsOverview.js
msgid "account"
msgstr "account"

#: src/pages/PositionsOverview/PositionsOverview.js
msgid "collateral"
msgstr "collateral"

#: src/components/Synthetics/MarketCard/MarketCard.tsx
msgid "earn"
msgstr "earn"

#: src/pages/Ecosystem/Ecosystem.js
msgid "esGMX OTC Market"
msgstr "esGMX OTC Market"

#: src/pages/PositionsOverview/PositionsOverview.js
msgid "fee"
msgstr "fee"

#: src/components/Exchange/ConfirmationBox.js
#: src/components/Synthetics/ConfirmationBox/ConfirmationBox.tsx
msgid "hide"
msgstr "hide"

#: src/pages/Dashboard/DashboardV2.js
msgid "in liquidity"
msgstr "in liquidity"

#: src/pages/Dashboard/DashboardV2.js
msgid "not staked"
msgstr "not staked"

#: src/components/Synthetics/MarketCard/MarketCard.tsx
msgid "pay"
msgstr "pay"

#: src/pages/PositionsOverview/PositionsOverview.js
msgid "size"
msgstr "size"

#: src/pages/Dashboard/DashboardV2.js
msgid "staked"
msgstr "staked"

#: src/pages/PositionsOverview/PositionsOverview.js
msgid "time to liq"
msgstr "time to liq"

#: src/components/Exchange/ConfirmationBox.js
#: src/components/Synthetics/ConfirmationBox/ConfirmationBox.tsx
msgid "view"
msgstr "view"

#: src/pages/Exchange/Exchange.js
#: src/pages/SyntheticsPage/SyntheticsPage.tsx
msgid "{0, plural, one {Cancel order} other {Cancel # orders}}"
msgstr "{0, plural, one {Cancel order} other {Cancel # orders}}"

#: src/components/Synthetics/GmSwap/GmConfirmationBox/GmConfirmationBox.tsx
msgid "{0, plural, one {Pending {symbolsText} approval} other {Pending {symbolsText} approvals}}"
msgstr "{0, plural, one {Pending {symbolsText} approval} other {Pending {symbolsText} approvals}}"

#: src/domain/tokens/approveTokens.tsx
msgid "{0} Approved!"
msgstr "{0} Approved!"

#: src/components/Glp/SwapErrorModal.tsx
msgid "{0} Capacity Reached"
msgstr "{0} Capacity Reached"

#: src/components/Glp/GlpSwap.js
msgid "{0} GLP (${1})"
msgstr "{0} GLP (${1})"

#: src/components/Glp/GlpSwap.js
msgid "{0} GLP bought with {1} {2}!"
msgstr "{0} GLP bought with {1} {2}!"

#: src/components/Glp/GlpSwap.js
msgid "{0} GLP have been reserved for vesting."
msgstr "{0} GLP have been reserved for vesting."

#: src/components/Glp/GlpSwap.js
msgid "{0} GLP sold for {1} {2}!"
msgstr "{0} GLP sold for {1} {2}!"

#: src/pages/Stake/StakeV2.js
#: src/pages/Stake/StakeV2.js
msgid "{0} GMX tokens can be claimed, use the options under the Total Rewards section to claim them."
msgstr "{0} GMX tokens can be claimed, use the options under the Total Rewards section to claim them."

#: src/components/Exchange/NoLiquidityErrorModal.tsx
msgid "{0} Pool Capacity Reached"
msgstr "{0} Pool Capacity Reached"

#: src/components/Exchange/ConfirmationBox.js
#: src/components/Exchange/ConfirmationBox.js
#: src/components/Exchange/SwapBox.js
#: src/components/Exchange/SwapBox.js
#: src/components/Synthetics/ConfirmationBox/ConfirmationBox.tsx
#: src/components/Synthetics/ConfirmationBox/ConfirmationBox.tsx
#: src/components/Synthetics/SwapCard/SwapCard.tsx
#: src/components/Synthetics/SwapCard/SwapCard.tsx
msgid "{0} Price"
msgstr "{0} Price"

#: src/components/Exchange/NoLiquidityErrorModal.tsx
msgid "{0} Required"
msgstr "{0} Required"

#: src/components/Synthetics/MarketStats/MarketStats.tsx
msgid "{0} and {1} can be used to mint GM for this market up to the specified minting caps."
msgstr "{0} and {1} can be used to mint GM for this market up to the specified minting caps."

#: src/components/Synthetics/GmList/GmList.tsx
msgid "{0} and {1} can be used to mint GM tokens for this market up to the specified minting caps."
msgstr "{0} and {1} can be used to mint GM tokens for this market up to the specified minting caps."

#: src/components/Synthetics/MarketStats/MarketStats.tsx
msgid "{0} can be used to mint GM for this market up to the specified minting caps."
msgstr "{0} can be used to mint GM for this market up to the specified minting caps."

#: src/domain/synthetics/trade/utils/validation.ts
msgid "{0} can not be sent to smart contract addresses. Select another token."
msgstr "{0} can not be sent to smart contract addresses. Select another token."

#: src/pages/Dashboard/DashboardV2.js
msgid "{0} is above its target weight.<0/><1/>Get lower fees to <2>swap</2> tokens for {1}."
msgstr "{0} is above its target weight.<0/><1/>Get lower fees to <2>swap</2> tokens for {1}."

#: src/pages/Dashboard/DashboardV2.js
msgid "{0} is below its target weight.<0/><1/>Get lower fees to <2>buy GLP</2> with {1}, and to <3>swap</3> {2} for other tokens."
msgstr "{0} is below its target weight.<0/><1/>Get lower fees to <2>buy GLP</2> with {1}, and to <3>swap</3> {2} for other tokens."

#: src/components/Exchange/SwapBox.js
msgid "{0} is required for collateral."
msgstr "{0} is required for collateral."

#: src/components/Glp/GlpSwap.js
msgid "{0} pool exceeded, try different token"
msgstr "{0} pool exceeded, try different token"

#: src/components/Exchange/OrderEditor.js
#: src/components/Exchange/OrderEditor.js
msgid "{0} price"
msgstr "{0} price"

#: src/components/Glp/GlpSwap.js
#: src/components/Synthetics/GmSwap/GmSwapBox/GmSwapBox.tsx
#: src/components/Synthetics/GmSwap/GmSwapBox/GmSwapBox.tsx
msgid "{0} selected in order form"
msgstr "{0} selected in order form"

#: src/pages/Stake/StakeV2.js
#: src/pages/Stake/StakeV2.js
msgid "{0} tokens have been converted to GMX from the {1} esGMX deposited for vesting."
msgstr "{0} tokens have been converted to GMX from the {1} esGMX deposited for vesting."

#: src/components/Synthetics/ConfirmationBox/ConfirmationBox.tsx
#: src/components/Synthetics/OrderItem/OrderItem.tsx
#: src/components/Synthetics/OrderItem/OrderItem.tsx
msgid "{0} will be swapped to {1} on order execution."
msgstr "{0} will be swapped to {1} on order execution."

#: src/pages/SyntheticsPage/SyntheticsPage.tsx
msgid "{0} {1} market selected"
msgstr "{0} {1} market selected"

#: src/components/Exchange/SwapBox.js
msgid "{0} {1} not supported"
msgstr "{0} {1} not supported"

#: src/components/Exchange/TradeHistory.js
msgid "{0}: Swap {amountInDisplay}{1} for{minOutDisplay} {2}, Price:{3} USD"
msgstr "{0}: Swap {amountInDisplay}{1} for{minOutDisplay} {2}, Price:{3} USD"

#: src/components/Exchange/TradeHistory.js
msgid "{0}: {1}, Price: {priceDisplay}"
msgstr "{0}: {1}, Price: {priceDisplay}"

#: src/components/Exchange/TradeHistory.js
msgid "{0}  {1}{longOrShortText}, -{2} USD, {3} Price: {4} USD"
msgstr "{0}  {1}{longOrShortText}, -{2} USD, {3} Price: {4} USD"

#: src/components/Exchange/TradeHistory.js
msgid "{actionDisplay} Order"
msgstr "{actionDisplay} Order"

#: src/components/Exchange/TradeHistory.js
msgid "{actionDisplay} {0} {longOrShortText}, -{1} USD, {2} Price:{3} USD"
msgstr "{actionDisplay} {0} {longOrShortText}, -{1} USD, {2} Price:{3} USD"

#: src/components/Synthetics/TradeHistoryRow/TradeHistoryRow.tsx
msgid "{actionText} Deposit {collateralText} into {positionText},  Market: {0}"
msgstr "{actionText} Deposit {collateralText} into {positionText},  Market: {0}"

#: src/components/Synthetics/TradeHistoryRow/TradeHistoryRow.tsx
msgid "{actionText} Order: Swap {fromText} for {toText}, Price: {ratioText}"
msgstr "{actionText} Order: Swap {fromText} for {toText}, Price: {ratioText}"

#: src/components/Synthetics/TradeHistoryRow/TradeHistoryRow.tsx
msgid "{actionText} Order: {increaseText} {positionText} {sizeDeltaText}, {0} Price: {pricePrefix} {1}, Market: {2}"
msgstr "{actionText} Order: {increaseText} {positionText} {sizeDeltaText}, {0} Price: {pricePrefix} {1}, Market: {2}"

#: src/components/Synthetics/TradeHistoryRow/TradeHistoryRow.tsx
msgid "{actionText} Swap {fromText} for {toText}"
msgstr "{actionText} Swap {fromText} for {toText}"

#: src/components/Synthetics/TradeHistoryRow/TradeHistoryRow.tsx
msgid "{actionText} Withdraw {collateralText} from {positionText},  Market: {0}"
msgstr "{actionText} Withdraw {collateralText} from {positionText},  Market: {0}"

#: src/components/Synthetics/TradeHistoryRow/TradeHistoryRow.tsx
msgid "{actionText} {increaseText} {positionText} {sizeDeltaText}, {pricePrefix}: {0},  Market: {1}"
msgstr "{actionText} {increaseText} {positionText} {sizeDeltaText}, {pricePrefix}: {0},  Market: {1}"

#: src/pages/Dashboard/DashboardV2.js
msgid "{chainName} Total Stats start from {totalStatsStartDate}.<0/> For detailed stats:"
msgstr "{chainName} Total Stats start from {totalStatsStartDate}.<0/> For detailed stats:"

#: src/domain/synthetics/orders/cancelOrdersTxn.ts
msgid "{count, plural, one {Order} other {# Orders}}"
msgstr "{count, plural, one {Order} other {# Orders}}"

#: src/components/Exchange/ConfirmationBox.js
#: src/components/Synthetics/ConfirmationBox/ConfirmationBox.tsx
msgid "{existingTriggerOrderLength, plural, one {You have an active trigger order that could impact this position.} other {You have # active trigger orders that could impact this position.}}"
msgstr "{existingTriggerOrderLength, plural, one {You have an active trigger order that could impact this position.} other {You have # active trigger orders that could impact this position.}}"

#: src/components/Exchange/ConfirmationBox.js
#: src/components/Synthetics/ConfirmationBox/ConfirmationBox.tsx
msgid "{existingTriggerOrderLength, plural, one {You have an active trigger order that might execute immediately after you open this position. Please cancel the order or accept the confirmation to continue.} other {You have # active trigger orders that might execute immediately after you open this position. Please cancel the orders or accept the confirmation to continue.}}"
msgstr "{existingTriggerOrderLength, plural, one {You have an active trigger order that might execute immediately after you open this position. Please cancel the order or accept the confirmation to continue.} other {You have # active trigger orders that might execute immediately after you open this position. Please cancel the orders or accept the confirmation to continue.}}"

#: src/domain/synthetics/orders/utils.ts
msgid "{increaseOrDecreaseText} {tokenText} by {sizeText}"
msgstr "{increaseOrDecreaseText} {tokenText} by {sizeText}"

#: src/components/Exchange/PositionsList.js
msgid "{longOrShortText} {0} market selected"
msgstr "{longOrShortText} {0} market selected"

#: src/components/Synthetics/MarketCard/MarketCard.tsx
msgid "{longShortText} positions {0} a funding fee of {1}% per hour."
msgstr "{longShortText} positions {0} a funding fee of {1}% per hour."

#: src/components/Synthetics/ClaimHistoryRow/ClaimHistoryRow.tsx
msgid "{marketsCount, plural, one {# Market} other {# Markets}}"
msgstr "{marketsCount, plural, one {# Market} other {# Markets}}"

#: src/components/Glp/GlpSwap.js
msgid "{nativeTokenSymbol} ({wrappedTokenSymbol}) APR"
msgstr "{nativeTokenSymbol} ({wrappedTokenSymbol}) APR"

#: src/components/Stake/GMXAprTooltip.tsx
msgid "{nativeTokenSymbol} APR"
msgstr "{nativeTokenSymbol} APR"

#: src/components/Stake/GMXAprTooltip.tsx
msgid "{nativeTokenSymbol} Base APR"
msgstr "{nativeTokenSymbol} Base APR"

#: src/components/Stake/GMXAprTooltip.tsx
msgid "{nativeTokenSymbol} Boosted APR"
msgstr "{nativeTokenSymbol} Boosted APR"

#: src/components/Stake/GMXAprTooltip.tsx
msgid "{nativeTokenSymbol} Total APR"
msgstr "{nativeTokenSymbol} Total APR"

#: src/components/Exchange/PositionSeller.js
msgid "{nativeTokenSymbol} can not be sent to smart contract addresses. Select another token."
msgstr "{nativeTokenSymbol} can not be sent to smart contract addresses. Select another token."

#: src/context/SyntheticsEvents/SyntheticsEventsProvider.tsx
msgid "{orderTypeLabel} {positionText}, -{0}"
msgstr "{orderTypeLabel} {positionText}, -{0}"

#: src/components/Synthetics/StatusNotifiaction/OrderStatusNotification.tsx
msgid "{orderTypeText} {0} for {1}"
msgstr "{orderTypeText} {0} for {1}"

#: src/components/Synthetics/StatusNotifiaction/OrderStatusNotification.tsx
msgid "{orderTypeText} {0} {longShortText}: {sign}{1}"
msgstr "{orderTypeText} {0} {longShortText}: {sign}{1}"

#: src/domain/synthetics/orders/cancelOrdersTxn.ts
msgid "{ordersText} canceled"
msgstr "{ordersText} canceled"

#: src/components/Synthetics/TradeHistoryRow/TradeHistoryRow.tsx
msgid "{positionText} {sizeDeltaText}, Price: {0}, Market: {1}"
msgstr "{positionText} {sizeDeltaText}, Price: {0}, Market: {1}"

#: src/components/StatsTooltip/ChainsStatsTooltipRow.tsx
msgid "{title} on Arbitrum:"
msgstr "{title} on Arbitrum:"

#: src/components/StatsTooltip/ChainsStatsTooltipRow.tsx
msgid "{title} on Avalanche:"
msgstr "{title} on Avalanche:"<|MERGE_RESOLUTION|>--- conflicted
+++ resolved
@@ -2388,8 +2388,14 @@
 msgstr "Liquidated"
 
 #: src/components/Exchange/TradeHistory.js
-msgid "Liquidated {0} {longOrShortText}, -{1} USD,{2} Price: {3} USD"
-msgstr "Liquidated {0} {longOrShortText}, -{1} USD,{2} Price: {3} USD"
+msgid ""
+"Liquidated {0} {longOrShortText},\n"
+"-{1} USD,\n"
+"{2} Price: {3} USD"
+msgstr ""
+"Liquidated {0} {longOrShortText},\n"
+"-{1} USD,\n"
+"{2} Price: {3} USD"
 
 #: src/components/Exchange/TradeHistory.js
 msgid "Liquidation Fee"
@@ -2469,19 +2475,17 @@
 msgid "Long"
 msgstr "Long"
 
-<<<<<<< HEAD
+#: src/components/Synthetics/MarketStats/MarketStats.tsx
+msgid "Long Collateral"
+msgstr "Long Collateral"
+
 #: src/components/Exchange/ChartTokenSelector.tsx
 msgid "Long Liquidity"
 msgstr "Long Liquidity"
-=======
-#: src/components/Synthetics/MarketStats/MarketStats.tsx
-msgid "Long Collateral"
-msgstr "Long Collateral"
 
 #: src/components/Synthetics/MarketCard/MarketCard.tsx
 msgid "Long Open Interest"
 msgstr "Long Open Interest"
->>>>>>> a6a30aaa
 
 #: src/pages/Dashboard/DashboardV2.js
 #: src/pages/Dashboard/DashboardV2.js
@@ -2614,15 +2618,6 @@
 msgid "Max Capacity for {0} Reached"
 msgstr "Max Capacity for {0} Reached"
 
-<<<<<<< HEAD
-#: src/components/Exchange/ChartTokenSelector.tsx
-msgid "Max In"
-msgstr "Max In"
-
-#: src/components/Exchange/ChartTokenSelector.tsx
-msgid "Max Out"
-msgstr "Max Out"
-=======
 #: src/components/Synthetics/GmSwap/GmFees/GmFees.tsx
 #: src/components/Synthetics/OrderEditor/OrderEditor.tsx
 #: src/components/Synthetics/TradeFeesRow/TradeFeesRow.tsx
@@ -2637,10 +2632,17 @@
 msgid "Max Execution Fee buffer below {0}% may result in failed orders."
 msgstr "Max Execution Fee buffer below {0}% may result in failed orders."
 
+#: src/components/Exchange/ChartTokenSelector.tsx
+msgid "Max In"
+msgstr "Max In"
+
 #: src/components/Exchange/PositionSeller.js
 msgid "Max Leverage without PnL: 100x"
 msgstr "Max Leverage without PnL: 100x"
->>>>>>> a6a30aaa
+
+#: src/components/Exchange/ChartTokenSelector.tsx
+msgid "Max Out"
+msgstr "Max Out"
 
 #: src/components/Glp/GlpSwap.js
 msgid "Max Pool Capacity"
@@ -3570,27 +3572,16 @@
 msgstr "Referral code updated!"
 
 #: src/components/Header/AppHeaderLinks.tsx
-<<<<<<< HEAD
-#: src/pages/Referrals/Referrals.js
-#: src/pages/Referrals/Referrals.js
-msgid "Referrals"
-msgstr "Referrals"
-
-=======
+#: src/pages/Referrals/Referrals.tsx
 #: src/pages/Referrals/Referrals.tsx
 msgid "Referrals"
 msgstr "Referrals"
-
-#: src/pages/Referrals/Referrals.tsx
-msgid "Referrals <0/>"
-msgstr "Referrals <0/>"
 
 #: src/components/Synthetics/TradeHistoryRow/TradeHistoryRow.tsx
 #: src/components/Synthetics/TradeHistoryRow/TradeHistoryRow.tsx
 msgid "Request"
 msgstr "Request"
 
->>>>>>> a6a30aaa
 #: src/components/Exchange/TradeHistory.js
 msgid "Request decrease {0} {longOrShortText}, -{1} USD, Acceptable Price: {2} {3} USD"
 msgstr "Request decrease {0} {longOrShortText}, -{1} USD, Acceptable Price: {2} {3} USD"
@@ -3668,9 +3659,6 @@
 msgid "Save on Fees"
 msgstr "Save on Fees"
 
-<<<<<<< HEAD
-#: src/components/SearchInput/SearchInput.tsx
-=======
 #: src/components/MarketSelector/MarketSelector.tsx
 msgid "Search Market"
 msgstr "Search Market"
@@ -3679,8 +3667,7 @@
 msgid "Search Pool"
 msgstr "Search Pool"
 
-#: src/components/TokenSelector/TokenSelector.tsx
->>>>>>> a6a30aaa
+#: src/components/SearchInput/SearchInput.tsx
 msgid "Search Token"
 msgstr "Search Token"
 
@@ -3879,19 +3866,17 @@
 msgid "Short"
 msgstr "Short"
 
-<<<<<<< HEAD
+#: src/components/Synthetics/MarketStats/MarketStats.tsx
+msgid "Short Collateral"
+msgstr "Short Collateral"
+
 #: src/components/Exchange/ChartTokenSelector.tsx
 msgid "Short Liquidity"
 msgstr "Short Liquidity"
-=======
-#: src/components/Synthetics/MarketStats/MarketStats.tsx
-msgid "Short Collateral"
-msgstr "Short Collateral"
 
 #: src/components/Synthetics/MarketCard/MarketCard.tsx
 msgid "Short Open Interest"
 msgstr "Short Open Interest"
->>>>>>> a6a30aaa
 
 #: src/pages/Dashboard/DashboardV2.js
 #: src/pages/Dashboard/DashboardV2.js
@@ -4177,11 +4162,10 @@
 msgid "Swap {0} {1} for {2} {3}"
 msgstr "Swap {0} {1} for {2} {3}"
 
-<<<<<<< HEAD
 #: src/components/Exchange/TradeHistory.js
 msgid "Swap {0} {1} for{2} USDG"
 msgstr "Swap {0} {1} for{2} USDG"
-=======
+
 #: src/domain/synthetics/orders/utils.ts
 msgid "Swap {fromTokenText} for {toTokenText}"
 msgstr "Swap {fromTokenText} for {toTokenText}"
@@ -4190,7 +4174,6 @@
 #: src/domain/synthetics/orders/createWrapOrUnwrapTxn.ts
 msgid "Swapped {0} for {1}"
 msgstr "Swapped {0} for {1}"
->>>>>>> a6a30aaa
 
 #: src/components/Exchange/SwapBox.js
 #: src/components/Exchange/SwapBox.js
@@ -5484,16 +5467,22 @@
 msgstr "{0}: {1}, Price: {priceDisplay}"
 
 #: src/components/Exchange/TradeHistory.js
-msgid "{0}  {1}{longOrShortText}, -{2} USD, {3} Price: {4} USD"
-msgstr "{0}  {1}{longOrShortText}, -{2} USD, {3} Price: {4} USD"
+msgid "{0}  {1} {longOrShortText}, -{2} USD, {3} Price: ${4} USD"
+msgstr "{0}  {1} {longOrShortText}, -{2} USD, {3} Price: ${4} USD"
 
 #: src/components/Exchange/TradeHistory.js
 msgid "{actionDisplay} Order"
 msgstr "{actionDisplay} Order"
 
 #: src/components/Exchange/TradeHistory.js
-msgid "{actionDisplay} {0} {longOrShortText}, -{1} USD, {2} Price:{3} USD"
-msgstr "{actionDisplay} {0} {longOrShortText}, -{1} USD, {2} Price:{3} USD"
+msgid ""
+"{actionDisplay} {0} {longOrShortText},\n"
+"-{1} USD,\n"
+"{2} Price: {3} USD"
+msgstr ""
+"{actionDisplay} {0} {longOrShortText},\n"
+"-{1} USD,\n"
+"{2} Price: {3} USD"
 
 #: src/components/Synthetics/TradeHistoryRow/TradeHistoryRow.tsx
 msgid "{actionText} Deposit {collateralText} into {positionText},  Market: {0}"

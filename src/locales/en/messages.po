--- conflicted
+++ resolved
@@ -175,7 +175,7 @@
 msgid "GMX transfers not yet enabled"
 msgstr "GMX transfers not yet enabled"
 
-#: src/components/Synthetics/UserIncentiveDistributionList/UserIncentiveDistributionList.tsx
+#: src/domain/synthetics/common/incentivesAirdropMessages.ts
 #: src/pages/LeaderboardPage/components/LeaderboardNavigation.tsx
 msgid "EIP-4844, 13-20 Mar"
 msgstr "EIP-4844, 13-20 Mar"
@@ -516,23 +516,6 @@
 msgid "New Collateral"
 msgstr "New Collateral"
 
-<<<<<<< HEAD
-#: src/components/TokenCard/TokenCard.tsx
-msgid "Arbitrum GM Pools are incentivized."
-msgstr "Arbitrum GM Pools are incentivized."
-
-#: src/components/TokenCard/TokenCard.tsx
-msgid "Arbitrum Max. APR:"
-msgstr "Arbitrum Max. APR:"
-
-#: src/components/TokenCard/TokenCard.tsx
-msgid "Arbitrum and Avalanche GM Pools are incentivized."
-msgstr "Arbitrum and Avalanche GM Pools are incentivized."
-
-#: src/components/Synthetics/OrderEditor/OrderEditor.tsx
-msgid "As network fees have increased, an additional execution fee is needed."
-msgstr "As network fees have increased, an additional execution fee is needed."
-=======
 #: src/lib/wallets/connecters/binanceW3W/binanceWallet.ts
 msgid "Tap [Create Wallet] to start using your Web3 Wallet."
 msgstr "Tap [Create Wallet] to start using your Web3 Wallet."
@@ -540,7 +523,6 @@
 #: src/components/Exchange/ConfirmationBox.js
 msgid "Cancel submitted"
 msgstr "Cancel submitted"
->>>>>>> 2a7b7419
 
 #: src/domain/synthetics/orders/utils.tsx
 msgid "There may not be sufficient liquidity to execute the Pay Token to Collateral Token swap when the Price conditions are met."
@@ -585,19 +567,6 @@
 msgid "Search Token"
 msgstr "Search Token"
 
-<<<<<<< HEAD
-#: src/components/TokenCard/TokenCard.tsx
-msgid "Avalanche GM Pools are incentivized."
-msgstr "Avalanche GM Pools are incentivized."
-
-#: src/domain/synthetics/common/incentivesAirdropMessages.ts
-msgid "Avalanche LP incentives"
-msgstr "Avalanche LP incentives"
-
-#: src/components/TokenCard/TokenCard.tsx
-msgid "Avalanche Max. APR: {0}"
-msgstr "Avalanche Max. APR: {0}"
-=======
 #: src/pages/BuyGMX/BuyGMX.tsx
 msgid "Buy GMX using Decentralized Exchange Aggregators:"
 msgstr "Buy GMX using Decentralized Exchange Aggregators:"
@@ -607,11 +576,6 @@
 #: src/pages/Stake/StakeV2.tsx
 msgid "{0} tokens have been converted to GMX from the {1} esGMX deposited for vesting."
 msgstr "{0} tokens have been converted to GMX from the {1} esGMX deposited for vesting."
->>>>>>> 2a7b7419
-
-#: src/domain/synthetics/common/incentivesAirdropMessages.ts
-msgid "Avalanche trading incentives"
-msgstr "Avalanche trading incentives"
 
 #: src/pages/LeaderboardPage/components/LeaderboardAccountsTable.tsx
 #: src/pages/LeaderboardPage/components/LeaderboardPositionsTable.tsx
@@ -1842,6 +1806,10 @@
 msgid "Enter and exit positions with minimal spread and low price impact. Get the optimal price without incurring additional costs."
 msgstr "Enter and exit positions with minimal spread and low price impact. Get the optimal price without incurring additional costs."
 
+#: src/domain/synthetics/common/incentivesAirdropMessages.ts
+msgid "STIP.b trading incentives"
+msgstr "STIP.b trading incentives"
+
 #: src/components/Synthetics/PositionItem/PositionItem.tsx
 msgid "Since your position's Collateral is {0} with a value larger than the Position Size, the Collateral value will cover any negative PnL."
 msgstr "Since your position's Collateral is {0} with a value larger than the Position Size, the Collateral value will cover any negative PnL."
@@ -2035,17 +2003,6 @@
 msgid "Unknown"
 msgstr "Unknown"
 
-<<<<<<< HEAD
-#: src/domain/synthetics/common/incentivesAirdropMessages.ts
-#: src/pages/LeaderboardPage/components/LeaderboardNavigation.tsx
-msgid "EIP-4844, 13-20 Mar"
-msgstr "EIP-4844, 13-20 Mar"
-
-#: src/domain/synthetics/common/incentivesAirdropMessages.ts
-#: src/pages/LeaderboardPage/components/LeaderboardNavigation.tsx
-msgid "EIP-4844, 20-27 Mar"
-msgstr "EIP-4844, 20-27 Mar"
-=======
 #: src/components/Synthetics/SettleAccruedFundingFeeModal/SettleAccruedFundingFeeModal.tsx
 msgid "POSITION"
 msgstr "POSITION"
@@ -2054,7 +2011,6 @@
 #: src/components/Referrals/TradersStats.tsx
 msgid "Trading Volume"
 msgstr "Trading Volume"
->>>>>>> 2a7b7419
 
 #: src/pages/Stake/StakeV2.tsx
 #: src/pages/Stake/StakeV2.tsx
@@ -2323,6 +2279,10 @@
 msgid "Couldn't find a swap route with enough liquidity"
 msgstr "Couldn't find a swap route with enough liquidity"
 
+#: src/components/TokenCard/TokenCard.tsx
+msgid "Arbitrum GM Pools are incentivized."
+msgstr "Arbitrum GM Pools are incentivized."
+
 #: src/components/Exchange/ConfirmationBox.js
 #: src/components/Synthetics/ConfirmationBox/ConfirmationBox.tsx
 msgid "Confirm Long"
@@ -2390,6 +2350,10 @@
 #: src/components/Exchange/PositionSeller.js
 msgid "Requested decrease of {0} {longOrShortText} by {sizeDeltaUsd} USD."
 msgstr "Requested decrease of {0} {longOrShortText} by {sizeDeltaUsd} USD."
+
+#: src/components/TokenCard/TokenCard.tsx
+msgid "Arbitrum and Avalanche GM Pools are incentivized."
+msgstr "Arbitrum and Avalanche GM Pools are incentivized."
 
 #: src/components/Exchange/NoLiquidityErrorModal.tsx
 msgid "You need to select {swapTokenSymbol} as the \"Pay\" token to use it for collateral to initiate this trade."
@@ -2601,30 +2565,18 @@
 msgid "Liq. {longOrShortText} {tokenSymbol}"
 msgstr "Liq. {longOrShortText} {tokenSymbol}"
 
-<<<<<<< HEAD
-#: src/domain/synthetics/common/incentivesAirdropMessages.ts
-msgid "GLP to GM Airdrop"
-msgstr "GLP to GM Airdrop"
-=======
 #: src/components/Exchange/OrderEditor.js
 msgid "Update Order"
 msgstr "Update Order"
->>>>>>> 2a7b7419
 
 #: src/components/Synthetics/TradeHistory/TradeHistoryRow/utils/position.ts
 msgid "Mark price for the liquidation."
 msgstr "Mark price for the liquidation."
 
-<<<<<<< HEAD
-#: src/domain/synthetics/common/incentivesAirdropMessages.ts
-msgid "GM Airdrop"
-msgstr "GM Airdrop"
-=======
 #: src/components/Exchange/PositionSeller.js
 #: src/domain/synthetics/trade/utils/validation.ts
 msgid "Max close amount exceeded"
 msgstr "Max close amount exceeded"
->>>>>>> 2a7b7419
 
 #: src/components/Exchange/PositionEditor.js
 #: src/components/Exchange/PositionSeller.js
@@ -3398,7 +3350,7 @@
 msgid "Trading guide"
 msgstr "Trading guide"
 
-#: src/components/Synthetics/UserIncentiveDistributionList/UserIncentiveDistributionList.tsx
+#: src/domain/synthetics/common/incentivesAirdropMessages.ts
 msgid "TRADING Airdrop"
 msgstr "TRADING Airdrop"
 
@@ -3981,8 +3933,8 @@
 msgstr "This competition is held on the {0} network. <0>Change your network</0> to participate."
 
 #: src/components/Synthetics/TradeFeesRow/TradeFeesRow.tsx
-msgid "The Bonus Rebate will be airdropped as ARB tokens on a pro-rata basis. <0>Read more</0>."
-msgstr "The Bonus Rebate will be airdropped as ARB tokens on a pro-rata basis. <0>Read more</0>."
+#~ msgid "The Bonus Rebate will be airdropped as ARB tokens on a pro-rata basis. <0>Read more</0>."
+#~ msgstr "The Bonus Rebate will be airdropped as ARB tokens on a pro-rata basis. <0>Read more</0>."
 
 #: src/pages/LeaderboardPage/components/CompetitionCountdown.tsx
 msgid "This competition has ended."
@@ -5046,23 +4998,9 @@
 msgid "Buy GMX using any token from any network:"
 msgstr "Buy GMX using any token from any network:"
 
-<<<<<<< HEAD
-#: src/domain/synthetics/common/incentivesAirdropMessages.ts
-msgid "STIP.b LP incentives"
-msgstr "STIP.b LP incentives"
-
-#: src/domain/synthetics/common/incentivesAirdropMessages.ts
-msgid "STIP.b trading incentives"
-msgstr "STIP.b trading incentives"
-
-#: src/components/Referrals/JoinReferralCode.js
-msgid "Same as current active code"
-msgstr "Same as current active code"
-=======
 #: src/components/Referrals/AffiliatesStats.tsx
 msgid "Volume traded by your referred traders."
 msgstr "Volume traded by your referred traders."
->>>>>>> 2a7b7419
 
 #: src/pages/Dashboard/DashboardV2.tsx
 msgid "Stablecoin Percentage"
@@ -5297,6 +5235,10 @@
 #: src/pages/BuyGMX/BuyGMX.tsx
 msgid "Buy or Transfer ETH to Arbitrum"
 msgstr "Buy or Transfer ETH to Arbitrum"
+
+#: src/components/TokenCard/TokenCard.tsx
+msgid "Avalanche GM Pools are incentivized."
+msgstr "Avalanche GM Pools are incentivized."
 
 #: src/components/Synthetics/MarketStats/MarketStats.tsx
 #: src/components/Synthetics/MarketStats/MarketStats.tsx
@@ -5568,7 +5510,7 @@
 msgid "Sell Fee"
 msgstr "Sell Fee"
 
-#: src/components/Synthetics/UserIncentiveDistributionList/UserIncentiveDistributionList.tsx
+#: src/domain/synthetics/common/incentivesAirdropMessages.ts
 msgid "GM Airdrop"
 msgstr "GM Airdrop"
 
@@ -5768,15 +5710,9 @@
 msgid "Looks like you don't have a referral code to share. <0/> Create one now and start earning rebates!"
 msgstr "Looks like you don't have a referral code to share. <0/> Create one now and start earning rebates!"
 
-<<<<<<< HEAD
-#: src/domain/synthetics/common/incentivesAirdropMessages.ts
-msgid "TRADING Airdrop"
-msgstr "TRADING Airdrop"
-=======
 #: src/pages/NftWallet/NftWallet.js
 msgid "Enter NFT ID"
 msgstr "Enter NFT ID"
->>>>>>> 2a7b7419
 
 #: src/components/Exchange/PositionEditor.js
 msgid "Withdrawal failed."
@@ -5852,37 +5788,17 @@
 msgid "Trade Errors"
 msgstr "Trade Errors"
 
-<<<<<<< HEAD
-#: src/components/AprInfo/AprInfo.tsx
-#~ msgid "The Bonus APR will be airdropped as ARB tokens. <0>Read more</0>."
-#~ msgstr "The Bonus APR will be airdropped as ARB tokens. <0>Read more</0>."
-
-#: src/components/AprInfo/AprInfo.tsx
-msgid "The Bonus APR will be airdropped as {airdropTokenSymbol} tokens. <0>Read more</0>."
-msgstr "The Bonus APR will be airdropped as {airdropTokenSymbol} tokens. <0>Read more</0>."
-=======
 #: src/domain/synthetics/orders/utils.tsx
 msgid "There may not be sufficient liquidity to execute your Order when the Price conditions are met."
 msgstr "There may not be sufficient liquidity to execute your Order when the Price conditions are met."
->>>>>>> 2a7b7419
 
 #: src/components/Glp/GlpSwap.js
 msgid "Fees may vary depending on which asset you use to buy GLP. <0/>Enter the amount of GLP you want to purchase in the order form, then check here to compare fees."
 msgstr "Fees may vary depending on which asset you use to buy GLP. <0/>Enter the amount of GLP you want to purchase in the order form, then check here to compare fees."
 
-<<<<<<< HEAD
-#: src/components/Synthetics/TradeFeesRow/TradeFeesRow.tsx
-#~ msgid "The Bonus Rebate will be airdropped as ARB tokens on a pro-rata basis. <0>Read more</0>."
-#~ msgstr "The Bonus Rebate will be airdropped as ARB tokens on a pro-rata basis. <0>Read more</0>."
-
-#: src/components/Synthetics/TradeFeesRow/TradeFeesRow.tsx
-msgid "The Bonus Rebate will be airdropped as {0} tokens on a pro-rata basis. <0><1>Read more</1>.</0>"
-msgstr "The Bonus Rebate will be airdropped as {0} tokens on a pro-rata basis. <0><1>Read more</1>.</0>"
-=======
 #: src/components/Synthetics/ClaimModal/ClaimModal.tsx
 msgid "Claim <0>{0}</0>"
 msgstr "Claim <0>{0}</0>"
->>>>>>> 2a7b7419
 
 #: src/components/Exchange/ConfirmationBox.js
 #: src/components/Exchange/PositionSeller.js
@@ -6221,6 +6137,10 @@
 msgid "Staking..."
 msgstr "Staking..."
 
+#: src/components/Synthetics/TradeFeesRow/TradeFeesRow.tsx
+msgid "The Bonus Rebate will be airdropped as {0} tokens on a pro-rata basis. <0><1>Read more</1>.</0>"
+msgstr "The Bonus Rebate will be airdropped as {0} tokens on a pro-rata basis. <0><1>Read more</1>.</0>"
+
 #: src/components/Synthetics/StatusNotification/GmStatusNotification.tsx
 msgid "Buy request sent"
 msgstr "Buy request sent"
@@ -6384,7 +6304,7 @@
 msgid "You have set a high Acceptable Price Impact. The current Price Impact is {0}."
 msgstr "You have set a high Acceptable Price Impact. The current Price Impact is {0}."
 
-#: src/components/Synthetics/UserIncentiveDistributionList/UserIncentiveDistributionList.tsx
+#: src/domain/synthetics/common/incentivesAirdropMessages.ts
 msgid "GLP to GM Airdrop"
 msgstr "GLP to GM Airdrop"
 
@@ -6559,6 +6479,14 @@
 msgid "Avg. Lev."
 msgstr "Avg. Lev."
 
+#: src/domain/synthetics/common/incentivesAirdropMessages.ts
+msgid "Avalanche LP incentives"
+msgstr "Avalanche LP incentives"
+
+#: src/components/AprInfo/AprInfo.tsx
+msgid "The Bonus APR will be airdropped as {airdropTokenSymbol} tokens. <0>Read more</0>."
+msgstr "The Bonus APR will be airdropped as {airdropTokenSymbol} tokens. <0>Read more</0>."
+
 #: src/pages/Ecosystem/Ecosystem.js
 msgid "Telegram Group (Chinese)"
 msgstr "Telegram Group (Chinese)"
@@ -6580,8 +6508,8 @@
 msgstr "Top PnL ($)"
 
 #: src/components/AprInfo/AprInfo.tsx
-msgid "The Bonus APR will be airdropped as ARB tokens. <0>Read more</0>."
-msgstr "The Bonus APR will be airdropped as ARB tokens. <0>Read more</0>."
+#~ msgid "The Bonus APR will be airdropped as ARB tokens. <0>Read more</0>."
+#~ msgstr "The Bonus APR will be airdropped as ARB tokens. <0>Read more</0>."
 
 #: src/pages/AccountDashboard/AccountDashboard.tsx
 msgid "Invalid address. Please make sure you have entered a valid Ethereum address"
@@ -6980,6 +6908,10 @@
 msgid "Price change to Liq."
 msgstr "Price change to Liq."
 
+#: src/domain/synthetics/common/incentivesAirdropMessages.ts
+msgid "STIP.b LP incentives"
+msgstr "STIP.b LP incentives"
+
 #: src/components/Exchange/PositionsList.js
 msgid "Click on the Position to select its market, then use the trade box to increase your Position Size if needed."
 msgstr "Click on the Position to select its market, then use the trade box to increase your Position Size if needed."
@@ -7315,7 +7247,7 @@
 msgid "Enter Referral Code"
 msgstr "Enter Referral Code"
 
-#: src/components/Synthetics/UserIncentiveDistributionList/UserIncentiveDistributionList.tsx
+#: src/domain/synthetics/common/incentivesAirdropMessages.ts
 #: src/pages/LeaderboardPage/components/LeaderboardNavigation.tsx
 msgid "EIP-4844, 20-27 Mar"
 msgstr "EIP-4844, 20-27 Mar"
@@ -7461,6 +7393,10 @@
 #: src/components/Referrals/AffiliatesStats.tsx
 msgid "Volume on V1"
 msgstr "Volume on V1"
+
+#: src/domain/synthetics/common/incentivesAirdropMessages.ts
+msgid "Avalanche trading incentives"
+msgstr "Avalanche trading incentives"
 
 #: src/components/Synthetics/TradeHistory/keys.ts
 msgid "Request Market Decrease"

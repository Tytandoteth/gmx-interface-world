msgid ""
msgstr ""
"POT-Creation-Date: 2022-09-21 18:47+0530\n"
"MIME-Version: 1.0\n"
"Content-Type: text/plain; charset=utf-8\n"
"Content-Transfer-Encoding: 8bit\n"
"X-Generator: @lingui/cli\n"
"Language: en\n"
"Project-Id-Version: \n"
"Report-Msgid-Bugs-To: \n"
"PO-Revision-Date: \n"
"Last-Translator: \n"
"Language-Team: \n"
"Plural-Forms: \n"

<<<<<<< HEAD
#: src/components/Synthetics/MarketCard/MarketCard.tsx
msgid "\"Current {0} Long\" takes into account PnL of open positions."
msgstr "\"Current {0} Long\" takes into account PnL of open positions."

#: src/components/Synthetics/TradeFeesRow/TradeFeesRow.tsx
msgid "({0}% of Open Fee)"
msgstr "({0}% of Open Fee)"

=======
>>>>>>> 18ca78c7
#: src/pages/Dashboard/DashboardV2.js
msgid "01 Sep 2021"
msgstr "01 Sep 2021"

#: src/pages/Dashboard/DashboardV2.js
msgid "06 Jan 2022"
msgstr "06 Jan 2022"

#: src/pages/Dashboard/DashboardV2.js
msgid "24h Volume"
msgstr "24h Volume"

#: src/components/Synthetics/ClaimHistoryRow/ClaimHistoryRow.tsx
msgid "<0><1>{eventTitle}</1> from <2>{0} {indexName} <3>[{poolName}]</3> Position</2></0>"
msgstr "<0><1>{eventTitle}</1> from <2>{0} {indexName} <3>[{poolName}]</3> Position</2></0>"

#: src/components/Synthetics/GmList/GmList.tsx
msgid "<0>APR is based on the Fees collected for the past {daysConsidered} days. It is an estimate as actual Fees are auto-compounded into the pool in real-time.</0><1>Check Pools performance against other LP Positions in <2>GMX Dune Dashboard</2>.</1>"
msgstr "<0>APR is based on the Fees collected for the past {daysConsidered} days. It is an estimate as actual Fees are auto-compounded into the pool in real-time.</0><1>Check Pools performance against other LP Positions in <2>GMX Dune Dashboard</2>.</1>"

#: src/components/Synthetics/StatusNotification/GmStatusNotification.tsx
msgid "<0>Buying GM: <1>{indexName}</1><2>[{poolName}]</2></0> <3>with {tokensText}</3>"
msgstr "<0>Buying GM: <1>{indexName}</1><2>[{poolName}]</2></0> <3>with {tokensText}</3>"

#: src/components/Synthetics/ClaimModal/ClaimModal.tsx
msgid "<0>Claimable Funding Fee.</0>"
msgstr "<0>Claimable Funding Fee.</0>"

#: src/pages/Dashboard/DashboardV2.js
msgid "<0>GM Pools total value ({chainName}).</0>"
msgstr "<0>GM Pools total value ({chainName}).</0>"

#: src/components/Synthetics/GmSwap/GmSwapBox/GmSwapBox.tsx
#: src/components/Synthetics/GmSwap/GmSwapBox/GmSwapBox.tsx
msgid "<0>GM: <1>{indexName}</1><2>[{poolName}]</2></0> <3>selected in order form</3>"
msgstr "<0>GM: <1>{indexName}</1><2>[{poolName}]</2></0> <3>selected in order form</3>"

#: src/components/Exchange/OrdersToa.js
msgid "<0>Insufficient liquidity to execute the order</0><1>The mark price which is an aggregate of exchange prices did not reach the specified price</1><2>The specified price was reached but not long enough for it to be executed</2><3>No keeper picked up the order for execution</3>"
msgstr "<0>Insufficient liquidity to execute the order</0><1>The mark price which is an aggregate of exchange prices did not reach the specified price</1><2>The specified price was reached but not long enough for it to be executed</2><3>No keeper picked up the order for execution</3>"

#: src/components/Exchange/FeesTooltip.tsx
msgid "<0>More Info</0> about fees."
msgstr "<0>More Info</0> about fees."

#: src/pages/PageNotFound/PageNotFound.js
msgid "<0>Return to </0><1>Homepage</1> <2>or </2> <3>Trade</3>"
msgstr "<0>Return to </0><1>Homepage</1> <2>or </2> <3>Trade</3>"

#: src/components/Synthetics/StatusNotification/GmStatusNotification.tsx
msgid "<0>Selling GM: <1>{indexName}</1><2>[{poolName}]</2></0>"
msgstr "<0>Selling GM: <1>{indexName}</1><2>[{poolName}]</2></0>"

#: src/pages/SyntheticsFallbackPage/SyntheticsFallbackPage.tsx
msgid "<0>Switch to:</0>"
msgstr "<0>Switch to:</0>"

#: src/components/Synthetics/OrderItem/OrderItem.tsx
msgid "<0>The order will be executed when the oracle price is {0} {1}.</0><1>Note that there may be rare cases where the order cannot be executed, for example, if the chain is down and no oracle reports are produced or if the price impact exceeds your acceptable price.</1>"
msgstr "<0>The order will be executed when the oracle price is {0} {1}.</0><1>Note that there may be rare cases where the order cannot be executed, for example, if the chain is down and no oracle reports are produced or if the price impact exceeds your acceptable price.</1>"

#: src/components/Glp/SwapErrorModal.tsx
msgid "<0>The pool's capacity has been reached for {0}. Please use another token to buy GLP.</0><1>Check the \"Save on Fees\" section for tokens with the lowest fees.</1>"
msgstr "<0>The pool's capacity has been reached for {0}. Please use another token to buy GLP.</0><1>Check the \"Save on Fees\" section for tokens with the lowest fees.</1>"

#: src/components/Exchange/OrdersList.js
msgid "<0>The price that orders can be executed at may differ slightly from the chart price, as market orders update oracle prices, while limit/trigger orders do not.</0><1>This can also cause limit/triggers to not be executed if the price is not reached for long enough. <2>Read more</2>.</1>"
msgstr "<0>The price that orders can be executed at may differ slightly from the chart price, as market orders update oracle prices, while limit/trigger orders do not.</0><1>This can also cause limit/triggers to not be executed if the price is not reached for long enough. <2>Read more</2>.</1>"

#: src/pages/Stake/StakeV2.js
msgid "<0>This will withdraw and unreserve all tokens as well as pause vesting.<1/><2/>esGMX tokens that have been converted to GMX will remain as GMX tokens.<3/><4/>To claim GMX tokens without withdrawing, use the \"Claim\" button under the Total Rewards section.<5/><6/></0>"
msgstr "<0>This will withdraw and unreserve all tokens as well as pause vesting.<1/><2/>esGMX tokens that have been converted to GMX will remain as GMX tokens.<3/><4/>To claim GMX tokens without withdrawing, use the \"Claim\" button under the Total Rewards section.<5/><6/></0>"

#: src/pages/Dashboard/DashboardV2.js
msgid "<0>Total value of tokens in GLP pool ({chainName}).</0><1>This value may be higher on other websites due to the collateral of positions being included in the calculation.</1>"
msgstr "<0>Total value of tokens in GLP pool ({chainName}).</0><1>This value may be higher on other websites due to the collateral of positions being included in the calculation.</1>"

#: src/components/Synthetics/TradeBox/CollateralSelectorRow.tsx
msgid "<0>You have an existing position with {0} as collateral. This Order will not be valid for that Position.</0><1>Switch to {1} collateral.</1>"
msgstr "<0>You have an existing position with {0} as collateral. This Order will not be valid for that Position.</0><1>Switch to {1} collateral.</1>"

#: src/components/Synthetics/TradeBox/CollateralSelectorRow.tsx
msgid "<0>You have an existing position with {0} as collateral. This action will not apply for that position.</0><1>Switch to {1} collateral.</1>"
msgstr "<0>You have an existing position with {0} as collateral. This action will not apply for that position.</0><1>Switch to {1} collateral.</1>"

#: src/lib/contracts/transactionErrors.tsx
msgid "<0>Your wallet is not connected to {0}.</0><1/><2>Switch to {1}</2>"
msgstr "<0>Your wallet is not connected to {0}.</0><1/><2>Switch to {1}</2>"

#: src/components/Exchange/SwapBox.js
msgid "<0>{0} is required for collateral.</0><1>Short amount for {1} with {2} exceeds potential profits liquidity. Reduce the \"Short Position\" size, or change the \"Collateral In\" token.</1>"
msgstr "<0>{0} is required for collateral.</0><1>Short amount for {1} with {2} exceeds potential profits liquidity. Reduce the \"Short Position\" size, or change the \"Collateral In\" token.</1>"

#: src/components/Exchange/SwapBox.js
msgid "<0>{0} is required for collateral.</0><1>Swap amount from {1} to {2} exceeds {3} Available Liquidity. Reduce the \"Pay\" size, or use {4} as the \"Pay\" token to use it for collateral.</1><2>You can buy {5} on 1inch.</2>"
msgstr "<0>{0} is required for collateral.</0><1>Swap amount from {1} to {2} exceeds {3} Available Liquidity. Reduce the \"Pay\" size, or use {4} as the \"Pay\" token to use it for collateral.</1><2>You can buy {5} on 1inch.</2>"

#: src/components/Exchange/SwapBox.js
#: src/components/Exchange/SwapBox.js
msgid "<0>{0} is required for collateral.</0><1>Swap amount from {1} to {2} exceeds {3} acceptable amount. Reduce the \"Pay\" size, or use {4} as the \"Pay\" token to use it for collateral.</1><2>You can buy {5} on 1inch.</2>"
msgstr "<0>{0} is required for collateral.</0><1>Swap amount from {1} to {2} exceeds {3} acceptable amount. Reduce the \"Pay\" size, or use {4} as the \"Pay\" token to use it for collateral.</1><2>You can buy {5} on 1inch.</2>"

#: src/components/Exchange/SwapBox.js
msgid "<0>{0} is required for collateral.</0><1>Swap amount from {1} to {2} exceeds {3} available liquidity. Reduce the \"Pay\" size, or change the \"Collateral In\" token.</1>"
msgstr "<0>{0} is required for collateral.</0><1>Swap amount from {1} to {2} exceeds {3} available liquidity. Reduce the \"Pay\" size, or change the \"Collateral In\" token.</1>"

#: src/components/Synthetics/StatusNotification/FeesSettlementStatusNotification.tsx
msgid "<0>{0}</0> <1><2>{indexName}</2><3>[{poolName}]</3></1>"
msgstr "<0>{0}</0> <1><2>{indexName}</2><3>[{poolName}]</3></1>"

#: src/components/Synthetics/TVChart/TVChart.tsx
msgid "<0>{0}</0> <1><2>{indexName}</2><3>[{poolName}]</3></1> <4>market selected</4>"
msgstr "<0>{0}</0> <1><2>{indexName}</2><3>[{poolName}]</3></1> <4>market selected</4>"

#: src/components/Exchange/SwapBox.js
msgid "A snapshot of the USD value of your {0} collateral is taken when the position is opened."
msgstr "A snapshot of the USD value of your {0} collateral is taken when the position is opened."

#: src/components/Glp/GlpSwap.js
#: src/components/Synthetics/GmList/GmList.tsx
#: src/components/Synthetics/GmList/GmList.tsx
#: src/components/Synthetics/MarketStats/MarketStats.tsx
#: src/pages/Stake/StakeV1.js
#: src/pages/Stake/StakeV1.js
#: src/pages/Stake/StakeV1.js
#: src/pages/Stake/StakeV1.js
#: src/pages/Stake/StakeV2.js
#: src/pages/Stake/StakeV2.js
#: src/pages/Stake/StakeV2.js
msgid "APR"
msgstr "APR"

#: src/components/Stake/GMXAprTooltip.tsx
msgid "APRs are updated weekly on Wednesday and will depend on the fees collected for the week."
msgstr "APRs are updated weekly on Wednesday and will depend on the fees collected for the week."

#: src/pages/Stake/StakeV2.js
msgid "APRs are updated weekly on Wednesday and will depend on the fees collected for the week. <0/><1/>Historical GLP APRs can be checked in this <2>community dashboard</2>."
msgstr "APRs are updated weekly on Wednesday and will depend on the fees collected for the week. <0/><1/>Historical GLP APRs can be checked in this <2>community dashboard</2>."

#: src/pages/Dashboard/DashboardV2.js
msgid "AUM"
msgstr "AUM"

#: src/components/Glp/GlpSwap.js
#: src/components/Glp/GlpSwap.js
msgid "AVAILABLE"
msgstr "AVAILABLE"

#: src/pages/Ecosystem/Ecosystem.js
#: src/pages/Ecosystem/Ecosystem.js
#: src/pages/Ecosystem/Ecosystem.js
#: src/pages/Ecosystem/Ecosystem.js
#: src/pages/Ecosystem/Ecosystem.js
msgid "About"
msgstr "About"

#: src/components/Exchange/ConfirmationBox.js
#: src/components/Synthetics/ConfirmationBox/ConfirmationBox.tsx
msgid "Accept confirmation of trigger orders"
msgstr "Accept confirmation of trigger orders"

#: src/components/Exchange/ConfirmationBox.js
msgid "Accept minimum and {action}"
msgstr "Accept minimum and {action}"

#: src/components/Exchange/OrdersToa.js
msgid "Accept terms to enable orders"
msgstr "Accept terms to enable orders"

#: src/components/Exchange/OrdersToa.js
msgid "Accept that orders are not guaranteed to execute and trigger orders may not settle at the trigger price"
msgstr "Accept that orders are not guaranteed to execute and trigger orders may not settle at the trigger price"

#: src/components/Synthetics/ConfirmationBox/ConfirmationBox.tsx
#: src/components/Synthetics/ConfirmationBox/ConfirmationBox.tsx
#: src/components/Synthetics/OrderEditor/OrderEditor.tsx
#: src/components/Synthetics/OrderItem/OrderItem.tsx
#: src/components/Synthetics/PositionSeller/PositionSeller.tsx
#: src/components/Synthetics/TradeBox/TradeBox.tsx
#: src/components/Synthetics/TradeBox/TradeBox.tsx
#: src/components/Synthetics/TradeHistoryRow/utils.ts
#: src/components/Synthetics/TradeHistoryRow/utils.ts
msgid "Acceptable Price"
msgstr "Acceptable Price"

#: src/components/Synthetics/AcceptablePriceImpactEditor/AcceptablePriceImpactEditor.tsx
#: src/components/Synthetics/ConfirmationBox/ConfirmationBox.tsx
#: src/components/Synthetics/ConfirmationBox/ConfirmationBox.tsx
#: src/components/Synthetics/PositionSeller/PositionSeller.tsx
#: src/components/Synthetics/TradeBox/TradeBox.tsx
#: src/components/Synthetics/TradeBox/TradeBox.tsx
msgid "Acceptable Price Impact"
msgstr "Acceptable Price Impact"

#: src/components/Synthetics/TradeHistoryRow/utils.ts
msgid "Acceptable Price: {0}"
msgstr "Acceptable Price: {0}"

#: src/pages/OrdersOverview/OrdersOverview.js
msgid "Account"
msgstr "Account"

#: src/components/Synthetics/Claims/SettleAccruedCard.tsx
msgid "Accrued"
msgstr "Accrued"

#: src/components/Synthetics/PositionItem/PositionItem.tsx
#: src/components/Synthetics/PositionItem/PositionItem.tsx
msgid "Accrued Borrow Fee"
msgstr "Accrued Borrow Fee"

#: src/components/Synthetics/SettleAccruedFundingFeeModal/SettleAccruedFundingFeeModal.tsx
msgid "Accrued Funding Fee."
msgstr "Accrued Funding Fee."

#: src/components/Synthetics/PositionItem/PositionItem.tsx
#: src/components/Synthetics/PositionItem/PositionItem.tsx
msgid "Accrued Negative Funding Fee"
msgstr "Accrued Negative Funding Fee"

#: src/components/Synthetics/PositionItem/PositionItem.tsx
msgid "Accrued Positive Funding Fee"
msgstr "Accrued Positive Funding Fee"

#: src/components/Synthetics/Claims/SettleAccruedCard.tsx
msgid "Accrued Positive Funding Fees for Positions not yet claimable. They will become available to claim by using the \"Settle\" button, or after the Position is increased, decreased or closed."
msgstr "Accrued Positive Funding Fees for Positions not yet claimable. They will become available to claim by using the \"Settle\" button, or after the Position is increased, decreased or closed."

#: src/components/Synthetics/ConfirmationBox/ConfirmationBox.tsx
#: src/components/Synthetics/GmSwap/GmSwapBox/GmSwapBox.tsx
#: src/components/Synthetics/GmSwap/GmSwapBox/GmSwapBox.tsx
#: src/components/Synthetics/PositionSeller/PositionSeller.tsx
msgid "Acknowledge high Price Impact"
msgstr "Acknowledge high Price Impact"

#: src/pages/Actions/Actions.js
#: src/pages/SyntheticsActions/SyntheticsActions.tsx
msgid "Actions"
msgstr "Actions"

#: src/components/Exchange/PositionsList.js
#: src/components/Synthetics/PositionItem/PositionItem.tsx
msgid "Active Orders"
msgstr "Active Orders"

#: src/components/Referrals/TradersStats.tsx
msgid "Active Referral Code"
msgstr "Active Referral Code"

#: src/components/Synthetics/TradeHistoryRow/utils.ts
msgid "Actual Price Impact"
msgstr "Actual Price Impact"

#: src/pages/Dashboard/AssetDropdown.tsx
#: src/pages/Dashboard/AssetDropdown.tsx
msgid "Add to Metamask"
msgstr "Add to Metamask"

#: src/components/Referrals/JoinReferralCode.js
msgid "Adding referral code failed."
msgstr "Adding referral code failed."

#: src/components/Referrals/JoinReferralCode.js
msgid "Adding..."
msgstr "Adding..."

#: src/pages/Stake/StakeV2.js
msgid "Additional reserve required"
msgstr "Additional reserve required"

#: src/components/Exchange/OrdersToa.js
msgid "Additionally, trigger orders are market orders and are not guaranteed to settle at the trigger price."
msgstr "Additionally, trigger orders are market orders and are not guaranteed to settle at the trigger price."

#: src/components/AddressDropdown/AddressDropdown.tsx
msgid "Address copied to your clipboard"
msgstr "Address copied to your clipboard"

#: src/domain/synthetics/referrals/claimAffiliateRewardsTxn.ts
msgid "Affiliate Rewards Claimed"
msgstr "Affiliate Rewards Claimed"

#: src/pages/Referrals/Referrals.tsx
msgid "Affiliates"
msgstr "Affiliates"

#: src/pages/ClaimEsGmx/ClaimEsGmx.js
msgid "After claiming you will be able to vest a maximum of {0} esGMX at a ratio of {1} {stakingToken} to 1 esGMX."
msgstr "After claiming you will be able to vest a maximum of {0} esGMX at a ratio of {1} {stakingToken} to 1 esGMX."

#: src/pages/ClaimEsGmx/ClaimEsGmx.js
msgid "After claiming, the esGMX tokens will be airdropped to your account on the selected network within 7 days."
msgstr "After claiming, the esGMX tokens will be airdropped to your account on the selected network within 7 days."

#: src/components/ModalViews/RedirectModal.js
msgid "Agree"
msgstr "Agree"

#: src/components/ApproveTokenButton/ApproveTokenButton.tsx
msgid "Allow {0} to be spent"
msgstr "Allow {0} to be spent"

#: src/App/App.js
#: src/components/Exchange/ConfirmationBox.js
#: src/components/Exchange/PositionSeller.js
#: src/components/Synthetics/ConfirmationBox/ConfirmationBox.tsx
#: src/components/Synthetics/PositionSeller/PositionSeller.tsx
msgid "Allowed Slippage"
msgstr "Allowed Slippage"

#: src/App/App.js
msgid "Allowed Slippage below {0}% may result in failed orders."
msgstr "Allowed Slippage below {0}% may result in failed orders."

#: src/components/ModalViews/RedirectModal.js
msgid "Alternative links can be found in the <0>docs</0>.<1/><2/>By clicking Agree you accept the <3>T&Cs</3> and <4>Referral T&Cs</4>.<5/><6/>"
msgstr "Alternative links can be found in the <0>docs</0>.<1/><2/>By clicking Agree you accept the <3>T&Cs</3> and <4>Referral T&Cs</4>.<5/><6/>"

#: src/components/Exchange/NoLiquidityErrorModal.tsx
msgid "Alternatively, you can select a different \"Collateral In\" token."
msgstr "Alternatively, you can select a different \"Collateral In\" token."

#: src/components/Referrals/AffiliatesStats.tsx
#: src/components/Referrals/TradersStats.tsx
msgid "Amount"
msgstr "Amount"

#: src/components/Referrals/AffiliatesStats.tsx
msgid "Amount of traders you referred."
msgstr "Amount of traders you referred."

#: src/components/Exchange/PositionEditor.js
#: src/domain/synthetics/trade/utils/validation.ts
msgid "Amount should be greater than zero"
msgstr "Amount should be greater than zero"

#: src/pages/ClaimEsGmx/ClaimEsGmx.js
msgid "Amount to claim"
msgstr "Amount to claim"

#: src/pages/Home/Home.js
msgid "An aggregate of high-quality price feeds determine when liquidations occur. This keeps positions safe from temporary wicks."
msgstr "An aggregate of high-quality price feeds determine when liquidations occur. This keeps positions safe from temporary wicks."

#: src/components/Header/HomeHeaderLinks.tsx
msgid "App"
msgstr "App"

#: src/domain/synthetics/trade/utils/validation.ts
msgid "App disabled, pending {0} upgrade"
msgstr "App disabled, pending {0} upgrade"

#: src/domain/tokens/approveTokens.tsx
msgid "Approval failed"
msgstr "Approval failed"

#: src/domain/tokens/approveTokens.tsx
msgid "Approval submitted! <0>View status.</0>"
msgstr "Approval submitted! <0>View status.</0>"

#: src/domain/tokens/approveTokens.tsx
msgid "Approval was cancelled"
msgstr "Approval was cancelled"

#: src/pages/BeginAccountTransfer/BeginAccountTransfer.js
#: src/pages/Stake/StakeV2.js
msgid "Approve GMX"
msgstr "Approve GMX"

#: src/components/Exchange/PositionEditor.js
#: src/components/Exchange/SwapBox.js
#: src/components/Glp/GlpSwap.js
#: src/components/Migration/Migration.js
msgid "Approve {0}"
msgstr "Approve {0}"

#: src/pages/Stake/StakeV1.js
#: src/pages/Stake/StakeV2.js
msgid "Approve {stakingTokenSymbol}"
msgstr "Approve {stakingTokenSymbol}"

#: src/pages/Stake/StakeV2.js
msgid "Approving GMX..."
msgstr "Approving GMX..."

#: src/components/Exchange/PositionEditor.js
#: src/components/Exchange/SwapBox.js
#: src/components/Glp/GlpSwap.js
msgid "Approving {0}..."
msgstr "Approving {0}..."

#: src/pages/Stake/StakeV1.js
#: src/pages/Stake/StakeV2.js
msgid "Approving {stakingTokenSymbol}..."
msgstr "Approving {stakingTokenSymbol}..."

#: src/components/Migration/Migration.js
#: src/pages/BeginAccountTransfer/BeginAccountTransfer.js
msgid "Approving..."
msgstr "Approving..."

#: src/components/TokenCard/TokenCard.js
#: src/components/TokenCard/TokenCard.js
msgid "Arbitrum APR:"
msgstr "Arbitrum APR:"

#: src/components/Exchange/NoLiquidityErrorModal.tsx
msgid "As there is not enough liquidity in GLP to swap {0} to {swapTokenSymbol}, you can use the option below to do so:"
msgstr "As there is not enough liquidity in GLP to swap {0} to {swapTokenSymbol}, you can use the option below to do so:"

#: src/pages/Dashboard/DashboardV2.js
msgid "Assets Under Management: GMX staked (All chains) + GLP pool ({chainName}) +  GM Pools ({chainName})."
msgstr "Assets Under Management: GMX staked (All chains) + GLP pool ({chainName}) +  GM Pools ({chainName})."

#: src/components/Glp/GlpSwap.js
#: src/components/Glp/GlpSwap.js
#: src/components/Glp/GlpSwap.js
msgid "Available"
msgstr "Available"

#: src/components/Exchange/ConfirmationBox.js
#: src/components/Exchange/SwapBox.js
#: src/components/Exchange/SwapBox.js
#: src/components/Exchange/SwapBox.js
#: src/components/Synthetics/ConfirmationBox/ConfirmationBox.tsx
#: src/components/Synthetics/MarketCard/MarketCard.tsx
#: src/components/Synthetics/SwapCard/SwapCard.tsx
msgid "Available Liquidity"
msgstr "Available Liquidity"

#: src/components/Glp/GlpSwap.js
#: src/components/Glp/GlpSwap.js
msgid "Available amount to deposit into GLP."
msgstr "Available amount to deposit into GLP."

#: src/components/Synthetics/GmList/GmList.tsx
#: src/components/Synthetics/GmList/GmList.tsx
#: src/components/Synthetics/GmList/GmList.tsx
msgid "Available amount to deposit into the specific GM pool."
msgstr "Available amount to deposit into the specific GM pool."

#: src/components/Glp/GlpSwap.js
#: src/components/Glp/GlpSwap.js
msgid "Available amount to withdraw from GLP. Funds not utilized by current open positions."
msgstr "Available amount to withdraw from GLP. Funds not utilized by current open positions."

#: src/pages/Home/Home.js
msgid "Available on your preferred network"
msgstr "Available on your preferred network"

#: src/components/TokenCard/TokenCard.js
#: src/components/TokenCard/TokenCard.js
msgid "Avalanche APR:"
msgstr "Avalanche APR:"

#: src/components/Synthetics/GmList/GmList.tsx
msgid "BUYABLE"
msgstr "BUYABLE"

#: src/components/Exchange/SwapBox.js
#: src/components/Exchange/SwapBox.js
#: src/components/Glp/GlpSwap.js
#: src/components/Glp/GlpSwap.js
#: src/components/Glp/GlpSwap.js
#: src/components/Synthetics/GmSwap/GmSwapBox/GmSwapBox.tsx
#: src/components/Synthetics/GmSwap/GmSwapBox/GmSwapBox.tsx
#: src/components/Synthetics/GmSwap/GmSwapBox/GmSwapBox.tsx
#: src/components/Synthetics/TradeBox/TradeBox.tsx
#: src/components/Synthetics/TradeBox/TradeBox.tsx
msgid "Balance"
msgstr "Balance"

#: src/components/AprInfo/AprInfo.tsx
msgid "Base APR"
msgstr "Base APR"

#: src/pages/BeginAccountTransfer/BeginAccountTransfer.js
msgid "Begin Transfer"
msgstr "Begin Transfer"

#: src/components/AprInfo/AprInfo.tsx
msgid "Bonus APR"
msgstr "Bonus APR"

#: src/components/Synthetics/TradeFeesRow/TradeFeesRow.tsx
msgid "Bonus Rebate"
msgstr "Bonus Rebate"

#: src/components/Migration/Migration.js
#: src/components/Migration/Migration.js
msgid "Bonus Tokens"
msgstr "Bonus Tokens"

#: src/pages/Stake/StakeV2.js
msgid "Boost Percentage"
msgstr "Boost Percentage"

#: src/pages/Stake/StakeV2.js
msgid "Boost your rewards with Multiplier Points. <0>More info</0>."
msgstr "Boost your rewards with Multiplier Points. <0>More info</0>."

#: src/components/Exchange/FeesTooltip.tsx
#: src/components/Exchange/NetValueTooltip.tsx
#: src/components/Exchange/PositionEditor.js
#: src/components/Exchange/PositionsList.js
#: src/components/Exchange/PositionsList.js
#: src/components/Exchange/SwapBox.js
#: src/components/Exchange/TradeHistory.js
#: src/components/Synthetics/MarketCard/MarketCard.tsx
#: src/components/Synthetics/TradeFeesRow/TradeFeesRow.tsx
#: src/components/Synthetics/TradeHistoryRow/utils.ts
msgid "Borrow Fee"
msgstr "Borrow Fee"

#: src/components/Exchange/PositionsList.js
#: src/components/Exchange/PositionsList.js
msgid "Borrow Fee / Day"
msgstr "Borrow Fee / Day"

#: src/components/Synthetics/TradeFeesRow/TradeFeesRow.tsx
msgid "Borrow Fee Rate"
msgstr "Borrow Fee Rate"

#: src/components/Synthetics/BridgingInfo/BridgingInfo.tsx
msgid "Bridge {tokenSymbol} to {chainName} using any of the options below:"
msgstr "Bridge {tokenSymbol} to {chainName} using any of the options below:"

#: src/components/Header/AppHeaderLinks.tsx
#: src/components/Synthetics/GmList/GmList.tsx
#: src/components/Synthetics/GmList/GmList.tsx
#: src/components/Synthetics/GmSwap/GmConfirmationBox/GmConfirmationBox.tsx
#: src/components/Synthetics/GmSwap/GmConfirmationBox/GmConfirmationBox.tsx
msgid "Buy"
msgstr "Buy"

#: src/pages/BuyGlp/BuyGlp.js
msgid "Buy / Sell GLP"
msgstr "Buy / Sell GLP"

#: src/pages/BuyGMX/BuyGMX.tsx
msgid "Buy AVAX directly to Avalanche or transfer it there."
msgstr "Buy AVAX directly to Avalanche or transfer it there."

#: src/pages/BuyGMX/BuyGMX.tsx
msgid "Buy ETH directly on Arbitrum or transfer it there."
msgstr "Buy ETH directly on Arbitrum or transfer it there."

#: src/components/Synthetics/GmSwap/GmFees/GmFees.tsx
msgid "Buy Fee"
msgstr "Buy Fee"

#: src/components/Glp/GlpSwap.js
#: src/components/Glp/GlpSwap.js
#: src/components/Glp/GlpSwap.js
#: src/pages/Stake/StakeV2.js
msgid "Buy GLP"
msgstr "Buy GLP"

#: src/pages/Buy/Buy.js
msgid "Buy GLP or GMX"
msgstr "Buy GLP or GMX"

#: src/components/Synthetics/GmSwap/GmSwapBox/GmSwapBox.tsx
#: src/components/Synthetics/GmSwap/GmSwapBox/GmSwapBox.tsx
msgid "Buy GM"
msgstr "Buy GM"

#: src/components/Glp/GlpSwap.js
msgid "Buy GM tokens before the epoch resets in {0} to be eligible for the Bonus Rebate. Alternatively, wait for the epoch to reset to redeem GLP and buy GM within the same epoch."
msgstr "Buy GM tokens before the epoch resets in {0} to be eligible for the Bonus Rebate. Alternatively, wait for the epoch to reset to redeem GLP and buy GM within the same epoch."

#: src/pages/Stake/StakeV2.js
msgid "Buy GMX"
msgstr "Buy GMX"

#: src/pages/BuyGMX/BuyGMX.tsx
msgid "Buy GMX from Traderjoe:"
msgstr "Buy GMX from Traderjoe:"

#: src/pages/BuyGMX/BuyGMX.tsx
msgid "Buy GMX from Uniswap (make sure to select Arbitrum):"
msgstr "Buy GMX from Uniswap (make sure to select Arbitrum):"

#: src/pages/BuyGMX/BuyGMX.tsx
msgid "Buy GMX from centralized exchanges:"
msgstr "Buy GMX from centralized exchanges:"

#: src/pages/BuyGMX/BuyGMX.tsx
msgid "Buy GMX from centralized services"
msgstr "Buy GMX from centralized services"

#: src/pages/BuyGMX/BuyGMX.tsx
msgid "Buy GMX from decentralized exchanges"
msgstr "Buy GMX from decentralized exchanges"

#: src/pages/BuyGMX/BuyGMX.tsx
msgid "Buy GMX on {chainName}"
msgstr "Buy GMX on {chainName}"

#: src/pages/BuyGMX/BuyGMX.tsx
msgid "Buy GMX using Decentralized Exchange Aggregators:"
msgstr "Buy GMX using Decentralized Exchange Aggregators:"

#: src/pages/BuyGMX/BuyGMX.tsx
msgid "Buy GMX using FIAT gateways:"
msgstr "Buy GMX using FIAT gateways:"

#: src/pages/BuyGMX/BuyGMX.tsx
msgid "Buy GMX using any token from any network:"
msgstr "Buy GMX using any token from any network:"

#: src/pages/Buy/Buy.js
msgid "Buy Protocol Tokens"
msgstr "Buy Protocol Tokens"

#: src/components/Glp/GlpSwap.js
msgid "Buy failed."
msgstr "Buy failed."

#: src/components/TokenCard/TokenCard.js
#: src/components/TokenCard/TokenCard.js
#: src/components/TokenCard/TokenCard.js
msgid "Buy on Arbitrum"
msgstr "Buy on Arbitrum"

#: src/components/TokenCard/TokenCard.js
#: src/components/TokenCard/TokenCard.js
#: src/components/TokenCard/TokenCard.js
msgid "Buy on Avalanche"
msgstr "Buy on Avalanche"

#: src/pages/BuyGMX/BuyGMX.tsx
msgid "Buy or Transfer AVAX to Avalanche"
msgstr "Buy or Transfer AVAX to Avalanche"

#: src/pages/BuyGMX/BuyGMX.tsx
msgid "Buy or Transfer ETH to Arbitrum"
msgstr "Buy or Transfer ETH to Arbitrum"

#: src/components/Synthetics/StatusNotification/GmStatusNotification.tsx
msgid "Buy order cancelled"
msgstr "Buy order cancelled"

#: src/components/Synthetics/StatusNotification/GmStatusNotification.tsx
msgid "Buy order executed"
msgstr "Buy order executed"

#: src/components/Synthetics/StatusNotification/GmStatusNotification.tsx
msgid "Buy request sent"
msgstr "Buy request sent"

#: src/components/Glp/GlpSwap.js
msgid "Buy submitted."
msgstr "Buy submitted."

#: src/components/Glp/GlpSwap.js
#: src/components/Glp/GlpSwap.js
msgid "Buy with {0}"
msgstr "Buy with {0}"

#: src/pages/BuyGMX/BuyGMX.tsx
msgid "Buy {nativeTokenSymbol}"
msgstr "Buy {nativeTokenSymbol}"

#: src/components/Exchange/NoLiquidityErrorModal.tsx
msgid "Buy {swapTokenSymbol} on 1inch"
msgstr "Buy {swapTokenSymbol} on 1inch"

#: src/components/Synthetics/GmList/GmList.tsx
#: src/components/Synthetics/MarketStats/MarketStats.tsx
msgid "Buyable"
msgstr "Buyable"

#: src/components/Synthetics/GmSwap/GmConfirmationBox/GmConfirmationBox.tsx
msgid "Buying GM..."
msgstr "Buying GM..."

#: src/components/Glp/GlpSwap.js
msgid "Buying..."
msgstr "Buying..."

#: src/pages/OrdersOverview/OrdersOverview.js
msgid "Can't execute because of an error"
msgstr "Can't execute because of an error"

#: src/components/Exchange/ConfirmationBox.js
#: src/components/Exchange/ConfirmationBox.js
#: src/components/Exchange/OrdersList.js
#: src/components/Exchange/OrdersList.js
#: src/components/Exchange/OrdersList.js
#: src/components/Exchange/TradeHistory.js
#: src/components/Synthetics/ConfirmationBox/ConfirmationBox.tsx
#: src/components/Synthetics/OrderItem/OrderItem.tsx
#: src/components/Synthetics/OrderItem/OrderItem.tsx
#: src/components/Synthetics/TradeHistoryRow/utils.ts
#: src/components/Synthetics/TradeHistoryRow/utils.ts
msgid "Cancel"
msgstr "Cancel"

#: src/components/Exchange/ConfirmationBox.js
msgid "Cancel failed"
msgstr "Cancel failed"

#: src/domain/legacy.ts
#: src/pages/Exchange/Exchange.js
msgid "Cancel failed."
msgstr "Cancel failed."

#: src/components/Exchange/ConfirmationBox.js
msgid "Cancel submitted"
msgstr "Cancel submitted"

#: src/domain/legacy.ts
#: src/pages/Exchange/Exchange.js
msgid "Cancel submitted."
msgstr "Cancel submitted."

#: src/domain/synthetics/orders/cancelOrdersTxn.ts
msgid "Canceling {ordersText}"
msgstr "Canceling {ordersText}"

#: src/App/App.js
#: src/pages/Exchange/Exchange.js
#: src/pages/SyntheticsPage/SyntheticsPage.tsx
msgid "Chart positions"
msgstr "Chart positions"

#: src/components/Glp/GlpSwap.js
#: src/components/Glp/GlpSwap.js
msgid "Check the \"Save on Fees\" section below to get the lowest fee percentages."
msgstr "Check the \"Save on Fees\" section below to get the lowest fee percentages."

#: src/components/Referrals/AddAffiliateCode.js
#: src/components/Referrals/JoinReferralCode.js
msgid "Checking code..."
msgstr "Checking code..."

#: src/pages/BuyGMX/BuyGMX.tsx
msgid "Choose to buy from decentralized or centralized exchanges."
msgstr "Choose to buy from decentralized or centralized exchanges."

#: src/components/Referrals/ClaimAffiliatesModal/ClaimAffiliatesModal.tsx
#: src/components/Synthetics/ClaimModal/ClaimModal.tsx
#: src/components/Synthetics/Claims/ClaimableCard.tsx
#: src/pages/ClaimEsGmx/ClaimEsGmx.js
#: src/pages/Stake/StakeV1.js
#: src/pages/Stake/StakeV1.js
#: src/pages/Stake/StakeV1.js
#: src/pages/Stake/StakeV1.js
#: src/pages/Stake/StakeV1.js
#: src/pages/Stake/StakeV2.js
#: src/pages/Stake/StakeV2.js
msgid "Claim"
msgstr "Claim"

#: src/components/Synthetics/ClaimHistoryRow/ClaimHistoryRow.tsx
msgid "Claim Funding Fees"
msgstr "Claim Funding Fees"

#: src/pages/Stake/StakeV2.js
#: src/pages/Stake/StakeV2.js
msgid "Claim GMX Rewards"
msgstr "Claim GMX Rewards"

#: src/components/Synthetics/ClaimHistoryRow/ClaimHistoryRow.tsx
msgid "Claim Price Impact"
msgstr "Claim Price Impact"

#: src/pages/Stake/StakeV2.js
msgid "Claim Rewards"
msgstr "Claim Rewards"

#: src/components/Referrals/AffiliatesStats.tsx
msgid "Claim V2 Rebates from your referred Traders."
msgstr "Claim V2 Rebates from your referred Traders."

#: src/pages/ClaimEsGmx/ClaimEsGmx.js
#: src/pages/Stake/StakeV2.js
msgid "Claim completed!"
msgstr "Claim completed!"

#: src/pages/ClaimEsGmx/ClaimEsGmx.js
msgid "Claim esGMX"
msgstr "Claim esGMX"

#: src/pages/Stake/StakeV2.js
#: src/pages/Stake/StakeV2.js
msgid "Claim esGMX Rewards"
msgstr "Claim esGMX Rewards"

#: src/pages/Stake/StakeV1.js
msgid "Claim failed"
msgstr "Claim failed"

#: src/pages/ClaimEsGmx/ClaimEsGmx.js
#: src/pages/Stake/StakeV2.js
msgid "Claim failed."
msgstr "Claim failed."

#: src/pages/ClaimEsGmx/ClaimEsGmx.js
msgid "Claim submitted!"
msgstr "Claim submitted!"

#: src/pages/Stake/StakeV1.js
msgid "Claim submitted! <0>View status.</0>"
msgstr "Claim submitted! <0>View status.</0>"

#: src/pages/Stake/StakeV2.js
msgid "Claim submitted."
msgstr "Claim submitted."

#: src/components/Synthetics/ClaimModal/ClaimModal.tsx
msgid "Claim {0}"
msgstr "Claim {0}"

#: src/pages/Stake/StakeV2.js
#: src/pages/Stake/StakeV2.js
msgid "Claim {wrappedTokenSymbol} Rewards"
msgstr "Claim {wrappedTokenSymbol} Rewards"

#: src/components/Synthetics/Claims/ClaimableCard.tsx
#: src/pages/Stake/StakeV2.js
#: src/pages/Stake/StakeV2.js
msgid "Claimable"
msgstr "Claimable"

#: src/components/Referrals/AffiliatesStats.tsx
msgid "Claimable Rebates"
msgstr "Claimable Rebates"

#: src/domain/synthetics/markets/claimCollateralTxn.ts
#: src/domain/synthetics/referrals/claimAffiliateRewardsTxn.ts
msgid "Claiming failed"
msgstr "Claiming failed"

#: src/components/Referrals/ClaimAffiliatesModal/ClaimAffiliatesModal.tsx
#: src/components/Synthetics/ClaimModal/ClaimModal.tsx
#: src/pages/ClaimEsGmx/ClaimEsGmx.js
#: src/pages/Stake/StakeV2.js
msgid "Claiming..."
msgstr "Claiming..."

#: src/pages/SyntheticsPage/SyntheticsPage.tsx
#: src/pages/SyntheticsPage/SyntheticsPage.tsx
msgid "Claims"
msgstr "Claims"

#: src/pages/SyntheticsPage/SyntheticsPage.tsx
#: src/pages/SyntheticsPage/SyntheticsPage.tsx
msgid "Claims (1)"
msgstr "Claims (1)"

#: src/components/Exchange/PositionsList.js
msgid "Click on the Position to select its market, then use the trade box to increase your Position Size if needed."
msgstr "Click on the Position to select its market, then use the trade box to increase your Position Size if needed."

#: src/components/Synthetics/PositionItem/PositionItem.tsx
msgid "Click on the Position to select its market, then use the trade box to increase your Position Size, or to set Take-Profit / Stop-Loss Orders."
msgstr "Click on the Position to select its market, then use the trade box to increase your Position Size, or to set Take-Profit / Stop-Loss Orders."

#: src/components/Exchange/PositionSeller.js
#: src/components/Exchange/PositionSeller.js
#: src/components/Exchange/PositionsList.js
#: src/components/Exchange/PositionsList.js
#: src/components/Synthetics/OrderEditor/OrderEditor.tsx
#: src/components/Synthetics/PositionItem/PositionItem.tsx
#: src/components/Synthetics/PositionItem/PositionItem.tsx
#: src/components/Synthetics/PositionSeller/PositionSeller.tsx
#: src/components/Synthetics/PositionSeller/PositionSeller.tsx
#: src/components/Synthetics/TradeBox/TradeBox.tsx
msgid "Close"
msgstr "Close"

#: src/components/Exchange/FeesTooltip.tsx
#: src/components/Exchange/NetValueTooltip.tsx
#: src/components/Synthetics/PositionItem/PositionItem.tsx
#: src/components/Synthetics/TradeFeesRow/TradeFeesRow.tsx
msgid "Close Fee"
msgstr "Close Fee"

#: src/components/Exchange/PositionSeller.js
msgid "Close failed."
msgstr "Close failed."

#: src/components/Exchange/PositionSeller.js
msgid "Close submitted!"
msgstr "Close submitted!"

#: src/pages/OrdersOverview/OrdersOverview.js
msgid "Close to execution price"
msgstr "Close to execution price"

#: src/components/Exchange/PositionSeller.js
msgid "Close without profit"
msgstr "Close without profit"

#: src/components/Synthetics/PositionSeller/PositionSeller.tsx
msgid "Close {0} {1}"
msgstr "Close {0} {1}"

#: src/components/Exchange/PositionSeller.js
msgid "Close {longOrShortText} {0}"
msgstr "Close {longOrShortText} {0}"

#: src/components/Exchange/PositionSeller.js
msgid "Closing..."
msgstr "Closing..."

#: src/components/Referrals/AddAffiliateCode.js
msgid "Code already taken"
msgstr "Code already taken"

#: src/components/Exchange/ConfirmationBox.js
#: src/components/Exchange/OrdersList.js
#: src/components/Exchange/OrdersList.js
#: src/components/Exchange/OrdersList.js
#: src/components/Exchange/OrdersList.js
#: src/components/Exchange/PositionsList.js
#: src/components/Exchange/PositionsList.js
#: src/components/Synthetics/ConfirmationBox/ConfirmationBox.tsx
#: src/components/Synthetics/ConfirmationBox/ConfirmationBox.tsx
#: src/components/Synthetics/OrderItem/OrderItem.tsx
#: src/components/Synthetics/OrderItem/OrderItem.tsx
#: src/components/Synthetics/PositionItem/PositionItem.tsx
#: src/components/Synthetics/PositionList/PositionList.tsx
msgid "Collateral"
msgstr "Collateral"

#: src/components/Exchange/ConfirmationBox.js
#: src/components/Exchange/PositionEditor.js
#: src/components/Exchange/PositionSeller.js
#: src/components/Synthetics/ConfirmationBox/ConfirmationBox.tsx
#: src/components/Synthetics/ConfirmationBox/ConfirmationBox.tsx
#: src/components/Synthetics/ConfirmationBox/ConfirmationBox.tsx
#: src/components/Synthetics/PositionEditor/PositionEditor.tsx
#: src/components/Synthetics/PositionSeller/PositionSeller.tsx
#: src/components/Synthetics/TradeBox/TradeBox.tsx
msgid "Collateral ({0})"
msgstr "Collateral ({0})"

#: src/components/Exchange/SwapBox.js
#: src/components/Exchange/SwapBox.js
#: src/components/Exchange/SwapBox.js
#: src/components/Exchange/SwapBox.js
#: src/components/Synthetics/TradeBox/CollateralSelectorRow.tsx
#: src/components/Synthetics/TradeBox/CollateralSelectorRow.tsx
#: src/components/Synthetics/TradeBox/CollateralSelectorRow.tsx
msgid "Collateral In"
msgstr "Collateral In"

#: src/components/Exchange/ConfirmationBox.js
#: src/components/Synthetics/ConfirmationBox/ConfirmationBox.tsx
msgid "Collateral Spread"
msgstr "Collateral Spread"

#: src/components/Exchange/PositionSeller.js
msgid "Collateral is not enough to cover pending Fees. Please uncheck \"Keep Leverage\" to pay the Fees with the realized PnL."
msgstr "Collateral is not enough to cover pending Fees. Please uncheck \"Keep Leverage\" to pay the Fees with the realized PnL."

#: src/components/Synthetics/ConfirmationBox/ConfirmationBox.tsx
msgid "Collateral value may differ due to different Price Impact at the time of execution."
msgstr "Collateral value may differ due to different Price Impact at the time of execution."

#: src/pages/Ecosystem/Ecosystem.js
msgid "Community Projects"
msgstr "Community Projects"

#: src/pages/Ecosystem/Ecosystem.js
msgid "Community-led Telegram groups."
msgstr "Community-led Telegram groups."

#: src/pages/CompleteAccountTransfer/CompleteAccountTransfer.js
#: src/pages/CompleteAccountTransfer/CompleteAccountTransfer.js
msgid "Complete Account Transfer"
msgstr "Complete Account Transfer"

#: src/pages/CompleteAccountTransfer/CompleteAccountTransfer.js
msgid "Complete Transfer"
msgstr "Complete Transfer"

#: src/pages/Stake/StakeV2.js
#: src/pages/Stake/StakeV2.js
msgid "Compound"
msgstr "Compound"

#: src/pages/Stake/StakeV2.js
msgid "Compound Rewards"
msgstr "Compound Rewards"

#: src/pages/Stake/StakeV2.js
msgid "Compound completed!"
msgstr "Compound completed!"

#: src/pages/Stake/StakeV2.js
msgid "Compound failed."
msgstr "Compound failed."

#: src/pages/Stake/StakeV2.js
msgid "Compound submitted!"
msgstr "Compound submitted!"

#: src/pages/Stake/StakeV2.js
msgid "Compounding..."
msgstr "Compounding..."

#: src/components/Referrals/ClaimAffiliatesModal/ClaimAffiliatesModal.tsx
#: src/components/Synthetics/ClaimModal/ClaimModal.tsx
msgid "Confirm Claim"
msgstr "Confirm Claim"

#: src/components/Exchange/ConfirmationBox.js
#: src/components/Synthetics/ConfirmationBox/ConfirmationBox.tsx
#: src/components/Synthetics/ConfirmationBox/ConfirmationBox.tsx
msgid "Confirm Limit Order"
msgstr "Confirm Limit Order"

#: src/components/Exchange/ConfirmationBox.js
#: src/components/Synthetics/ConfirmationBox/ConfirmationBox.tsx
msgid "Confirm Long"
msgstr "Confirm Long"

#: src/components/Synthetics/SettleAccruedFundingFeeModal/SettleAccruedFundingFeeModal.tsx
msgid "Confirm Settle"
msgstr "Confirm Settle"

#: src/components/Exchange/ConfirmationBox.js
#: src/components/Synthetics/ConfirmationBox/ConfirmationBox.tsx
msgid "Confirm Short"
msgstr "Confirm Short"

#: src/components/Exchange/ConfirmationBox.js
#: src/components/Synthetics/ConfirmationBox/ConfirmationBox.tsx
msgid "Confirm Swap"
msgstr "Confirm Swap"

#: src/components/Synthetics/ConfirmationBox/ConfirmationBox.tsx
#: src/components/Synthetics/ConfirmationBox/ConfirmationBox.tsx
msgid "Confirm {0} Order"
msgstr "Confirm {0} Order"

#: src/components/Synthetics/GmSwap/GmConfirmationBox/GmConfirmationBox.tsx
#: src/components/Synthetics/GmSwap/GmConfirmationBox/GmConfirmationBox.tsx
msgid "Confirm {operationText}"
msgstr "Confirm {operationText}"

#: src/components/Header/AppHeaderUser.tsx
msgid "Connect"
msgstr "Connect"

#: src/components/Exchange/SwapBox.js
#: src/components/Glp/GlpSwap.js
#: src/components/Header/AppHeaderUser.tsx
#: src/components/Migration/Migration.js
#: src/components/Referrals/AddAffiliateCode.js
#: src/components/Referrals/JoinReferralCode.js
#: src/components/Synthetics/GmSwap/GmSwapBox/GmSwapBox.tsx
#: src/domain/synthetics/trade/utils/validation.ts
#: src/pages/Stake/StakeV1.js
#: src/pages/Stake/StakeV1.js
#: src/pages/Stake/StakeV1.js
#: src/pages/Stake/StakeV1.js
#: src/pages/Stake/StakeV1.js
#: src/pages/Stake/StakeV2.js
#: src/pages/Stake/StakeV2.js
#: src/pages/Stake/StakeV2.js
#: src/pages/Stake/StakeV2.js
msgid "Connect Wallet"
msgstr "Connect Wallet"

#: src/components/Synthetics/GmSwap/GmSwapBox/GmSwapBox.tsx
msgid "Consider selecting and using the \"Pair\" option to reduce the Price Impact."
msgstr "Consider selecting and using the \"Pair\" option to reduce the Price Impact."

#: src/components/Synthetics/SettleAccruedFundingFeeModal/SettleAccruedFundingFeeModal.tsx
msgid "Consider selecting only Positions where the accrued Funding Fees exceed the gas spent to Settle, which is around {0} per each selected Position."
msgstr "Consider selecting only Positions where the accrued Funding Fees exceed the gas spent to Settle, which is around {0} per each selected Position."

#: src/pages/BeginAccountTransfer/BeginAccountTransfer.js
#: src/pages/CompleteAccountTransfer/CompleteAccountTransfer.js
msgid "Continue"
msgstr "Continue"

#: src/pages/Stake/StakeV2.js
msgid "Convert esGMX tokens to GMX tokens.<0/>Please read the <1>vesting details</1> before using the vaults."
msgstr "Convert esGMX tokens to GMX tokens.<0/>Please read the <1>vesting details</1> before using the vaults."

#: src/pages/Stake/StakeV2.js
#: src/pages/Stake/StakeV2.js
msgid "Convert {wrappedTokenSymbol} to {nativeTokenSymbol}"
msgstr "Convert {wrappedTokenSymbol} to {nativeTokenSymbol}"

#: src/components/Exchange/PositionShare.tsx
msgid "Copy"
msgstr "Copy"

#: src/components/AddressDropdown/AddressDropdown.tsx
msgid "Copy Address"
msgstr "Copy Address"

#: src/components/Exchange/TradeHistory.js
msgid "Could not decrease {0} {longOrShortText}, +{1} USD, Acceptable Price: {2}"
msgstr "Could not decrease {0} {longOrShortText}, +{1} USD, Acceptable Price: {2}"

#: src/pages/Exchange/Exchange.js
msgid "Could not decrease {tokenSymbol} {longOrShortText} within the allowed slippage, you can adjust the allowed slippage in the settings on the top right of the page."
msgstr "Could not decrease {tokenSymbol} {longOrShortText} within the allowed slippage, you can adjust the allowed slippage in the settings on the top right of the page."

#: src/components/Exchange/TradeHistory.js
msgid "Could not execute deposit into {0} {longOrShortText}"
msgstr "Could not execute deposit into {0} {longOrShortText}"

#: src/components/Exchange/TradeHistory.js
msgid "Could not execute withdrawal from {0} {longOrShortText}"
msgstr "Could not execute withdrawal from {0} {longOrShortText}"

#: src/components/Exchange/TradeHistory.js
msgid "Could not increase {0} {longOrShortText}, +{1} USD, Acceptable Price: {2}  USD"
msgstr "Could not increase {0} {longOrShortText}, +{1} USD, Acceptable Price: {2}  USD"

#: src/pages/Exchange/Exchange.js
msgid "Could not increase {tokenSymbol} {longOrShortText} within the allowed slippage, you can adjust the allowed slippage in the settings on the top right of the page."
msgstr "Could not increase {tokenSymbol} {longOrShortText} within the allowed slippage, you can adjust the allowed slippage in the settings on the top right of the page."

#: src/domain/synthetics/trade/utils/validation.ts
msgid "Couldn't find a swap path with enough liquidity"
msgstr "Couldn't find a swap path with enough liquidity"

#: src/domain/synthetics/trade/utils/validation.ts
msgid "Couldn't find a swap route with enough liquidity"
msgstr "Couldn't find a swap route with enough liquidity"

#: src/components/Exchange/TradeHistory.js
#: src/components/Referrals/AddAffiliateCode.js
#: src/components/Referrals/AffiliatesStats.tsx
#: src/components/Synthetics/TradeHistoryRow/utils.ts
#: src/pages/Stake/StakeV1.js
#: src/pages/Stake/StakeV1.js
#: src/pages/Stake/StakeV1.js
msgid "Create"
msgstr "Create"

#: src/components/Synthetics/TradeBox/TradeBox.tsx
msgid "Create Limit order"
msgstr "Create Limit order"

#: src/components/Exchange/ConfirmationBox.js
#: src/components/Exchange/PositionSeller.js
msgid "Create Order"
msgstr "Create Order"

#: src/components/Referrals/AffiliatesStats.tsx
msgid "Create Referral Code"
msgstr "Create Referral Code"

#: src/components/Exchange/SwapBox.js
#: src/components/Synthetics/PositionSeller/PositionSeller.tsx
#: src/components/Synthetics/TradeBox/TradeBox.tsx
msgid "Create {0} Order"
msgstr "Create {0} Order"

#: src/pages/OrdersOverview/OrdersOverview.js
msgid "Created At"
msgstr "Created At"

#: src/components/Exchange/SwapBox.js
msgid "Created limit order for {0} {1}: {2} USD!"
msgstr "Created limit order for {0} {1}: {2} USD!"

#: src/components/Exchange/ConfirmationBox.js
#: src/components/Exchange/PositionSeller.js
#: src/components/Synthetics/ConfirmationBox/ConfirmationBox.tsx
#: src/components/Synthetics/PositionEditor/PositionEditor.tsx
#: src/components/Synthetics/PositionSeller/PositionSeller.tsx
msgid "Creating Order..."
msgstr "Creating Order..."

#: src/components/Referrals/AddAffiliateCode.js
msgid "Creating..."
msgstr "Creating..."

#: src/pages/Ecosystem/Ecosystem.js
#: src/pages/Ecosystem/Ecosystem.js
msgid "Creator"
msgstr "Creator"

#: src/components/Synthetics/PositionItem/PositionItem.tsx
msgid "Current Borrow Fee / Day"
msgstr "Current Borrow Fee / Day"

#: src/components/Synthetics/PositionItem/PositionItem.tsx
msgid "Current Funding Fee / Day"
msgstr "Current Funding Fee / Day"

#: src/components/Glp/GlpSwap.js
msgid "Current Pool Amount"
msgstr "Current Pool Amount"

#: src/pages/Stake/StakeV2.js
msgid "Current Reserved"
msgstr "Current Reserved"

#: src/pages/Dashboard/DashboardV2.js
msgid "Current Weight"
msgstr "Current Weight"

#: src/components/Exchange/SwapBox.js
msgid "Current {0} long"
msgstr "Current {0} long"

#: src/components/Exchange/SwapBox.js
msgid "Current {0} shorts"
msgstr "Current {0} shorts"

#: src/domain/synthetics/orders/utils.ts
msgid "Currently, There is a high Swap Price Impact for the Order Swap path."
msgstr "Currently, There is a high Swap Price Impact for the Order Swap path."

#: src/pages/Ecosystem/Ecosystem.js
#: src/pages/Ecosystem/Ecosystem.js
#: src/pages/Ecosystem/Ecosystem.js
#: src/pages/Ecosystem/Ecosystem.js
#: src/pages/Ecosystem/Ecosystem.js
#: src/pages/Ecosystem/Ecosystem.js
#: src/pages/Ecosystem/Ecosystem.js
#: src/pages/Ecosystem/Ecosystem.js
msgid "DEX Aggregator"
msgstr "DEX Aggregator"

#: src/components/Header/AppHeaderLinks.tsx
#: src/pages/Dashboard/DashboardV2.js
msgid "Dashboard"
msgstr "Dashboard"

#: src/pages/Ecosystem/Ecosystem.js
msgid "Dashboard for GMX referral stats"
msgstr "Dashboard for GMX referral stats"

#: src/pages/Ecosystem/Ecosystem.js
msgid "Dashboards"
msgstr "Dashboards"

#: src/components/Referrals/AffiliatesStats.tsx
#: src/components/Referrals/TradersStats.tsx
msgid "Date"
msgstr "Date"

#: src/pages/Ecosystem/Ecosystem.js
msgid "DeFi Portfolio Tracker"
msgstr "DeFi Portfolio Tracker"

#: src/components/Exchange/ExchangeTVChart.js
#: src/components/Synthetics/TVChart/TVChart.tsx
msgid "Dec."
msgstr "Dec."

#: src/pages/Ecosystem/Ecosystem.js
msgid "Decentralized Finance Dashboard"
msgstr "Decentralized Finance Dashboard"

#: src/pages/Ecosystem/Ecosystem.js
msgid "Decentralized Money Market"
msgstr "Decentralized Money Market"

#: src/pages/Ecosystem/Ecosystem.js
msgid "Decentralized Options Protocol"
msgstr "Decentralized Options Protocol"

#: src/pages/Ecosystem/Ecosystem.js
msgid "Decentralized Options Strategies"
msgstr "Decentralized Options Strategies"

#: src/lib/legacy.ts
msgid "Decentralized Perpetual Exchange | GMX"
msgstr "Decentralized Perpetual Exchange | GMX"

#: src/pages/Ecosystem/Ecosystem.js
msgid "Decentralized Trading Protocol"
msgstr "Decentralized Trading Protocol"

#: src/pages/Home/Home.js
msgid "Decentralized<0/>Perpetual Exchange"
msgstr "Decentralized<0/>Perpetual Exchange"

#: src/components/Exchange/ConfirmationBox.js
#: src/components/Exchange/ConfirmationBox.js
#: src/components/Exchange/OrdersList.js
#: src/components/Exchange/TradeHistory.js
#: src/components/Exchange/TradeHistory.js
#: src/components/Synthetics/ConfirmationBox/ConfirmationBox.tsx
#: src/components/Synthetics/ConfirmationBox/ConfirmationBox.tsx
#: src/components/Synthetics/OrderItem/OrderItem.tsx
#: src/components/Synthetics/TradeHistoryRow/utils.ts
#: src/domain/synthetics/orders/utils.ts
#: src/pages/OrdersOverview/OrdersOverview.js
msgid "Decrease"
msgstr "Decrease"

#: src/pages/OrdersOverview/OrdersOverview.js
msgid "Decrease active: {0}, executed: {1}, cancelled: {2}"
msgstr "Decrease active: {0}, executed: {1}, cancelled: {2}"

#: src/components/Synthetics/ConfirmationBox/ConfirmationBox.tsx
msgid "Decrease size"
msgstr "Decrease size"

#: src/components/Exchange/TradeHistory.js
#: src/context/SyntheticsEvents/SyntheticsEventsProvider.tsx
msgid "Decreased"
msgstr "Decreased"

#: src/pages/Exchange/Exchange.js
msgid "Decreased {tokenSymbol} {longOrShortText}, -{0} USD."
msgstr "Decreased {tokenSymbol} {longOrShortText}, -{0} USD."

#: src/components/Synthetics/StatusNotification/OrderStatusNotification.tsx
msgid "Decreasing"
msgstr "Decreasing"

#: src/components/Exchange/PositionEditor.js
#: src/components/Exchange/PositionEditor.js
#: src/components/Exchange/PositionEditor.js
#: src/components/Synthetics/PositionEditor/PositionEditor.tsx
#: src/pages/Stake/StakeV2.js
#: src/pages/Stake/StakeV2.js
#: src/pages/Stake/StakeV2.js
#: src/pages/Stake/StakeV2.js
msgid "Deposit"
msgstr "Deposit"

#: src/components/Exchange/FeesTooltip.tsx
msgid "Deposit Fee"
msgstr "Deposit Fee"

#: src/components/Exchange/PositionEditor.js
msgid "Deposit amount is insufficient to bring leverage below the max allowed leverage of 100x"
msgstr "Deposit amount is insufficient to bring leverage below the max allowed leverage of 100x"

#: src/components/Exchange/PositionEditor.js
msgid "Deposit disabled, pending {0} upgrade"
msgstr "Deposit disabled, pending {0} upgrade"

#: src/domain/synthetics/markets/createDepositTxn.ts
msgid "Deposit error."
msgstr "Deposit error."

#: src/pages/Stake/StakeV2.js
msgid "Deposit failed!"
msgstr "Deposit failed!"

#: src/components/Exchange/PositionEditor.js
msgid "Deposit failed."
msgstr "Deposit failed."

#: src/components/Exchange/PositionEditor.js
msgid "Deposit not enough to cover fees"
msgstr "Deposit not enough to cover fees"

#: src/pages/Stake/StakeV2.js
msgid "Deposit submitted!"
msgstr "Deposit submitted!"

#: src/components/Exchange/PositionEditor.js
msgid "Deposit submitted."
msgstr "Deposit submitted."

#: src/components/Exchange/TradeHistory.js
msgid "Deposit {0} USD into {1} {longOrShortText}"
msgstr "Deposit {0} USD into {1} {longOrShortText}"

#: src/pages/Stake/StakeV2.js
msgid "Deposited"
msgstr "Deposited"

#: src/pages/Exchange/Exchange.js
msgid "Deposited {0} USD into {tokenSymbol} {longOrShortText}"
msgstr "Deposited {0} USD into {tokenSymbol} {longOrShortText}"

#: src/context/SyntheticsEvents/SyntheticsEventsProvider.tsx
msgid "Deposited {0} into {positionText}"
msgstr "Deposited {0} into {positionText}"

#: src/pages/Stake/StakeV2.js
msgid "Deposited!"
msgstr "Deposited!"

#: src/components/Synthetics/StatusNotification/OrderStatusNotification.tsx
msgid "Depositing {0} to {positionText}"
msgstr "Depositing {0} to {positionText}"

#: src/components/Exchange/PositionEditor.js
#: src/pages/Stake/StakeV2.js
msgid "Depositing..."
msgstr "Depositing..."

#: src/pages/OrdersOverview/OrdersOverview.js
msgid "Diff"
msgstr "Diff"

#: src/App/App.js
msgid "Disable order validations"
msgstr "Disable order validations"

#: src/components/AddressDropdown/AddressDropdown.tsx
msgid "Disconnect"
msgstr "Disconnect"

#: src/App/App.js
msgid "Display PnL after fees"
msgstr "Display PnL after fees"

#: src/pages/Dashboard/DashboardV2.js
msgid "Distribution"
msgstr "Distribution"

#: src/components/Header/AppHeaderLinks.tsx
#: src/components/Header/HomeHeaderLinks.tsx
msgid "Docs"
msgstr "Docs"

#: src/components/ModalViews/RedirectModal.js
msgid "Don't show this message again for 30 days."
msgstr "Don't show this message again for 30 days."

#: src/components/Exchange/PositionShare.tsx
msgid "Download"
msgstr "Download"

#: src/components/Header/AppHeaderLinks.tsx
#: src/pages/Stake/StakeV2.js
#: src/pages/Stake/StakeV2.js
msgid "Earn"
msgstr "Earn"

#: src/components/Header/AppHeaderLinks.tsx
msgid "Ecosystem"
msgstr "Ecosystem"

#: src/pages/Ecosystem/Ecosystem.js
msgid "Ecosystem Projects"
msgstr "Ecosystem Projects"

#: src/components/Exchange/OrdersList.js
#: src/components/Exchange/OrdersList.js
#: src/components/Exchange/OrdersList.js
#: src/components/Synthetics/AcceptablePriceImpactEditor/AcceptablePriceImpactEditor.tsx
#: src/components/Synthetics/OrderItem/OrderItem.tsx
#: src/components/Synthetics/OrderItem/OrderItem.tsx
msgid "Edit"
msgstr "Edit"

#: src/components/Exchange/PositionDropdown.tsx
#: src/components/Exchange/PositionsList.js
#: src/components/Synthetics/PositionItem/PositionItem.tsx
msgid "Edit Collateral"
msgstr "Edit Collateral"

#: src/components/Referrals/TradersStats.tsx
msgid "Edit Referral Code"
msgstr "Edit Referral Code"

#: src/components/Exchange/OrderEditor.js
#: src/components/Exchange/OrderEditor.js
msgid "Edit order"
msgstr "Edit order"

#: src/components/Synthetics/OrderEditor/OrderEditor.tsx
msgid "Edit {0}"
msgstr "Edit {0}"

#: src/components/Synthetics/PositionEditor/PositionEditor.tsx
msgid "Edit {0} {1}"
msgstr "Edit {0} {1}"

#: src/components/Exchange/PositionEditor.js
msgid "Edit {longOrShortText} {0}"
msgstr "Edit {longOrShortText} {0}"

#: src/components/Exchange/PositionEditor.js
#: src/components/Exchange/PositionSeller.js
#: src/components/Exchange/SwapBox.js
msgid "Enable Leverage"
msgstr "Enable Leverage"

#: src/components/Exchange/OrdersToa.js
#: src/components/Exchange/OrdersToa.js
#: src/components/Exchange/PositionSeller.js
#: src/components/Exchange/SwapBox.js
msgid "Enable Orders"
msgstr "Enable Orders"

#: src/components/Exchange/PositionEditor.js
msgid "Enable deposit failed."
msgstr "Enable deposit failed."

#: src/components/Exchange/PositionEditor.js
msgid "Enable deposit sent."
msgstr "Enable deposit sent."

#: src/components/Exchange/PositionSeller.js
#: src/components/Exchange/SwapBox.js
msgid "Enable leverage failed."
msgstr "Enable leverage failed."

#: src/components/Exchange/PositionSeller.js
#: src/components/Exchange/SwapBox.js
msgid "Enable leverage sent."
msgstr "Enable leverage sent."

#: src/pages/Exchange/Exchange.js
msgid "Enable orders failed."
msgstr "Enable orders failed."

#: src/pages/Exchange/Exchange.js
msgid "Enable orders sent."
msgstr "Enable orders sent."

#: src/components/Exchange/PositionEditor.js
msgid "Enable withdraw failed."
msgstr "Enable withdraw failed."

#: src/components/Exchange/PositionEditor.js
msgid "Enable withdraw sent."
msgstr "Enable withdraw sent."

#: src/components/Exchange/PositionEditor.js
msgid "Enabling Leverage"
msgstr "Enabling Leverage"

#: src/components/Exchange/PositionEditor.js
#: src/components/Exchange/PositionSeller.js
#: src/components/Exchange/PositionSeller.js
#: src/components/Exchange/SwapBox.js
#: src/components/Exchange/SwapBox.js
msgid "Enabling Leverage..."
msgstr "Enabling Leverage..."

#: src/components/Exchange/OrdersToa.js
#: src/components/Exchange/PositionSeller.js
#: src/components/Exchange/PositionSeller.js
#: src/components/Exchange/SwapBox.js
#: src/components/Exchange/SwapBox.js
msgid "Enabling Orders..."
msgstr "Enabling Orders..."

#: src/pages/NftWallet/NftWallet.js
msgid "Enter NFT Address"
msgstr "Enter NFT Address"

#: src/pages/NftWallet/NftWallet.js
msgid "Enter NFT ID"
msgstr "Enter NFT ID"

#: src/components/Exchange/OrderEditor.js
#: src/components/Exchange/PositionSeller.js
msgid "Enter Price"
msgstr "Enter Price"

#: src/pages/BeginAccountTransfer/BeginAccountTransfer.js
#: src/pages/NftWallet/NftWallet.js
msgid "Enter Receiver Address"
msgstr "Enter Receiver Address"

#: src/components/Referrals/JoinReferralCode.js
#: src/components/Referrals/JoinReferralCode.js
msgid "Enter Referral Code"
msgstr "Enter Referral Code"

#: src/domain/synthetics/trade/utils/validation.ts
msgid "Enter a  price"
msgstr "Enter a  price"

#: src/components/Referrals/AddAffiliateCode.js
#: src/components/Referrals/AddAffiliateCode.js
msgid "Enter a code"
msgstr "Enter a code"

#: src/components/Synthetics/OrderEditor/OrderEditor.tsx
msgid "Enter a new ratio"
msgstr "Enter a new ratio"

#: src/components/Synthetics/OrderEditor/OrderEditor.tsx
msgid "Enter a new size or price"
msgstr "Enter a new size or price"

#: src/components/Exchange/SwapBox.js
#: src/components/Exchange/SwapBox.js
#: src/components/Synthetics/OrderEditor/OrderEditor.tsx
#: src/domain/synthetics/trade/utils/validation.ts
msgid "Enter a price"
msgstr "Enter a price"

#: src/components/Synthetics/OrderEditor/OrderEditor.tsx
msgid "Enter a ratio"
msgstr "Enter a ratio"

#: src/domain/synthetics/trade/utils/validation.ts
msgid "Enter a trigger price"
msgstr "Enter a trigger price"

#: src/components/Exchange/PositionEditor.js
#: src/components/Exchange/PositionSeller.js
#: src/components/Exchange/PositionSeller.js
#: src/components/Exchange/SwapBox.js
#: src/components/Exchange/SwapBox.js
#: src/components/Exchange/SwapBox.js
#: src/components/Exchange/SwapBox.js
#: src/components/Glp/GlpSwap.js
#: src/components/Glp/GlpSwap.js
#: src/components/Migration/Migration.js
#: src/components/Synthetics/OrderEditor/OrderEditor.tsx
#: src/domain/synthetics/trade/utils/validation.ts
#: src/domain/synthetics/trade/utils/validation.ts
#: src/domain/synthetics/trade/utils/validation.ts
#: src/domain/synthetics/trade/utils/validation.ts
#: src/domain/synthetics/trade/utils/validation.ts
#: src/domain/synthetics/trade/utils/validation.ts
#: src/pages/ClaimEsGmx/ClaimEsGmx.js
#: src/pages/Stake/StakeV1.js
#: src/pages/Stake/StakeV1.js
#: src/pages/Stake/StakeV2.js
#: src/pages/Stake/StakeV2.js
#: src/pages/Stake/StakeV2.js
msgid "Enter an amount"
msgstr "Enter an amount"

#: src/pages/Home/Home.js
msgid "Enter and exit positions with minimal spread and low price impact. Get the optimal price without incurring additional costs."
msgstr "Enter and exit positions with minimal spread and low price impact. Get the optimal price without incurring additional costs."

#: src/components/Exchange/OrderEditor.js
#: src/components/Exchange/OrderEditor.js
msgid "Enter new Price"
msgstr "Enter new Price"

#: src/components/Synthetics/OrderEditor/OrderEditor.tsx
msgid "Enter new amount or price"
msgstr "Enter new amount or price"

#: src/components/Exchange/ConfirmationBox.js
#: src/components/Exchange/PositionEditor.js
#: src/components/Exchange/PositionSeller.js
#: src/components/Exchange/PositionsList.js
#: src/components/Exchange/PositionsList.js
#: src/components/Exchange/SwapBox.js
#: src/components/Exchange/SwapBox.js
#: src/components/Synthetics/ConfirmationBox/ConfirmationBox.tsx
#: src/components/Synthetics/ConfirmationBox/ConfirmationBox.tsx
#: src/components/Synthetics/MarketCard/MarketCard.tsx
#: src/components/Synthetics/PositionEditor/PositionEditor.tsx
#: src/components/Synthetics/PositionItem/PositionItem.tsx
#: src/components/Synthetics/PositionList/PositionList.tsx
#: src/components/Synthetics/PositionSeller/PositionSeller.tsx
#: src/components/Synthetics/TradeBox/TradeBox.tsx
msgid "Entry Price"
msgstr "Entry Price"

#: src/components/Synthetics/ConfirmationBox/ConfirmationBox.tsx
#: src/components/Synthetics/ConfirmationBox/ConfirmationBox.tsx
#: src/components/Synthetics/ConfirmationBox/ConfirmationBox.tsx
msgid "Error submitting order"
msgstr "Error submitting order"

#: src/pages/Stake/StakeV2.js
#: src/pages/Stake/StakeV2.js
msgid "Escrowed GMX"
msgstr "Escrowed GMX"

#: src/components/Glp/GlpSwap.js
#: src/components/Stake/GMXAprTooltip.tsx
msgid "Escrowed GMX APR"
msgstr "Escrowed GMX APR"

#: src/components/Synthetics/TradeHistoryRow/utils.ts
#: src/pages/OrdersOverview/OrdersOverview.js
msgid "Execute"
msgstr "Execute"

#: src/components/Exchange/TradeHistory.js
msgid "Execute Order: Swap {fromAmountDisplay} {0} for {toAmountDisplay} {1}"
msgstr "Execute Order: Swap {fromAmountDisplay} {0} for {toAmountDisplay} {1}"

#: src/components/Exchange/TradeHistory.js
msgid "Execute Order: {orderTypeText} {0} {longShortDisplay} {sizeDeltaDisplay} USD, Price: {executionPriceDisplay} USD"
msgstr "Execute Order: {orderTypeText} {0} {longShortDisplay} {sizeDeltaDisplay} USD, Price: {executionPriceDisplay} USD"

#: src/domain/synthetics/orders/simulateExecuteOrderTxn.tsx
#: src/domain/synthetics/orders/simulateExecuteOrderTxn.tsx
msgid "Execute order simulation failed."
msgstr "Execute order simulation failed."

#: src/components/Synthetics/TradeHistoryRow/utils.ts
msgid "Execute {orderTypeName} Order: {positionText} {sizeDeltaText},"
msgstr "Execute {orderTypeName} Order: {positionText} {sizeDeltaText},"

#: src/components/Exchange/FeesTooltip.tsx
msgid "Execution Fee"
msgstr "Execution Fee"

#: src/components/Synthetics/TradeHistoryRow/utils.ts
#: src/components/Synthetics/TradeHistoryRow/utils.ts
msgid "Execution Price"
msgstr "Execution Price"

#: src/components/Synthetics/TradeHistoryRow/utils.ts
msgid "Execution Price: {0}"
msgstr "Execution Price: {0}"

#: src/components/Exchange/SwapBox.js
#: src/components/Synthetics/MarketCard/MarketCard.tsx
msgid "Exit Price"
msgstr "Exit Price"

#: src/pages/Ecosystem/Ecosystem.js
msgid "Explore, analyze, and copy on-chain traders"
msgstr "Explore, analyze, and copy on-chain traders"

#: src/components/Glp/GlpSwap.js
msgid "FEES"
msgstr "FEES"

#: src/components/Synthetics/ClaimModal/ClaimModal.tsx
#: src/components/Synthetics/SettleAccruedFundingFeeModal/SettleAccruedFundingFeeModal.tsx
msgid "FUNDING FEE"
msgstr "FUNDING FEE"

#: src/components/Synthetics/MarketsList/MarketsList.tsx
msgid "FUNDING RATE / 1h"
msgstr "FUNDING RATE / 1h"

#: src/components/Synthetics/ClaimHistoryRow/ClaimHistoryRow.tsx
msgid "Failed Settlement of Funding Fees"
msgstr "Failed Settlement of Funding Fees"

#: src/domain/synthetics/orders/cancelOrdersTxn.ts
msgid "Failed to cancel {ordersText}"
msgstr "Failed to cancel {ordersText}"

#: src/domain/synthetics/orders/updateOrderTxn.ts
msgid "Failed to update order"
msgstr "Failed to update order"

#: src/components/Exchange/ConfirmationBox.js
#: src/components/Exchange/ConfirmationBox.js
#: src/components/Exchange/ConfirmationBox.js
#: src/components/Exchange/PositionEditor.js
#: src/components/Exchange/PositionSeller.js
#: src/components/Exchange/SwapBox.js
#: src/components/Exchange/SwapBox.js
#: src/components/Glp/GlpSwap.js
#: src/components/Glp/GlpSwap.js
#: src/components/Glp/GlpSwap.js
#: src/components/Synthetics/ConfirmationBox/ConfirmationBox.tsx
#: src/components/Synthetics/TradeFeesRow/TradeFeesRow.tsx
msgid "Fees"
msgstr "Fees"

#: src/components/Synthetics/TradeFeesRow/TradeFeesRow.tsx
msgid "Fees (Rebated)"
msgstr "Fees (Rebated)"

#: src/components/Synthetics/TradeFeesRow/TradeFeesRow.tsx
msgid "Fees (Rebated) and Price Impact"
msgstr "Fees (Rebated) and Price Impact"

#: src/components/Synthetics/GmSwap/GmFees/GmFees.tsx
#: src/components/Synthetics/TradeFeesRow/TradeFeesRow.tsx
msgid "Fees and Price Impact"
msgstr "Fees and Price Impact"

#: src/components/Exchange/ConfirmationBox.js
msgid "Fees are high to swap from {0} to {1}."
msgstr "Fees are high to swap from {0} to {1}."

#: src/components/Exchange/ConfirmationBox.js
msgid "Fees are high to swap from {0} to {1}. <0/>{2} is needed for collateral."
msgstr "Fees are high to swap from {0} to {1}. <0/>{2} is needed for collateral."

#: src/components/Exchange/PositionSeller.js
msgid "Fees are higher than Collateral"
msgstr "Fees are higher than Collateral"

#: src/domain/synthetics/trade/utils/validation.ts
#: src/domain/synthetics/trade/utils/validation.ts
#: src/domain/synthetics/trade/utils/validation.ts
msgid "Fees exceed Pay amount"
msgstr "Fees exceed Pay amount"

#: src/domain/synthetics/trade/utils/validation.ts
msgid "Fees exceed amount"
msgstr "Fees exceed amount"

#: src/pages/Ecosystem/Ecosystem.js
msgid "Fees generated by GMX"
msgstr "Fees generated by GMX"

#: src/components/Glp/GlpSwap.js
msgid "Fees may vary depending on which asset you sell GLP for. <0/>Enter the amount of GLP you want to redeem in the order form, then check here to compare fees."
msgstr "Fees may vary depending on which asset you sell GLP for. <0/>Enter the amount of GLP you want to redeem in the order form, then check here to compare fees."

#: src/components/Glp/GlpSwap.js
msgid "Fees may vary depending on which asset you use to buy GLP. <0/>Enter the amount of GLP you want to purchase in the order form, then check here to compare fees."
msgstr "Fees may vary depending on which asset you use to buy GLP. <0/>Enter the amount of GLP you want to purchase in the order form, then check here to compare fees."

#: src/pages/Dashboard/DashboardV2.js
msgid "Fees since"
msgstr "Fees since"

#: src/components/Glp/GlpSwap.js
#: src/components/Glp/GlpSwap.js
#: src/components/Glp/GlpSwap.js
#: src/components/Glp/GlpSwap.js
msgid "Fees will be shown once you have entered an amount in the order form."
msgstr "Fees will be shown once you have entered an amount in the order form."

#: src/components/Exchange/SwapBox.js
msgid "Fetching token info..."
msgstr "Fetching token info..."

#: src/pages/Ecosystem/Ecosystem.js
msgid "Financial reports and protocol analytics"
msgstr "Financial reports and protocol analytics"

#: src/pages/Dashboard/DashboardV2.js
msgid "Floor Price Fund"
msgstr "Floor Price Fund"

#: src/components/Referrals/TradersStats.tsx
msgid "For trades on V1, this discount will be airdropped to your account every Wednesday. On V2, discounts are applied automatically and will reduce your fees when you make a trade."
msgstr "For trades on V1, this discount will be airdropped to your account every Wednesday. On V2, discounts are applied automatically and will reduce your fees when you make a trade."

#: src/components/Exchange/ConfirmationBox.js
msgid "Forfeit profit"
msgstr "Forfeit profit"

#: src/components/Exchange/ConfirmationBox.js
msgid "Forfeit profit and Short"
msgstr "Forfeit profit and Short"

#: src/components/Exchange/ConfirmationBox.js
msgid "Forfeit profit and {action}"
msgstr "Forfeit profit and {action}"

#: src/components/Exchange/ConfirmationBox.js
msgid "Forfeit profit not checked"
msgstr "Forfeit profit not checked"

#: src/components/Synthetics/TradeHistoryRow/utils.ts
#: src/components/Synthetics/TradeHistoryRow/utils.ts
msgid "Freeze"
msgstr "Freeze"

#: src/components/Synthetics/StatusNotification/GmStatusNotification.tsx
msgid "Fulfilling Buy request"
msgstr "Fulfilling Buy request"

#: src/components/Synthetics/StatusNotification/GmStatusNotification.tsx
msgid "Fulfilling Sell request"
msgstr "Fulfilling Sell request"

#: src/components/Synthetics/StatusNotification/OrderStatusNotification.tsx
msgid "Fulfilling order request"
msgstr "Fulfilling order request"

#: src/domain/synthetics/markets/claimCollateralTxn.ts
msgid "Funding Claimed"
msgstr "Funding Claimed"

#: src/components/Synthetics/MarketCard/MarketCard.tsx
#: src/components/Synthetics/TradeFeesRow/TradeFeesRow.tsx
#: src/components/Synthetics/TradeHistoryRow/utils.ts
msgid "Funding Fee"
msgstr "Funding Fee"

#: src/components/Synthetics/TradeFeesRow/TradeFeesRow.tsx
msgid "Funding Fee Rate"
msgstr "Funding Fee Rate"

#: src/components/Synthetics/MarketsList/MarketsList.tsx
msgid "Funding Rate / 1h"
msgstr "Funding Rate / 1h"

#: src/components/Synthetics/Claims/ClaimableCardUI.tsx
msgid "Funding fees"
msgstr "Funding fees"

#: src/pages/Ecosystem/Ecosystem.js
msgid "GBC NFTs APR tracker and rewards"
msgstr "GBC NFTs APR tracker and rewards"

#: src/pages/Dashboard/DashboardV2.js
#: src/pages/Dashboard/DashboardV2.js
msgid "GLP Index Composition"
msgstr "GLP Index Composition"

#: src/pages/Dashboard/DashboardV2.js
msgid "GLP Pool"
msgstr "GLP Pool"

#: src/pages/Stake/StakeV2.js
#: src/pages/Stake/StakeV2.js
msgid "GLP Vault"
msgstr "GLP Vault"

#: src/pages/Ecosystem/Ecosystem.js
msgid "GLP and GMX autocompounding vaults"
msgstr "GLP and GMX autocompounding vaults"

#: src/pages/Ecosystem/Ecosystem.js
msgid "GLP autocompounding vaults"
msgstr "GLP autocompounding vaults"

#: src/components/Glp/GlpSwap.js
msgid "GLP buy disabled, pending {0} upgrade"
msgstr "GLP buy disabled, pending {0} upgrade"

#: src/components/TokenCard/TokenCard.js
msgid "GLP is the liquidity provider token for GMX V1 markets. Accrues 70% of the V1 markets generated fees."
msgstr "GLP is the liquidity provider token for GMX V1 markets. Accrues 70% of the V1 markets generated fees."

#: src/components/Glp/GlpSwap.js
msgid "GLP sell disabled, pending {0} upgrade"
msgstr "GLP sell disabled, pending {0} upgrade"

#: src/components/TokenCard/TokenCard.js
#: src/pages/BuyGlp/BuyGlp.js
msgid "GLP to GM migration has reduced Fees due to STIP incentives. <0>Read more</0>."
msgstr "GLP to GM migration has reduced Fees due to STIP incentives. <0>Read more</0>."

#: src/components/Synthetics/GmList/GmList.tsx
#: src/components/Synthetics/GmList/GmList.tsx
#: src/components/Synthetics/MarketsList/MarketsList.tsx
#: src/components/Synthetics/MarketsList/MarketsList.tsx
#: src/pages/Dashboard/DashboardV2.js
msgid "GM Pools"
msgstr "GM Pools"

#: src/components/Synthetics/MarketStats/MarketStats.tsx
msgid "GM Token pricing includes positions' Pending PnL, Impact Pool Amount and Borrow Fees."
msgstr "GM Token pricing includes positions' Pending PnL, Impact Pool Amount and Borrow Fees."

#: src/components/Synthetics/MarketStats/MarketStats.tsx
msgid "GM can be sold for {0} and {1} for this market up to the specified selling caps. The remaining tokens in the pool are reserved for currently open Positions."
msgstr "GM can be sold for {0} and {1} for this market up to the specified selling caps. The remaining tokens in the pool are reserved for currently open Positions."

#: src/components/TokenCard/TokenCard.js
msgid "GM is the liquidity provider token for GMX V2 markets. Accrues 63% of the V2 markets generated fees."
msgstr "GM is the liquidity provider token for GMX V2 markets. Accrues 63% of the V2 markets generated fees."

#: src/pages/Ecosystem/Ecosystem.js
msgid "GMX Announcements and Updates"
msgstr "GMX Announcements and Updates"

#: src/pages/Ecosystem/Ecosystem.js
msgid "GMX Blueberry NFTs"
msgstr "GMX Blueberry NFTs"

#: src/pages/Ecosystem/Ecosystem.js
msgid "GMX Governance Page"
msgstr "GMX Governance Page"

#: src/pages/Ecosystem/Ecosystem.js
msgid "GMX Pages"
msgstr "GMX Pages"

#: src/pages/Ecosystem/Ecosystem.js
msgid "GMX Perpetuals Data"
msgstr "GMX Perpetuals Data"

#: src/pages/Ecosystem/Ecosystem.js
msgid "GMX Proposals Voting page"
msgstr "GMX Proposals Voting page"

#: src/pages/Ecosystem/Ecosystem.js
msgid "GMX Stats Page"
msgstr "GMX Stats Page"

#: src/pages/Actions/Actions.js
msgid "GMX V1 information for account: {checkSummedAccount}"
msgstr "GMX V1 information for account: {checkSummedAccount}"

#: src/pages/SyntheticsActions/SyntheticsActions.tsx
msgid "GMX V2 information for account: {checkSummedAccount}"
msgstr "GMX V2 information for account: {checkSummedAccount}"

#: src/pages/Stake/StakeV2.js
#: src/pages/Stake/StakeV2.js
msgid "GMX Vault"
msgstr "GMX Vault"

#: src/pages/Ecosystem/Ecosystem.js
msgid "GMX Weekly Updates"
msgstr "GMX Weekly Updates"

#: src/pages/BuyGMX/BuyGMX.tsx
msgid "GMX bonds can be bought on Bond Protocol with a discount and a small vesting period:"
msgstr "GMX bonds can be bought on Bond Protocol with a discount and a small vesting period:"

#: src/pages/Ecosystem/Ecosystem.js
msgid "GMX community discussion"
msgstr "GMX community discussion"

#: src/pages/Ecosystem/Ecosystem.js
msgid "GMX dashboards and analytics."
msgstr "GMX dashboards and analytics."

#: src/pages/Ecosystem/Ecosystem.js
msgid "GMX ecosystem pages."
msgstr "GMX ecosystem pages."

#: src/pages/Ecosystem/Ecosystem.js
msgid "GMX explorer for stats and traders"
msgstr "GMX explorer for stats and traders"

#: src/pages/Ecosystem/Ecosystem.js
msgid "GMX fundamentals"
msgstr "GMX fundamentals"

#: src/pages/Home/Home.js
msgid "GMX is currently live on Arbitrum and Avalanche."
msgstr "GMX is currently live on Arbitrum and Avalanche."

#: src/pages/Jobs/Jobs.js
msgid "GMX is not actively looking for new hires at the moment. However, if you think you can contribute to the project, please email <0>jobs@gmx.io</0>."
msgstr "GMX is not actively looking for new hires at the moment. However, if you think you can contribute to the project, please email <0>jobs@gmx.io</0>."

#: src/components/TokenCard/TokenCard.js
msgid "GMX is the utility and governance token. Accrues 30% and 27% of V1 and V2 markets generated fees, respectively."
msgstr "GMX is the utility and governance token. Accrues 30% and 27% of V1 and V2 markets generated fees, respectively."

#: src/pages/Ecosystem/Ecosystem.js
msgid "GMX staking calculator"
msgstr "GMX staking calculator"

#: src/pages/Ecosystem/Ecosystem.js
msgid "GMX staking calculator and guide"
msgstr "GMX staking calculator and guide"

#: src/pages/Ecosystem/Ecosystem.js
msgid "GMX staking rewards updates and insights"
msgstr "GMX staking rewards updates and insights"

#: src/pages/Stake/StakeV2.js
#: src/pages/Stake/StakeV2.js
msgid "GMX transfers not yet enabled"
msgstr "GMX transfers not yet enabled"

#: src/components/Common/SEO.js
msgid "GMX | Decentralized Perpetual Exchange"
msgstr "GMX | Decentralized Perpetual Exchange"

#: src/components/Referrals/AddAffiliateCode.js
msgid "Generate Referral Code"
msgstr "Generate Referral Code"

#: src/components/Exchange/PositionShareCard.tsx
msgid "Generating shareable image..."
msgstr "Generating shareable image..."

#: src/pages/Referrals/Referrals.tsx
msgid "Get fee discounts and earn rebates through the GMX referral program.<0/>For more information, please read the <1>referral program details</1>."
msgstr "Get fee discounts and earn rebates through the GMX referral program.<0/>For more information, please read the <1>referral program details</1>."

#: src/components/Header/HomeHeaderLinks.tsx
msgid "Governance"
msgstr "Governance"

#: src/components/Exchange/SwapBox.js
msgid "High Slippage, Swap Anyway"
msgstr "High Slippage, Swap Anyway"

#: src/components/Exchange/SwapBox.js
msgid "High USDG Slippage, Long Anyway"
msgstr "High USDG Slippage, Long Anyway"

#: src/components/Exchange/ConfirmationBox.js
#: src/components/Synthetics/ConfirmationBox/ConfirmationBox.tsx
msgid "I am aware of the trigger orders"
msgstr "I am aware of the trigger orders"

#: src/components/Synthetics/MarketCard/MarketCard.tsx
msgid "If you have an existing position, the position will be closed at a reference price of {0}, not accounting for price impact.<0/><1/>This exit price will change with the price of the asset.<2/><3/><4>More Info</4>"
msgstr "If you have an existing position, the position will be closed at a reference price of {0}, not accounting for price impact.<0/><1/>This exit price will change with the price of the asset.<2/><3/><4>More Info</4>"

#: src/components/Exchange/SwapBox.js
msgid "If you have an existing position, the position will be closed at {0} USD.<0/><1/>This exit price will change with the price of the asset.<2/><3/><4>More Info</4>"
msgstr "If you have an existing position, the position will be closed at {0} USD.<0/><1/>This exit price will change with the price of the asset.<2/><3/><4>More Info</4>"

#: src/components/Exchange/PositionShare.tsx
msgid "Image generation error, please refresh and try again."
msgstr "Image generation error, please refresh and try again."

#: src/components/Exchange/ExchangeTVChart.js
#: src/components/Synthetics/TVChart/TVChart.tsx
msgid "Inc."
msgstr "Inc."

#: src/App/App.js
msgid "Include PnL in leverage display"
msgstr "Include PnL in leverage display"

#: src/pages/CompleteAccountTransfer/CompleteAccountTransfer.js
msgid "Incorrect Account"
msgstr "Incorrect Account"

#: src/components/Exchange/SwapBox.js
#: src/pages/Stake/StakeV1.js
msgid "Incorrect Network"
msgstr "Incorrect Network"

#: src/components/Exchange/SwapBox.js
msgid "Incorrect network"
msgstr "Incorrect network"

#: src/components/Exchange/ConfirmationBox.js
#: src/components/Exchange/ConfirmationBox.js
#: src/components/Exchange/OrdersList.js
#: src/components/Exchange/TradeHistory.js
#: src/components/Exchange/TradeHistory.js
#: src/components/Synthetics/ConfirmationBox/ConfirmationBox.tsx
#: src/components/Synthetics/OrderItem/OrderItem.tsx
#: src/components/Synthetics/TradeHistoryRow/utils.ts
#: src/domain/synthetics/orders/utils.ts
#: src/pages/OrdersOverview/OrdersOverview.js
msgid "Increase"
msgstr "Increase"

#: src/components/Exchange/PositionDropdown.tsx
msgid "Increase Size (Limit)"
msgstr "Increase Size (Limit)"

#: src/components/Exchange/PositionDropdown.tsx
msgid "Increase Size (Market)"
msgstr "Increase Size (Market)"

#: src/pages/OrdersOverview/OrdersOverview.js
msgid "Increase active: {0}, executed: {1}, cancelled: {2}"
msgstr "Increase active: {0}, executed: {1}, cancelled: {2}"

#: src/components/Exchange/TradeHistory.js
msgid "Increase {0} {longOrShortText}, +{1} USD, {2} Price: {3} USD"
msgstr "Increase {0} {longOrShortText}, +{1} USD, {2} Price: {3} USD"

#: src/context/SyntheticsEvents/SyntheticsEventsProvider.tsx
msgid "Increased {positionText}, +{0}"
msgstr "Increased {positionText}, +{0}"

#: src/pages/Exchange/Exchange.js
msgid "Increased {tokenSymbol} {longOrShortText}, +{0} USD."
msgstr "Increased {tokenSymbol} {longOrShortText}, +{0} USD."

#: src/components/Synthetics/StatusNotification/OrderStatusNotification.tsx
msgid "Increasing"
msgstr "Increasing"

#: src/pages/OrdersOverview/OrdersOverview.js
msgid "Index"
msgstr "Index"

#: src/components/Exchange/NetValueTooltip.tsx
#: src/components/Exchange/PositionsList.js
#: src/components/Exchange/PositionsList.js
#: src/components/Synthetics/PositionItem/PositionItem.tsx
#: src/components/Synthetics/PositionItem/PositionItem.tsx
msgid "Initial Collateral"
msgstr "Initial Collateral"

#: src/components/Exchange/PositionSeller.js
msgid "Initial Collateral (Collateral excluding Borrow Fee)."
msgstr "Initial Collateral (Collateral excluding Borrow Fee)."

#: src/components/Synthetics/PositionEditor/PositionEditor.tsx
#: src/components/Synthetics/PositionSeller/PositionSeller.tsx
msgid "Initial Collateral (Collateral excluding Borrow and Funding Fee)."
msgstr "Initial Collateral (Collateral excluding Borrow and Funding Fee)."

#: src/components/Exchange/TradeHistory.js
#: src/components/Synthetics/TradeHistoryRow/utils.ts
msgid "Initial collateral"
msgstr "Initial collateral"

#: src/components/Exchange/PositionSeller.js
msgid "Insufficient Available Liquidity to swap to {0}:"
msgstr "Insufficient Available Liquidity to swap to {0}:"

#: src/components/Glp/GlpSwap.js
msgid "Insufficient GLP balance"
msgstr "Insufficient GLP balance"

#: src/components/Exchange/PositionSeller.js
#: src/components/Exchange/PositionSeller.js
#: src/components/Exchange/SwapBox.js
#: src/components/Exchange/SwapBox.js
#: src/components/Exchange/SwapBox.js
#: src/components/Exchange/SwapBox.js
#: src/components/Exchange/SwapBox.js
#: src/components/Exchange/SwapBox.js
#: src/components/Exchange/SwapBox.js
#: src/components/Exchange/SwapBox.js
#: src/components/Exchange/SwapBox.js
#: src/components/Exchange/SwapBox.js
msgid "Insufficient Liquidity"
msgstr "Insufficient Liquidity"

#: src/components/Exchange/SwapBox.js
#: src/components/Glp/GlpSwap.js
#: src/domain/synthetics/trade/utils/validation.ts
msgid "Insufficient liquidity"
msgstr "Insufficient liquidity"

#: src/components/Synthetics/TradeBox/MarketPoolSelectorRow.tsx
msgid "Insufficient liquidity in any {0}/USD market pools for your order."
msgstr "Insufficient liquidity in any {0}/USD market pools for your order."

#: src/components/Synthetics/TradeBox/MarketPoolSelectorRow.tsx
msgid "Insufficient liquidity in {0} market pool. <0/><1>Switch to {1} market pool.</1>"
msgstr "Insufficient liquidity in {0} market pool. <0/><1>Switch to {1} market pool.</1>"

#: src/domain/synthetics/trade/utils/validation.ts
msgid "Insufficient liquidity to swap collateral"
msgstr "Insufficient liquidity to swap collateral"

#: src/domain/synthetics/trade/utils/validation.ts
msgid "Insufficient receive token liquidity"
msgstr "Insufficient receive token liquidity"

#: src/pages/Stake/StakeV2.js
msgid "Insufficient staked tokens"
msgstr "Insufficient staked tokens"

#: src/components/Exchange/SwapBox.js
#: src/components/Exchange/SwapBox.js
#: src/components/Glp/GlpSwap.js
#: src/domain/synthetics/trade/utils/validation.ts
#: src/domain/synthetics/trade/utils/validation.ts
#: src/domain/synthetics/trade/utils/validation.ts
#: src/domain/synthetics/trade/utils/validation.ts
#: src/domain/synthetics/trade/utils/validation.ts
#: src/domain/synthetics/trade/utils/validation.ts
msgid "Insufficient {0} balance"
msgstr "Insufficient {0} balance"

#: src/domain/synthetics/trade/utils/validation.ts
#: src/domain/synthetics/trade/utils/validation.ts
msgid "Insufficient {0} liquidity"
msgstr "Insufficient {0} liquidity"

#: src/components/Exchange/PositionSeller.js
#: src/components/Exchange/PositionSeller.js
msgid "Invalid Liquidation Price"
msgstr "Invalid Liquidation Price"

#: src/pages/NftWallet/NftWallet.js
msgid "Invalid NFT Address"
msgstr "Invalid NFT Address"

#: src/pages/BeginAccountTransfer/BeginAccountTransfer.js
msgid "Invalid Receiver"
msgstr "Invalid Receiver"

#: src/pages/BeginAccountTransfer/BeginAccountTransfer.js
#: src/pages/NftWallet/NftWallet.js
msgid "Invalid Receiver Address"
msgstr "Invalid Receiver Address"

#: src/pages/CompleteAccountTransfer/CompleteAccountTransfer.js
msgid "Invalid Transfer Addresses: Please check the url."
msgstr "Invalid Transfer Addresses: Please check the url."

#: src/components/Synthetics/AcceptablePriceImpactEditor/AcceptablePriceImpactEditor.tsx
msgid "Invalid acceptable Price Impact value"
msgstr "Invalid acceptable Price Impact value"

#: src/App/App.js
msgid "Invalid execution fee buffer value"
msgstr "Invalid execution fee buffer value"

#: src/components/Exchange/PositionEditor.js
#: src/components/Exchange/PositionEditor.js
#: src/components/Exchange/PositionEditor.js
#: src/domain/synthetics/trade/utils/validation.ts
#: src/domain/synthetics/trade/utils/validation.ts
msgid "Invalid liq. price"
msgstr "Invalid liq. price"

#: src/components/Exchange/ConfirmationBox.js
#: src/components/Exchange/OrderEditor.js
#: src/components/Exchange/PositionSeller.js
msgid "Invalid price, see warning"
msgstr "Invalid price, see warning"

#: src/App/App.js
msgid "Invalid slippage value"
msgstr "Invalid slippage value"

#: src/pages/OrdersOverview/OrdersOverview.js
msgid "Invalid token fromToken: \"{0}\" toToken: \"{toTokenAddress}\""
msgstr "Invalid token fromToken: \"{0}\" toToken: \"{toTokenAddress}\""

#: src/pages/OrdersOverview/OrdersOverview.js
msgid "Invalid token indexToken: \"{0}\" collateralToken: \"{1}\""
msgstr "Invalid token indexToken: \"{0}\" collateralToken: \"{1}\""

#: src/pages/Jobs/Jobs.js
msgid "Job Openings"
msgstr "Job Openings"

#: src/pages/Jobs/Jobs.js
msgid "Job openings at GMX."
msgstr "Job openings at GMX."

#: src/pages/Jobs/Jobs.js
msgid "Jobs"
msgstr "Jobs"

#: src/components/Exchange/PositionSeller.js
msgid "Keep Leverage is not possible"
msgstr "Keep Leverage is not possible"

#: src/components/Synthetics/ConfirmationBox/ConfirmationBox.tsx
#: src/components/Synthetics/PositionSeller/PositionSeller.tsx
#: src/components/Synthetics/TradeBox/TradeBox.tsx
msgid "Keep leverage at {0}"
msgstr "Keep leverage at {0}"

#: src/components/Exchange/PositionSeller.js
msgid "Keep leverage at {0}x"
msgstr "Keep leverage at {0}x"

#: src/components/Synthetics/ChartTokenSelector/ChartTokenSelector.tsx
msgid "LONG LIQ."
msgstr "LONG LIQ."

#: src/components/NetworkDropdown/NetworkDropdown.tsx
msgid "Language"
msgstr "Language"

#: src/components/Header/AppHeaderUser.tsx
#: src/components/Header/AppHeaderUser.tsx
#: src/components/ModalViews/RedirectModal.js
#: src/pages/Home/Home.js
msgid "Launch App"
msgstr "Launch App"

#: src/components/Exchange/UsefulLinks.tsx
msgid "Leaderboard"
msgstr "Leaderboard"

#: src/pages/Ecosystem/Ecosystem.js
msgid "Leaderboard for GMX traders"
msgstr "Leaderboard for GMX traders"

#: src/components/Exchange/PositionEditor.js
msgid "Leave at least {0} ETH for gas"
msgstr "Leave at least {0} ETH for gas"

#: src/components/Exchange/SwapBox.js
#: src/components/Exchange/SwapBox.js
msgid "Leave at least {0} {1} for gas"
msgstr "Leave at least {0} {1} for gas"

#: src/components/Exchange/PositionEditor.js
msgid "Leftover Collateral not enough to cover fees"
msgstr "Leftover Collateral not enough to cover fees"

#: src/components/Exchange/PositionSeller.js
msgid "Leftover collateral below 5 USD"
msgstr "Leftover collateral below 5 USD"

#: src/domain/synthetics/trade/utils/validation.ts
msgid "Leftover collateral below {0} USD"
msgstr "Leftover collateral below {0} USD"

#: src/components/Exchange/PositionSeller.js
msgid "Leftover position below 10 USD"
msgstr "Leftover position below 10 USD"

#: src/components/Exchange/ConfirmationBox.js
#: src/components/Exchange/PositionEditor.js
#: src/components/Exchange/PositionSeller.js
#: src/components/Exchange/SwapBox.js
#: src/components/Exchange/SwapBox.js
#: src/components/Synthetics/ConfirmationBox/ConfirmationBox.tsx
#: src/components/Synthetics/ConfirmationBox/ConfirmationBox.tsx
#: src/components/Synthetics/PositionEditor/PositionEditor.tsx
#: src/components/Synthetics/PositionSeller/PositionSeller.tsx
#: src/components/Synthetics/TradeBox/TradeBox.tsx
#: src/components/Synthetics/TradeBox/TradeBox.tsx
#: src/components/Synthetics/TradeBox/TradeBox.tsx
msgid "Leverage"
msgstr "Leverage"

#: src/pages/Ecosystem/Ecosystem.js
msgid "Leverage Trading Terminal"
msgstr "Leverage Trading Terminal"

#: src/components/Exchange/SwapBox.js
msgid "Leverage disabled, pending {0} upgrade"
msgstr "Leverage disabled, pending {0} upgrade"

#: src/components/Synthetics/TradeBox/TradeBox.tsx
msgid "Leverage slider"
msgstr "Leverage slider"

#: src/components/Exchange/OrdersList.js
#: src/components/Exchange/OrdersList.js
#: src/components/Exchange/SwapBox.js
#: src/components/Synthetics/OrderEditor/OrderEditor.tsx
#: src/components/Synthetics/OrderItem/OrderItem.tsx
#: src/components/Synthetics/PositionItem/PositionItem.tsx
#: src/components/Synthetics/TradeBox/TradeBox.tsx
#: src/components/Synthetics/TradeHistoryRow/utils.ts
#: src/domain/synthetics/orders/utils.ts
msgid "Limit"
msgstr "Limit"

#: src/domain/synthetics/orders/utils.ts
msgid "Limit Decrease"
msgstr "Limit Decrease"

#: src/domain/synthetics/orders/utils.ts
msgid "Limit Increase"
msgstr "Limit Increase"

#: src/components/Synthetics/ConfirmationBox/ConfirmationBox.tsx
msgid "Limit Order Price to guarantee Min. Receive amount is updated in real time in the Orders tab after the order has been created."
msgstr "Limit Order Price to guarantee Min. Receive amount is updated in real time in the Orders tab after the order has been created."

#: src/components/Synthetics/ConfirmationBox/ConfirmationBox.tsx
msgid "Limit Order Price will vary based on Fees and Price Impact to guarantee the Min. Receive amount."
msgstr "Limit Order Price will vary based on Fees and Price Impact to guarantee the Min. Receive amount."

#: src/components/Exchange/ConfirmationBox.js
#: src/components/Exchange/ConfirmationBox.js
#: src/components/Synthetics/ConfirmationBox/ConfirmationBox.tsx
#: src/components/Synthetics/ConfirmationBox/ConfirmationBox.tsx
#: src/domain/synthetics/orders/utils.ts
msgid "Limit Price"
msgstr "Limit Price"

#: src/components/Synthetics/StatusNotification/OrderStatusNotification.tsx
#: src/domain/synthetics/orders/utils.ts
msgid "Limit Swap"
msgstr "Limit Swap"

#: src/components/Exchange/SwapBox.js
msgid "Limit order creation failed."
msgstr "Limit order creation failed."

#: src/components/Synthetics/StatusNotification/OrderStatusNotification.tsx
msgid "Limit order for"
msgstr "Limit order for"

#: src/components/Exchange/SwapBox.js
msgid "Limit order submitted!"
msgstr "Limit order submitted!"

#: src/pages/Ecosystem/Ecosystem.js
#: src/pages/Ecosystem/Ecosystem.js
#: src/pages/Ecosystem/Ecosystem.js
#: src/pages/Ecosystem/Ecosystem.js
#: src/pages/Ecosystem/Ecosystem.js
msgid "Link"
msgstr "Link"

#: src/components/Exchange/PositionShare.tsx
msgid "Link copied to clipboard."
msgstr "Link copied to clipboard."

#: src/components/Exchange/ConfirmationBox.js
#: src/components/Exchange/OrderEditor.js
#: src/components/Exchange/PositionEditor.js
#: src/components/Exchange/PositionSeller.js
#: src/components/Exchange/PositionsList.js
#: src/components/Exchange/PositionsList.js
#: src/components/Exchange/SwapBox.js
#: src/components/Synthetics/ConfirmationBox/ConfirmationBox.tsx
#: src/components/Synthetics/ConfirmationBox/ConfirmationBox.tsx
#: src/components/Synthetics/OrderEditor/OrderEditor.tsx
#: src/components/Synthetics/PositionEditor/PositionEditor.tsx
#: src/components/Synthetics/PositionItem/PositionItem.tsx
#: src/components/Synthetics/PositionList/PositionList.tsx
#: src/components/Synthetics/PositionSeller/PositionSeller.tsx
#: src/components/Synthetics/TradeBox/TradeBox.tsx
#: src/components/Synthetics/TradeBox/TradeBox.tsx
msgid "Liq. Price"
msgstr "Liq. Price"

#: src/components/Exchange/ExchangeTVChart.js
msgid "Liq. {0} {longOrShortText}"
msgstr "Liq. {0} {longOrShortText}"

#: src/components/Synthetics/TVChart/TVChart.tsx
msgid "Liq. {longOrShortText} {tokenSymbol}"
msgstr "Liq. {longOrShortText} {tokenSymbol}"

#: src/components/Exchange/TradeHistory.js
#: src/context/SyntheticsEvents/SyntheticsEventsProvider.tsx
msgid "Liquidated"
msgstr "Liquidated"

#: src/components/Exchange/TradeHistory.js
msgid ""
"Liquidated {0} {longOrShortText},\n"
"-{1} USD,\n"
"{2} Price: {3} USD"
msgstr ""
"Liquidated {0} {longOrShortText},\n"
"-{1} USD,\n"
"{2} Price: {3} USD"

#: src/components/Exchange/TradeHistory.js
msgid "Liquidation Fee"
msgstr "Liquidation Fee"

#: src/components/Exchange/PositionEditor.js
msgid "Liquidation price would cross mark price."
msgstr "Liquidation price would cross mark price."

#: src/components/Exchange/SwapBox.js
#: src/components/Exchange/SwapBox.js
msgid "Liquidity data not loaded"
msgstr "Liquidity data not loaded"

#: src/components/Exchange/PositionsList.js
#: src/components/Exchange/PositionsList.js
#: src/components/Synthetics/Claims/Claims.tsx
#: src/components/Synthetics/GmSwap/GmConfirmationBox/GmConfirmationBox.tsx
#: src/components/Synthetics/OrderEditor/OrderEditor.tsx
#: src/components/Synthetics/OrderEditor/OrderEditor.tsx
#: src/components/Synthetics/OrderList/OrderList.tsx
#: src/components/Synthetics/OrderList/OrderList.tsx
#: src/components/Synthetics/PositionList/PositionList.tsx
#: src/components/Synthetics/PositionList/PositionList.tsx
#: src/components/Synthetics/TradeHistory/TradeHistory.tsx
#: src/domain/synthetics/trade/utils/validation.ts
#: src/domain/synthetics/trade/utils/validation.ts
msgid "Loading..."
msgstr "Loading..."

#: src/components/Exchange/ConfirmationBox.js
#: src/components/Exchange/ConfirmationBox.js
#: src/components/Exchange/ConfirmationBox.js
#: src/components/Exchange/ConfirmationBox.js
#: src/components/Exchange/ConfirmationBox.js
#: src/components/Exchange/ExchangeTVChart.js
#: src/components/Exchange/ExchangeTVChart.js
#: src/components/Exchange/OrdersList.js
#: src/components/Exchange/PositionEditor.js
#: src/components/Exchange/PositionSeller.js
#: src/components/Exchange/PositionsList.js
#: src/components/Exchange/PositionsList.js
#: src/components/Exchange/PositionsList.js
#: src/components/Exchange/SwapBox.js
#: src/components/Exchange/SwapBox.js
#: src/components/Exchange/SwapBox.js
#: src/components/Exchange/SwapBox.js
#: src/components/Exchange/SwapBox.js
#: src/components/Exchange/TradeHistory.js
#: src/components/Exchange/TradeHistory.js
#: src/components/Exchange/TradeHistory.js
#: src/components/Synthetics/ClaimHistoryRow/ClaimHistoryRow.tsx
#: src/components/Synthetics/ClaimHistoryRow/ClaimHistoryRow.tsx
#: src/components/Synthetics/ClaimHistoryRow/ClaimHistoryRow.tsx
#: src/components/Synthetics/ConfirmationBox/ConfirmationBox.tsx
#: src/components/Synthetics/ConfirmationBox/ConfirmationBox.tsx
#: src/components/Synthetics/ConfirmationBox/ConfirmationBox.tsx
#: src/components/Synthetics/ConfirmationBox/ConfirmationBox.tsx
#: src/components/Synthetics/ConfirmationBox/ConfirmationBox.tsx
#: src/components/Synthetics/MarketCard/MarketCard.tsx
#: src/components/Synthetics/OrderItem/OrderItem.tsx
#: src/components/Synthetics/PositionEditor/PositionEditor.tsx
#: src/components/Synthetics/PositionItem/PositionItem.tsx
#: src/components/Synthetics/PositionItem/PositionItem.tsx
#: src/components/Synthetics/PositionSeller/PositionSeller.tsx
#: src/components/Synthetics/SettleAccruedFundingFeeModal/SettleAccruedFundingFeeRow.tsx
#: src/components/Synthetics/StatusNotification/FeesSettlementStatusNotification.tsx
#: src/components/Synthetics/StatusNotification/OrderStatusNotification.tsx
#: src/components/Synthetics/TVChart/TVChart.tsx
#: src/components/Synthetics/TVChart/TVChart.tsx
#: src/components/Synthetics/TVChart/TVChart.tsx
#: src/components/Synthetics/TradeBox/TradeBox.tsx
#: src/components/Synthetics/TradeHistoryRow/utils.ts
#: src/context/SyntheticsEvents/SyntheticsEventsProvider.tsx
#: src/context/SyntheticsEvents/SyntheticsEventsProvider.tsx
#: src/domain/synthetics/orders/utils.ts
#: src/domain/synthetics/orders/utils.ts
#: src/pages/Actions/Actions.js
#: src/pages/Actions/Actions.js
#: src/pages/Exchange/Exchange.js
#: src/pages/Exchange/Exchange.js
#: src/pages/Exchange/Exchange.js
#: src/pages/Exchange/Exchange.js
#: src/pages/OrdersOverview/OrdersOverview.js
msgid "Long"
msgstr "Long"

#: src/components/Synthetics/MarketStats/MarketStats.tsx
msgid "Long Collateral"
msgstr "Long Collateral"

#: src/components/Synthetics/MarketsList/MarketsList.tsx
msgid "Long Funding Payments"
msgstr "Long Funding Payments"

#: src/components/Synthetics/MarketsList/MarketsList.tsx
msgid "Long Funding Rewards"
msgstr "Long Funding Rewards"

#: src/components/Exchange/ChartTokenSelector.tsx
msgid "Long Liquidity"
msgstr "Long Liquidity"

#: src/components/Synthetics/MarketCard/MarketCard.tsx
msgid "Long Open Interest"
msgstr "Long Open Interest"

#: src/pages/Dashboard/DashboardV2.js
msgid "Long Positions"
msgstr "Long Positions"

#: src/components/Synthetics/MarketCard/MarketCard.tsx
msgid "Long positions {0} a Funding Fee of <0>{1}{2}%</0> per hour."
msgstr "Long positions {0} a Funding Fee of <0>{1}{2}%</0> per hour."

#: src/components/Exchange/SwapBox.js
msgid "Long {0}"
msgstr "Long {0}"

#: src/components/Exchange/ConfirmationBox.js
msgid "Longing..."
msgstr "Longing..."

#: src/components/Referrals/AddAffiliateCode.js
msgid "Looks like you don't have a referral code to share. <0/> Create one now and start earning rebates!"
msgstr "Looks like you don't have a referral code to share. <0/> Create one now and start earning rebates!"

#: src/pages/Actions/Actions.js
msgid "Loss"
msgstr "Loss"

#: src/components/Synthetics/ClaimModal/ClaimModal.tsx
#: src/components/Synthetics/GmList/GmList.tsx
msgid "MARKET"
msgstr "MARKET"

#: src/components/BuyInputSection/BuyInputSection.tsx
#: src/components/InputSection/InputSection.js
#: src/pages/ClaimEsGmx/ClaimEsGmx.js
msgid "MAX"
msgstr "MAX"

#: src/components/Exchange/OrderEditor.js
#: src/components/Exchange/PositionSeller.js
#: src/components/Exchange/SwapBox.js
#: src/components/Synthetics/OrderEditor/OrderEditor.tsx
#: src/components/Synthetics/PositionSeller/PositionSeller.tsx
#: src/components/Synthetics/TradeBox/TradeBox.tsx
#: src/components/Synthetics/TradeBox/TradeBox.tsx
msgid "Mark"
msgstr "Mark"

#: src/components/Exchange/ConfirmationBox.js
#: src/components/Exchange/ConfirmationBox.js
#: src/components/Exchange/OrderEditor.js
#: src/components/Exchange/OrdersList.js
#: src/components/Exchange/OrdersList.js
#: src/components/Exchange/OrdersList.js
#: src/components/Exchange/PositionEditor.js
#: src/components/Exchange/PositionSeller.js
#: src/components/Exchange/PositionsList.js
#: src/components/Exchange/PositionsList.js
#: src/components/Synthetics/ConfirmationBox/ConfirmationBox.tsx
#: src/components/Synthetics/ConfirmationBox/ConfirmationBox.tsx
#: src/components/Synthetics/ConfirmationBox/ConfirmationBox.tsx
#: src/components/Synthetics/OrderItem/OrderItem.tsx
#: src/components/Synthetics/OrderList/OrderList.tsx
#: src/components/Synthetics/PositionEditor/PositionEditor.tsx
#: src/components/Synthetics/PositionItem/PositionItem.tsx
#: src/components/Synthetics/PositionList/PositionList.tsx
#: src/components/Synthetics/PositionSeller/PositionSeller.tsx
#: src/components/Synthetics/TradeHistoryRow/utils.ts
#: src/components/Synthetics/TradeHistoryRow/utils.ts
#: src/pages/OrdersOverview/OrdersOverview.js
msgid "Mark Price"
msgstr "Mark Price"

#: src/components/Exchange/PositionSeller.js
#: src/components/Exchange/SwapBox.js
#: src/components/Referrals/ClaimAffiliatesModal/ClaimAffiliatesModal.tsx
#: src/components/Synthetics/MarketCard/MarketCard.tsx
#: src/components/Synthetics/MarketStats/MarketStats.tsx
#: src/components/Synthetics/OrderItem/OrderItem.tsx
#: src/components/Synthetics/PositionItem/PositionItem.tsx
#: src/components/Synthetics/PositionItem/PositionItem.tsx
#: src/components/Synthetics/PositionSeller/PositionSeller.tsx
#: src/components/Synthetics/TradeBox/TradeBox.tsx
#: src/components/Synthetics/TradeBox/TradeBox.tsx
#: src/components/Synthetics/TradeBox/TradeBox.tsx
#: src/components/Synthetics/TradeHistoryRow/utils.ts
#: src/components/Synthetics/TradeHistoryRow/utils.ts
msgid "Market"
msgstr "Market"

#: src/pages/Dashboard/DashboardV2.js
#: src/pages/Dashboard/DashboardV2.js
msgid "Market Cap"
msgstr "Market Cap"

#: src/domain/synthetics/orders/utils.ts
msgid "Market Decrease"
msgstr "Market Decrease"

#: src/domain/synthetics/orders/utils.ts
msgid "Market Increase"
msgstr "Market Increase"

#: src/domain/synthetics/orders/utils.ts
msgid "Market Swap"
msgstr "Market Swap"

#: src/components/Exchange/PositionEditor.js
#: src/components/Exchange/PositionSeller.js
#: src/components/Synthetics/PositionEditor/PositionEditor.tsx
#: src/components/Synthetics/PositionSeller/PositionSeller.tsx
#: src/pages/Stake/StakeV2.js
#: src/pages/Stake/StakeV2.js
#: src/pages/Stake/StakeV2.js
msgid "Max"
msgstr "Max"

#: src/pages/Stake/StakeV2.js
msgid "Max Capacity"
msgstr "Max Capacity"

#: src/components/Glp/GlpSwap.js
msgid "Max Capacity for {0} Reached"
msgstr "Max Capacity for {0} Reached"

#: src/components/Synthetics/GmSwap/GmFees/GmFees.tsx
#: src/components/Synthetics/OrderEditor/OrderEditor.tsx
#: src/components/Synthetics/TradeFeesRow/TradeFeesRow.tsx
msgid "Max Execution Fee"
msgstr "Max Execution Fee"

#: src/App/App.js
msgid "Max Execution Fee Buffer"
msgstr "Max Execution Fee Buffer"

#: src/App/App.js
msgid "Max Execution Fee buffer below {0}% may result in failed orders."
msgstr "Max Execution Fee buffer below {0}% may result in failed orders."

#: src/components/Exchange/ChartTokenSelector.tsx
msgid "Max In"
msgstr "Max In"

#: src/components/Exchange/PositionSeller.js
msgid "Max Leverage without PnL: 100x"
msgstr "Max Leverage without PnL: 100x"

#: src/components/Exchange/ChartTokenSelector.tsx
msgid "Max Out"
msgstr "Max Out"

#: src/components/Glp/GlpSwap.js
msgid "Max Pool Capacity"
msgstr "Max Pool Capacity"

#: src/components/Synthetics/AcceptablePriceImpactEditor/AcceptablePriceImpactEditor.tsx
msgid "Max acceptable Price Impact precision is 0.01%"
msgstr "Max acceptable Price Impact precision is 0.01%"

#: src/components/Migration/Migration.js
#: src/pages/Stake/StakeV1.js
#: src/pages/Stake/StakeV1.js
#: src/pages/Stake/StakeV2.js
#: src/pages/Stake/StakeV2.js
#: src/pages/Stake/StakeV2.js
msgid "Max amount exceeded"
msgstr "Max amount exceeded"

#: src/components/Exchange/PositionSeller.js
#: src/domain/synthetics/trade/utils/validation.ts
msgid "Max close amount exceeded"
msgstr "Max close amount exceeded"

#: src/App/App.js
msgid "Max execution fee buffer precision is 0.01%"
msgstr "Max execution fee buffer precision is 0.01%"

#: src/components/Exchange/TradeHistory.js
msgid "Max leverage of 100x was exceeded, the remaining collateral after deducting losses and fees have been sent back to your account:"
msgstr "Max leverage of 100x was exceeded, the remaining collateral after deducting losses and fees have been sent back to your account:"

#: src/components/Exchange/PositionEditor.js
msgid "Max leverage without PnL: {0}x"
msgstr "Max leverage without PnL: {0}x"

#: src/components/Exchange/PositionEditor.js
#: src/components/Exchange/PositionSeller.js
#: src/components/Exchange/SwapBox.js
#: src/domain/synthetics/trade/utils/validation.ts
#: src/domain/synthetics/trade/utils/validation.ts
#: src/domain/synthetics/trade/utils/validation.ts
msgid "Max leverage: {0}x"
msgstr "Max leverage: {0}x"

#: src/components/Glp/GlpSwap.js
msgid "Max pool capacity reached for {0}. Please mint GLP using another token"
msgstr "Max pool capacity reached for {0}. Please mint GLP using another token"

#: src/components/Glp/GlpSwap.js
msgid "Max pool capacity reached for {0}<0/><1/>Please mint GLP using another token"
msgstr "Max pool capacity reached for {0}<0/><1/>Please mint GLP using another token"

#: src/App/App.js
msgid "Max slippage precision is 0.01%"
msgstr "Max slippage precision is 0.01%"

#: src/components/Synthetics/MarketStats/MarketStats.tsx
#: src/components/Synthetics/MarketStats/MarketStats.tsx
#: src/components/Synthetics/MarketStats/MarketStats.tsx
#: src/components/Synthetics/MarketStats/MarketStats.tsx
msgid "Max {0}"
msgstr "Max {0}"

#: src/pages/Dashboard/DashboardV2.js
#: src/pages/Dashboard/DashboardV2.js
msgid "Max {0} Capacity"
msgstr "Max {0} Capacity"

#: src/domain/synthetics/trade/utils/validation.ts
#: src/domain/synthetics/trade/utils/validation.ts
msgid "Max {0} amount exceeded"
msgstr "Max {0} amount exceeded"

#: src/components/Exchange/PositionSeller.js
#: src/components/Exchange/SwapBox.js
msgid "Max {0} in"
msgstr "Max {0} in"

#: src/components/Exchange/SwapBox.js
msgid "Max {0} long capacity"
msgstr "Max {0} long capacity"

#: src/components/Exchange/SwapBox.js
#: src/domain/synthetics/trade/utils/validation.ts
msgid "Max {0} long exceeded"
msgstr "Max {0} long exceeded"

#: src/components/Exchange/PositionSeller.js
#: src/components/Exchange/SwapBox.js
#: src/components/Synthetics/SwapCard/SwapCard.tsx
msgid "Max {0} out"
msgstr "Max {0} out"

#: src/components/Exchange/SwapBox.js
msgid "Max {0} short capacity"
msgstr "Max {0} short capacity"

#: src/components/Exchange/SwapBox.js
#: src/domain/synthetics/trade/utils/validation.ts
msgid "Max {0} short exceeded"
msgstr "Max {0} short exceeded"

#: src/components/Stake/GMXAprTooltip.tsx
msgid "Max. {nativeTokenSymbol} APR with 200% Boost for this week: {0}%."
msgstr "Max. {nativeTokenSymbol} APR with 200% Boost for this week: {0}%."

#: src/components/Migration/Migration.js
#: src/pages/Stake/StakeV1.js
#: src/pages/Stake/StakeV1.js
msgid "Max: {0}"
msgstr "Max: {0}"

#: src/components/Footer/constants.ts
#: src/components/Footer/constants.ts
msgid "Media Kit"
msgstr "Media Kit"

#: src/components/Migration/Migration.js
#: src/components/Migration/Migration.js
#: src/pages/Stake/StakeV1.js
#: src/pages/Stake/StakeV1.js
#: src/pages/Stake/StakeV1.js
msgid "Migrate"
msgstr "Migrate"

#: src/components/Migration/Migration.js
msgid "Migrated"
msgstr "Migrated"

#: src/components/Migration/Migration.js
msgid "Migrating..."
msgstr "Migrating..."

#: src/components/Migration/Migration.js
msgid "Migration Price"
msgstr "Migration Price"

#: src/components/Migration/Migration.js
msgid "Migration failed"
msgstr "Migration failed"

#: src/components/Migration/Migration.js
msgid "Migration submitted! <0>View status.</0>"
msgstr "Migration submitted! <0>View status.</0>"

#: src/domain/synthetics/trade/utils/validation.ts
msgid "Min collateral: {0}"
msgstr "Min collateral: {0}"

#: src/domain/synthetics/trade/utils/validation.ts
msgid "Min collateral: {0} USD"
msgstr "Min collateral: {0} USD"

#: src/components/Exchange/PositionEditor.js
#: src/components/Exchange/PositionSeller.js
#: src/components/Exchange/SwapBox.js
msgid "Min leverage: 1.1x"
msgstr "Min leverage: 1.1x"

#: src/components/Exchange/SwapBox.js
msgid "Min order: 10 USD"
msgstr "Min order: 10 USD"

#: src/domain/synthetics/trade/utils/validation.ts
msgid "Min order: {0}"
msgstr "Min order: {0}"

#: src/components/Exchange/TradeHistory.js
#: src/components/Synthetics/TradeHistoryRow/utils.ts
msgid "Min required collateral"
msgstr "Min required collateral"

#: src/components/Exchange/PositionEditor.js
msgid "Min residual collateral: 10 USD"
msgstr "Min residual collateral: 10 USD"

#: src/components/Exchange/ConfirmationBox.js
#: src/components/Synthetics/ConfirmationBox/ConfirmationBox.tsx
#: src/components/Synthetics/OrderEditor/OrderEditor.tsx
msgid "Min. Receive"
msgstr "Min. Receive"

#: src/components/Exchange/OrderEditor.js
msgid "Minimum received"
msgstr "Minimum received"

#: src/components/Exchange/SwapBox.js
#: src/components/Synthetics/MarketStats/MarketStats.tsx
#: src/pages/Dashboard/DashboardV2.js
msgid "More Info"
msgstr "More Info"

#: src/components/NetworkDropdown/NetworkDropdown.tsx
msgid "More Options"
msgstr "More Options"

#: src/pages/Stake/StakeV2.js
msgid "Multiplier Points"
msgstr "Multiplier Points"

#: src/pages/Stake/StakeV2.js
msgid "Multiplier Points APR"
msgstr "Multiplier Points APR"

#: src/pages/NftWallet/NftWallet.js
msgid "NFT Address"
msgstr "NFT Address"

#: src/pages/NftWallet/NftWallet.js
msgid "NFT ID"
msgstr "NFT ID"

#: src/pages/NftWallet/NftWallet.js
msgid "NFT Wallet"
msgstr "NFT Wallet"

#: src/components/Synthetics/PositionItem/PositionItem.tsx
msgid "Negative Funding Fees are settled against the collateral automatically and will influence the liquidation price. Positive Funding Fees can be claimed under Claimable Funding after realizing any action on the position."
msgstr "Negative Funding Fees are settled against the collateral automatically and will influence the liquidation price. Positive Funding Fees can be claimed under Claimable Funding after realizing any action on the position."

#: src/components/Exchange/PositionSeller.js
msgid "Neither Collateral nor realized PnL is enough to cover pending Fees. Please close a larger position amount."
msgstr "Neither Collateral nor realized PnL is enough to cover pending Fees. Please close a larger position amount."

#: src/components/Exchange/PositionsList.js
#: src/components/Exchange/PositionsList.js
#: src/components/Synthetics/PositionItem/PositionItem.tsx
#: src/components/Synthetics/PositionList/PositionList.tsx
msgid "Net Value"
msgstr "Net Value"

#: src/components/Exchange/NetValueTooltip.tsx
msgid "Net Value: Initial Collateral + PnL - Borrow Fee - Close Fee"
msgstr "Net Value: Initial Collateral + PnL - Borrow Fee - Close Fee"

#: src/components/Synthetics/PositionItem/PositionItem.tsx
msgid "Net Value: Initial Collateral + PnL - Borrow Fee - Negative Funding Fee - Close Fee"
msgstr "Net Value: Initial Collateral + PnL - Borrow Fee - Negative Funding Fee - Close Fee"

#: src/components/NetworkDropdown/NetworkDropdown.tsx
#: src/components/NetworkDropdown/NetworkDropdown.tsx
msgid "Networks"
msgstr "Networks"

#: src/components/NetworkDropdown/NetworkDropdown.tsx
msgid "Networks and Settings"
msgstr "Networks and Settings"

#: src/components/Exchange/TradeHistory.js
#: src/components/Synthetics/Claims/Claims.tsx
#: src/components/Synthetics/TradeHistory/TradeHistory.tsx
msgid "Next"
msgstr "Next"

#: src/pages/Actions/Actions.js
msgid "No PnLs found"
msgstr "No PnLs found"

#: src/components/Synthetics/Claims/Claims.tsx
msgid "No claims yet"
msgstr "No claims yet"

#: src/pages/ClaimEsGmx/ClaimEsGmx.js
msgid "No esGMX to claim"
msgstr "No esGMX to claim"

#: src/components/Exchange/OrdersList.js
#: src/components/Exchange/OrdersList.js
#: src/components/Synthetics/OrderList/OrderList.tsx
#: src/components/Synthetics/OrderList/OrderList.tsx
msgid "No open orders"
msgstr "No open orders"

#: src/lib/legacy.ts
msgid "No open position, order cannot be executed unless a position is opened"
msgstr "No open position, order cannot be executed unless a position is opened"

#: src/components/Exchange/PositionsList.js
#: src/components/Exchange/PositionsList.js
#: src/components/Synthetics/PositionList/PositionList.tsx
#: src/components/Synthetics/PositionList/PositionList.tsx
msgid "No open positions"
msgstr "No open positions"

#: src/pages/Jobs/Jobs.js
msgid "No open positions at GMX currently"
msgstr "No open positions at GMX currently"

#: src/pages/OrdersOverview/OrdersOverview.js
msgid "No position"
msgstr "No position"

#: src/components/Referrals/AffiliatesStats.tsx
#: src/components/Referrals/TradersStats.tsx
msgid "No rebates distribution history yet."
msgstr "No rebates distribution history yet."

#: src/pages/Stake/StakeV1.js
msgid "No rewards to claim yet"
msgstr "No rewards to claim yet"

#: src/components/Exchange/TradeHistory.js
#: src/components/Synthetics/TradeHistory/TradeHistory.tsx
msgid "No trades yet"
msgstr "No trades yet"

#: src/components/Synthetics/TradeHistoryRow/utils.ts
msgid "Not enough Available Liquidity to fill the Order. The Order will get filled when the condition is met and there is enough Available Liquidity."
msgstr "Not enough Available Liquidity to fill the Order. The Order will get filled when the condition is met and there is enough Available Liquidity."

#: src/components/Synthetics/TradeHistoryRow/utils.ts
msgid "Not enough Available Swap Liquidity to fill the Order. The Order will get filled when the condition is met and there is enough Available Swap Liquidity."
msgstr "Not enough Available Swap Liquidity to fill the Order. The Order will get filled when the condition is met and there is enough Available Swap Liquidity."

#: src/components/Exchange/OrdersToa.js
msgid "Note that orders are not guaranteed to be executed.<0/><1/>This can occur in a few situations including but not exclusive to:"
msgstr "Note that orders are not guaranteed to be executed.<0/><1/>This can occur in a few situations including but not exclusive to:"

#: src/components/Referrals/referralsHelper.js
msgid "Only letters, numbers and underscores are allowed."
msgstr "Only letters, numbers and underscores are allowed."

#: src/components/Exchange/FeesTooltip.tsx
#: src/components/Exchange/NetValueTooltip.tsx
#: src/components/Synthetics/TradeFeesRow/TradeFeesRow.tsx
msgid "Open Fee"
msgstr "Open Fee"

#: src/pages/Dashboard/DashboardV2.js
#: src/pages/Home/Home.js
msgid "Open Interest"
msgstr "Open Interest"

#: src/components/Synthetics/MarketCard/MarketCard.tsx
msgid "Open Interest Balance"
msgstr "Open Interest Balance"

#: src/components/Exchange/SwapBox.js
msgid "Open a position"
msgstr "Open a position"

#: src/pages/Dashboard/AssetDropdown.tsx
msgid "Open in Coingecko"
msgstr "Open in Coingecko"

#: src/pages/Dashboard/AssetDropdown.tsx
msgid "Open in Explorer"
msgstr "Open in Explorer"

#: src/pages/Home/Home.js
msgid "Open positions through a simple swap interface. Conveniently swap from any supported asset into the position of your choice."
msgstr "Open positions through a simple swap interface. Conveniently swap from any supported asset into the position of your choice."

#: src/pages/PositionsOverview/PositionsOverview.js
msgid "Open positions: {0}<0/>Under risk: {1}"
msgstr "Open positions: {0}<0/>Under risk: {1}"

#: src/pages/Ecosystem/Ecosystem.js
msgid "Open trades ranking and stats"
msgstr "Open trades ranking and stats"

#: src/components/Exchange/ExchangeTVChart.js
msgid "Open {0} {longOrShortText}"
msgstr "Open {0} {longOrShortText}"

#: src/components/Synthetics/TVChart/TVChart.tsx
msgid "Open {longOrShortText} {tokenSymbol}"
msgstr "Open {longOrShortText} {tokenSymbol}"

#: src/components/Exchange/PositionsList.js
#: src/components/Synthetics/PositionItem/PositionItem.tsx
#: src/components/Synthetics/PositionItem/PositionItem.tsx
msgid "Opening..."
msgstr "Opening..."

#: src/components/Exchange/OrdersList.js
#: src/components/Synthetics/OrderList/OrderList.tsx
#: src/pages/OrdersOverview/OrdersOverview.js
msgid "Order"
msgstr "Order"

#: src/domain/synthetics/orders/utils.ts
msgid "Order Trigger Price is beyond position's Liquidation Price."
msgstr "Order Trigger Price is beyond position's Liquidation Price."

#: src/components/Exchange/ConfirmationBox.js
#: src/components/Synthetics/StatusNotification/OrderStatusNotification.tsx
msgid "Order cancelled"
msgstr "Order cancelled"

#: src/domain/legacy.ts
msgid "Order cancelled."
msgstr "Order cancelled."

#: src/lib/legacy.ts
msgid "Order cannot be executed as it would reduce the position's leverage below 1"
msgstr "Order cannot be executed as it would reduce the position's leverage below 1"

#: src/lib/legacy.ts
msgid "Order cannot be executed as the remaining position would be smaller than $5.00"
msgstr "Order cannot be executed as the remaining position would be smaller than $5.00"

#: src/components/Exchange/PositionSeller.js
msgid "Order created!"
msgstr "Order created!"

#: src/components/Exchange/PositionSeller.js
msgid "Order creation failed."
msgstr "Order creation failed."

#: src/domain/synthetics/orders/createDecreaseOrderTxn.ts
#: src/domain/synthetics/orders/createIncreaseOrderTxn.ts
#: src/domain/synthetics/orders/createSwapOrderTxn.ts
msgid "Order error."
msgstr "Order error."

#: src/components/Synthetics/StatusNotification/OrderStatusNotification.tsx
msgid "Order executed"
msgstr "Order executed"

#: src/components/Synthetics/StatusNotification/OrderStatusNotification.tsx
msgid "Order request sent"
msgstr "Order request sent"

#: src/pages/OrdersOverview/OrdersOverview.js
msgid "Order size exceeds position"
msgstr "Order size exceeds position"

#: src/pages/OrdersOverview/OrdersOverview.js
msgid "Order size is 0"
msgstr "Order size is 0"

#: src/components/Exchange/PositionsList.js
#: src/lib/legacy.ts
msgid "Order size is bigger than position, will only be executable if position increases"
msgstr "Order size is bigger than position, will only be executable if position increases"

#: src/components/Exchange/PositionSeller.js
msgid "Order submitted!"
msgstr "Order submitted!"

#: src/components/Synthetics/TradeHistoryRow/utils.ts
msgid "Order trigger price"
msgstr "Order trigger price"

#: src/components/Exchange/OrderEditor.js
msgid "Order update failed."
msgstr "Order update failed."

#: src/components/Exchange/OrderEditor.js
msgid "Order update submitted!"
msgstr "Order update submitted!"

#: src/components/Exchange/OrderEditor.js
msgid "Order updated!"
msgstr "Order updated!"

#: src/components/Exchange/PositionsList.js
#: src/components/Synthetics/PositionItem/PositionItem.tsx
#: src/pages/Actions/Actions.js
#: src/pages/Exchange/Exchange.js
#: src/pages/SyntheticsActions/SyntheticsActions.tsx
#: src/pages/SyntheticsPage/SyntheticsPage.tsx
#: src/pages/SyntheticsPage/SyntheticsPage.tsx
msgid "Orders"
msgstr "Orders"

#: src/components/Exchange/PositionsList.js
#: src/pages/Exchange/Exchange.js
msgid "Orders ({0})"
msgstr "Orders ({0})"

#: src/pages/Exchange/Exchange.js
msgid "Orders cancelled."
msgstr "Orders cancelled."

#: src/components/Synthetics/PositionItem/PositionItem.tsx
msgid "Orders <0>({0})</0>"
msgstr "Orders <0>({0})</0>"

#: src/pages/Ecosystem/Ecosystem.js
msgid "Overall protocol analytics"
msgstr "Overall protocol analytics"

#: src/pages/Dashboard/DashboardV2.js
msgid "Overview"
msgstr "Overview"

#: src/pages/Dashboard/DashboardV2.js
msgid "POOL"
msgstr "POOL"

#: src/components/Synthetics/MarketsList/MarketsList.tsx
msgid "POOLS"
msgstr "POOLS"

#: src/components/Synthetics/SettleAccruedFundingFeeModal/SettleAccruedFundingFeeModal.tsx
msgid "POSITION"
msgstr "POSITION"

#: src/components/Glp/GlpSwap.js
#: src/components/Synthetics/GmList/GmList.tsx
#: src/components/Synthetics/MarketsList/MarketsList.tsx
#: src/pages/Dashboard/DashboardV2.js
msgid "PRICE"
msgstr "PRICE"

#: src/pages/PageNotFound/PageNotFound.js
#: src/pages/PageNotFound/PageNotFound.js
msgid "Page not found"
msgstr "Page not found"

#: src/components/Exchange/PositionSeller.js
#: src/components/Exchange/SwapBox.js
#: src/domain/synthetics/trade/utils/validation.ts
msgid "Page outdated, please refresh"
msgstr "Page outdated, please refresh"

#: src/components/Synthetics/GmSwap/GmSwapBox/GmSwapBox.tsx
msgid "Pair"
msgstr "Pair"

#: src/components/Exchange/TradeHistory.js
msgid "Partial Liquidation"
msgstr "Partial Liquidation"

#: src/components/Exchange/TradeHistory.js
msgid "Partially Liquidated"
msgstr "Partially Liquidated"

#: src/pages/Ecosystem/Ecosystem.js
msgid "Partnerships and Integrations"
msgstr "Partnerships and Integrations"

#: src/components/Exchange/ConfirmationBox.js
#: src/components/Exchange/ConfirmationBox.js
#: src/components/Exchange/SwapBox.js
#: src/components/Exchange/SwapBox.js
#: src/components/Glp/GlpSwap.js
#: src/components/Glp/GlpSwap.js
#: src/components/Synthetics/ConfirmationBox/ConfirmationBox.tsx
#: src/components/Synthetics/ConfirmationBox/ConfirmationBox.tsx
#: src/components/Synthetics/GmSwap/GmConfirmationBox/GmConfirmationBox.tsx
#: src/components/Synthetics/GmSwap/GmConfirmationBox/GmConfirmationBox.tsx
#: src/components/Synthetics/GmSwap/GmSwapBox/GmSwapBox.tsx
#: src/components/Synthetics/GmSwap/GmSwapBox/GmSwapBox.tsx
#: src/components/Synthetics/GmSwap/GmSwapBox/GmSwapBox.tsx
#: src/components/Synthetics/GmSwap/GmSwapBox/GmSwapBox.tsx
#: src/components/Synthetics/TradeBox/TradeBox.tsx
#: src/components/Synthetics/TradeBox/TradeBox.tsx
msgid "Pay"
msgstr "Pay"

#: src/components/Exchange/ConfirmationBox.js
#: src/components/Synthetics/ConfirmationBox/ConfirmationBox.tsx
msgid "Pay Amount"
msgstr "Pay Amount"

#: src/components/Synthetics/ConfirmationBox/ConfirmationBox.tsx
#: src/components/Synthetics/PositionEditor/PositionEditor.tsx
msgid "Pending {0} approval"
msgstr "Pending {0} approval"

#: src/pages/Dashboard/DashboardV2.js
msgid "Platform, GLP and GM tokens."
msgstr "Platform, GLP and GM tokens."

#: src/components/Referrals/JoinReferralCode.js
msgid "Please input a referral code to benefit from fee discounts."
msgstr "Please input a referral code to benefit from fee discounts."

#: src/pages/BeginAccountTransfer/BeginAccountTransfer.js
msgid "Please only use this for full account transfers.<0/>This will transfer all your GMX, esGMX, GLP and Multiplier Points to your new account.<1/>Transfers are only supported if the receiving account has not staked GMX or GLP tokens before.<2/>Transfers are one-way, you will not be able to transfer staked tokens back to the sending account."
msgstr "Please only use this for full account transfers.<0/>This will transfer all your GMX, esGMX, GLP and Multiplier Points to your new account.<1/>Transfers are only supported if the receiving account has not staked GMX or GLP tokens before.<2/>Transfers are one-way, you will not be able to transfer staked tokens back to the sending account."

#: src/pages/ClaimEsGmx/ClaimEsGmx.js
msgid "Please switch your network to Arbitrum."
msgstr "Please switch your network to Arbitrum."

#: src/components/Exchange/PositionSeller.js
msgid "Please uncheck \"Keep Leverage\", or close a larger position amount."
msgstr "Please uncheck \"Keep Leverage\", or close a larger position amount."

#: src/components/Exchange/NetValueTooltip.tsx
#: src/components/Exchange/PositionSeller.js
#: src/components/Exchange/PositionsList.js
#: src/components/Exchange/TradeHistory.js
#: src/components/Synthetics/ConfirmationBox/ConfirmationBox.tsx
#: src/components/Synthetics/PositionItem/PositionItem.tsx
#: src/components/Synthetics/PositionItem/PositionItem.tsx
#: src/components/Synthetics/PositionSeller/PositionSeller.tsx
#: src/components/Synthetics/PositionSeller/PositionSeller.tsx
#: src/components/Synthetics/TradeBox/TradeBox.tsx
#: src/pages/Actions/Actions.js
msgid "PnL"
msgstr "PnL"

#: src/components/Exchange/NetValueTooltip.tsx
#: src/components/Synthetics/PositionItem/PositionItem.tsx
#: src/components/Synthetics/TradeHistoryRow/utils.ts
msgid "PnL After Fees"
msgstr "PnL After Fees"

#: src/components/Synthetics/GmSwap/GmSwapBox/GmSwapBox.tsx
#: src/components/Synthetics/GmSwap/GmSwapBox/GmSwapBox.tsx
#: src/components/Synthetics/GmSwap/GmSwapBox/GmSwapBox.tsx
#: src/components/Synthetics/TradeBox/MarketPoolSelectorRow.tsx
#: src/components/Synthetics/TradeBox/MarketPoolSelectorRow.tsx
#: src/components/Synthetics/TradeBox/MarketPoolSelectorRow.tsx
#: src/pages/Dashboard/DashboardV2.js
msgid "Pool"
msgstr "Pool"

#: src/components/Synthetics/MarketStats/MarketStats.tsx
#: src/components/Synthetics/MarketStats/MarketStats.tsx
#: src/pages/Dashboard/DashboardV2.js
#: src/pages/Dashboard/DashboardV2.js
msgid "Pool Amount"
msgstr "Pool Amount"

#: src/components/Synthetics/MarketsList/MarketsList.tsx
msgid "Pools"
msgstr "Pools"

#: src/components/Exchange/PositionsList.js
#: src/components/Synthetics/ClaimHistoryRow/ClaimHistoryRow.tsx
#: src/components/Synthetics/PositionList/PositionList.tsx
msgid "Position"
msgstr "Position"

#: src/components/Synthetics/TradeHistoryRow/utils.ts
msgid "Position Fee"
msgstr "Position Fee"

#: src/components/Synthetics/TradeFeesRow/TradeFeesRow.tsx
msgid "Position Price Impact"
msgstr "Position Price Impact"

#: src/components/Exchange/PositionSeller.js
msgid "Position close disabled, pending {0} upgrade"
msgstr "Position close disabled, pending {0} upgrade"

#: src/pages/Actions/Actions.js
#: src/pages/Exchange/Exchange.js
#: src/pages/SyntheticsActions/SyntheticsActions.tsx
msgid "Positions"
msgstr "Positions"

#: src/pages/Exchange/Exchange.js
msgid "Positions ({0})"
msgstr "Positions ({0})"

#: src/pages/SyntheticsPage/SyntheticsPage.tsx
#: src/pages/SyntheticsPage/SyntheticsPage.tsx
msgid "Positions{0}"
msgstr "Positions{0}"

#: src/components/Synthetics/Claims/ClaimableCard.tsx
msgid "Positive Funding Fees for a Position become claimable after the Position is increased, decreased or closed; or settled its fees with the option under \"Accrued\"."
msgstr "Positive Funding Fees for a Position become claimable after the Position is increased, decreased or closed; or settled its fees with the option under \"Accrued\"."

#: src/components/Exchange/TradeHistory.js
#: src/components/Synthetics/Claims/Claims.tsx
#: src/components/Synthetics/TradeHistory/TradeHistory.tsx
msgid "Prev"
msgstr "Prev"

#: src/components/Exchange/OrderEditor.js
#: src/components/Exchange/OrderEditor.js
#: src/components/Exchange/OrderEditor.js
#: src/components/Exchange/OrderEditor.js
#: src/components/Exchange/OrdersList.js
#: src/components/Exchange/OrdersList.js
#: src/components/Exchange/OrdersList.js
#: src/components/Exchange/PositionSeller.js
#: src/components/Exchange/SwapBox.js
#: src/components/Exchange/SwapBox.js
#: src/components/Exchange/SwapBox.js
#: src/components/Glp/GlpSwap.js
#: src/components/Glp/GlpSwap.js
#: src/components/Synthetics/GmList/GmList.tsx
#: src/components/Synthetics/MarketStats/MarketStats.tsx
#: src/components/Synthetics/MarketsList/MarketsList.tsx
#: src/components/Synthetics/OrderEditor/OrderEditor.tsx
#: src/components/Synthetics/OrderEditor/OrderEditor.tsx
#: src/components/Synthetics/PositionSeller/PositionSeller.tsx
#: src/components/Synthetics/SwapCard/SwapCard.tsx
#: src/components/Synthetics/TradeBox/TradeBox.tsx
#: src/components/Synthetics/TradeBox/TradeBox.tsx
#: src/pages/Dashboard/DashboardV2.js
#: src/pages/Dashboard/DashboardV2.js
#: src/pages/Dashboard/DashboardV2.js
#: src/pages/OrdersOverview/OrdersOverview.js
#: src/pages/Stake/StakeV2.js
#: src/pages/Stake/StakeV2.js
#: src/pages/Stake/StakeV2.js
msgid "Price"
msgstr "Price"

#: src/components/Synthetics/ConfirmationBox/ConfirmationBox.tsx
#: src/components/Synthetics/GmSwap/GmFees/GmFees.tsx
#: src/components/Synthetics/PositionSeller/PositionSeller.tsx
#: src/components/Synthetics/TradeBox/TradeBox.tsx
#: src/components/Synthetics/TradeHistoryRow/utils.ts
#: src/components/Synthetics/TradeHistoryRow/utils.ts
msgid "Price Impact"
msgstr "Price Impact"

#: src/components/Synthetics/ConfirmationBox/ConfirmationBox.tsx
#: src/components/Synthetics/PositionSeller/PositionSeller.tsx
#: src/domain/synthetics/trade/utils/validation.ts
msgid "Price Impact not yet acknowledged"
msgstr "Price Impact not yet acknowledged"

#: src/components/Exchange/OrderEditor.js
#: src/components/Exchange/PositionSeller.js
#: src/components/Synthetics/OrderEditor/OrderEditor.tsx
#: src/domain/synthetics/trade/utils/validation.ts
msgid "Price above Liq. Price"
msgstr "Price above Liq. Price"

#: src/components/Exchange/OrderEditor.js
#: src/components/Exchange/SwapBox.js
#: src/components/Exchange/SwapBox.js
#: src/components/Synthetics/OrderEditor/OrderEditor.tsx
#: src/components/Synthetics/OrderEditor/OrderEditor.tsx
#: src/components/Synthetics/OrderEditor/OrderEditor.tsx
#: src/components/Synthetics/OrderEditor/OrderEditor.tsx
#: src/domain/synthetics/trade/utils/validation.ts
#: src/domain/synthetics/trade/utils/validation.ts
#: src/domain/synthetics/trade/utils/validation.ts
msgid "Price above Mark Price"
msgstr "Price above Mark Price"

#: src/components/Exchange/OrderEditor.js
#: src/components/Exchange/PositionSeller.js
#: src/components/Synthetics/OrderEditor/OrderEditor.tsx
#: src/domain/synthetics/trade/utils/validation.ts
msgid "Price below Liq. Price"
msgstr "Price below Liq. Price"

#: src/components/Exchange/OrderEditor.js
#: src/components/Exchange/SwapBox.js
#: src/components/Exchange/SwapBox.js
#: src/components/Synthetics/OrderEditor/OrderEditor.tsx
#: src/components/Synthetics/OrderEditor/OrderEditor.tsx
#: src/components/Synthetics/OrderEditor/OrderEditor.tsx
#: src/components/Synthetics/OrderEditor/OrderEditor.tsx
#: src/domain/synthetics/trade/utils/validation.ts
#: src/domain/synthetics/trade/utils/validation.ts
#: src/domain/synthetics/trade/utils/validation.ts
msgid "Price below Mark Price"
msgstr "Price below Mark Price"

#: src/pages/OrdersOverview/OrdersOverview.js
msgid "Price conditions are met"
msgstr "Price conditions are met"

#: src/components/Exchange/OrderEditor.js
msgid "Price is above Mark Price"
msgstr "Price is above Mark Price"

#: src/components/Exchange/OrderEditor.js
msgid "Price is below Mark Price"
msgstr "Price is below Mark Price"

#: src/pages/Dashboard/DashboardV2.js
#: src/pages/Stake/StakeV2.js
msgid "Price on Arbitrum"
msgstr "Price on Arbitrum"

#: src/pages/Dashboard/DashboardV2.js
#: src/pages/Stake/StakeV2.js
msgid "Price on Avalanche"
msgstr "Price on Avalanche"

#: src/pages/Actions/Actions.js
msgid "Profit"
msgstr "Profit"

#: src/pages/Ecosystem/Ecosystem.js
msgid "Projects developed by the GMX community. <0/>Please exercise caution when interacting with any app, apps are fully maintained by community developers."
msgstr "Projects developed by the GMX community. <0/>Please exercise caution when interacting with any app, apps are fully maintained by community developers."

#: src/pages/Ecosystem/Ecosystem.js
msgid "Projects integrated with GMX."
msgstr "Projects integrated with GMX."

#: src/pages/Dashboard/AssetDropdown.tsx
msgid "Proof of Reserves"
msgstr "Proof of Reserves"

#: src/components/Header/HomeHeaderLinks.tsx
msgid "Protocol"
msgstr "Protocol"

#: src/pages/Ecosystem/Ecosystem.js
#: src/pages/Ecosystem/Ecosystem.js
msgid "Protocol analytics"
msgstr "Protocol analytics"

#: src/pages/Ecosystem/Ecosystem.js
msgid "Protocol risk explorer and stats"
msgstr "Protocol risk explorer and stats"

#: src/pages/BuyGlp/BuyGlp.js
msgid "Purchase <0>GLP tokens</0> to earn {nativeTokenSymbol} fees from swaps and leverage trading."
msgstr "Purchase <0>GLP tokens</0> to earn {nativeTokenSymbol} fees from swaps and leverage trading."

#: src/pages/MarketPoolsPage/MarketPoolsPage.tsx
msgid "Purchase <0>GM Tokens</0> to earn fees from swaps and leverage trading."
msgstr "Purchase <0>GM Tokens</0> to earn fees from swaps and leverage trading."

#: src/pages/Stake/StakeV2.js
msgid "Purchase Insurance"
msgstr "Purchase Insurance"

#: src/components/TokenCard/TokenCard.js
#: src/components/TokenCard/TokenCard.js
#: src/components/TokenCard/TokenCard.js
msgid "Read more"
msgstr "Read more"

#: src/components/Exchange/PositionSeller.js
msgid "Realized PnL insufficient for Fees"
msgstr "Realized PnL insufficient for Fees"

#: src/components/Synthetics/TradeHistoryRow/utils.ts
msgid "Reason: {0}"
msgstr "Reason: {0}"

#: src/components/Referrals/AffiliatesStats.tsx
#: src/components/Referrals/TradersStats.tsx
msgid "Rebates"
msgstr "Rebates"

#: src/components/Referrals/AffiliatesStats.tsx
#: src/components/Referrals/TradersStats.tsx
msgid "Rebates Distribution History"
msgstr "Rebates Distribution History"

#: src/components/Referrals/AffiliatesStats.tsx
msgid "Rebates are airdropped weekly."
msgstr "Rebates are airdropped weekly."

#: src/components/Referrals/TradersStats.tsx
msgid "Rebates earned by this account as a trader."
msgstr "Rebates earned by this account as a trader."

#: src/components/Referrals/AffiliatesStats.tsx
msgid "Rebates earned by this account as an affiliate."
msgstr "Rebates earned by this account as an affiliate."

#: src/components/Referrals/AffiliatesStats.tsx
msgid "Rebates on V1"
msgstr "Rebates on V1"

#: src/components/Referrals/AffiliatesStats.tsx
msgid "Rebates on V2"
msgstr "Rebates on V2"

#: src/components/Exchange/ConfirmationBox.js
#: src/components/Exchange/PositionSeller.js
#: src/components/Exchange/PositionSeller.js
#: src/components/Exchange/SwapBox.js
#: src/components/Exchange/SwapBox.js
#: src/components/Glp/GlpSwap.js
#: src/components/Glp/GlpSwap.js
#: src/components/Synthetics/ConfirmationBox/ConfirmationBox.tsx
#: src/components/Synthetics/ConfirmationBox/ConfirmationBox.tsx
#: src/components/Synthetics/GmSwap/GmConfirmationBox/GmConfirmationBox.tsx
#: src/components/Synthetics/GmSwap/GmConfirmationBox/GmConfirmationBox.tsx
#: src/components/Synthetics/GmSwap/GmSwapBox/GmSwapBox.tsx
#: src/components/Synthetics/GmSwap/GmSwapBox/GmSwapBox.tsx
#: src/components/Synthetics/GmSwap/GmSwapBox/GmSwapBox.tsx
#: src/components/Synthetics/PositionEditor/PositionEditor.tsx
#: src/components/Synthetics/PositionSeller/PositionSeller.tsx
#: src/components/Synthetics/PositionSeller/PositionSeller.tsx
#: src/components/Synthetics/PositionSeller/PositionSeller.tsx
#: src/components/Synthetics/TradeBox/TradeBox.tsx
#: src/components/Synthetics/TradeBox/TradeBox.tsx
#: src/components/Synthetics/TradeBox/TradeBox.tsx
msgid "Receive"
msgstr "Receive"

#: src/pages/BeginAccountTransfer/BeginAccountTransfer.js
#: src/pages/NftWallet/NftWallet.js
msgid "Receiver Address"
msgstr "Receiver Address"

#: src/pages/BeginAccountTransfer/BeginAccountTransfer.js
msgid "Receiver has not staked GLP tokens before"
msgstr "Receiver has not staked GLP tokens before"

#: src/pages/BeginAccountTransfer/BeginAccountTransfer.js
msgid "Receiver has not staked GMX tokens before"
msgstr "Receiver has not staked GMX tokens before"

#: src/components/Glp/GlpSwap.js
msgid "Redemption time not yet reached"
msgstr "Redemption time not yet reached"

#: src/pages/Home/Home.js
msgid "Reduce Liquidation Risks"
msgstr "Reduce Liquidation Risks"

#: src/components/Referrals/AffiliatesStats.tsx
msgid "Referral Code"
msgstr "Referral Code"

#: src/components/Referrals/JoinReferralCode.js
msgid "Referral Code does not exist"
msgstr "Referral Code does not exist"

#: src/components/Referrals/AffiliatesStats.tsx
msgid "Referral Codes"
msgstr "Referral Codes"

#: src/components/Synthetics/TradeFeesRow/TradeFeesRow.tsx
msgid "Referral Discount"
msgstr "Referral Discount"

#: src/components/Footer/constants.ts
#: src/pages/ReferralTerms/ReferralTerms.js
msgid "Referral Terms"
msgstr "Referral Terms"

#: src/components/Referrals/JoinReferralCode.js
msgid "Referral code added!"
msgstr "Referral code added!"

#: src/components/Referrals/AddAffiliateCode.js
msgid "Referral code created!"
msgstr "Referral code created!"

#: src/pages/Referrals/Referrals.tsx
msgid "Referral code creation failed."
msgstr "Referral code creation failed."

#: src/pages/Referrals/Referrals.tsx
msgid "Referral code submitted!"
msgstr "Referral code submitted!"

#: src/components/Referrals/JoinReferralCode.js
msgid "Referral code updated failed."
msgstr "Referral code updated failed."

#: src/components/Referrals/JoinReferralCode.js
msgid "Referral code updated!"
msgstr "Referral code updated!"

#: src/components/Header/AppHeaderLinks.tsx
#: src/pages/Referrals/Referrals.tsx
#: src/pages/Referrals/Referrals.tsx
msgid "Referrals"
msgstr "Referrals"

#: src/components/Synthetics/TradeHistoryRow/utils.ts
#: src/components/Synthetics/TradeHistoryRow/utils.ts
msgid "Request"
msgstr "Request"

#: src/components/Synthetics/ClaimHistoryRow/ClaimHistoryRow.tsx
msgid "Request Settlement of Funding Fees"
msgstr "Request Settlement of Funding Fees"

#: src/components/Exchange/TradeHistory.js
msgid "Request decrease {0} {longOrShortText}, -{1} USD, Acceptable Price: {2} {3} USD"
msgstr "Request decrease {0} {longOrShortText}, -{1} USD, Acceptable Price: {2} {3} USD"

#: src/components/Exchange/TradeHistory.js
msgid "Request deposit into {0} {longOrShortText}"
msgstr "Request deposit into {0} {longOrShortText}"

#: src/components/Exchange/TradeHistory.js
msgid "Request increase {0} {longOrShortText}, +{1} USD, Acceptable Price: {2} {3} USD"
msgstr "Request increase {0} {longOrShortText}, +{1} USD, Acceptable Price: {2} {3} USD"

#: src/components/Exchange/TradeHistory.js
msgid "Request withdrawal from {0} {longOrShortText}"
msgstr "Request withdrawal from {0} {longOrShortText}"

#: src/components/Exchange/PositionSeller.js
msgid "Requested decrease of {0} {longOrShortText} by {sizeDeltaUsd} USD."
msgstr "Requested decrease of {0} {longOrShortText} by {sizeDeltaUsd} USD."

#: src/components/Exchange/PositionEditor.js
msgid "Requested deposit of {0} {1} into {2} {longOrShortText}."
msgstr "Requested deposit of {0} {1} into {2} {longOrShortText}."

#: src/components/Exchange/SwapBox.js
msgid "Requested increase of {tokenSymbol} {longOrShortText} by {0} USD."
msgstr "Requested increase of {tokenSymbol} {longOrShortText} by {0} USD."

#: src/components/Exchange/PositionEditor.js
msgid "Requested withdrawal of {0} USD from {1} {longOrShortText}."
msgstr "Requested withdrawal of {0} USD from {1} {longOrShortText}."

#: src/pages/Stake/StakeV2.js
msgid "Reserve Amount"
msgstr "Reserve Amount"

#: src/components/Synthetics/MarketCard/MarketCard.tsx
msgid "Reserve considers the PnL of Open Positions, while Open Interest does not."
msgstr "Reserve considers the PnL of Open Positions, while Open Interest does not."

#: src/components/Glp/GlpSwap.js
msgid "Reserved"
msgstr "Reserved"

#: src/pages/Stake/StakeV2.js
#: src/pages/Stake/StakeV2.js
msgid "Reserved for Vesting"
msgstr "Reserved for Vesting"

#: src/pages/Ecosystem/Ecosystem.js
msgid "Returns calculator for GMX and GLP"
msgstr "Returns calculator for GMX and GLP"

#: src/components/Referrals/ClaimAffiliatesModal/ClaimAffiliatesModal.tsx
#: src/pages/Stake/StakeV1.js
#: src/pages/Stake/StakeV1.js
#: src/pages/Stake/StakeV1.js
#: src/pages/Stake/StakeV1.js
#: src/pages/Stake/StakeV1.js
#: src/pages/Stake/StakeV2.js
#: src/pages/Stake/StakeV2.js
msgid "Rewards"
msgstr "Rewards"

#: src/components/Synthetics/ChartTokenSelector/ChartTokenSelector.tsx
msgid "SHORT LIQ."
msgstr "SHORT LIQ."

#: src/domain/synthetics/positions/utils.ts
msgid "SL"
msgstr "SL"

#: src/components/Referrals/JoinReferralCode.js
msgid "Same as current active code"
msgstr "Same as current active code"

#: src/App/App.js
#: src/components/Synthetics/AcceptablePriceImpactEditor/AcceptablePriceImpactEditor.tsx
msgid "Save"
msgstr "Save"

#: src/pages/Home/Home.js
msgid "Save on Costs"
msgstr "Save on Costs"

#: src/components/Glp/GlpSwap.js
msgid "Save on Fees"
msgstr "Save on Fees"

#: src/components/MarketSelector/MarketSelector.tsx
msgid "Search Market"
msgstr "Search Market"

#: src/components/MarketSelector/PoolSelector.tsx
msgid "Search Pool"
msgstr "Search Pool"

#: src/components/SearchInput/SearchInput.tsx
msgid "Search Token"
msgstr "Search Token"

#: src/components/NetworkDropdown/LanguagePopupHome.tsx
#: src/components/NetworkDropdown/NetworkDropdown.tsx
msgid "Select Language"
msgstr "Select Language"

#: src/components/Exchange/PositionDropdown.tsx
msgid "Select Market"
msgstr "Select Market"

#: src/components/Synthetics/SettleAccruedFundingFeeModal/SettleAccruedFundingFeeModal.tsx
msgid "Select Positions"
msgstr "Select Positions"

#: src/pages/MarketPoolsPage/MarketPoolsPage.tsx
msgid "Select a Market"
msgstr "Select a Market"

#: src/domain/synthetics/trade/utils/validation.ts
msgid "Select a Pay token"
msgstr "Select a Pay token"

#: src/domain/synthetics/trade/utils/validation.ts
msgid "Select a collateral"
msgstr "Select a collateral"

#: src/domain/synthetics/trade/utils/validation.ts
#: src/domain/synthetics/trade/utils/validation.ts
msgid "Select a market"
msgstr "Select a market"

#: src/domain/synthetics/trade/utils/validation.ts
msgid "Select a token"
msgstr "Select a token"

#: src/pages/ClaimEsGmx/ClaimEsGmx.js
msgid "Select an option"
msgstr "Select an option"

#: src/components/Exchange/SwapBox.js
#: src/components/Exchange/SwapBox.js
#: src/components/Exchange/SwapBox.js
#: src/components/Exchange/SwapBox.js
#: src/domain/synthetics/trade/utils/validation.ts
msgid "Select different tokens"
msgstr "Select different tokens"

#: src/pages/ClaimEsGmx/ClaimEsGmx.js
msgid "Select your vesting option below then click \"Claim\"."
msgstr "Select your vesting option below then click \"Claim\"."

#: src/pages/BeginAccountTransfer/BeginAccountTransfer.js
msgid "Self-transfer not supported"
msgstr "Self-transfer not supported"

#: src/components/Synthetics/GmList/GmList.tsx
#: src/components/Synthetics/GmList/GmList.tsx
#: src/components/Synthetics/GmSwap/GmConfirmationBox/GmConfirmationBox.tsx
msgid "Sell"
msgstr "Sell"

#: src/components/Synthetics/GmSwap/GmFees/GmFees.tsx
msgid "Sell Fee"
msgstr "Sell Fee"

#: src/components/Glp/GlpSwap.js
#: src/components/Glp/GlpSwap.js
#: src/components/Glp/GlpSwap.js
#: src/components/Glp/GlpSwap.js
#: src/pages/Stake/StakeV2.js
msgid "Sell GLP"
msgstr "Sell GLP"

#: src/components/Synthetics/GmSwap/GmSwapBox/GmSwapBox.tsx
#: src/components/Synthetics/GmSwap/GmSwapBox/GmSwapBox.tsx
msgid "Sell GM"
msgstr "Sell GM"

#: src/components/Glp/GlpSwap.js
msgid "Sell failed."
msgstr "Sell failed."

#: src/components/Glp/GlpSwap.js
#: src/components/Glp/GlpSwap.js
msgid "Sell for {0}"
msgstr "Sell for {0}"

#: src/components/Synthetics/StatusNotification/GmStatusNotification.tsx
msgid "Sell order cancelled"
msgstr "Sell order cancelled"

#: src/components/Synthetics/StatusNotification/GmStatusNotification.tsx
msgid "Sell order executed"
msgstr "Sell order executed"

#: src/components/Synthetics/StatusNotification/GmStatusNotification.tsx
msgid "Sell request sent"
msgstr "Sell request sent"

#: src/components/Glp/GlpSwap.js
msgid "Sell submitted!"
msgstr "Sell submitted!"

#: src/components/Synthetics/MarketStats/MarketStats.tsx
msgid "Sellable"
msgstr "Sellable"

#: src/components/Synthetics/GmSwap/GmConfirmationBox/GmConfirmationBox.tsx
msgid "Selling GM..."
msgstr "Selling GM..."

#: src/components/Glp/GlpSwap.js
msgid "Selling..."
msgstr "Selling..."

#: src/pages/BeginAccountTransfer/BeginAccountTransfer.js
msgid "Sender has withdrawn all tokens from GLP Vesting Vault"
msgstr "Sender has withdrawn all tokens from GLP Vesting Vault"

#: src/pages/BeginAccountTransfer/BeginAccountTransfer.js
msgid "Sender has withdrawn all tokens from GMX Vesting Vault"
msgstr "Sender has withdrawn all tokens from GMX Vesting Vault"

#: src/components/Synthetics/StatusNotification/GmStatusNotification.tsx
msgid "Sending Buy request"
msgstr "Sending Buy request"

#: src/components/Synthetics/StatusNotification/GmStatusNotification.tsx
msgid "Sending Sell request"
msgstr "Sending Sell request"

#: src/components/Synthetics/StatusNotification/OrderStatusNotification.tsx
msgid "Sending order request"
msgstr "Sending order request"

#: src/components/Synthetics/StatusNotification/FeesSettlementStatusNotification.tsx
msgid "Sending settle request"
msgstr "Sending settle request"

#: src/components/Exchange/PositionDropdown.tsx
msgid "Set TP/SL"
msgstr "Set TP/SL"

#: src/App/App.js
#: src/components/Header/AppHeaderLinks.tsx
#: src/components/NetworkDropdown/NetworkDropdown.tsx
#: src/components/NetworkDropdown/NetworkDropdown.tsx
msgid "Settings"
msgstr "Settings"

#: src/components/Synthetics/Claims/SettleAccruedCard.tsx
#: src/components/Synthetics/SettleAccruedFundingFeeModal/SettleAccruedFundingFeeModal.tsx
msgid "Settle"
msgstr "Settle"

#: src/components/Synthetics/StatusNotification/FeesSettlementStatusNotification.tsx
msgid "Settle request for {0, plural, one {# position} other {# positions}} sent"
msgstr "Settle request for {0, plural, one {# position} other {# positions}} sent"

#: src/components/Synthetics/ClaimHistoryRow/ClaimHistoryRow.tsx
msgid "Settled Funding Fees"
msgstr "Settled Funding Fees"

#: src/components/Synthetics/StatusNotification/FeesSettlementStatusNotification.tsx
msgid "Settling Positions' Fees"
msgstr "Settling Positions' Fees"

#: src/components/Synthetics/SettleAccruedFundingFeeModal/SettleAccruedFundingFeeModal.tsx
msgid "Settling..."
msgstr "Settling..."

#: src/components/Exchange/PositionsList.js
msgid "Share"
msgstr "Share"

#: src/components/Exchange/PositionDropdown.tsx
#: src/components/Exchange/PositionShare.tsx
msgid "Share Position"
msgstr "Share Position"

#: src/components/Exchange/ConfirmationBox.js
#: src/components/Exchange/ConfirmationBox.js
#: src/components/Exchange/ConfirmationBox.js
#: src/components/Exchange/ConfirmationBox.js
#: src/components/Exchange/ConfirmationBox.js
#: src/components/Exchange/ExchangeTVChart.js
#: src/components/Exchange/ExchangeTVChart.js
#: src/components/Exchange/OrdersList.js
#: src/components/Exchange/PositionEditor.js
#: src/components/Exchange/PositionSeller.js
#: src/components/Exchange/PositionsList.js
#: src/components/Exchange/PositionsList.js
#: src/components/Exchange/PositionsList.js
#: src/components/Exchange/SwapBox.js
#: src/components/Exchange/SwapBox.js
#: src/components/Exchange/SwapBox.js
#: src/components/Exchange/SwapBox.js
#: src/components/Exchange/SwapBox.js
#: src/components/Exchange/TradeHistory.js
#: src/components/Exchange/TradeHistory.js
#: src/components/Exchange/TradeHistory.js
#: src/components/Synthetics/ClaimHistoryRow/ClaimHistoryRow.tsx
#: src/components/Synthetics/ClaimHistoryRow/ClaimHistoryRow.tsx
#: src/components/Synthetics/ClaimHistoryRow/ClaimHistoryRow.tsx
#: src/components/Synthetics/ConfirmationBox/ConfirmationBox.tsx
#: src/components/Synthetics/ConfirmationBox/ConfirmationBox.tsx
#: src/components/Synthetics/ConfirmationBox/ConfirmationBox.tsx
#: src/components/Synthetics/ConfirmationBox/ConfirmationBox.tsx
#: src/components/Synthetics/ConfirmationBox/ConfirmationBox.tsx
#: src/components/Synthetics/MarketCard/MarketCard.tsx
#: src/components/Synthetics/OrderItem/OrderItem.tsx
#: src/components/Synthetics/PositionEditor/PositionEditor.tsx
#: src/components/Synthetics/PositionItem/PositionItem.tsx
#: src/components/Synthetics/PositionItem/PositionItem.tsx
#: src/components/Synthetics/PositionSeller/PositionSeller.tsx
#: src/components/Synthetics/SettleAccruedFundingFeeModal/SettleAccruedFundingFeeRow.tsx
#: src/components/Synthetics/StatusNotification/FeesSettlementStatusNotification.tsx
#: src/components/Synthetics/StatusNotification/OrderStatusNotification.tsx
#: src/components/Synthetics/TVChart/TVChart.tsx
#: src/components/Synthetics/TVChart/TVChart.tsx
#: src/components/Synthetics/TVChart/TVChart.tsx
#: src/components/Synthetics/TradeBox/TradeBox.tsx
#: src/components/Synthetics/TradeHistoryRow/utils.ts
#: src/context/SyntheticsEvents/SyntheticsEventsProvider.tsx
#: src/context/SyntheticsEvents/SyntheticsEventsProvider.tsx
#: src/domain/synthetics/orders/utils.ts
#: src/domain/synthetics/orders/utils.ts
#: src/pages/Actions/Actions.js
#: src/pages/Actions/Actions.js
#: src/pages/Exchange/Exchange.js
#: src/pages/Exchange/Exchange.js
#: src/pages/Exchange/Exchange.js
#: src/pages/Exchange/Exchange.js
#: src/pages/OrdersOverview/OrdersOverview.js
msgid "Short"
msgstr "Short"

#: src/components/Synthetics/MarketStats/MarketStats.tsx
msgid "Short Collateral"
msgstr "Short Collateral"

#: src/components/Synthetics/MarketsList/MarketsList.tsx
msgid "Short Funding Payments"
msgstr "Short Funding Payments"

#: src/components/Synthetics/MarketsList/MarketsList.tsx
msgid "Short Funding Rewards"
msgstr "Short Funding Rewards"

#: src/components/Exchange/ChartTokenSelector.tsx
msgid "Short Liquidity"
msgstr "Short Liquidity"

#: src/components/Synthetics/MarketCard/MarketCard.tsx
msgid "Short Open Interest"
msgstr "Short Open Interest"

#: src/pages/Dashboard/DashboardV2.js
msgid "Short Positions"
msgstr "Short Positions"

#: src/components/Synthetics/MarketCard/MarketCard.tsx
msgid "Short positions {0} a Funding Fee of <0>{1}{2}%</0> per hour."
msgstr "Short positions {0} a Funding Fee of <0>{1}{2}%</0> per hour."

#: src/components/Exchange/SwapBox.js
msgid "Short {0}"
msgstr "Short {0}"

#: src/components/Exchange/ConfirmationBox.js
msgid "Shorting..."
msgstr "Shorting..."

#: src/App/App.js
msgid "Show debug values"
msgstr "Show debug values"

#: src/pages/Home/Home.js
msgid "Simple Swaps"
msgstr "Simple Swaps"

#: src/pages/Ecosystem/Ecosystem.js
msgid "Simulate your hedge strategy"
msgstr "Simulate your hedge strategy"

#: src/components/Synthetics/PositionItem/PositionItem.tsx
msgid "Since your position's Collateral is {0} with a value larger than the Position Size, the Collateral value will cover any negative PnL."
msgstr "Since your position's Collateral is {0} with a value larger than the Position Size, the Collateral value will cover any negative PnL."

#: src/components/Synthetics/PositionItem/PositionItem.tsx
msgid "Since your position's Collateral is {0} with a value larger than the Position Size, the Collateral value will increase to cover any negative PnL."
msgstr "Since your position's Collateral is {0} with a value larger than the Position Size, the Collateral value will increase to cover any negative PnL."

#: src/components/Synthetics/GmSwap/GmSwapBox/GmSwapBox.tsx
msgid "Single"
msgstr "Single"

#: src/components/Exchange/PositionEditor.js
#: src/components/Exchange/PositionSeller.js
#: src/components/Exchange/PositionsList.js
#: src/components/Exchange/PositionsList.js
#: src/components/Synthetics/ConfirmationBox/ConfirmationBox.tsx
#: src/components/Synthetics/OrderEditor/OrderEditor.tsx
#: src/components/Synthetics/PositionEditor/PositionEditor.tsx
#: src/components/Synthetics/PositionItem/PositionItem.tsx
#: src/components/Synthetics/PositionList/PositionList.tsx
#: src/components/Synthetics/PositionSeller/PositionSeller.tsx
#: src/components/Synthetics/TradeBox/TradeBox.tsx
msgid "Size"
msgstr "Size"

#: src/App/App.js
msgid "Slippage should be less than 5%"
msgstr "Slippage should be less than 5%"

#: src/components/Exchange/UsefulLinks.tsx
msgid "Speed up page loading"
msgstr "Speed up page loading"

#: src/components/Exchange/ConfirmationBox.js
#: src/components/Exchange/PositionSeller.js
#: src/components/Synthetics/ConfirmationBox/ConfirmationBox.tsx
msgid "Spread"
msgstr "Spread"

#: src/pages/Ecosystem/Ecosystem.js
msgid "Spreadsheet for position calculations"
msgstr "Spreadsheet for position calculations"

#: src/pages/Dashboard/DashboardV2.js
msgid "Stablecoin Percentage"
msgstr "Stablecoin Percentage"

#: src/pages/Stake/StakeV1.js
#: src/pages/Stake/StakeV1.js
#: src/pages/Stake/StakeV1.js
#: src/pages/Stake/StakeV2.js
#: src/pages/Stake/StakeV2.js
#: src/pages/Stake/StakeV2.js
#: src/pages/Stake/StakeV2.js
msgid "Stake"
msgstr "Stake"

#: src/pages/Stake/StakeV2.js
msgid "Stake <0>GMX</0> and <1>GLP</1> to earn rewards."
msgstr "Stake <0>GMX</0> and <1>GLP</1> to earn rewards."

#: src/pages/Stake/StakeV2.js
msgid "Stake GMX"
msgstr "Stake GMX"

#: src/pages/Stake/StakeV2.js
msgid "Stake GMX Rewards"
msgstr "Stake GMX Rewards"

#: src/pages/Stake/StakeV2.js
msgid "Stake Multiplier Points"
msgstr "Stake Multiplier Points"

#: src/pages/Stake/StakeV2.js
msgid "Stake esGMX"
msgstr "Stake esGMX"

#: src/pages/Stake/StakeV2.js
msgid "Stake esGMX Rewards"
msgstr "Stake esGMX Rewards"

#: src/pages/Stake/StakeV1.js
msgid "Stake failed"
msgstr "Stake failed"

#: src/pages/Stake/StakeV2.js
msgid "Stake failed."
msgstr "Stake failed."

#: src/pages/Stake/StakeV2.js
msgid "Stake submitted!"
msgstr "Stake submitted!"

#: src/pages/Stake/StakeV1.js
msgid "Stake submitted! <0>View status.</0>"
msgstr "Stake submitted! <0>View status.</0>"

#: src/components/Glp/GlpSwap.js
#: src/pages/Stake/StakeV1.js
#: src/pages/Stake/StakeV1.js
#: src/pages/Stake/StakeV1.js
#: src/pages/Stake/StakeV1.js
#: src/pages/Stake/StakeV1.js
#: src/pages/Stake/StakeV2.js
#: src/pages/Stake/StakeV2.js
#: src/pages/Stake/StakeV2.js
msgid "Staked"
msgstr "Staked"

#: src/pages/Stake/StakeV2.js
msgid "Staked Multiplier Points"
msgstr "Staked Multiplier Points"

#: src/pages/Stake/StakeV2.js
#: src/pages/Stake/StakeV2.js
msgid "Staked Tokens"
msgstr "Staked Tokens"

#: src/pages/Stake/StakeV1.js
#: src/pages/Stake/StakeV2.js
msgid "Staking..."
msgstr "Staking..."

#: src/pages/Dashboard/DashboardV2.js
msgid "Stats"
msgstr "Stats"

#: src/domain/synthetics/orders/utils.ts
msgid "Stop Loss Decrease"
msgstr "Stop Loss Decrease"

#: src/domain/synthetics/positions/utils.ts
msgid "Stop-Loss"
msgstr "Stop-Loss"

#: src/pages/Ecosystem/Ecosystem.js
msgid "Structured Products"
msgstr "Structured Products"

#: src/components/Referrals/JoinReferralCode.js
msgid "Submit"
msgstr "Submit"

#: src/domain/synthetics/markets/claimCollateralTxn.ts
#: src/domain/synthetics/referrals/claimAffiliateRewardsTxn.ts
msgid "Success claimings"
msgstr "Success claimings"

#: src/pages/Dashboard/DashboardV2.js
#: src/pages/Dashboard/DashboardV2.js
msgid "Supply"
msgstr "Supply"

#: src/components/Exchange/OrdersList.js
#: src/components/Exchange/SwapBox.js
#: src/components/Exchange/SwapBox.js
#: src/components/Exchange/SwapBox.js
#: src/components/Synthetics/ConfirmationBox/ConfirmationBox.tsx
#: src/components/Synthetics/StatusNotification/OrderStatusNotification.tsx
#: src/components/Synthetics/SwapCard/SwapCard.tsx
#: src/components/Synthetics/TradeBox/TradeBox.tsx
#: src/pages/OrdersOverview/OrdersOverview.js
msgid "Swap"
msgstr "Swap"

#: src/components/Exchange/FeesTooltip.tsx
msgid "Swap Fee"
msgstr "Swap Fee"

#: src/components/Synthetics/OrderEditor/OrderEditor.tsx
msgid "Swap Fees"
msgstr "Swap Fees"

#: src/components/Exchange/SwapBox.js
msgid "Swap Order created!"
msgstr "Swap Order created!"

#: src/components/Exchange/SwapBox.js
msgid "Swap Order creation failed."
msgstr "Swap Order creation failed."

#: src/components/Exchange/SwapBox.js
msgid "Swap Order submitted!"
msgstr "Swap Order submitted!"

#: src/components/Synthetics/OrderEditor/OrderEditor.tsx
#: src/components/Synthetics/TradeFeesRow/TradeFeesRow.tsx
msgid "Swap Price Impact"
msgstr "Swap Price Impact"

#: src/components/Synthetics/TradeFeesRow/TradeFeesRow.tsx
msgid "Swap Profit Fee"
msgstr "Swap Profit Fee"

#: src/pages/OrdersOverview/OrdersOverview.js
msgid "Swap active: {0}, executed: {1}, cancelled: {2}"
msgstr "Swap active: {0}, executed: {1}, cancelled: {2}"

#: src/components/Exchange/SwapBox.js
msgid "Swap amount exceeds Available Liquidity."
msgstr "Swap amount exceeds Available Liquidity."

#: src/components/Exchange/PositionSeller.js
msgid "Swap amount from {0} to {1} exceeds {2} acceptable amount. Can only receive {3}."
msgstr "Swap amount from {0} to {1} exceeds {2} acceptable amount. Can only receive {3}."

#: src/components/Exchange/PositionSeller.js
msgid "Swap amount from {0} to {1} exceeds {2} available liquidity. Choose a different \"Receive\" token."
msgstr "Swap amount from {0} to {1} exceeds {2} available liquidity. Choose a different \"Receive\" token."

#: src/components/Exchange/SwapBox.js
#: src/components/Exchange/SwapBox.js
#: src/components/Exchange/SwapBox.js
#: src/domain/synthetics/orders/createWrapOrUnwrapTxn.ts
#: src/domain/synthetics/orders/createWrapOrUnwrapTxn.ts
msgid "Swap failed."
msgstr "Swap failed."

#: src/components/Glp/SwapErrorModal.tsx
msgid "Swap on 1inch"
msgstr "Swap on 1inch"

#: src/components/Exchange/SwapBox.js
msgid "Swap submitted!"
msgstr "Swap submitted!"

#: src/components/Exchange/SwapBox.js
#: src/domain/synthetics/orders/createWrapOrUnwrapTxn.ts
#: src/domain/synthetics/orders/createWrapOrUnwrapTxn.ts
msgid "Swap submitted."
msgstr "Swap submitted."

#: src/components/Synthetics/TradeBox/TradeBox.tsx
msgid "Swap {0}"
msgstr "Swap {0}"

#: src/components/Exchange/TradeHistory.js
msgid "Swap {0} USDG for{1} {2}"
msgstr "Swap {0} USDG for{1} {2}"

#: src/components/Glp/GlpSwap.js
msgid "Swap {0} on 1inch"
msgstr "Swap {0} on 1inch"

#: src/components/Exchange/SwapBox.js
msgid "Swap {0} submitted!"
msgstr "Swap {0} submitted!"

#: src/components/Synthetics/TradeFeesRow/TradeFeesRow.tsx
msgid "Swap {0} to {1}"
msgstr "Swap {0} to {1}"

#: src/components/Glp/SwapErrorModal.tsx
msgid "Swap {0} to {1} on 1inch"
msgstr "Swap {0} to {1} on 1inch"

#: src/components/Exchange/TradeHistory.js
msgid "Swap {0} {1} for {2} {3}"
msgstr "Swap {0} {1} for {2} {3}"

#: src/components/Exchange/TradeHistory.js
msgid "Swap {0} {1} for{2} USDG"
msgstr "Swap {0} {1} for{2} USDG"

#: src/domain/synthetics/orders/utils.ts
msgid "Swap {fromTokenText} for {toTokenText}"
msgstr "Swap {fromTokenText} for {toTokenText}"

#: src/domain/synthetics/orders/createWrapOrUnwrapTxn.ts
#: src/domain/synthetics/orders/createWrapOrUnwrapTxn.ts
msgid "Swapped {0} for {1}"
msgstr "Swapped {0} for {1}"

#: src/components/Exchange/SwapBox.js
#: src/components/Exchange/SwapBox.js
#: src/components/Exchange/SwapBox.js
msgid "Swapped {0} {1} for {2} {3}!"
msgstr "Swapped {0} {1} for {2} {3}!"

#: src/components/Exchange/ConfirmationBox.js
msgid "Swapping..."
msgstr "Swapping..."

#: src/components/Exchange/SwapBox.js
msgid "Swaps disabled, pending {0} upgrade"
msgstr "Swaps disabled, pending {0} upgrade"

#: src/components/Exchange/SwapBox.js
msgid "Switch to {0} collateral."
msgstr "Switch to {0} collateral."

#: src/domain/synthetics/positions/utils.ts
msgid "T"
msgstr "T"

#: src/components/Glp/GlpSwap.js
#: src/components/Synthetics/MarketsList/MarketsList.tsx
#: src/pages/Dashboard/DashboardV2.js
msgid "TOKEN"
msgstr "TOKEN"

#: src/components/Synthetics/GmList/GmList.tsx
msgid "TOTAL SUPPLY"
msgstr "TOTAL SUPPLY"

#: src/domain/synthetics/positions/utils.ts
msgid "TP"
msgstr "TP"

#: src/components/Synthetics/PositionSeller/PositionSeller.tsx
#: src/components/Synthetics/TradeBox/TradeBox.tsx
msgid "TP/SL"
msgstr "TP/SL"

#: src/domain/synthetics/orders/utils.ts
#: src/domain/synthetics/positions/utils.ts
msgid "Take-Profit"
msgstr "Take-Profit"

#: src/components/Exchange/SwapBox.js
msgid "Take-profit and stop-loss orders can be set after opening a position. <0/><1/>There will be a \"Close\" button on each position row, clicking this will display the option to set trigger orders. <2/><3/>For screenshots and more information, please see the <4>docs</4>."
msgstr "Take-profit and stop-loss orders can be set after opening a position. <0/><1/>There will be a \"Close\" button on each position row, clicking this will display the option to set trigger orders. <2/><3/>For screenshots and more information, please see the <4>docs</4>."

#: src/pages/Dashboard/DashboardV2.js
#: src/pages/Dashboard/DashboardV2.js
msgid "Target Min Amount"
msgstr "Target Min Amount"

#: src/pages/Dashboard/DashboardV2.js
msgid "Target Weight"
msgstr "Target Weight"

#: src/pages/Ecosystem/Ecosystem.js
msgid "Telegram Group"
msgstr "Telegram Group"

#: src/pages/Ecosystem/Ecosystem.js
msgid "Telegram Group (Chinese)"
msgstr "Telegram Group (Chinese)"

#: src/pages/Ecosystem/Ecosystem.js
msgid "Telegram Group (Portuguese)"
msgstr "Telegram Group (Portuguese)"

#: src/pages/Ecosystem/Ecosystem.js
msgid "Telegram Groups"
msgstr "Telegram Groups"

#: src/pages/Ecosystem/Ecosystem.js
msgid "Telegram bot for GMX Swaps monitoring"
msgstr "Telegram bot for GMX Swaps monitoring"

#: src/pages/Ecosystem/Ecosystem.js
msgid "Telegram bot for GMX position updates"
msgstr "Telegram bot for GMX position updates"

#: src/pages/Ecosystem/Ecosystem.js
msgid "Telegram bot for Open Interest on GMX"
msgstr "Telegram bot for Open Interest on GMX"

#: src/components/Footer/constants.ts
#: src/pages/TermsAndConditions/TermsAndConditions.js
msgid "Terms and Conditions"
msgstr "Terms and Conditions"

#: src/pages/Stake/StakeV1.js
msgid "The <0>GMX migration</0> is in progress, please migrate your GMT, xGMT, GMT-USDG and xGMT-USDG tokens.<1/>USDG tokens will continue to function as before and do not need to be migrated."
msgstr "The <0>GMX migration</0> is in progress, please migrate your GMT, xGMT, GMT-USDG and xGMT-USDG tokens.<1/>USDG tokens will continue to function as before and do not need to be migrated."

#: src/components/Synthetics/MarketCard/MarketCard.tsx
msgid "The Available Liquidity will be the lesser of the difference between the maximum value and the current value for the Reserve and Open Interest."
msgstr "The Available Liquidity will be the lesser of the difference between the maximum value and the current value for the Reserve and Open Interest."

#: src/components/AprInfo/AprInfo.tsx
msgid "The Bonus APR is to be airdropped as ARB tokens. <0>Read more</0>."
msgstr "The Bonus APR is to be airdropped as ARB tokens. <0>Read more</0>."

#: src/components/Glp/GlpSwap.js
msgid "The Bonus Rebate is an estimate and is to be airdropped as ARB tokens when migrating this liquidity to GM pools within the same epoch. <0>Read more</0>."
msgstr "The Bonus Rebate is an estimate and is to be airdropped as ARB tokens when migrating this liquidity to GM pools within the same epoch. <0>Read more</0>."

#: src/components/Synthetics/TradeFeesRow/TradeFeesRow.tsx
msgid "The Bonus Rebate will be airdropped as ARB tokens. <0>Read more</0>."
msgstr "The Bonus Rebate will be airdropped as ARB tokens. <0>Read more</0>."

#: src/components/Stake/GMXAprTooltip.tsx
msgid "The Boosted APR is from your staked Multiplier Points."
msgstr "The Boosted APR is from your staked Multiplier Points."

#: src/components/Synthetics/TradeHistoryRow/utils.ts
msgid "The Execution Price didn't meet the Acceptable Price condition. The Order will get filled when the condition is met."
msgstr "The Execution Price didn't meet the Acceptable Price condition. The Order will get filled when the condition is met."

#: src/pages/Stake/StakeV1.js
msgid "The Gambit protocol is in beta, please read the <0>staking details</0>before participating."
msgstr "The Gambit protocol is in beta, please read the <0>staking details</0>before participating."

#: src/App/App.js
msgid "The Max Execution Fee is set to a higher value to handle potential increases in gas price during order execution. Any excess execution fee will be refunded to your account when the order is executed. Only applicable to GMX V2."
msgstr "The Max Execution Fee is set to a higher value to handle potential increases in gas price during order execution. Any excess execution fee will be refunded to your account when the order is executed. Only applicable to GMX V2."

#: src/domain/synthetics/orders/utils.ts
msgid "The Order may not execute at the desired {priceText} as the current Price Impact {0} is higher than its Acceptable Price Impact {1}. Consider canceling and creating a new {suggestionType} Order."
msgstr "The Order may not execute at the desired {priceText} as the current Price Impact {0} is higher than its Acceptable Price Impact {1}. Consider canceling and creating a new {suggestionType} Order."

#: src/pages/ClaimEsGmx/ClaimEsGmx.js
msgid "The address of the esGMX (IOU) token is {esGmxIouAddress}."
msgstr "The address of the esGMX (IOU) token is {esGmxIouAddress}."

#: src/components/Exchange/SwapBox.js
msgid "The borrow fee is calculated as (assets borrowed) / (total assets in pool) * 0.01% per hour."
msgstr "The borrow fee is calculated as (assets borrowed) / (total assets in pool) * 0.01% per hour."

#: src/pages/ClaimEsGmx/ClaimEsGmx.js
msgid "The esGMX (IOU) token is transferrable. You can add the token to your wallet and send it to another address to claim if you'd like."
msgstr "The esGMX (IOU) token is transferrable. You can add the token to your wallet and send it to another address to claim if you'd like."

#: src/pages/ClaimEsGmx/ClaimEsGmx.js
msgid "The esGMX tokens can be staked or vested at any time."
msgstr "The esGMX tokens can be staked or vested at any time."

#: src/lib/contracts/transactionErrors.tsx
msgid "The mark price has changed, consider increasing your Allowed Slippage by clicking on the \"...\" icon next to your address."
msgstr "The mark price has changed, consider increasing your Allowed Slippage by clicking on the \"...\" icon next to your address."

#: src/domain/synthetics/fees/utils/executionFee.ts
msgid "The network cost to send transactions is high at the moment, please check the \"Max Execution Fee\" value before proceeding."
msgstr "The network cost to send transactions is high at the moment, please check the \"Max Execution Fee\" value before proceeding."

#: src/components/Synthetics/ConfirmationBox/ConfirmationBox.tsx
msgid "The order will only execute if the Min. Receive is met and there is sufficient liquidity."
msgstr "The order will only execute if the Min. Receive is met and there is sufficient liquidity."

#: src/components/Exchange/ConfirmationBox.js
msgid "The order will only execute if the price conditions are met and there is sufficient liquidity"
msgstr "The order will only execute if the price conditions are met and there is sufficient liquidity"

#: src/components/Synthetics/ConfirmationBox/ConfirmationBox.tsx
msgid "The order will only execute if the price conditions are met and there is sufficient liquidity."
msgstr "The order will only execute if the price conditions are met and there is sufficient liquidity."

#: src/components/Referrals/TradersStats.tsx
msgid "The owner of this Referral Code has set a custom discount of {currentTierDiscount}% instead of the standard {0}% for Tier {1}."
msgstr "The owner of this Referral Code has set a custom discount of {currentTierDiscount}% instead of the standard {0}% for Tier {1}."

#: src/components/Exchange/PositionEditor.js
msgid "The pending borrow fee will be charged on this transaction."
msgstr "The pending borrow fee will be charged on this transaction."

#: src/components/Synthetics/MarketCard/MarketCard.tsx
msgid "The position will be opened at a reference price of {0}, not accounting for price impact, with a max slippage of {1}%.<0/><1/>The slippage amount can be configured under Settings, found by clicking on your address at the top right of the page after connecting your wallet.<2/><3/><4>More Info</4>"
msgstr "The position will be opened at a reference price of {0}, not accounting for price impact, with a max slippage of {1}%.<0/><1/>The slippage amount can be configured under Settings, found by clicking on your address at the top right of the page after connecting your wallet.<2/><3/><4>More Info</4>"

#: src/components/Exchange/SwapBox.js
msgid "The position will be opened at {0} USD with a max slippage of {1}%.<0/><1/>The slippage amount can be configured under Settings, found by clicking on your address at the top right of the page after connecting your wallet.<2/><3/><4>More Info</4>"
msgstr "The position will be opened at {0} USD with a max slippage of {1}%.<0/><1/>The slippage amount can be configured under Settings, found by clicking on your address at the top right of the page after connecting your wallet.<2/><3/><4>More Info</4>"

#: src/components/Exchange/OrdersList.js
msgid "The price that the order can be executed at may differ slightly from the chart price as market orders can change the price while limit / trigger orders cannot."
msgstr "The price that the order can be executed at may differ slightly from the chart price as market orders can change the price while limit / trigger orders cannot."

#: src/components/Referrals/referralsHelper.js
msgid "The referral code can't be more than {MAX_REFERRAL_CODE_LENGTH} characters."
msgstr "The referral code can't be more than {MAX_REFERRAL_CODE_LENGTH} characters."

#: src/components/Synthetics/ConfirmationBox/ConfirmationBox.tsx
msgid "The spread is > 1%, please ensure the trade details are acceptable before comfirming"
msgstr "The spread is > 1%, please ensure the trade details are acceptable before comfirming"

#: src/components/Exchange/ConfirmationBox.js
msgid "The spread is > 1%, please ensure the trade details are acceptable before confirming"
msgstr "The spread is > 1%, please ensure the trade details are acceptable before confirming"

#: src/components/Synthetics/TradeFeesRow/TradeFeesRow.tsx
msgid "The trading incentives have reached their cap for this epoch. They will be reset in {timeLeftStr}."
msgstr "The trading incentives have reached their cap for this epoch. They will be reset in {timeLeftStr}."

#: src/components/ModalViews/RedirectModal.js
msgid "The website is a community deployed and maintained instance of the open source <0>GMX front end</0>, hosted and served on the distributed, peer-to-peer <1>IPFS network</1>."
msgstr "The website is a community deployed and maintained instance of the open source <0>GMX front end</0>, hosted and served on the distributed, peer-to-peer <1>IPFS network</1>."

#: src/components/Exchange/SwapBox.js
msgid "There are more longs than shorts, borrow fees for shorting is currently zero"
msgstr "There are more longs than shorts, borrow fees for shorting is currently zero"

#: src/components/Exchange/SwapBox.js
msgid "There are more shorts than longs, borrow fees for longing is currently zero"
msgstr "There are more shorts than longs, borrow fees for longing is currently zero"

#: src/domain/tokens/approveTokens.tsx
#: src/lib/contracts/transactionErrors.tsx
msgid "There is not enough ETH in your account on Arbitrum to send this transaction.<0/><1/><2>Bridge ETH to Arbitrum</2>"
msgstr "There is not enough ETH in your account on Arbitrum to send this transaction.<0/><1/><2>Bridge ETH to Arbitrum</2>"

#: src/components/Glp/SwapErrorModal.tsx
msgid "There is not enough liquidity in a single token for your size. Please check the Save on Fees section and consider splitting your order into several different ones"
msgstr "There is not enough liquidity in a single token for your size. Please check the Save on Fees section and consider splitting your order into several different ones"

#: src/domain/synthetics/orders/utils.ts
msgid "There may not be sufficient liquidity to execute swap to Receive Token when the Price conditions are met."
msgstr "There may not be sufficient liquidity to execute swap to Receive Token when the Price conditions are met."

#: src/domain/synthetics/orders/utils.ts
msgid "There may not be sufficient liquidity to execute the Pay Token to Collateral Token swap when the Price conditions are met."
msgstr "There may not be sufficient liquidity to execute the Pay Token to Collateral Token swap when the Price conditions are met."

#: src/domain/synthetics/orders/utils.ts
msgid "There may not be sufficient liquidity to execute the Swap when the Min. Receive conditions are met."
msgstr "There may not be sufficient liquidity to execute the Swap when the Min. Receive conditions are met."

#: src/domain/synthetics/orders/utils.ts
msgid "There may not be sufficient liquidity to execute your Order when the Price conditions are met."
msgstr "There may not be sufficient liquidity to execute your Order when the Price conditions are met."

#: src/components/Synthetics/ConfirmationBox/ConfirmationBox.tsx
msgid "There may not be sufficient liquidity to execute your order when the Min. Receive are met."
msgstr "There may not be sufficient liquidity to execute your order when the Min. Receive are met."

#: src/components/Exchange/ConfirmationBox.js
msgid "There may not be sufficient liquidity to execute your order when the price conditions are met"
msgstr "There may not be sufficient liquidity to execute your order when the price conditions are met"

#: src/components/Synthetics/ConfirmationBox/ConfirmationBox.tsx
msgid "There may not be sufficient liquidity to execute your order when the price conditions are met."
msgstr "There may not be sufficient liquidity to execute your order when the price conditions are met."

#: src/components/Referrals/AffiliatesStats.tsx
msgid "This code has been taken by someone else on {0}, you will not receive rebates from traders using this code on {1}."
msgstr "This code has been taken by someone else on {0}, you will not receive rebates from traders using this code on {1}."

#: src/components/Referrals/AffiliatesStats.tsx
msgid "This code is not yet registered on {0}, you will not receive rebates there.<0/><1/>Switch your network to create this code on {1}."
msgstr "This code is not yet registered on {0}, you will not receive rebates there.<0/><1/>Switch your network to create this code on {1}."

#: src/components/Synthetics/MarketCard/MarketCard.tsx
msgid "This market uses an Adaptive Funding Rate. The Funding Rate will adjust over time depending on the ratio of longs and shorts.<0/><1/><2>Read more</2>."
msgstr "This market uses an Adaptive Funding Rate. The Funding Rate will adjust over time depending on the ratio of longs and shorts.<0/><1/><2>Read more</2>."

#: src/components/Exchange/TradeHistory.js
msgid "This position was liquidated as the max leverage of 100x was exceeded."
msgstr "This position was liquidated as the max leverage of 100x was exceeded."

#: src/components/Synthetics/TradeHistoryRow/utils.ts
msgid "This position was liquidated as the max leverage of {maxLeverageText} was exceeded."
msgstr "This position was liquidated as the max leverage of {maxLeverageText} was exceeded."

#: src/pages/Home/Home.js
msgid "Three tokens create our ecosystem"
msgstr "Three tokens create our ecosystem"

#: src/components/Referrals/AffiliatesStats.tsx
msgid "Tier {0} ({currentRebatePercentage}% rebate)"
msgstr "Tier {0} ({currentRebatePercentage}% rebate)"

#: src/components/Referrals/TradersStats.tsx
msgid "Tier {0} ({currentTierDiscount}% discount)"
msgstr "Tier {0} ({currentTierDiscount}% discount)"

#: src/components/Migration/Migration.js
msgid "To Receive"
msgstr "To Receive"

#: src/pages/CompleteAccountTransfer/CompleteAccountTransfer.js
msgid "To complete the transfer, you must switch your connected account to {receiver}."
msgstr "To complete the transfer, you must switch your connected account to {receiver}."

#: src/pages/BuyGMX/BuyGMX.tsx
msgid "To purchase GMX on the {0} blockchain, please <0>change your network</0>."
msgstr "To purchase GMX on the {0} blockchain, please <0>change your network</0>."

#: src/components/Glp/GlpSwap.js
#: src/components/Glp/GlpSwap.js
msgid "To reduce fees, select a different asset to pay with."
msgstr "To reduce fees, select a different asset to pay with."

#: src/pages/Dashboard/DashboardV2.js
msgid "Tokens"
msgstr "Tokens"

#: src/components/Referrals/AffiliatesStats.tsx
#: src/components/Referrals/AffiliatesStats.tsx
#: src/components/Referrals/AffiliatesStats.tsx
#: src/components/Referrals/TradersStats.tsx
#: src/components/Referrals/TradersStats.tsx
#: src/pages/Stake/StakeV2.js
msgid "Total"
msgstr "Total"

#: src/components/Migration/Migration.js
msgid "Total Assets Migrated"
msgstr "Total Assets Migrated"

#: src/pages/Stake/StakeV1.js
msgid "Total Assets Staked"
msgstr "Total Assets Staked"

#: src/pages/Dashboard/DashboardV2.js
msgid "Total Fees"
msgstr "Total Fees"

#: src/components/Referrals/AffiliatesStats.tsx
msgid "Total Rebates"
msgstr "Total Rebates"

#: src/pages/Stake/StakeV2.js
msgid "Total Rewards"
msgstr "Total Rewards"

#: src/pages/Dashboard/DashboardV2.js
#: src/pages/Dashboard/DashboardV2.js
#: src/pages/Stake/StakeV1.js
#: src/pages/Stake/StakeV1.js
#: src/pages/Stake/StakeV1.js
#: src/pages/Stake/StakeV1.js
#: src/pages/Stake/StakeV1.js
#: src/pages/Stake/StakeV2.js
#: src/pages/Stake/StakeV2.js
#: src/pages/Stake/StakeV2.js
msgid "Total Staked"
msgstr "Total Staked"

#: src/pages/Dashboard/DashboardV2.js
msgid "Total Stats"
msgstr "Total Stats"

#: src/components/Glp/GlpSwap.js
#: src/components/Synthetics/GmList/GmList.tsx
#: src/components/Synthetics/MarketStats/MarketStats.tsx
#: src/pages/Stake/StakeV1.js
#: src/pages/Stake/StakeV1.js
#: src/pages/Stake/StakeV2.js
#: src/pages/Stake/StakeV2.js
#: src/pages/Stake/StakeV2.js
msgid "Total Supply"
msgstr "Total Supply"

#: src/pages/Home/Home.js
msgid "Total Trading Volume"
msgstr "Total Trading Volume"

#: src/pages/Dashboard/DashboardV2.js
#: src/pages/Home/Home.js
msgid "Total Users"
msgstr "Total Users"

#: src/components/Referrals/AffiliatesStats.tsx
#: src/pages/Dashboard/DashboardV2.js
msgid "Total Volume"
msgstr "Total Volume"

#: src/pages/OrdersOverview/OrdersOverview.js
msgid "Total active: {openTotal}, executed: {executedTotal}, cancelled: {cancelledTotal}"
msgstr "Total active: {openTotal}, executed: {executedTotal}, cancelled: {cancelledTotal}"

#: src/components/Synthetics/GmList/GmList.tsx
msgid "Total in Wallet"
msgstr "Total in Wallet"

#: src/components/StatsTooltip/ChainsStatsTooltipRow.tsx
msgid "Total:"
msgstr "Total:"

#: src/components/Header/AppHeaderUser.tsx
#: src/components/Header/AppHeaderUser.tsx
msgid "Trade"
msgstr "Trade"

#: src/pages/Home/Home.js
msgid "Trade BTC, ETH, AVAX and other top cryptocurrencies with up to 50x leverage directly from your wallet"
msgstr "Trade BTC, ETH, AVAX and other top cryptocurrencies with up to 50x leverage directly from your wallet"

#: src/components/Exchange/ExchangeBanner.js
msgid "Trade on GMX and win <0>$250.000</0> in prizes! Live until November 30th, <1>click here</1> to learn more."
msgstr "Trade on GMX and win <0>$250.000</0> in prizes! Live until November 30th, <1>click here</1> to learn more."

#: src/components/Common/SEO.js
msgid "Trade spot or perpetual BTC, ETH, AVAX and other top cryptocurrencies with up to 50x leverage directly from your wallet on Arbitrum and Avalanche."
msgstr "Trade spot or perpetual BTC, ETH, AVAX and other top cryptocurrencies with up to 50x leverage directly from your wallet on Arbitrum and Avalanche."

#: src/pages/Referrals/Referrals.tsx
msgid "Traders"
msgstr "Traders"

#: src/components/Referrals/AffiliatesStats.tsx
#: src/components/Referrals/AffiliatesStats.tsx
msgid "Traders Referred"
msgstr "Traders Referred"

#: src/components/Referrals/AffiliatesStats.tsx
msgid "Traders Referred on Arbitrum"
msgstr "Traders Referred on Arbitrum"

#: src/components/Referrals/AffiliatesStats.tsx
msgid "Traders Referred on Avalanche"
msgstr "Traders Referred on Avalanche"

#: src/components/Referrals/AffiliatesStats.tsx
msgid "Traders Referred on Avalanche Fuji"
msgstr "Traders Referred on Avalanche Fuji"

#: src/pages/Exchange/Exchange.js
#: src/pages/SyntheticsPage/SyntheticsPage.tsx
#: src/pages/SyntheticsPage/SyntheticsPage.tsx
msgid "Trades"
msgstr "Trades"

#: src/components/Referrals/AffiliatesStats.tsx
#: src/components/Referrals/TradersStats.tsx
msgid "Trading Volume"
msgstr "Trading Volume"

#: src/components/Exchange/UsefulLinks.tsx
msgid "Trading guide"
msgstr "Trading guide"

#: src/pages/NftWallet/NftWallet.js
msgid "Tranferring..."
msgstr "Tranferring..."

#: src/components/Exchange/ConfirmationBox.js
#: src/components/Exchange/PositionSeller.js
#: src/components/Synthetics/ConfirmationBox/ConfirmationBox.tsx
msgid "Transacting with a depegged stable coin is subject to spreads reflecting the worse of current market price or $1.00, with transactions involving multiple stablecoins may have multiple spreads."
msgstr "Transacting with a depegged stable coin is subject to spreads reflecting the worse of current market price or $1.00, with transactions involving multiple stablecoins may have multiple spreads."

#: src/components/Referrals/AffiliatesStats.tsx
#: src/components/Referrals/TradersStats.tsx
msgid "Transaction"
msgstr "Transaction"

#: src/lib/contracts/callContract.tsx
msgid "Transaction completed!"
msgstr "Transaction completed!"

#: src/lib/contracts/transactionErrors.tsx
msgid "Transaction failed"
msgstr "Transaction failed"

#: src/lib/contracts/transactionErrors.tsx
msgid "Transaction failed due to RPC error.<0/><1/>Please try changing the RPC url in your wallet settings. <2>More info</2>"
msgstr "Transaction failed due to RPC error.<0/><1/>Please try changing the RPC url in your wallet settings. <2>More info</2>"

#: src/lib/contracts/callContract.tsx
msgid "Transaction sent."
msgstr "Transaction sent."

#: src/lib/contracts/transactionErrors.tsx
msgid "Transaction was cancelled."
msgstr "Transaction was cancelled."

#: src/pages/BeginAccountTransfer/BeginAccountTransfer.js
#: src/pages/Stake/StakeV2.js
msgid "Transfer Account"
msgstr "Transfer Account"

#: src/pages/NftWallet/NftWallet.js
msgid "Transfer NFT"
msgstr "Transfer NFT"

#: src/pages/BeginAccountTransfer/BeginAccountTransfer.js
msgid "Transfer Submitted"
msgstr "Transfer Submitted"

#: src/pages/BeginAccountTransfer/BeginAccountTransfer.js
msgid "Transfer already initiated"
msgstr "Transfer already initiated"

#: src/pages/BeginAccountTransfer/BeginAccountTransfer.js
#: src/pages/CompleteAccountTransfer/CompleteAccountTransfer.js
#: src/pages/NftWallet/NftWallet.js
msgid "Transfer failed."
msgstr "Transfer failed."

#: src/pages/BeginAccountTransfer/BeginAccountTransfer.js
#: src/pages/CompleteAccountTransfer/CompleteAccountTransfer.js
#: src/pages/NftWallet/NftWallet.js
msgid "Transfer submitted!"
msgstr "Transfer submitted!"

#: src/pages/BuyGMX/BuyGMX.tsx
msgid "Transfer {nativeTokenSymbol}"
msgstr "Transfer {nativeTokenSymbol}"

#: src/pages/BeginAccountTransfer/BeginAccountTransfer.js
msgid "Transferring"
msgstr "Transferring"

#: src/components/Exchange/OrdersList.js
#: src/components/Exchange/PositionSeller.js
#: src/components/Exchange/SwapBox.js
#: src/components/Synthetics/PositionItem/PositionItem.tsx
#: src/domain/synthetics/positions/utils.ts
msgid "Trigger"
msgstr "Trigger"

#: src/components/Exchange/PositionSeller.js
#: src/components/Synthetics/ConfirmationBox/ConfirmationBox.tsx
#: src/components/Synthetics/OrderItem/OrderItem.tsx
#: src/components/Synthetics/OrderList/OrderList.tsx
#: src/components/Synthetics/PositionSeller/PositionSeller.tsx
#: src/components/Synthetics/TradeBox/TradeBox.tsx
#: src/domain/synthetics/orders/utils.ts
msgid "Trigger Price"
msgstr "Trigger Price"

#: src/components/Synthetics/TradeHistoryRow/utils.ts
msgid "Trigger Price: {pricePrefix} {0}"
msgstr "Trigger Price: {pricePrefix} {0}"

#: src/components/Exchange/PositionSeller.js
msgid "Trigger order disabled, pending {0} upgrade"
msgstr "Trigger order disabled, pending {0} upgrade"

#: src/components/Synthetics/StatusNotification/OrderStatusNotification.tsx
msgid "Trigger order for"
msgstr "Trigger order for"

#: src/components/Synthetics/TradeHistoryRow/utils.ts
msgid "Triggered at: {0}"
msgstr "Triggered at: {0}"

#: src/components/Exchange/TradeHistory.js
msgid "Try increasing the \"Allowed Slippage\", under the Settings menu on the top right"
msgstr "Try increasing the \"Allowed Slippage\", under the Settings menu on the top right"

#: src/components/Exchange/TradeHistory.js
msgid "Try increasing the \"Allowed Slippage\", under the Settings menu on the top right."
msgstr "Try increasing the \"Allowed Slippage\", under the Settings menu on the top right."

#: src/components/Exchange/PositionShare.tsx
msgid "Tweet"
msgstr "Tweet"

#: src/App/App.js
msgid "Txn failed. <0>View</0>"
msgstr "Txn failed. <0>View</0>"

#: src/components/Exchange/OrdersList.js
#: src/components/Referrals/AffiliatesStats.tsx
#: src/components/Referrals/TradersStats.tsx
#: src/components/Synthetics/OrderList/OrderList.tsx
#: src/pages/OrdersOverview/OrdersOverview.js
msgid "Type"
msgstr "Type"

#: src/components/Referrals/AffiliatesStats.tsx
#: src/components/Referrals/TradersStats.tsx
msgid "USD Value may not be accurate since the data does not contain prices for {0}"
msgstr "USD Value may not be accurate since the data does not contain prices for {0}"

#: src/components/Synthetics/MarketsList/MarketsList.tsx
#: src/pages/Dashboard/DashboardV2.js
msgid "UTILIZATION"
msgstr "UTILIZATION"

#: src/components/Synthetics/StatusNotification/GmStatusNotification.tsx
msgid "Unknown buy GM order"
msgstr "Unknown buy GM order"

#: src/components/Synthetics/StatusNotification/OrderStatusNotification.tsx
msgid "Unknown order"
msgstr "Unknown order"

#: src/components/Synthetics/StatusNotification/GmStatusNotification.tsx
msgid "Unknown sell GM order"
msgstr "Unknown sell GM order"

#: src/pages/Stake/StakeV1.js
#: src/pages/Stake/StakeV1.js
#: src/pages/Stake/StakeV1.js
#: src/pages/Stake/StakeV1.js
#: src/pages/Stake/StakeV1.js
#: src/pages/Stake/StakeV2.js
#: src/pages/Stake/StakeV2.js
#: src/pages/Stake/StakeV2.js
#: src/pages/Stake/StakeV2.js
msgid "Unstake"
msgstr "Unstake"

#: src/pages/Stake/StakeV2.js
msgid "Unstake GMX"
msgstr "Unstake GMX"

#: src/pages/Stake/StakeV2.js
msgid "Unstake completed!"
msgstr "Unstake completed!"

#: src/pages/Stake/StakeV2.js
msgid "Unstake esGMX"
msgstr "Unstake esGMX"

#: src/pages/Stake/StakeV1.js
msgid "Unstake failed"
msgstr "Unstake failed"

#: src/pages/Stake/StakeV2.js
msgid "Unstake failed."
msgstr "Unstake failed."

#: src/pages/Stake/StakeV2.js
msgid "Unstake submitted!"
msgstr "Unstake submitted!"

#: src/pages/Stake/StakeV1.js
msgid "Unstake submitted! <0>View status.</0>"
msgstr "Unstake submitted! <0>View status.</0>"

#: src/pages/Stake/StakeV2.js
msgid "Unstaking will burn <0>{0} Multiplier Points</0>. {1}"
msgstr "Unstaking will burn <0>{0} Multiplier Points</0>. {1}"

#: src/pages/Stake/StakeV1.js
#: src/pages/Stake/StakeV2.js
msgid "Unstaking..."
msgstr "Unstaking..."

#: src/components/Exchange/TradeHistory.js
#: src/components/Referrals/JoinReferralCode.js
#: src/components/Synthetics/TradeHistoryRow/utils.ts
#: src/components/Synthetics/TradeHistoryRow/utils.ts
msgid "Update"
msgstr "Update"

#: src/components/Exchange/OrderEditor.js
msgid "Update Order"
msgstr "Update Order"

#: src/domain/synthetics/orders/updateOrderTxn.ts
msgid "Update order executed"
msgstr "Update order executed"

#: src/components/Exchange/OrderEditor.js
#: src/components/Synthetics/OrderEditor/OrderEditor.tsx
msgid "Updating Order..."
msgstr "Updating Order..."

#: src/domain/synthetics/orders/updateOrderTxn.ts
msgid "Updating order"
msgstr "Updating order"

#: src/components/Referrals/JoinReferralCode.js
msgid "Updating..."
msgstr "Updating..."

#: src/components/Exchange/PositionsList.js
msgid "Use the \"Close\" button to reduce your Position Size, or to set Take-Profit / Stop-Loss Orders."
msgstr "Use the \"Close\" button to reduce your Position Size, or to set Take-Profit / Stop-Loss Orders."

#: src/components/Synthetics/PositionItem/PositionItem.tsx
msgid "Use the \"Close\" button to reduce your Position Size."
msgstr "Use the \"Close\" button to reduce your Position Size."

#: src/pages/Stake/StakeV2.js
msgid "Use the \"Compound\" button to stake your Multiplier Points."
msgstr "Use the \"Compound\" button to stake your Multiplier Points."

#: src/components/Exchange/PositionsList.js
#: src/components/Exchange/PositionsList.js
#: src/components/Synthetics/PositionItem/PositionItem.tsx
msgid "Use the Edit Collateral icon to deposit or withdraw collateral."
msgstr "Use the Edit Collateral icon to deposit or withdraw collateral."

#: src/components/Exchange/UsefulLinks.tsx
msgid "Useful Links"
msgstr "Useful Links"

#: src/components/Synthetics/MarketsList/MarketsList.tsx
#: src/pages/Dashboard/DashboardV2.js
msgid "Utilization"
msgstr "Utilization"

#: src/components/Referrals/AffiliatesStats.tsx
msgid "V1 Airdrop"
msgstr "V1 Airdrop"

#: src/components/Referrals/AffiliatesStats.tsx
#: src/components/Referrals/AffiliatesStats.tsx
#: src/components/Referrals/TradersStats.tsx
#: src/components/Referrals/TradersStats.tsx
msgid "V1 Arbitrum"
msgstr "V1 Arbitrum"

#: src/components/Referrals/AffiliatesStats.tsx
#: src/components/Referrals/AffiliatesStats.tsx
#: src/components/Referrals/TradersStats.tsx
#: src/components/Referrals/TradersStats.tsx
msgid "V1 Avalanche"
msgstr "V1 Avalanche"

#: src/components/Referrals/AffiliatesStats.tsx
#: src/components/Referrals/AffiliatesStats.tsx
#: src/components/Referrals/TradersStats.tsx
#: src/components/Referrals/TradersStats.tsx
msgid "V1 Avalanche Fuji"
msgstr "V1 Avalanche Fuji"

#: src/components/Referrals/AffiliatesStats.tsx
msgid "V1 Rebates and V1/V2 esGMX are airdropped weekly. V2 Rebates are claimed manually."
msgstr "V1 Rebates and V1/V2 esGMX are airdropped weekly. V2 Rebates are claimed manually."

#: src/components/Referrals/AffiliatesStats.tsx
msgid "V1 esGMX"
msgstr "V1 esGMX"

#: src/components/Referrals/TradersStats.tsx
#: src/components/Referrals/TradersStats.tsx
msgid "V1 rebates are airdropped weekly. V2 rebates are automatically applied as fee discounts on each trade and do not show on this table."
msgstr "V1 rebates are airdropped weekly. V2 rebates are automatically applied as fee discounts on each trade and do not show on this table."

#: src/components/Referrals/AffiliatesStats.tsx
#: src/components/Referrals/AffiliatesStats.tsx
#: src/components/Referrals/TradersStats.tsx
#: src/components/Referrals/TradersStats.tsx
msgid "V2 Arbitrum"
msgstr "V2 Arbitrum"

#: src/components/Referrals/AffiliatesStats.tsx
#: src/components/Referrals/AffiliatesStats.tsx
#: src/components/Referrals/TradersStats.tsx
#: src/components/Referrals/TradersStats.tsx
msgid "V2 Avalanche"
msgstr "V2 Avalanche"

#: src/components/Referrals/AffiliatesStats.tsx
#: src/components/Referrals/AffiliatesStats.tsx
#: src/components/Referrals/TradersStats.tsx
#: src/components/Referrals/TradersStats.tsx
msgid "V2 Avalanche Fuji"
msgstr "V2 Avalanche Fuji"

#: src/components/Referrals/AffiliatesStats.tsx
msgid "V2 Claim"
msgstr "V2 Claim"

#: src/pages/SyntheticsFallbackPage/SyntheticsFallbackPage.tsx
msgid "V2 doesn't currently support this network"
msgstr "V2 doesn't currently support this network"

#: src/components/Synthetics/TradeBox/MarketPoolSelectorRow.tsx
msgid "V2 is newly live, and liquidity may be low initially."
msgstr "V2 is newly live, and liquidity may be low initially."

#: src/pages/Stake/StakeV2.js
msgid "Vault Capacity"
msgstr "Vault Capacity"

#: src/pages/Stake/StakeV2.js
msgid "Vault Capacity for your Account:"
msgstr "Vault Capacity for your Account:"

#: src/pages/Stake/StakeV2.js
msgid "Vest"
msgstr "Vest"

#: src/pages/ClaimEsGmx/ClaimEsGmx.js
msgid "Vest with GLP on Arbitrum"
msgstr "Vest with GLP on Arbitrum"

#: src/pages/ClaimEsGmx/ClaimEsGmx.js
msgid "Vest with GLP on Avalanche"
msgstr "Vest with GLP on Avalanche"

#: src/pages/ClaimEsGmx/ClaimEsGmx.js
msgid "Vest with GMX on Arbitrum"
msgstr "Vest with GMX on Arbitrum"

#: src/pages/ClaimEsGmx/ClaimEsGmx.js
msgid "Vest with GMX on Avalanche"
msgstr "Vest with GMX on Avalanche"

#: src/pages/BeginAccountTransfer/BeginAccountTransfer.js
msgid "Vested GLP not withdrawn"
msgstr "Vested GLP not withdrawn"

#: src/pages/BeginAccountTransfer/BeginAccountTransfer.js
msgid "Vested GMX not withdrawn"
msgstr "Vested GMX not withdrawn"

#: src/pages/Stake/StakeV2.js
#: src/pages/Stake/StakeV2.js
msgid "Vesting Status"
msgstr "Vesting Status"

#: src/App/App.js
#: src/lib/contracts/notifications.tsx
#: src/lib/contracts/notifications.tsx
#: src/pages/Exchange/Exchange.js
#: src/pages/Exchange/Exchange.js
msgid "View"
msgstr "View"

#: src/components/AddressDropdown/AddressDropdown.tsx
msgid "View in Explorer"
msgstr "View in Explorer"

#: src/lib/contracts/callContract.tsx
msgid "View status."
msgstr "View status."

#: src/components/Referrals/AffiliatesStats.tsx
msgid "Volume on V1"
msgstr "Volume on V1"

#: src/components/Referrals/AffiliatesStats.tsx
msgid "Volume on V2"
msgstr "Volume on V2"

#: src/components/Referrals/TradersStats.tsx
msgid "Volume traded by this account with an active referral code."
msgstr "Volume traded by this account with an active referral code."

#: src/components/Referrals/AffiliatesStats.tsx
msgid "Volume traded by your referred traders."
msgstr "Volume traded by your referred traders."

#: src/components/Header/HomeHeaderLinks.tsx
msgid "Voting"
msgstr "Voting"

#: src/components/Glp/GlpSwap.js
#: src/components/Synthetics/GmList/GmList.tsx
#: src/components/Synthetics/GmList/GmList.tsx
msgid "WALLET"
msgstr "WALLET"

#: src/components/Glp/GlpSwap.js
msgid "WARNING: High Fees"
msgstr "WARNING: High Fees"

#: src/components/Exchange/PositionsList.js
#: src/components/Exchange/PositionsList.js
msgid "WARNING: This position has a low amount of collateral after deducting borrowing fees, deposit more collateral to reduce the position's liquidation risk."
msgstr "WARNING: This position has a low amount of collateral after deducting borrowing fees, deposit more collateral to reduce the position's liquidation risk."

#: src/components/Synthetics/PositionItem/PositionItem.tsx
msgid "WARNING: This position has a low amount of collateral after deducting fees, deposit more collateral to reduce the position's liquidation risk."
msgstr "WARNING: This position has a low amount of collateral after deducting fees, deposit more collateral to reduce the position's liquidation risk."

#: src/pages/Dashboard/DashboardV2.js
msgid "WEIGHT"
msgstr "WEIGHT"

#: src/components/Exchange/SwapBox.js
#: src/components/Glp/GlpSwap.js
#: src/components/Migration/Migration.js
msgid "Waiting for Approval"
msgstr "Waiting for Approval"

#: src/components/Glp/GlpSwap.js
#: src/components/Glp/GlpSwap.js
#: src/components/Migration/Migration.js
#: src/components/Synthetics/GmList/GmList.tsx
#: src/components/Synthetics/MarketStats/MarketStats.tsx
#: src/pages/Stake/StakeV1.js
#: src/pages/Stake/StakeV1.js
#: src/pages/Stake/StakeV1.js
#: src/pages/Stake/StakeV1.js
#: src/pages/Stake/StakeV1.js
#: src/pages/Stake/StakeV2.js
#: src/pages/Stake/StakeV2.js
#: src/pages/Stake/StakeV2.js
#: src/pages/Stake/StakeV2.js
msgid "Wallet"
msgstr "Wallet"

#: src/pages/BeginAccountTransfer/BeginAccountTransfer.js
#: src/pages/CompleteAccountTransfer/CompleteAccountTransfer.js
msgid "Wallet is not connected"
msgstr "Wallet is not connected"

#: src/pages/ClaimEsGmx/ClaimEsGmx.js
#: src/pages/NftWallet/NftWallet.js
msgid "Wallet not connected"
msgstr "Wallet not connected"

#: src/pages/Stake/StakeV1.js
msgid "Wallet not yet connected"
msgstr "Wallet not yet connected"

#: src/pages/Dashboard/DashboardV2.js
msgid "Weight"
msgstr "Weight"

#: src/components/Exchange/SwapBox.js
msgid "When closing the position, you can select which token you would like to receive the profits in."
msgstr "When closing the position, you can select which token you would like to receive the profits in."

#: src/components/Exchange/PositionEditor.js
#: src/components/Exchange/PositionEditor.js
#: src/components/Exchange/PositionEditor.js
#: src/components/Synthetics/PositionEditor/PositionEditor.tsx
#: src/pages/Stake/StakeV2.js
#: src/pages/Stake/StakeV2.js
msgid "Withdraw"
msgstr "Withdraw"

#: src/components/Exchange/PositionEditor.js
msgid "Withdraw disabled, pending {0} upgrade"
msgstr "Withdraw disabled, pending {0} upgrade"

#: src/pages/Stake/StakeV2.js
msgid "Withdraw failed."
msgstr "Withdraw failed."

#: src/pages/Stake/StakeV2.js
msgid "Withdraw from GLP Vault"
msgstr "Withdraw from GLP Vault"

#: src/pages/Stake/StakeV2.js
msgid "Withdraw from GMX Vault"
msgstr "Withdraw from GMX Vault"

#: src/pages/Stake/StakeV2.js
msgid "Withdraw submitted."
msgstr "Withdraw submitted."

#: src/components/Exchange/TradeHistory.js
msgid "Withdraw {0} USD from {1}{longOrShortText}"
msgstr "Withdraw {0} USD from {1}{longOrShortText}"

#: src/domain/synthetics/markets/createWithdrawalTxn.ts
msgid "Withdrawal error."
msgstr "Withdrawal error."

#: src/components/Exchange/PositionEditor.js
msgid "Withdrawal failed."
msgstr "Withdrawal failed."

#: src/components/Exchange/PositionEditor.js
msgid "Withdrawal submitted."
msgstr "Withdrawal submitted."

#: src/components/Synthetics/StatusNotification/OrderStatusNotification.tsx
msgid "Withdrawing {0} from {positionText}"
msgstr "Withdrawing {0} from {positionText}"

#: src/components/Exchange/PositionEditor.js
msgid "Withdrawing..."
msgstr "Withdrawing..."

#: src/pages/Stake/StakeV2.js
msgid "Withdrawn!"
msgstr "Withdrawn!"

#: src/pages/Exchange/Exchange.js
msgid "Withdrew {0} USD from {tokenSymbol} {longOrShortText}."
msgstr "Withdrew {0} USD from {tokenSymbol} {longOrShortText}."

#: src/context/SyntheticsEvents/SyntheticsEventsProvider.tsx
msgid "Withdrew {0} from {positionText}"
msgstr "Withdrew {0} from {positionText}"

#: src/pages/Ecosystem/Ecosystem.js
msgid "Yield Optimizer on Avalanche"
msgstr "Yield Optimizer on Avalanche"

#: src/pages/Ecosystem/Ecosystem.js
msgid "Yield Trading"
msgstr "Yield Trading"

#: src/pages/Ecosystem/Ecosystem.js
msgid "Yield Vaults"
msgstr "Yield Vaults"

#: src/pages/Ecosystem/Ecosystem.js
msgid "Yield simulator for GMX"
msgstr "Yield simulator for GMX"

#: src/pages/Stake/StakeV2.js
msgid "You are earning {0}% more {nativeTokenSymbol} rewards using {1} Staked Multiplier Points."
msgstr "You are earning {0}% more {nativeTokenSymbol} rewards using {1} Staked Multiplier Points."

#: src/pages/Stake/StakeV2.js
msgid "You are earning {nativeTokenSymbol} rewards with {0} tokens.<0/>Tokens: {amountStr}."
msgstr "You are earning {nativeTokenSymbol} rewards with {0} tokens.<0/>Tokens: {amountStr}."

#: src/components/ModalViews/RedirectModal.js
msgid "You are leaving GMX.io and will be redirected to a third party, independent website."
msgstr "You are leaving GMX.io and will be redirected to a third party, independent website."

#: src/pages/BuyGMX/BuyGMX.tsx
msgid "You can buy AVAX directly on <0>Avalanche</0> using these options:"
msgstr "You can buy AVAX directly on <0>Avalanche</0> using these options:"

#: src/pages/BuyGMX/BuyGMX.tsx
msgid "You can buy ETH directly on <0>Arbitrum</0> using these options:"
msgstr "You can buy ETH directly on <0>Arbitrum</0> using these options:"

#: src/components/Exchange/SwapBox.js
msgid "You can change the \"Collateral In\" token above to find lower fees"
msgstr "You can change the \"Collateral In\" token above to find lower fees"

#: src/components/Exchange/PositionSeller.js
msgid "You can change this in the settings menu on the top right of the page.<0/><1/>Note that a low allowed slippage, e.g. less than {0}, may result in failed orders if prices are volatile."
msgstr "You can change this in the settings menu on the top right of the page.<0/><1/>Note that a low allowed slippage, e.g. less than {0}, may result in failed orders if prices are volatile."

#: src/pages/ClaimEsGmx/ClaimEsGmx.js
msgid "You can check your claim history <0>here</0>."
msgstr "You can check your claim history <0>here</0>."

#: src/pages/ClaimEsGmx/ClaimEsGmx.js
msgid "You can currently vest a maximum of {0} esGMX tokens at a ratio of {1} {stakingToken} to 1 esGMX."
msgstr "You can currently vest a maximum of {0} esGMX tokens at a ratio of {1} {stakingToken} to 1 esGMX."

#: src/components/Exchange/ConfirmationBox.js
#: src/components/Synthetics/ConfirmationBox/ConfirmationBox.tsx
#: src/components/Synthetics/PositionSeller/PositionSeller.tsx
msgid "You can edit the default Allowed Slippage in the settings menu on the top right of the page.<0/><1/>Note that a low allowed slippage, e.g. less than {0}, may result in failed orders if prices are volatile."
msgstr "You can edit the default Allowed Slippage in the settings menu on the top right of the page.<0/><1/>Note that a low allowed slippage, e.g. less than {0}, may result in failed orders if prices are volatile."

#: src/components/Synthetics/TradeBox/MarketPoolSelectorRow.tsx
msgid "You can get a {0} better execution price in the {1} market pool.<0>Switch to {2} market pool.</0>"
msgstr "You can get a {0} better execution price in the {1} market pool.<0>Switch to {2} market pool.</0>"

#: src/pages/BuyGMX/BuyGMX.tsx
msgid "You can transfer AVAX from other networks to Avalanche using any of the below options:"
msgstr "You can transfer AVAX from other networks to Avalanche using any of the below options:"

#: src/pages/BuyGMX/BuyGMX.tsx
msgid "You can transfer ETH from other networks to Arbitrum using any of the below options:"
msgstr "You can transfer ETH from other networks to Arbitrum using any of the below options:"

#: src/pages/BeginAccountTransfer/BeginAccountTransfer.js
msgid "You have a <0>pending transfer</0> to {pendingReceiver}."
msgstr "You have a <0>pending transfer</0> to {pendingReceiver}."

#: src/pages/CompleteAccountTransfer/CompleteAccountTransfer.js
msgid "You have a pending transfer from {sender}."
msgstr "You have a pending transfer from {sender}."

#: src/components/Exchange/ConfirmationBox.js
msgid "You have an active Limit Order to Increase {longOrShortText} {sizeInToken} {0} (${1}) at price ${2}"
msgstr "You have an active Limit Order to Increase {longOrShortText} {sizeInToken} {0} (${1}) at price ${2}"

#: src/components/Synthetics/ConfirmationBox/ConfirmationBox.tsx
msgid "You have an active Limit Order to Increase {longShortText} {0} {sizeText} at price {1}."
msgstr "You have an active Limit Order to Increase {longShortText} {0} {sizeText} at price {1}."

#: src/components/Exchange/PositionSeller.js
msgid "You have an active order to decrease {longOrShortText} {sizeInToken} {0} (${1}) at {prefix} {2}"
msgstr "You have an active order to decrease {longOrShortText} {sizeInToken} {0} (${1}) at {prefix} {2}"

#: src/components/Synthetics/TradeBox/MarketPoolSelectorRow.tsx
msgid "You have an existing order in the {0} market pool. <0>Switch to {1} market pool.</0>"
msgstr "You have an existing order in the {0} market pool. <0>Switch to {1} market pool.</0>"

#: src/components/Synthetics/TradeBox/CollateralSelectorRow.tsx
msgid "You have an existing order with {0} as collateral. <0>Switch to {1} collateral.</0>"
msgstr "You have an existing order with {0} as collateral. <0>Switch to {1} collateral.</0>"

#: src/components/Synthetics/TradeBox/MarketPoolSelectorRow.tsx
msgid "You have an existing position in the {0} market pool. <0>Switch to {1} market pool.</0>"
msgstr "You have an existing position in the {0} market pool. <0>Switch to {1} market pool.</0>"

#: src/components/Exchange/SwapBox.js
msgid "You have an existing position with {0} as collateral."
msgstr "You have an existing position with {0} as collateral."

#: src/components/Synthetics/ConfirmationBox/ConfirmationBox.tsx
msgid "You have an existing position with {0} as collateral. This Order will not be valid for that Position."
msgstr "You have an existing position with {0} as collateral. This Order will not be valid for that Position."

#: src/components/Synthetics/ConfirmationBox/ConfirmationBox.tsx
msgid "You have an existing position with {0} as collateral. This action will not apply for that position."
msgstr "You have an existing position with {0} as collateral. This action will not apply for that position."

#: src/domain/synthetics/orders/utils.ts
msgid ""
"You have an existing {longText} position with {0} as Collateral. This Order will not\n"
"be valid for that Position."
msgstr ""
"You have an existing {longText} position with {0} as Collateral. This Order will not\n"
"be valid for that Position."

#: src/components/Exchange/ConfirmationBox.js
msgid "You have multiple existing Increase {longOrShortText} {0} limit orders"
msgstr "You have multiple existing Increase {longOrShortText} {0} limit orders"

#: src/components/Synthetics/ConfirmationBox/ConfirmationBox.tsx
msgid "You have multiple existing Increase {longShortText} {0} limit orders"
msgstr "You have multiple existing Increase {longShortText} {0} limit orders"

#: src/pages/Stake/StakeV2.js
#: src/pages/Stake/StakeV2.js
msgid "You have not deposited any tokens for vesting."
msgstr "You have not deposited any tokens for vesting."

#: src/components/Synthetics/ConfirmationBox/ConfirmationBox.tsx
msgid "You have selected {collateralTokenSymbol} as Collateral, the Liquidation Price will vary based on the price of {collateralTokenSymbol}."
msgstr "You have selected {collateralTokenSymbol} as Collateral, the Liquidation Price will vary based on the price of {collateralTokenSymbol}."

#: src/components/Synthetics/ConfirmationBox/ConfirmationBox.tsx
msgid "You have selected {collateralTokenSymbol} as collateral to short {indexTokenSymbol}."
msgstr "You have selected {collateralTokenSymbol} as collateral to short {indexTokenSymbol}."

#: src/components/Synthetics/ConfirmationBox/ConfirmationBox.tsx
msgid "You have selected {collateralTokenSymbol} as collateral, the Liquidation Price is higher compared to using a stablecoin as collateral since the worth of the collateral will change with its price. If required, you can change the collateral type using the Collateral In option in the trade box."
msgstr "You have selected {collateralTokenSymbol} as collateral, the Liquidation Price is higher compared to using a stablecoin as collateral since the worth of the collateral will change with its price. If required, you can change the collateral type using the Collateral In option in the trade box."

#: src/pages/ClaimEsGmx/ClaimEsGmx.js
msgid "You have {0} esGMX (IOU) tokens."
msgstr "You have {0} esGMX (IOU) tokens."

#: src/pages/Stake/StakeV2.js
msgid "You need a total of at least {0} {stakeTokenLabel} to vest {1} esGMX."
msgstr "You need a total of at least {0} {stakeTokenLabel} to vest {1} esGMX."

#: src/components/Exchange/NoLiquidityErrorModal.tsx
msgid "You need to select {swapTokenSymbol} as the \"Pay\" token to use it for collateral to initiate this trade."
msgstr "You need to select {swapTokenSymbol} as the \"Pay\" token to use it for collateral to initiate this trade."

#: src/pages/CompleteAccountTransfer/CompleteAccountTransfer.js
msgid "You will need to be on this page to accept the transfer, <0>click here</0> to copy the link to this page if needed."
msgstr "You will need to be on this page to accept the transfer, <0>click here</0> to copy the link to this page if needed."

#: src/components/Referrals/TradersStats.tsx
msgid "You will receive a {currentTierDiscount}% discount on opening and closing fees."
msgstr "You will receive a {currentTierDiscount}% discount on opening and closing fees."

#: src/components/Exchange/OrdersList.js
msgid "You will receive at least {0} {1} if this order is executed. The exact execution price may vary depending on fees at the time the order is executed."
msgstr "You will receive at least {0} {1} if this order is executed. The exact execution price may vary depending on fees at the time the order is executed."

#: src/components/Exchange/OrdersList.js
msgid "You will receive at least {0} {1} if this order is executed. The execution price may vary depending on swap fees at the time the order is executed."
msgstr "You will receive at least {0} {1} if this order is executed. The execution price may vary depending on swap fees at the time the order is executed."

#: src/components/Synthetics/OrderItem/OrderItem.tsx
msgid "You will receive at least {toAmountText} if this order is executed. This price is being updated in real time based on Swap Fees and Price Impact."
msgstr "You will receive at least {toAmountText} if this order is executed. This price is being updated in real time based on Swap Fees and Price Impact."

#: src/pages/ClaimEsGmx/ClaimEsGmx.js
msgid "Your esGMX (IOU) balance will decrease by your claim amount after claiming, this is expected behaviour."
msgstr "Your esGMX (IOU) balance will decrease by your claim amount after claiming, this is expected behaviour."

#: src/components/Exchange/ConfirmationBox.js
#: src/components/Synthetics/ConfirmationBox/ConfirmationBox.tsx
msgid "Your position's collateral after deducting fees."
msgstr "Your position's collateral after deducting fees."

#: src/pages/CompleteAccountTransfer/CompleteAccountTransfer.js
msgid "Your transfer has been completed."
msgstr "Your transfer has been completed."

#: src/pages/BeginAccountTransfer/BeginAccountTransfer.js
msgid "Your transfer has been initiated."
msgstr "Your transfer has been initiated."

#: src/components/Migration/Migration.js
msgid "Your wallet: {0}"
msgstr "Your wallet: {0}"

#: src/pages/PositionsOverview/PositionsOverview.js
msgid "account"
msgstr "account"

#: src/pages/PositionsOverview/PositionsOverview.js
msgid "collateral"
msgstr "collateral"

#: src/pages/Ecosystem/Ecosystem.js
msgid "esGMX OTC Market"
msgstr "esGMX OTC Market"

#: src/pages/PositionsOverview/PositionsOverview.js
msgid "fee"
msgstr "fee"

#: src/components/Synthetics/ClaimHistoryRow/ClaimHistoryRow.tsx
msgid "from"
msgstr "from"

#: src/components/Exchange/ConfirmationBox.js
#: src/components/Synthetics/ConfirmationBox/ConfirmationBox.tsx
msgid "hide"
msgstr "hide"

#: src/pages/Dashboard/DashboardV2.js
msgid "in liquidity"
msgstr "in liquidity"

#: src/pages/Dashboard/DashboardV2.js
msgid "not staked"
msgstr "not staked"

#: src/components/Synthetics/MarketCard/MarketCard.tsx
#: src/components/Synthetics/MarketCard/MarketCard.tsx
msgid "pay"
msgstr "pay"

#: src/components/Synthetics/MarketCard/MarketCard.tsx
#: src/components/Synthetics/MarketCard/MarketCard.tsx
msgid "receive"
msgstr "receive"

#: src/pages/PositionsOverview/PositionsOverview.js
msgid "size"
msgstr "size"

#: src/pages/Dashboard/DashboardV2.js
msgid "staked"
msgstr "staked"

#: src/pages/PositionsOverview/PositionsOverview.js
msgid "time to liq"
msgstr "time to liq"

#: src/components/Exchange/ConfirmationBox.js
#: src/components/Synthetics/ConfirmationBox/ConfirmationBox.tsx
msgid "view"
msgstr "view"

#: src/components/Synthetics/ClaimHistoryRow/ClaimHistoryRow.tsx
msgid "{0, plural, one {# Position} other {# Positions}}"
msgstr "{0, plural, one {# Position} other {# Positions}}"

#: src/pages/Exchange/Exchange.js
#: src/pages/SyntheticsPage/SyntheticsPage.tsx
msgid "{0, plural, one {Cancel order} other {Cancel # orders}}"
msgstr "{0, plural, one {Cancel order} other {Cancel # orders}}"

#: src/components/Synthetics/GmSwap/GmConfirmationBox/GmConfirmationBox.tsx
msgid "{0, plural, one {Pending {symbolsText} approval} other {Pending {symbolsText} approvals}}"
msgstr "{0, plural, one {Pending {symbolsText} approval} other {Pending {symbolsText} approvals}}"

#: src/pages/SyntheticsPage/SyntheticsPage.tsx
msgid "{0} <0><1>{indexName}</1><2>[{poolName}]</2></0> <3>market selected</3>."
msgstr "{0} <0><1>{indexName}</1><2>[{poolName}]</2></0> <3>market selected</3>."

#: src/domain/tokens/approveTokens.tsx
msgid "{0} Approved!"
msgstr "{0} Approved!"

#: src/components/Glp/SwapErrorModal.tsx
msgid "{0} Capacity Reached"
msgstr "{0} Capacity Reached"

#: src/components/Glp/GlpSwap.js
msgid "{0} GLP (${1})"
msgstr "{0} GLP (${1})"

#: src/components/Glp/GlpSwap.js
msgid "{0} GLP bought with {1} {2}!"
msgstr "{0} GLP bought with {1} {2}!"

#: src/components/Glp/GlpSwap.js
msgid "{0} GLP have been reserved for vesting."
msgstr "{0} GLP have been reserved for vesting."

#: src/components/Glp/GlpSwap.js
msgid "{0} GLP sold for {1} {2}!"
msgstr "{0} GLP sold for {1} {2}!"

#: src/pages/Stake/StakeV2.js
#: src/pages/Stake/StakeV2.js
msgid "{0} GMX tokens can be claimed, use the options under the Total Rewards section to claim them."
msgstr "{0} GMX tokens can be claimed, use the options under the Total Rewards section to claim them."

#: src/components/Exchange/NoLiquidityErrorModal.tsx
msgid "{0} Pool Capacity Reached"
msgstr "{0} Pool Capacity Reached"

#: src/components/Exchange/ConfirmationBox.js
#: src/components/Exchange/ConfirmationBox.js
#: src/components/Exchange/SwapBox.js
#: src/components/Exchange/SwapBox.js
#: src/components/Synthetics/ConfirmationBox/ConfirmationBox.tsx
#: src/components/Synthetics/ConfirmationBox/ConfirmationBox.tsx
#: src/components/Synthetics/SwapCard/SwapCard.tsx
#: src/components/Synthetics/SwapCard/SwapCard.tsx
msgid "{0} Price"
msgstr "{0} Price"

#: src/components/Exchange/NoLiquidityErrorModal.tsx
msgid "{0} Required"
msgstr "{0} Required"

#: src/components/Synthetics/MarketStats/MarketStats.tsx
msgid "{0} and {1} can be used to buy GM for this market up to the specified buying caps."
msgstr "{0} and {1} can be used to buy GM for this market up to the specified buying caps."

#: src/components/Synthetics/GmList/GmList.tsx
msgid "{0} and {1} can be used to buy GM tokens for this market up to the specified buying caps."
msgstr "{0} and {1} can be used to buy GM tokens for this market up to the specified buying caps."

#: src/components/Synthetics/MarketStats/MarketStats.tsx
msgid "{0} can be used to buy GM for this market up to the specified buying caps."
msgstr "{0} can be used to buy GM for this market up to the specified buying caps."

#: src/domain/synthetics/trade/utils/validation.ts
msgid "{0} can not be sent to smart contract addresses. Select another token."
msgstr "{0} can not be sent to smart contract addresses. Select another token."

#: src/pages/Dashboard/DashboardV2.js
msgid "{0} is above its target weight.<0/><1/>Get lower fees to <2>swap</2> tokens for {1}."
msgstr "{0} is above its target weight.<0/><1/>Get lower fees to <2>swap</2> tokens for {1}."

#: src/pages/Dashboard/DashboardV2.js
msgid "{0} is below its target weight.<0/><1/>Get lower fees to <2>buy GLP</2> with {1}, and to <3>swap</3> {2} for other tokens."
msgstr "{0} is below its target weight.<0/><1/>Get lower fees to <2>buy GLP</2> with {1}, and to <3>swap</3> {2} for other tokens."

#: src/components/Exchange/SwapBox.js
msgid "{0} is required for collateral."
msgstr "{0} is required for collateral."

#: src/components/Glp/GlpSwap.js
msgid "{0} pool exceeded, try different token"
msgstr "{0} pool exceeded, try different token"

#: src/components/Exchange/OrderEditor.js
#: src/components/Exchange/OrderEditor.js
msgid "{0} price"
msgstr "{0} price"

#: src/components/Glp/GlpSwap.js
msgid "{0} selected in order form"
msgstr "{0} selected in order form"

#: src/pages/Stake/StakeV2.js
#: src/pages/Stake/StakeV2.js
msgid "{0} tokens have been converted to GMX from the {1} esGMX deposited for vesting."
msgstr "{0} tokens have been converted to GMX from the {1} esGMX deposited for vesting."

#: src/components/Synthetics/ConfirmationBox/ConfirmationBox.tsx
#: src/components/Synthetics/OrderItem/OrderItem.tsx
#: src/components/Synthetics/OrderItem/OrderItem.tsx
msgid "{0} will be swapped to {1} on order execution."
msgstr "{0} will be swapped to {1} on order execution."

#: src/components/Exchange/SwapBox.js
msgid "{0} {1} not supported"
msgstr "{0} {1} not supported"

#: src/components/Exchange/TradeHistory.js
msgid "{0}: Swap {amountInDisplay}{1} for{minOutDisplay} {2}, Price:{3} USD"
msgstr "{0}: Swap {amountInDisplay}{1} for{minOutDisplay} {2}, Price:{3} USD"

#: src/components/Exchange/TradeHistory.js
msgid "{0}: {1}, Price: {priceDisplay}"
msgstr "{0}: {1}, Price: {priceDisplay}"

#: src/components/Exchange/TradeHistory.js
msgid "{0}  {1} {longOrShortText}, -{2} USD, {3} Price: ${4} USD"
msgstr "{0}  {1} {longOrShortText}, -{2} USD, {3} Price: ${4} USD"

#: src/components/Exchange/TradeHistory.js
msgid "{actionDisplay} Order"
msgstr "{actionDisplay} Order"

#: src/components/Exchange/TradeHistory.js
msgid ""
"{actionDisplay} {0} {longOrShortText},\n"
"-{1} USD,\n"
"{2} Price: {3} USD"
msgstr ""
"{actionDisplay} {0} {longOrShortText},\n"
"-{1} USD,\n"
"{2} Price: {3} USD"

#: src/components/Synthetics/TradeHistoryRow/utils.ts
msgid "{actionText} Deposit {collateralText} into {positionText}"
msgstr "{actionText} Deposit {collateralText} into {positionText}"

#: src/components/Synthetics/TradeHistoryRow/utils.ts
msgid "{actionText} Withdraw {collateralText} from {positionText}"
msgstr "{actionText} Withdraw {collateralText} from {positionText}"

#: src/components/Synthetics/TradeHistoryRow/utils.ts
msgid "{actionText} {orderTypeName} Swap: {fromText} for {toText}"
msgstr "{actionText} {orderTypeName} Swap: {fromText} for {toText}"

#: src/components/Synthetics/TradeHistoryRow/utils.ts
msgid "{actionText} {orderTypeName} Swap: {fromText} for {toText}, Price: {ratioText}"
msgstr "{actionText} {orderTypeName} Swap: {fromText} for {toText}, Price: {ratioText}"

#: src/pages/Dashboard/DashboardV2.js
msgid "{chainName} Total Stats start from {totalStatsStartDate}.<0/> For detailed stats:"
msgstr "{chainName} Total Stats start from {totalStatsStartDate}.<0/> For detailed stats:"

#: src/domain/synthetics/orders/cancelOrdersTxn.ts
msgid "{count, plural, one {Order} other {# Orders}}"
msgstr "{count, plural, one {Order} other {# Orders}}"

#: src/components/Synthetics/ClaimHistoryRow/ClaimHistoryRow.tsx
msgid "{eventTitle} from"
msgstr "{eventTitle} from"

#: src/components/Exchange/ConfirmationBox.js
#: src/components/Synthetics/ConfirmationBox/ConfirmationBox.tsx
msgid "{existingTriggerOrderLength, plural, one {You have an active trigger order that could impact this position.} other {You have # active trigger orders that could impact this position.}}"
msgstr "{existingTriggerOrderLength, plural, one {You have an active trigger order that could impact this position.} other {You have # active trigger orders that could impact this position.}}"

#: src/components/Exchange/ConfirmationBox.js
#: src/components/Synthetics/ConfirmationBox/ConfirmationBox.tsx
msgid "{existingTriggerOrderLength, plural, one {You have an active trigger order that might execute immediately after you open this position. Please cancel the order or accept the confirmation to continue.} other {You have # active trigger orders that might execute immediately after you open this position. Please cancel the orders or accept the confirmation to continue.}}"
msgstr "{existingTriggerOrderLength, plural, one {You have an active trigger order that might execute immediately after you open this position. Please cancel the order or accept the confirmation to continue.} other {You have # active trigger orders that might execute immediately after you open this position. Please cancel the orders or accept the confirmation to continue.}}"

#: src/domain/synthetics/orders/utils.ts
msgid "{increaseOrDecreaseText} {tokenText} by {sizeText}"
msgstr "{increaseOrDecreaseText} {tokenText} by {sizeText}"

#: src/components/Exchange/PositionsList.js
msgid "{longOrShortText} {0} market selected"
msgstr "{longOrShortText} {0} market selected"

#: src/components/Synthetics/MarketCard/MarketCard.tsx
msgid "{longShortText} {0} Open Interest"
msgstr "{longShortText} {0} Open Interest"

#: src/components/Synthetics/MarketCard/MarketCard.tsx
msgid "{longShortText} {0} Reserve"
msgstr "{longShortText} {0} Reserve"

#: src/components/Synthetics/ClaimHistoryRow/ClaimHistoryRow.tsx
msgid "{marketsCount, plural, one {# Market} other {# Markets}}"
msgstr "{marketsCount, plural, one {# Market} other {# Markets}}"

#: src/components/Glp/GlpSwap.js
msgid "{nativeTokenSymbol} ({wrappedTokenSymbol}) APR"
msgstr "{nativeTokenSymbol} ({wrappedTokenSymbol}) APR"

#: src/components/Stake/GMXAprTooltip.tsx
msgid "{nativeTokenSymbol} APR"
msgstr "{nativeTokenSymbol} APR"

#: src/components/Stake/GMXAprTooltip.tsx
msgid "{nativeTokenSymbol} Base APR"
msgstr "{nativeTokenSymbol} Base APR"

#: src/components/Stake/GMXAprTooltip.tsx
msgid "{nativeTokenSymbol} Boosted APR"
msgstr "{nativeTokenSymbol} Boosted APR"

#: src/components/Stake/GMXAprTooltip.tsx
msgid "{nativeTokenSymbol} Total APR"
msgstr "{nativeTokenSymbol} Total APR"

#: src/components/Exchange/PositionSeller.js
msgid "{nativeTokenSymbol} can not be sent to smart contract addresses. Select another token."
msgstr "{nativeTokenSymbol} can not be sent to smart contract addresses. Select another token."

#: src/context/SyntheticsEvents/SyntheticsEventsProvider.tsx
msgid "{orderTypeLabel} {positionText}, -{0}"
msgstr "{orderTypeLabel} {positionText}, -{0}"

#: src/components/Synthetics/TradeHistoryRow/utils.ts
msgid "{orderTypeName} Order Execution Failed"
msgstr "{orderTypeName} Order Execution Failed"

#: src/components/Synthetics/TradeHistoryRow/utils.ts
msgid "{orderTypeName} Swap Execution Failed: {fromText} for {toText}, Price: {ratioText}"
msgstr "{orderTypeName} Swap Execution Failed: {fromText} for {toText}, Price: {ratioText}"

#: src/components/Synthetics/StatusNotification/OrderStatusNotification.tsx
msgid "{orderTypeText} {0} for {1}"
msgstr "{orderTypeText} {0} for {1}"

#: src/components/Synthetics/StatusNotification/OrderStatusNotification.tsx
msgid "{orderTypeText} {0} {longShortText}: {sign}{1}"
msgstr "{orderTypeText} {0} {longShortText}: {sign}{1}"

#: src/domain/synthetics/orders/cancelOrdersTxn.ts
msgid "{ordersText} canceled"
msgstr "{ordersText} canceled"

#: src/components/Synthetics/StatusNotification/FeesSettlementStatusNotification.tsx
msgid "{positionName} Failed to settle"
msgstr "{positionName} Failed to settle"

#: src/components/Synthetics/StatusNotification/FeesSettlementStatusNotification.tsx
msgid "{positionName} Fees settled"
msgstr "{positionName} Fees settled"

#: src/components/Synthetics/StatusNotification/FeesSettlementStatusNotification.tsx
msgid "{positionName} Fees settling"
msgstr "{positionName} Fees settling"

#: src/components/StatsTooltip/ChainsStatsTooltipRow.tsx
msgid "{title}"
msgstr "{title}"<|MERGE_RESOLUTION|>--- conflicted
+++ resolved
@@ -13,17 +13,6 @@
 "Language-Team: \n"
 "Plural-Forms: \n"
 
-<<<<<<< HEAD
-#: src/components/Synthetics/MarketCard/MarketCard.tsx
-msgid "\"Current {0} Long\" takes into account PnL of open positions."
-msgstr "\"Current {0} Long\" takes into account PnL of open positions."
-
-#: src/components/Synthetics/TradeFeesRow/TradeFeesRow.tsx
-msgid "({0}% of Open Fee)"
-msgstr "({0}% of Open Fee)"
-
-=======
->>>>>>> 18ca78c7
 #: src/pages/Dashboard/DashboardV2.js
 msgid "01 Sep 2021"
 msgstr "01 Sep 2021"
@@ -508,10 +497,6 @@
 #: src/components/AprInfo/AprInfo.tsx
 msgid "Bonus APR"
 msgstr "Bonus APR"
-
-#: src/components/Synthetics/TradeFeesRow/TradeFeesRow.tsx
-msgid "Bonus Rebate"
-msgstr "Bonus Rebate"
 
 #: src/components/Migration/Migration.js
 #: src/components/Migration/Migration.js
@@ -1780,14 +1765,6 @@
 #: src/components/Synthetics/TradeFeesRow/TradeFeesRow.tsx
 msgid "Fees"
 msgstr "Fees"
-
-#: src/components/Synthetics/TradeFeesRow/TradeFeesRow.tsx
-msgid "Fees (Rebated)"
-msgstr "Fees (Rebated)"
-
-#: src/components/Synthetics/TradeFeesRow/TradeFeesRow.tsx
-msgid "Fees (Rebated) and Price Impact"
-msgstr "Fees (Rebated) and Price Impact"
 
 #: src/components/Synthetics/GmSwap/GmFees/GmFees.tsx
 #: src/components/Synthetics/TradeFeesRow/TradeFeesRow.tsx
@@ -4521,10 +4498,6 @@
 msgid "The Bonus Rebate is an estimate and is to be airdropped as ARB tokens when migrating this liquidity to GM pools within the same epoch. <0>Read more</0>."
 msgstr "The Bonus Rebate is an estimate and is to be airdropped as ARB tokens when migrating this liquidity to GM pools within the same epoch. <0>Read more</0>."
 
-#: src/components/Synthetics/TradeFeesRow/TradeFeesRow.tsx
-msgid "The Bonus Rebate will be airdropped as ARB tokens. <0>Read more</0>."
-msgstr "The Bonus Rebate will be airdropped as ARB tokens. <0>Read more</0>."
-
 #: src/components/Stake/GMXAprTooltip.tsx
 msgid "The Boosted APR is from your staked Multiplier Points."
 msgstr "The Boosted APR is from your staked Multiplier Points."
@@ -4612,10 +4585,6 @@
 #: src/components/Exchange/ConfirmationBox.js
 msgid "The spread is > 1%, please ensure the trade details are acceptable before confirming"
 msgstr "The spread is > 1%, please ensure the trade details are acceptable before confirming"
-
-#: src/components/Synthetics/TradeFeesRow/TradeFeesRow.tsx
-msgid "The trading incentives have reached their cap for this epoch. They will be reset in {timeLeftStr}."
-msgstr "The trading incentives have reached their cap for this epoch. They will be reset in {timeLeftStr}."
 
 #: src/components/ModalViews/RedirectModal.js
 msgid "The website is a community deployed and maintained instance of the open source <0>GMX front end</0>, hosted and served on the distributed, peer-to-peer <1>IPFS network</1>."

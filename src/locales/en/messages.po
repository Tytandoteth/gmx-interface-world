--- conflicted
+++ resolved
@@ -581,12 +581,6 @@
 msgid "Avalanche APR:"
 msgstr "Avalanche APR:"
 
-<<<<<<< HEAD
-#: src/pages/Stake/StakeV2.js
-#: src/pages/Stake/StakeV2.js
-msgid "Avg. APR"
-msgstr "Avg. APR"
-=======
 #: src/pages/LeaderboardPage/components/LeaderboardAccountsTable.tsx
 msgid "Average Leverage used."
 msgstr "Average Leverage used."
@@ -595,6 +589,11 @@
 msgid "Average Position Size."
 msgstr "Average Position Size."
 
+#: src/pages/Stake/StakeV2.js
+#: src/pages/Stake/StakeV2.js
+msgid "Avg. APR"
+msgstr "Avg. APR"
+
 #: src/pages/LeaderboardPage/components/LeaderboardAccountsTable.tsx
 msgid "Avg. Lev."
 msgstr "Avg. Lev."
@@ -602,7 +601,6 @@
 #: src/pages/LeaderboardPage/components/LeaderboardAccountsTable.tsx
 msgid "Avg. Size"
 msgstr "Avg. Size"
->>>>>>> 5b4e8cce
 
 #: src/components/Synthetics/GmList/GmList.tsx
 msgid "BUYABLE"
@@ -4083,10 +4081,6 @@
 msgstr "Read more"
 
 #: src/pages/LeaderboardPage/components/LeaderboardContainer.tsx
-#~ msgid "Read the rules"
-#~ msgstr "Read the rules"
-
-#: src/pages/LeaderboardPage/components/LeaderboardContainer.tsx
 msgid "Read the rules."
 msgstr "Read the rules."
 
@@ -4324,14 +4318,6 @@
 #: src/domain/synthetics/positions/utils.ts
 msgid "SL"
 msgstr "SL"
-
-#: src/domain/synthetics/leaderboard/constants.ts
-#~ msgid "STIP 13-20 Mar"
-#~ msgstr "STIP 13-20 Mar"
-
-#: src/domain/synthetics/leaderboard/constants.ts
-#~ msgid "STIP 20-27 Mar"
-#~ msgstr "STIP 20-27 Mar"
 
 #: src/components/Referrals/JoinReferralCode.js
 msgid "Same as current active code"

--- conflicted
+++ resolved
@@ -660,13 +660,6 @@
 msgid "Max pool amount reached"
 msgstr "Max pool amount reached"
 
-<<<<<<< HEAD
-#: src/components/Synthetics/MarketCard/MarketCard.tsx
-#~ msgid "Bid Price (Exit)"
-#~ msgstr "Bid Price (Exit)"
-
-=======
->>>>>>> 9706c907
 #: src/components/Synthetics/TradeHistory/filters/ActionFilter.tsx
 msgid "Market Orders"
 msgstr "Market Orders"
@@ -758,13 +751,6 @@
 msgid "Unrealized PnL"
 msgstr "Unrealized PnL"
 
-<<<<<<< HEAD
-#: src/components/Synthetics/MarketCard/MarketCard.tsx
-#~ msgid "Open Interest Balance"
-#~ msgstr "Open Interest Balance"
-
-=======
->>>>>>> 9706c907
 #: src/pages/Dashboard/OverviewCard.tsx
 msgid "This value may be higher on other websites due to the collateral of positions being included in the calculation."
 msgstr "This value may be higher on other websites due to the collateral of positions being included in the calculation."
@@ -1423,13 +1409,6 @@
 msgid "V2 Avalanche"
 msgstr "V2 Avalanche"
 
-<<<<<<< HEAD
-#: src/components/Synthetics/MarketCard/MarketCard.tsx
-#~ msgid "Short Open Interest"
-#~ msgstr "Short Open Interest"
-
-=======
->>>>>>> 9706c907
 #: src/components/Synthetics/TradeHistory/keys.ts
 msgid "Failed Market Decrease"
 msgstr "Failed Market Decrease"
@@ -1537,13 +1516,6 @@
 msgid "Fees for the past"
 msgstr "Fees for the past"
 
-<<<<<<< HEAD
-#: src/components/Synthetics/MarketCard/MarketCard.tsx
-#~ msgid "If you have an existing position, the position will be closed at a reference price of {0}, not accounting for price impact.<0/><1/>This exit price will change with the price of the asset.<2/><3/><4>Read more</4>."
-#~ msgstr "If you have an existing position, the position will be closed at a reference price of {0}, not accounting for price impact.<0/><1/>This exit price will change with the price of the asset.<2/><3/><4>Read more</4>."
-
-=======
->>>>>>> 9706c907
 #: src/domain/synthetics/trade/utils/validation.ts
 msgid "No swap path found"
 msgstr "No swap path found"
@@ -1789,13 +1761,6 @@
 msgid "{0, plural, one {Cancel order} other {Cancel # orders}}"
 msgstr "{0, plural, one {Cancel order} other {Cancel # orders}}"
 
-<<<<<<< HEAD
-#: src/components/Synthetics/MarketCard/MarketCard.tsx
-#~ msgid "Long Open Interest"
-#~ msgstr "Long Open Interest"
-
-=======
->>>>>>> 9706c907
 #: src/pages/Ecosystem/Ecosystem.jsx
 msgid "Protocol risk explorer and stats"
 msgstr "Protocol risk explorer and stats"
@@ -1988,13 +1953,6 @@
 msgid "You will receive at least {0} {1} if this order is executed. The execution price may vary depending on swap fees at the time the order is executed."
 msgstr "You will receive at least {0} {1} if this order is executed. The execution price may vary depending on swap fees at the time the order is executed."
 
-<<<<<<< HEAD
-#: src/components/Synthetics/MarketCard/MarketCard.tsx
-#~ msgid "The position will be opened at a reference price of {0}, not accounting for price impact, with a max slippage of -{1}%.<0/><1/>The slippage amount can be configured under Settings, found by clicking on your address at the top right of the page after connecting your wallet.<2/><3/><4>Read more</4>."
-#~ msgstr "The position will be opened at a reference price of {0}, not accounting for price impact, with a max slippage of -{1}%.<0/><1/>The slippage amount can be configured under Settings, found by clicking on your address at the top right of the page after connecting your wallet.<2/><3/><4>Read more</4>."
-
-=======
->>>>>>> 9706c907
 #: src/components/Exchange/SwapBox.jsx
 msgid "Limit order creation failed."
 msgstr "Limit order creation failed."
@@ -3035,14 +2993,6 @@
 msgid "Liquidated"
 msgstr "Liquidated"
 
-<<<<<<< HEAD
-#: src/components/Synthetics/MarketCard/MarketCard.tsx
-#: src/components/Synthetics/MarketCard/MarketCard.tsx
-#~ msgid "The ask price is used for opening longs and closing shorts."
-#~ msgstr "The ask price is used for opening longs and closing shorts."
-
-=======
->>>>>>> 9706c907
 #: src/components/NetworkDropdown/LanguagePopupHome.tsx
 #: src/components/NetworkDropdown/NetworkDropdown.tsx
 msgid "Select Language"
@@ -5135,13 +5085,6 @@
 msgid "Cancel"
 msgstr "Cancel"
 
-<<<<<<< HEAD
-#: src/components/Synthetics/MarketCard/MarketCard.tsx
-#~ msgid "Bid Price (Entry)"
-#~ msgstr "Bid Price (Entry)"
-
-=======
->>>>>>> 9706c907
 #: src/components/Glp/GlpSwap.jsx
 msgid "Redemption time not yet reached"
 msgstr "Redemption time not yet reached"
@@ -7458,13 +7401,6 @@
 msgid "LAST PRICE"
 msgstr "LAST PRICE"
 
-<<<<<<< HEAD
-#: src/components/Synthetics/MarketCard/MarketCard.tsx
-#~ msgid "Ask Price (Exit)"
-#~ msgstr "Ask Price (Exit)"
-
-=======
->>>>>>> 9706c907
 #: src/components/Synthetics/GmList/GmList.tsx
 msgid "Shift is only applicable to GM pools when there are other pools with the same backing tokens, allowing liquidity to be moved without incurring buy or sell fees."
 msgstr "Shift is only applicable to GM pools when there are other pools with the same backing tokens, allowing liquidity to be moved without incurring buy or sell fees."
@@ -7637,13 +7573,6 @@
 msgid "No open positions at GMX currently"
 msgstr "No open positions at GMX currently"
 
-<<<<<<< HEAD
-#: src/components/Synthetics/MarketCard/MarketCard.tsx
-#~ msgid "Ask Price (Entry)"
-#~ msgstr "Ask Price (Entry)"
-
-=======
->>>>>>> 9706c907
 #: src/context/SubaccountContext/SubaccountContext.tsx
 msgid "Max Action Count Reached. <0>Click here</0> to update."
 msgstr "Max Action Count Reached. <0>Click here</0> to update."
@@ -7945,14 +7874,6 @@
 msgid "This is the maximum top-up amount that will be sent from your Main account to your Subaccount after each transaction. The actual amount sent will depend on the final transaction fee."
 msgstr "This is the maximum top-up amount that will be sent from your Main account to your Subaccount after each transaction. The actual amount sent will depend on the final transaction fee."
 
-<<<<<<< HEAD
-#: src/components/Synthetics/MarketCard/MarketCard.tsx
-#: src/components/Synthetics/MarketCard/MarketCard.tsx
-#~ msgid "The bid price is used for opening shorts and closing longs."
-#~ msgstr "The bid price is used for opening shorts and closing longs."
-
-=======
->>>>>>> 9706c907
 #: src/components/Exchange/OrdersToa.jsx
 msgid "<0>Insufficient liquidity to execute the order</0><1>The mark price which is an aggregate of exchange prices did not reach the specified price</1><2>The specified price was reached but not long enough for it to be executed</2><3>No keeper picked up the order for execution</3>"
 msgstr "<0>Insufficient liquidity to execute the order</0><1>The mark price which is an aggregate of exchange prices did not reach the specified price</1><2>The specified price was reached but not long enough for it to be executed</2><3>No keeper picked up the order for execution</3>"

--- conflicted
+++ resolved
@@ -729,6 +729,7 @@
 msgstr "Incentives Distribution History"
 
 #: src/components/BuyInputSection/BuyInputSection.tsx
+#: src/components/BuyInputSection/BuyInputSection.tsx
 #: src/components/InputSection/InputSection.jsx
 #: src/pages/ClaimEsGmx/ClaimEsGmx.jsx
 msgid "MAX"
@@ -812,6 +813,11 @@
 #: src/components/Synthetics/TradeBox/TradeBox.tsx
 msgid "Pay"
 msgstr "Pay"
+
+#: src/domain/synthetics/sidecarOrders/utils.ts
+#: src/domain/synthetics/sidecarOrders/utils.ts
+#~ msgid "Price above Limit Price."
+#~ msgstr "Price above Limit Price."
 
 #: src/pages/Ecosystem/Ecosystem.jsx
 msgid "GMX Governance Page"
@@ -1325,6 +1331,10 @@
 msgid "Shift GM"
 msgstr "Shift GM"
 
+#: src/domain/synthetics/sidecarOrders/utils.ts
+#~ msgid "Price below Liq. Price."
+#~ msgstr "Price below Liq. Price."
+
 #: src/components/Exchange/PositionEditor.jsx
 msgid "Requested withdrawal of {0} USD from {1} {longOrShortText}."
 msgstr "Requested withdrawal of {0} USD from {1} {longOrShortText}."
@@ -1557,6 +1567,12 @@
 #: src/components/Synthetics/MarketStats/MarketStatsWithComposition.tsx
 msgid "Max {0}"
 msgstr "Max {0}"
+
+#: src/domain/synthetics/sidecarOrders/utils.ts
+#: src/domain/synthetics/sidecarOrders/utils.ts
+#: src/domain/synthetics/sidecarOrders/utils.ts
+#~ msgid "Price above Mark Price."
+#~ msgstr "Price above Mark Price."
 
 #: src/context/SyntheticsEvents/SyntheticsEventsProvider.tsx
 msgid "Withdrew {0} from {positionText}"
@@ -2022,6 +2038,10 @@
 msgid "Long {0}"
 msgstr "Long {0}"
 
+#: src/components/Synthetics/HighPriceImpactWarning/HighPriceImpactWarning.tsx
+#~ msgid "impact on collateral"
+#~ msgstr "impact on collateral"
+
 #: src/pages/LeaderboardPage/components/LeaderboardAccountsTable.tsx
 #: src/pages/LeaderboardPage/components/LeaderboardPositionsTable.tsx
 msgid "Address"
@@ -2261,6 +2281,11 @@
 msgid "V1 is not supported on {chainName}. Please switch to Arbitrum to use V1."
 msgstr "V1 is not supported on {chainName}. Please switch to Arbitrum to use V1."
 
+#: src/domain/synthetics/sidecarOrders/utils.ts
+#: src/domain/synthetics/sidecarOrders/utils.ts
+#~ msgid "Price below Limit Price."
+#~ msgstr "Price below Limit Price."
+
 #: src/components/Exchange/ConfirmationBox.jsx
 #: src/components/Exchange/ConfirmationBox.jsx
 #: src/components/Exchange/SwapBox.jsx
@@ -2382,6 +2407,10 @@
 msgid "APRs are updated weekly on Wednesday and will depend on the fees collected for the week."
 msgstr "APRs are updated weekly on Wednesday and will depend on the fees collected for the week."
 
+#: src/components/Synthetics/TradeBox/TradeBoxRows/AdvancedDisplayRows.tsx
+#~ msgid "Advanced Display"
+#~ msgstr "Advanced Display"
+
 #: src/components/Synthetics/SubaccountModal/utils.ts
 msgid "Generate & Activate Subaccount"
 msgstr "Generate & Activate Subaccount"
@@ -2619,6 +2648,10 @@
 #: src/components/Exchange/TradeHistory.jsx
 msgid "{0}: Swap {amountInDisplay}{1} for{minOutDisplay} {2}, Price:{3} USD"
 msgstr "{0}: Swap {amountInDisplay}{1} for{minOutDisplay} {2}, Price:{3} USD"
+
+#: src/components/Synthetics/TradeBox/TradeBox.tsx
+#~ msgid "Leverage slider"
+#~ msgstr "Leverage slider"
 
 #: src/components/Synthetics/TradeFeesRow/TradeFeesRow.tsx
 msgid "(Rebated)"
@@ -3143,6 +3176,10 @@
 msgid "All"
 msgstr "All"
 
+#: src/domain/synthetics/sidecarOrders/utils.ts
+#~ msgid "Limit size is required."
+#~ msgstr "Limit size is required."
+
 #: src/components/Synthetics/TradeHistory/keys.ts
 msgid "Request Market Increase"
 msgstr "Request Market Increase"
@@ -3162,6 +3199,10 @@
 #: src/components/Synthetics/MarketNetFee/MarketNetFee.tsx
 msgid "{longOrShort} positions {fundingAction} a funding fee of {fundingRate} per hour and {borrowAction} a borrow fee of {borrowRate} per hour."
 msgstr "{longOrShort} positions {fundingAction} a funding fee of {fundingRate} per hour and {borrowAction} a borrow fee of {borrowRate} per hour."
+
+#: src/components/Synthetics/TradeBox/TradeBoxRows/LimitAndTPSLRows.tsx
+#~ msgid "Limit / TP / SL"
+#~ msgstr "Limit / TP / SL"
 
 #: src/components/Exchange/OrderEditor.jsx
 #: src/components/Synthetics/OrderEditor/OrderEditor.tsx
@@ -3945,6 +3986,10 @@
 msgid "{arbitrumLink} and {avalancheLink} GLV Pools are <0>incentivized{sparkle}.</0>"
 msgstr "{arbitrumLink} and {avalancheLink} GLV Pools are <0>incentivized{sparkle}.</0>"
 
+#: src/domain/synthetics/sidecarOrders/utils.ts
+#~ msgid "Price below lowest Limit Price."
+#~ msgstr "Price below lowest Limit Price."
+
 #: src/components/Synthetics/TradeBox/hooks/useTradeButtonState.tsx
 msgid "{0} is required for collateral.<0/><1/>There is no swap path found for {1} to {2} within GMX.<2/><3/><4>You can buy {3} on 1inch.</4>"
 msgstr "{0} is required for collateral.<0/><1/>There is no swap path found for {1} to {2} within GMX.<2/><3/><4>You can buy {3} on 1inch.</4>"
@@ -4558,6 +4603,10 @@
 #: src/components/Synthetics/TradeBox/hooks/useCollateralInTooltipContent.tsx
 msgid "You will be short {indexSymbol} from your short position, while being long {collateralSymbol} from your {collateralSymbol} collateral. The liquidation price will vary based on the price of {collateralSymbol}."
 msgstr "You will be short {indexSymbol} from your short position, while being long {collateralSymbol} from your {collateralSymbol} collateral. The liquidation price will vary based on the price of {collateralSymbol}."
+
+#: src/components/Synthetics/HighPriceImpactWarning/HighPriceImpactWarning.tsx
+#~ msgid "swap profit fee"
+#~ msgstr "swap profit fee"
 
 #: src/components/Synthetics/TradeBox/TradeBoxRows/OneClickTrading.tsx
 msgid "The previously authorized maximum number of actions has been reached for One-Click Trading."
@@ -5302,6 +5351,10 @@
 msgid "Subaccount deactivation failed"
 msgstr "Subaccount deactivation failed"
 
+#: src/domain/synthetics/sidecarOrders/utils.ts
+#~ msgid "Price above lowest Limit Price."
+#~ msgstr "Price above lowest Limit Price."
+
 #: src/domain/synthetics/orders/utils.tsx
 msgid "Limit Increase"
 msgstr "Limit Increase"
@@ -5457,8 +5510,6 @@
 #: src/components/Synthetics/GmSwap/GmSwapBox/GmDepositWithdrawalBox/GmDepositWithdrawalBox.tsx
 #: src/components/Synthetics/GmSwap/GmSwapBox/GmShiftBox/GmShiftBox.tsx
 #: src/components/Synthetics/GmSwap/GmSwapBox/GmShiftBox/GmShiftBox.tsx
-#: src/components/Synthetics/TradeBox/TradeBox.tsx
-#: src/components/Synthetics/TradeBox/TradeBox.tsx
 msgid "Balance"
 msgstr "Balance"
 
@@ -5551,6 +5602,10 @@
 #: src/components/NotifyModal/NotifyModal.tsx
 msgid "Liquidation Confirmations"
 msgstr "Liquidation Confirmations"
+
+#: src/domain/synthetics/sidecarOrders/utils.ts
+#~ msgid "Price above highest Limit Price."
+#~ msgstr "Price above highest Limit Price."
 
 #: src/components/Glp/GlpSwap.jsx
 msgid "Acknowledge epoch is ending in {minutes} minutes"
@@ -5881,19 +5936,16 @@
 msgid "Save on Fees"
 msgstr "Save on Fees"
 
-<<<<<<< HEAD
-=======
 #: src/domain/synthetics/sidecarOrders/utils.ts
 #: src/domain/synthetics/sidecarOrders/utils.ts
 #: src/domain/synthetics/sidecarOrders/utils.ts
-msgid "Price below Mark Price."
-msgstr "Price below Mark Price."
+#~ msgid "Price below Mark Price."
+#~ msgstr "Price below Mark Price."
 
 #: src/components/SettingsModal/SettingsModal.tsx
 msgid "Allowed Slippage below {defaultSippageDisplay}% may result in failed orders. orders."
 msgstr "Allowed Slippage below {defaultSippageDisplay}% may result in failed orders. orders."
 
->>>>>>> 0ed6d929
 #: src/pages/Ecosystem/Ecosystem.jsx
 msgid "GMX staking rewards updates and insights"
 msgstr "GMX staking rewards updates and insights"
@@ -6354,6 +6406,10 @@
 #: src/pages/MarketPoolsPage/MarketPoolsPage.tsx
 msgid "Pools that enable trading for a single market, backed by the tokens listed in brackets."
 msgstr "Pools that enable trading for a single market, backed by the tokens listed in brackets."
+
+#: src/domain/synthetics/sidecarOrders/utils.ts
+#~ msgid "Price above Liq. Price."
+#~ msgstr "Price above Liq. Price."
 
 #: src/components/Synthetics/TradeHistory/keys.ts
 msgid "Update Limit"
@@ -6966,6 +7022,10 @@
 msgid "{ordersText} cancelled"
 msgstr "{ordersText} cancelled"
 
+#: src/components/Synthetics/TradeBox/hooks/useTradeButtonState.tsx
+#~ msgid "Limit price below Mark Price"
+#~ msgstr "Limit price below Mark Price"
+
 #: src/components/Exchange/ConfirmationBox.jsx
 msgid "Fees are high to swap from {0} to {1}. <0/>{2} is needed for collateral."
 msgstr "Fees are high to swap from {0} to {1}. <0/>{2} is needed for collateral."
@@ -7325,6 +7385,10 @@
 msgid "There is currently a high swap price impact for the order swap path."
 msgstr "There is currently a high swap price impact for the order swap path."
 
+#: src/domain/synthetics/sidecarOrders/utils.ts
+#~ msgid "Price below highest Limit Price."
+#~ msgstr "Price below highest Limit Price."
+
 #: src/components/Synthetics/SettleAccruedFundingFeeModal/SettleAccruedFundingFeeModal.tsx
 msgid "Settling..."
 msgstr "Settling..."
@@ -7477,6 +7541,10 @@
 #: src/pages/Ecosystem/Ecosystem.jsx
 msgid "GMX explorer for stats and traders"
 msgstr "GMX explorer for stats and traders"
+
+#: src/components/Synthetics/HighPriceImpactWarning/HighPriceImpactWarning.tsx
+#~ msgid "swap price impact"
+#~ msgstr "swap price impact"
 
 #: src/components/Synthetics/StatusNotification/GmStatusNotification.tsx
 msgid "Sell order cancelled"
@@ -7523,6 +7591,10 @@
 msgid "Fee values do not include incentives."
 msgstr "Fee values do not include incentives."
 
+#: src/components/Synthetics/TradeBox/hooks/useTradeButtonState.tsx
+#~ msgid "Limit price above Mark Price"
+#~ msgstr "Limit price above Mark Price"
+
 #: src/components/Referrals/AddAffiliateCode.jsx
 msgid "Generate Referral Code"
 msgstr "Generate Referral Code"
@@ -7567,6 +7639,10 @@
 #: src/pages/Dashboard/GmxCard.tsx
 msgid "Distribution"
 msgstr "Distribution"
+
+#: src/domain/synthetics/sidecarOrders/utils.ts
+#~ msgid "A Size percentage is required."
+#~ msgstr "A Size percentage is required."
 
 #: src/components/NetworkDropdown/NetworkDropdown.tsx
 msgid "Language"

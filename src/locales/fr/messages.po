msgid ""
msgstr ""
"POT-Creation-Date: 2022-08-06 13:30+0530\n"
"MIME-Version: 1.0\n"
"Content-Type: text/plain; charset=utf-8\n"
"Content-Transfer-Encoding: 8bit\n"
"X-Generator: @lingui/cli\n"
"Language: ru\n"
"Project-Id-Version: \n"
"Report-Msgid-Bugs-To: \n"
"PO-Revision-Date: \n"
"Last-Translator: \n"
"Language-Team: \n"
"Plural-Forms: \n"

#: src/components/Synthetics/MarketCard/MarketCard.tsx
msgid "\"Current {0} Long\" takes into account PnL of open positions."
msgstr ""

#: src/pages/Dashboard/DashboardV2.js
msgid "01 Sep 2021"
msgstr "01 Sep 2021"

#: src/pages/Dashboard/DashboardV2.js
msgid "06 Jan 2022"
msgstr "06 Jan 2022"

#: src/pages/Dashboard/DashboardV2.js
msgid "24h Volume"
msgstr "Volume sur 24h"

#: src/components/Exchange/PositionSeller.js
msgid "<0/>Profit price: {0} ${1}. This rule applies for the next {2}, until {3}."
msgstr ""

#: src/App/App.js
msgid "<0>Install Coinbase Wallet</0> to start using GMX."
msgstr ""

#: src/App/App.js
msgid "<0>Install Coinbase Wallet</0>, and use GMX with its built-in browser."
msgstr ""

#: src/App/App.js
msgid "<0>Install MetaMask</0> to start using GMX."
msgstr ""

#: src/App/App.js
msgid "<0>Install MetaMask</0>, and use GMX with its built-in browser."
msgstr ""

#: src/components/Exchange/OrdersToa.js
msgid "<0>Insufficient liquidity to execute the order</0><1>The mark price which is an aggregate of exchange prices did not reach the specified price</1><2>The specified price was reached but not long enough for it to be executed</2><3>No keeper picked up the order for execution</3>"
msgstr "<0>Liquidité insuffisante pour exécuter l'ordre</0><1>Le prix de référence, qui est un agrégat de prix d'échanges, n'a pas atteint le prix spécifié</1><2>Le prix spécifié a été atteint mais pas assez longtemps pour qu'il soit exécuté.</2><3>Aucun gardien n'a pris l'ordre d'exécution</3>"

#: src/components/Exchange/FeesTooltip.tsx
msgid "<0>More Info</0> about fees."
msgstr "<0>Plus d'info</0> à propos des frais."

#: src/pages/PageNotFound/PageNotFound.js
msgid "<0>Return to </0><1>Homepage</1> <2>or </2> <3>Trade</3>"
msgstr "<0>Retourner à </0><1>la page d'accueil</1> <2>ou </2> <3>échanger</3>"

#: src/pages/SyntheticsFallbackPage/SyntheticsFallbackPage.tsx
msgid "<0>Switch to:</0>"
msgstr ""

#: src/components/Synthetics/OrderItem/OrderItem.tsx
msgid "<0>The order will be executed when the oracle price is {0} {1}.</0><1>Note that there may be rare cases where the order cannot be executed, for example, if the chain is down and no oracle reports are produced or if the price impact exceeds your acceptable price.</1>"
msgstr ""

#: src/components/Glp/SwapErrorModal.tsx
msgid "<0>The pool's capacity has been reached for {0}. Please use another token to buy GLP.</0><1>Check the \"Save on Fees\" section for tokens with the lowest fees.</1>"
msgstr "<0>La capacité du pool a été atteinte pour {0}. Veuillez utiliser un autre token pour acheter GLP.</0><1>Vérifier la section \"économiser sur les frais\" pour les tokens ayant les meilleur frais.</1>"

#: src/components/Exchange/OrdersList.js
msgid "<0>The price that orders can be executed at may differ slightly from the chart price, as market orders update oracle prices, while limit/trigger orders do not.</0><1>This can also cause limit/triggers to not be executed if the price is not reached for long enough. <2>Read more</2>.</1>"
msgstr ""

#: src/pages/Stake/StakeV2.js
msgid "<0>This will withdraw and unreserve all tokens as well as pause vesting.<1/><2/>esGMX tokens that have been converted to GMX will remain as GMX tokens.<3/><4/>To claim GMX tokens without withdrawing, use the \"Claim\" button under the Total Rewards section.<5/><6/></0>"
msgstr "<0>Cela retirera et libérera tous les tokens et mettra en pause l'acquisition par vesting.<1/><2/>Les tokens esGMX qui ont été convertis en GMX resteront des tokens GMX.<3/><4/>Pour réclamer les tokens GMX sans effectuer de retrait, utilisez le bouton \"Réclamer\" dans la section Récompenses totales.<5/><6/></0>\""

#: src/pages/Dashboard/DashboardV2.js
msgid "<0>Total value of tokens in GLP pool ({chainName}).</0><1>Other websites may show a higher value as they add positions' collaterals to the GLP pool.</1>"
msgstr ""

#: src/lib/contracts/callContract.tsx
#: src/lib/wallets/index.tsx
msgid "<0>Your wallet is not connected to {0}.</0><1/><2>Switch to {1}</2>"
msgstr ""

#: src/components/Exchange/SwapBox.js
msgid "<0>{0} is required for collateral.</0><1>Short amount for {1} with {2} exceeds potential profits liquidity. Reduce the \"Short Position\" size, or change the \"Collateral In\" token.</1>"
msgstr ""

#: src/components/Exchange/SwapBox.js
#: src/components/Exchange/SwapBox.js
msgid "<0>{0} is required for collateral.</0><1>Swap amount from {1} to {2} exceeds {3} acceptable amount. Reduce the \"Pay\" size, or use {4} as the \"Pay\" token to use it for collateral.</1><2>You can buy {5} on 1inch.</2>"
msgstr ""

#: src/components/Exchange/SwapBox.js
msgid "<0>{0} is required for collateral.</0><1>Swap amount from {1} to {2} exceeds {3} available liquidity. Reduce the \"Pay\" size, or change the \"Collateral In\" token.</1>"
msgstr ""

#: src/components/Exchange/SwapBox.js
msgid "<0>{0} is required for collateral.</0><1>Swap amount from {1} to {2} exceeds {3} available liquidity. Reduce the \"Pay\" size, or use {4} as the \"Pay\" token to use it for collateral.</1><2>You can buy {5} on 1inch.</2>"
msgstr ""

#: src/components/Exchange/SwapBox.js
msgid "A snapshot of the USD value of your {0} collateral is taken when the position is opened."
msgstr ""

#: src/components/Glp/GlpSwap.js
#: src/components/Synthetics/GmList/GmList.tsx
#: src/components/Synthetics/GmList/GmList.tsx
#: src/components/Synthetics/MarketStats/MarketStats.tsx
#: src/pages/Stake/StakeV1.js
#: src/pages/Stake/StakeV1.js
#: src/pages/Stake/StakeV1.js
#: src/pages/Stake/StakeV1.js
#: src/pages/Stake/StakeV2.js
#: src/pages/Stake/StakeV2.js
#: src/pages/Stake/StakeV2.js
msgid "APR"
msgstr "Taux de rendement annuel"

#: src/components/Stake/GMXAprTooltip.tsx
msgid "APRs are updated weekly on Wednesday and will depend on the fees collected for the week."
msgstr "Les taux de rendement annuels sont mis à jour chaque semaine le mercredi et dépendront des frais perçus pour la semaine."

#: src/pages/Stake/StakeV2.js
msgid "APRs are updated weekly on Wednesday and will depend on the fees collected for the week. <0/><1/>Historical GLP APRs can be checked in this <2>community dashboard</2>."
msgstr ""

#: src/pages/Dashboard/DashboardV2.js
msgid "AUM"
msgstr "ASG"

#: src/components/Glp/GlpSwap.js
#: src/components/Glp/GlpSwap.js
msgid "AVAILABLE"
msgstr "DISPONIBLE"

#: src/pages/Ecosystem/Ecosystem.js
#: src/pages/Ecosystem/Ecosystem.js
#: src/pages/Ecosystem/Ecosystem.js
#: src/pages/Ecosystem/Ecosystem.js
#: src/pages/Ecosystem/Ecosystem.js
msgid "About"
msgstr "À propos"

#: src/components/Exchange/ConfirmationBox.js
#: src/components/Synthetics/ConfirmationBox/ConfirmationBox.tsx
msgid "Accept confirmation of trigger orders"
msgstr "Accepter la confirmation des ordres de déclenchement"

#: src/components/Exchange/ConfirmationBox.js
msgid "Accept minimum and {action}"
msgstr "Accepter le minimum et {action}"

#: src/components/Exchange/OrdersToa.js
msgid "Accept terms to enable orders"
msgstr "Accepter les conditions pour permettre les commandes"

#: src/components/Exchange/OrdersToa.js
msgid "Accept that orders are not guaranteed to execute and trigger orders may not settle at the trigger price"
msgstr "Accepter que les ordres ne sont pas garantis de s'exécuter et que les ordres de déclenchement peuvent ne pas être réglés au prix de déclenchement"

#: src/components/Synthetics/ConfirmationBox/ConfirmationBox.tsx
#: src/components/Synthetics/ConfirmationBox/ConfirmationBox.tsx
#: src/components/Synthetics/OrderEditor/OrderEditor.tsx
#: src/components/Synthetics/OrderItem/OrderItem.tsx
#: src/components/Synthetics/OrderItem/OrderItem.tsx
#: src/components/Synthetics/PositionSeller/PositionSeller.tsx
#: src/components/Synthetics/TradeBox/TradeBox.tsx
#: src/components/Synthetics/TradeBox/TradeBox.tsx
#: src/components/Synthetics/TradeHistoryRow/TradeHistoryRow.tsx
msgid "Acceptable Price"
msgstr ""

#: src/components/Synthetics/AcceptablePriceImpactEditor/AcceptablePriceImpactEditor.tsx
#: src/components/Synthetics/ConfirmationBox/ConfirmationBox.tsx
#: src/components/Synthetics/ConfirmationBox/ConfirmationBox.tsx
#: src/components/Synthetics/TradeBox/TradeBox.tsx
#: src/components/Synthetics/TradeBox/TradeBox.tsx
msgid "Acceptable Price Impact"
msgstr ""

#: src/pages/Actions/Actions.js
#: src/pages/OrdersOverview/OrdersOverview.js
msgid "Account"
msgstr "Compte"

#: src/components/Synthetics/PositionItem/PositionItem.tsx
#: src/components/Synthetics/PositionItem/PositionItem.tsx
msgid "Accrued Borrow Fee"
msgstr ""

#: src/components/Synthetics/PositionItem/PositionItem.tsx
#: src/components/Synthetics/PositionItem/PositionItem.tsx
msgid "Accrued Negative Funding Fee"
msgstr ""

#: src/components/Synthetics/PositionItem/PositionItem.tsx
msgid "Accrued Positive Funding Fee"
msgstr ""

#: src/components/Synthetics/ConfirmationBox/ConfirmationBox.tsx
#: src/components/Synthetics/GmSwap/GmSwapBox/GmSwapBox.tsx
#: src/components/Synthetics/GmSwap/GmSwapBox/GmSwapBox.tsx
#: src/components/Synthetics/PositionSeller/PositionSeller.tsx
msgid "Acknowledge high Price Impact"
msgstr ""

#: src/pages/Actions/Actions.js
msgid "Actions"
msgstr "Actions"

#: src/components/Exchange/PositionsList.js
#: src/components/Synthetics/PositionItem/PositionItem.tsx
msgid "Active Orders"
msgstr "Ordres Actifs"

#: src/components/Referrals/TradersStats.tsx
msgid "Active Referral Code"
msgstr "Code/ID de référence actif"

#: src/pages/Dashboard/AssetDropdown.tsx
#: src/pages/Dashboard/AssetDropdown.tsx
msgid "Add to Metamask"
msgstr "Ajouter à Metamask"

#: src/components/Referrals/JoinReferralCode.js
msgid "Adding referral code failed."
msgstr "L'ajout du code/ID de référence a échoué."

#: src/components/Referrals/JoinReferralCode.js
msgid "Adding..."
msgstr "S'ajoute..."

#: src/pages/Stake/StakeV2.js
msgid "Additional reserve required"
msgstr "Réserve additionnelle nécessaire"

#: src/components/Exchange/OrdersToa.js
msgid "Additionally, trigger orders are market orders and are not guaranteed to settle at the trigger price."
msgstr "De plus, les ordres à seuil de déclenchement sont des ordres de bourse et ne sont pas garantis de s'exécuter au prix de déclenchement."

#: src/components/AddressDropdown/AddressDropdown.tsx
msgid "Address copied to your clipboard"
msgstr ""

#: src/pages/Referrals/Referrals.tsx
msgid "Affiliates"
msgstr ""

#: src/pages/ClaimEsGmx/ClaimEsGmx.js
msgid "After claiming you will be able to vest a maximum of {0} esGMX at a ratio of {1} {stakingToken} to 1 esGMX."
msgstr "Après avoir réclamé, vous pourrez vester un maximum de {0} esGMX à un ratio de {1} {stakingToken} pour 1 esGMX."

#: src/pages/ClaimEsGmx/ClaimEsGmx.js
msgid "After claiming, the esGMX tokens will be airdropped to your account on the selected network within 7 days."
msgstr "Après la réclamation, les tokens esGMX seront déposés sur votre compte sur le réseau sélectionné dans les 7 jours."

#: src/components/ModalViews/RedirectModal.js
msgid "Agree"
msgstr "Accepter"

<<<<<<< HEAD
#: src/components/ApproveTokenButton/ApproveTokenButton.tsx
msgid "Allow {0} to be spent"
msgstr ""

=======
>>>>>>> 9bbc1b85
#: src/App/App.js
#: src/components/Exchange/ConfirmationBox.js
#: src/components/Exchange/PositionSeller.js
#: src/components/Synthetics/ConfirmationBox/ConfirmationBox.tsx
#: src/components/Synthetics/PositionSeller/PositionSeller.tsx
msgid "Allowed Slippage"
msgstr "Glissement autorisé"

#: src/components/ModalViews/RedirectModal.js
msgid "Alternative links can be found in the <0>docs</0>.<1/><2/>By clicking Agree you accept the <3>T&Cs</3> and <4>Referral T&Cs</4>.<5/><6/>"
msgstr "Des liens alternatifs peuvent être trouvés dans la section <0>docs</0>.<1/><2/>En cliquant sur Accepter, vous acceptez les <3>Conditions générales</3> et <4> Conditions générales de parrainage</4>.<5/><6/>"

#: src/components/Exchange/NoLiquidityErrorModal.tsx
msgid "Alternatively, you can select a different \"Collateral In\" token."
msgstr "Vous pouvez également sélectionner un autre.\"Collatéral En\" token."

#: src/components/Referrals/AffiliatesStats.tsx
#: src/components/Referrals/TradersStats.tsx
msgid "Amount"
msgstr "Somme"

#: src/components/Referrals/AffiliatesStats.tsx
msgid "Amount of traders you referred."
msgstr "Le nombre de traders que vous avez parrainés."

#: src/components/Exchange/PositionEditor.js
#: src/domain/synthetics/trade/utils/validation.ts
#: src/domain/synthetics/trade/utils/validation.ts
msgid "Amount should be greater than zero"
msgstr ""

#: src/pages/ClaimEsGmx/ClaimEsGmx.js
msgid "Amount to claim"
msgstr "Somme à réclamer"

#: src/pages/Home/Home.js
msgid "An aggregate of high-quality price feeds determine when liquidations occur. This keeps positions safe from temporary wicks."
msgstr "Un agrégat de flux de prix de qualité supérieure détermine quand les liquidations ont lieu. Cela protège les positions des oscillations temporaires."

<<<<<<< HEAD
#: src/components/Header/HomeHeaderLinks.tsx
msgid "App"
msgstr "Application"

#: src/domain/synthetics/trade/utils/validation.ts
msgid "App disabled, pending {0} upgrade"
msgstr ""
=======
#: src/pages/Ecosystem/Ecosystem.js
#~ msgid "Announcement"
#~ msgstr "Annonce"

#: src/components/Header/HomeHeaderLinks.tsx
msgid "App"
msgstr "Application"
>>>>>>> 9bbc1b85

#: src/domain/tokens/approveTokens.tsx
msgid "Approval failed"
msgstr "Approbation rejetée"

#: src/domain/tokens/approveTokens.tsx
msgid "Approval submitted! <0>View status.</0>"
msgstr "Approbation soumise ! <0>View status.</0>"

#: src/domain/tokens/approveTokens.tsx
msgid "Approval was cancelled"
msgstr "L'approbation a été annulée"

#: src/pages/BeginAccountTransfer/BeginAccountTransfer.js
#: src/pages/Stake/StakeV2.js
msgid "Approve GMX"
msgstr "Approuver GMX"

#: src/components/Exchange/PositionEditor.js
#: src/components/Exchange/SwapBox.js
#: src/components/Glp/GlpSwap.js
#: src/components/Migration/Migration.js
msgid "Approve {0}"
msgstr "Approuver {0}"

#: src/pages/Stake/StakeV1.js
#: src/pages/Stake/StakeV2.js
msgid "Approve {stakingTokenSymbol}"
msgstr "Approuver {stakingTokenSymbol}"

#: src/pages/Stake/StakeV2.js
msgid "Approving GMX..."
msgstr "Approbation de GMX..."

#: src/components/Exchange/PositionEditor.js
#: src/components/Exchange/SwapBox.js
#: src/components/Glp/GlpSwap.js
msgid "Approving {0}..."
msgstr "Approbation {0}..."

#: src/pages/Stake/StakeV1.js
#: src/pages/Stake/StakeV2.js
msgid "Approving {stakingTokenSymbol}..."
msgstr "Approbation {stakingTokenSymbol}..."

#: src/components/Migration/Migration.js
#: src/pages/BeginAccountTransfer/BeginAccountTransfer.js
msgid "Approving..."
msgstr "Approbation..."

#: src/components/TokenCard/TokenCard.js
#: src/components/TokenCard/TokenCard.js
#: src/components/TokenCard/TokenCard.js
msgid "Arbitrum APR:"
msgstr "Taux de rendement annuels Arbitrum:"

#: src/components/TokenCard/TokenCard.js
msgid "Arbitrum Goerli APR:"
msgstr ""

#: src/components/Exchange/NoLiquidityErrorModal.tsx
msgid "As there is not enough liquidity in GLP to swap {0} to {swapTokenSymbol}, you can use the option below to do so:"
msgstr "Comme il n'y a pas assez de liquidité dans GLP pour échanger {0} vers {swapTokenSymbol}, vous pouvez utiliser l'option ci-dessous pour le faire :"

#: src/pages/Dashboard/DashboardV1.js
#~ msgid "Assets Under Management"
#~ msgstr "Actifs sous gestion"

#: src/pages/Dashboard/DashboardV2.js
msgid "Assets Under Management: GMX staked (All chains) + GLP pool ({chainName})."
msgstr ""

#: src/components/Glp/GlpSwap.js
#: src/components/Glp/GlpSwap.js
#: src/components/Glp/GlpSwap.js
msgid "Available"
msgstr "Disponible"

#: src/components/Exchange/ConfirmationBox.js
#: src/components/Exchange/SwapBox.js
#: src/components/Exchange/SwapBox.js
#: src/components/Exchange/SwapBox.js
#: src/components/Synthetics/ConfirmationBox/ConfirmationBox.tsx
#: src/components/Synthetics/MarketCard/MarketCard.tsx
#: src/components/Synthetics/SwapCard/SwapCard.tsx
msgid "Available Liquidity"
msgstr "Liquidité Disponible"

#: src/components/Glp/GlpSwap.js
#: src/components/Glp/GlpSwap.js
msgid "Available amount to deposit into GLP."
msgstr "Somme disponible à déposer dans GLP."

#: src/components/Glp/GlpSwap.js
#: src/components/Glp/GlpSwap.js
msgid "Available amount to withdraw from GLP. Funds not utilized by current open positions."
msgstr "Somme disponible pour retirer de GLP. Montant non utilisé par les postes actuellement ouverts."

#: src/pages/Home/Home.js
msgid "Available on your preferred network"
msgstr "Disponible sur le réseau de votre choix"

<<<<<<< HEAD
#: src/components/TokenCard/TokenCard.js
=======
>>>>>>> 9bbc1b85
#: src/components/TokenCard/TokenCard.js
#: src/components/TokenCard/TokenCard.js
msgid "Avalanche APR:"
msgstr "Taux de Rendement Annuels Avalanche:"

<<<<<<< HEAD
#: src/components/TokenCard/TokenCard.js
msgid "Avalanche FUJI APR:"
msgstr ""

=======
>>>>>>> 9bbc1b85
#: src/components/Exchange/SwapBox.js
#: src/components/Exchange/SwapBox.js
#: src/components/Glp/GlpSwap.js
#: src/components/Glp/GlpSwap.js
#: src/components/Glp/GlpSwap.js
<<<<<<< HEAD
#: src/components/Synthetics/GmSwap/GmSwapBox/GmSwapBox.tsx
#: src/components/Synthetics/GmSwap/GmSwapBox/GmSwapBox.tsx
#: src/components/Synthetics/GmSwap/GmSwapBox/GmSwapBox.tsx
#: src/components/Synthetics/TradeBox/TradeBox.tsx
#: src/components/Synthetics/TradeBox/TradeBox.tsx
=======
>>>>>>> 9bbc1b85
msgid "Balance"
msgstr "Balance"

#: src/pages/BeginAccountTransfer/BeginAccountTransfer.js
msgid "Begin Transfer"
msgstr "Commencer le transfert"

#: src/components/Migration/Migration.js
#: src/components/Migration/Migration.js
msgid "Bonus Tokens"
msgstr "Tokens Bonus"

#: src/pages/Stake/StakeV2.js
msgid "Boost Percentage"
msgstr "Pourcentage de boost"

#: src/pages/Stake/StakeV2.js
msgid "Boost your rewards with Multiplier Points. <0>More info</0>."
msgstr ""

#: src/components/Exchange/FeesTooltip.tsx
#: src/components/Exchange/NetValueTooltip.tsx
#: src/components/Exchange/PositionEditor.js
#: src/components/Exchange/PositionsList.js
#: src/components/Exchange/PositionsList.js
#: src/components/Exchange/SwapBox.js
#: src/components/Exchange/TradeHistory.js
#: src/components/Synthetics/MarketCard/MarketCard.tsx
#: src/components/Synthetics/TradeFeesRow/TradeFeesRow.tsx
#: src/components/Synthetics/TradeHistoryRow/LiquidationTooltip.tsx
msgid "Borrow Fee"
msgstr "Commission d'emprunt"

#: src/components/Exchange/PositionsList.js
#: src/components/Exchange/PositionsList.js
msgid "Borrow Fee / Day"
msgstr "Commission d'emprunt / jour"

#: src/components/Synthetics/TradeFeesRow/TradeFeesRow.tsx
msgid "Borrow Fee Rate"
msgstr ""

#: src/components/Header/AppHeaderLinks.tsx
#: src/components/Synthetics/GmList/GmList.tsx
#: src/components/Synthetics/GmList/GmList.tsx
#: src/components/Synthetics/GmSwap/GmConfirmationBox/GmConfirmationBox.tsx
msgid "Buy"
msgstr "Acheter"

#: src/pages/BuyGlp/BuyGlp.js
msgid "Buy / Sell GLP"
msgstr "Acheter / Vendre GLP"

#: src/pages/BuyGMX/BuyGMX.tsx
msgid "Buy AVAX directly to Avalanche or transfer it there."
msgstr ""

#: src/pages/BuyGMX/BuyGMX.tsx
msgid "Buy ETH directly on Arbitrum or transfer it there."
msgstr ""

#: src/components/Glp/GlpSwap.js
#: src/components/Glp/GlpSwap.js
#: src/components/Glp/GlpSwap.js
#: src/pages/Stake/StakeV2.js
msgid "Buy GLP"
msgstr "Acheter GLP"

#: src/pages/Buy/Buy.js
msgid "Buy GLP or GMX"
msgstr ""

<<<<<<< HEAD
#: src/components/Synthetics/GmSwap/GmSwapBox/GmSwapBox.tsx
#: src/components/Synthetics/GmSwap/GmSwapBox/GmSwapBox.tsx
msgid "Buy GM"
msgstr ""

=======
>>>>>>> 9bbc1b85
#: src/pages/Stake/StakeV2.js
msgid "Buy GMX"
msgstr "Acheter GMX"

#: src/pages/BuyGMX/BuyGMX.tsx
msgid "Buy GMX from Traderjoe:"
msgstr ""

#: src/pages/BuyGMX/BuyGMX.tsx
msgid "Buy GMX from Uniswap (make sure to select Arbitrum):"
msgstr ""

#: src/pages/BuyGMX/BuyGMX.tsx
msgid "Buy GMX from centralized exchanges:"
msgstr ""

#: src/pages/BuyGMX/BuyGMX.tsx
msgid "Buy GMX from centralized services"
msgstr ""

#: src/pages/BuyGMX/BuyGMX.tsx
msgid "Buy GMX from decentralized exchanges"
msgstr ""

#: src/pages/BuyGMX/BuyGMX.tsx
msgid "Buy GMX on {0}"
msgstr ""

#: src/pages/BuyGMX/BuyGMX.tsx
msgid "Buy GMX using Decentralized Exchange Aggregators:"
msgstr ""

#: src/pages/BuyGMX/BuyGMX.tsx
msgid "Buy GMX using FIAT gateways:"
msgstr ""

#: src/pages/BuyGMX/BuyGMX.tsx
msgid "Buy GMX using any token from any network:"
msgstr ""

#: src/pages/Buy/Buy.js
msgid "Buy Protocol Tokens"
msgstr ""

#: src/components/Glp/GlpSwap.js
msgid "Buy failed."
msgstr "Achat échoué"

#: src/components/TokenCard/TokenCard.js
#: src/components/TokenCard/TokenCard.js
#: src/components/TokenCard/TokenCard.js
msgid "Buy on Arbitrum"
msgstr "Acheter sur Arbitrum"

#: src/components/TokenCard/TokenCard.js
#: src/components/TokenCard/TokenCard.js
#: src/components/TokenCard/TokenCard.js
msgid "Buy on Avalanche"
msgstr "Acheter sur Avalanche"

#: src/pages/BuyGMX/BuyGMX.tsx
msgid "Buy or Transfer AVAX to Avalanche"
msgstr ""

#: src/pages/BuyGMX/BuyGMX.tsx
msgid "Buy or Transfer ETH to Arbitrum"
msgstr ""

#: src/components/Glp/GlpSwap.js
msgid "Buy submitted."
msgstr "Achat soumis."

#: src/components/Glp/GlpSwap.js
#: src/components/Glp/GlpSwap.js
msgid "Buy with {0}"
msgstr "Acheter avec {0}"

#: src/pages/BuyGMX/BuyGMX.tsx
msgid "Buy {nativeTokenSymbol}"
msgstr ""

#: src/components/Exchange/NoLiquidityErrorModal.tsx
msgid "Buy {swapTokenSymbol} on 1inch"
msgstr "Acheter {swapTokenSymbol} sur 1inch"

#: src/components/Glp/GlpSwap.js
msgid "Buying..."
msgstr "Achat..."

#: src/pages/OrdersOverview/OrdersOverview.js
msgid "Can't execute because of an error"
msgstr "Impossible d'exécuter à cause d'une erreur"

#: src/components/Exchange/ConfirmationBox.js
#: src/components/Exchange/ConfirmationBox.js
#: src/components/Exchange/OrdersList.js
#: src/components/Exchange/OrdersList.js
#: src/components/Exchange/OrdersList.js
#: src/components/Exchange/TradeHistory.js
#: src/components/Synthetics/ConfirmationBox/ConfirmationBox.tsx
#: src/components/Synthetics/OrderItem/OrderItem.tsx
#: src/components/Synthetics/OrderItem/OrderItem.tsx
#: src/components/Synthetics/TradeHistoryRow/TradeHistoryRow.tsx
#: src/components/Synthetics/TradeHistoryRow/TradeHistoryRow.tsx
msgid "Cancel"
msgstr "Annuler"

#: src/components/Exchange/ConfirmationBox.js
msgid "Cancel failed"
msgstr "Annulation échouée"

#: src/domain/legacy.ts
#: src/pages/Exchange/Exchange.js
msgid "Cancel failed."
msgstr "Annulation échouée"

#: src/components/Exchange/ConfirmationBox.js
msgid "Cancel submitted"
msgstr "Annulation soumise"

#: src/domain/legacy.ts
#: src/pages/Exchange/Exchange.js
msgid "Cancel submitted."
msgstr "Annulation soumise"

#: src/domain/synthetics/orders/cancelOrdersTxn.ts
msgid "Canceling {ordersText}"
msgstr ""

#: src/App/App.js
#: src/pages/Exchange/Exchange.js
#: src/pages/SyntheticsPage/SyntheticsPage.tsx
msgid "Chart positions"
msgstr "Positions sur les graphiques"

#: src/components/Glp/GlpSwap.js
#: src/components/Glp/GlpSwap.js
msgid "Check the \"Save on Fees\" section below to get the lowest fee percentages."
msgstr "Vérifiez la section \"Économisez sur les frais\" ci-dessous pour obtenir les pourcentages de frais les plus bas."

#: src/components/Referrals/AddAffiliateCode.js
#: src/components/Referrals/JoinReferralCode.js
msgid "Checking code..."
msgstr "Vérification du code..."

#: src/pages/BuyGMX/BuyGMX.tsx
msgid "Choose to buy from decentralized or centralized exchanges."
msgstr ""

#: src/components/Referrals/ClaimAffiliatesModal/ClaimAffiliatesModal.tsx
#: src/components/Synthetics/ClaimModal/ClaimModal.tsx
#: src/components/Synthetics/ClaimableCard/ClaimableCard.tsx
#: src/pages/ClaimEsGmx/ClaimEsGmx.js
#: src/pages/Stake/StakeV1.js
#: src/pages/Stake/StakeV1.js
#: src/pages/Stake/StakeV1.js
#: src/pages/Stake/StakeV1.js
#: src/pages/Stake/StakeV1.js
#: src/pages/Stake/StakeV2.js
#: src/pages/Stake/StakeV2.js
msgid "Claim"
msgstr "Réclamer"

#: src/components/Synthetics/ClaimHistoryRow/ClaimHistoryRow.tsx
msgid "Claim Funding Fees"
msgstr ""

#: src/pages/Stake/StakeV2.js
#: src/pages/Stake/StakeV2.js
msgid "Claim GMX Rewards"
msgstr "Réclamer les récompenses GMX"

#: src/components/Synthetics/ClaimHistoryRow/ClaimHistoryRow.tsx
msgid "Claim Price Impact"
msgstr ""

#: src/pages/Stake/StakeV2.js
msgid "Claim Rewards"
msgstr "Réclamer les récompenses"

#: src/components/Referrals/AffiliatesStats.tsx
msgid "Claim V2 Rebates from your referred Traders."
msgstr ""

#: src/pages/ClaimEsGmx/ClaimEsGmx.js
#: src/pages/Stake/StakeV2.js
msgid "Claim completed!"
msgstr "Réclamation complétée !"

#: src/pages/ClaimEsGmx/ClaimEsGmx.js
msgid "Claim esGMX"
msgstr "Réclamer esGMX"

#: src/pages/Stake/StakeV2.js
#: src/pages/Stake/StakeV2.js
msgid "Claim esGMX Rewards"
msgstr "Réclamer les récompenses esGMX"

#: src/pages/Stake/StakeV1.js
msgid "Claim failed"
msgstr "Réclamation échouée"

#: src/pages/ClaimEsGmx/ClaimEsGmx.js
#: src/pages/Stake/StakeV2.js
msgid "Claim failed."
msgstr "Réclamation échouée."

#: src/domain/synthetics/markets/claimCollateralTxn.ts
#: src/domain/synthetics/referrals/claimAffiliateRewardsTxn.ts
msgid "Claim request sent"
msgstr ""

#: src/pages/ClaimEsGmx/ClaimEsGmx.js
msgid "Claim submitted!"
msgstr "Réclamation soumise !"

#: src/pages/Stake/StakeV1.js
msgid "Claim submitted! <0>View status.</0>"
msgstr "Réclamation soumise ! <0>Voir le statut.</0>"

#: src/pages/Stake/StakeV2.js
msgid "Claim submitted."
msgstr "Réclamation soumise."

#: src/pages/Stake/StakeV2.js
#: src/pages/Stake/StakeV2.js
msgid "Claim {wrappedTokenSymbol} Rewards"
msgstr "Réclamer les récompenses de {wrappedTokenSymbol}"

#: src/pages/Stake/StakeV2.js
#: src/pages/Stake/StakeV2.js
msgid "Claimable"
msgstr "Réclamable"

#: src/components/Synthetics/ClaimableCard/ClaimableCard.tsx
msgid "Claimable Funding"
msgstr ""

#: src/components/Referrals/AffiliatesStats.tsx
msgid "Claimable Rebates"
msgstr ""

#: src/domain/synthetics/markets/claimCollateralTxn.ts
#: src/domain/synthetics/referrals/claimAffiliateRewardsTxn.ts
msgid "Claiming failed"
msgstr ""

#: src/components/Referrals/ClaimAffiliatesModal/ClaimAffiliatesModal.tsx
#: src/components/Synthetics/ClaimModal/ClaimModal.tsx
#: src/pages/ClaimEsGmx/ClaimEsGmx.js
#: src/pages/Stake/StakeV2.js
msgid "Claiming..."
msgstr "Réclamation en cours..."

#: src/pages/SyntheticsPage/SyntheticsPage.tsx
msgid "Claims"
msgstr ""

#: src/components/Synthetics/PositionItem/PositionItem.tsx
msgid "Click on a row to select the position's market, then use the swap box to increase your position size or to set stop-loss / take-profit orders."
msgstr ""

#: src/components/Exchange/PositionsList.js
msgid "Click on a row to select the position's market, then use the trade box to increase your position size if needed."
msgstr "Cliquez sur une ligne pour sélectionner le marché de la position, puis utilisez la boîte de négociation pour augmenter la taille de votre position si nécessaire."

#: src/components/Exchange/PositionSeller.js
#: src/components/Exchange/PositionSeller.js
#: src/components/Exchange/PositionsList.js
#: src/components/Exchange/PositionsList.js
#: src/components/Synthetics/OrderEditor/OrderEditor.tsx
#: src/components/Synthetics/PositionItem/PositionItem.tsx
#: src/components/Synthetics/PositionItem/PositionItem.tsx
#: src/components/Synthetics/PositionSeller/PositionSeller.tsx
#: src/components/Synthetics/PositionSeller/PositionSeller.tsx
#: src/components/Synthetics/TradeBox/TradeBox.tsx
msgid "Close"
msgstr "Fermer"

#: src/components/Exchange/FeesTooltip.tsx
#: src/components/Exchange/NetValueTooltip.tsx
#: src/components/Synthetics/PositionItem/PositionItem.tsx
#: src/components/Synthetics/TradeFeesRow/TradeFeesRow.tsx
msgid "Close Fee"
msgstr ""

#: src/components/Exchange/PositionSeller.js
msgid "Close failed."
msgstr ""

#: src/components/Exchange/PositionSeller.js
msgid "Close submitted!"
msgstr ""

#: src/pages/OrdersOverview/OrdersOverview.js
msgid "Close to execution price"
msgstr "Près du prix d'exécution"

#: src/components/Exchange/PositionSeller.js
msgid "Close without profit"
msgstr ""
<<<<<<< HEAD

#: src/components/Synthetics/PositionSeller/PositionSeller.tsx
msgid "Close {0} {1}"
msgstr ""
=======
>>>>>>> 9bbc1b85

#: src/components/Exchange/PositionSeller.js
msgid "Close {longOrShortText} {0}"
msgstr ""

#: src/components/Exchange/PositionSeller.js
msgid "Close: {convertedAmountFormatted} {0}"
msgstr ""

#: src/components/Exchange/PositionSeller.js
msgid "Closing..."
msgstr ""

#: src/components/Referrals/AddAffiliateCode.js
msgid "Code already taken"
msgstr "Code déjà pris"

#: src/App/App.js
msgid "Coinbase Wallet"
msgstr "Portefeuille Coinbase"

#: src/App/App.js
msgid "Coinbase Wallet not detected."
msgstr "Portefeuille Coinbase non détecté."

#: src/components/Exchange/ConfirmationBox.js
#: src/components/Exchange/OrdersList.js
#: src/components/Exchange/OrdersList.js
#: src/components/Exchange/OrdersList.js
#: src/components/Exchange/OrdersList.js
#: src/components/Exchange/PositionsList.js
#: src/components/Exchange/PositionsList.js
#: src/components/Synthetics/ConfirmationBox/ConfirmationBox.tsx
#: src/components/Synthetics/OrderItem/OrderItem.tsx
#: src/components/Synthetics/OrderItem/OrderItem.tsx
#: src/components/Synthetics/PositionItem/PositionItem.tsx
#: src/components/Synthetics/PositionList/PositionList.tsx
msgid "Collateral"
msgstr "Collatéral"

#: src/components/Exchange/ConfirmationBox.js
#: src/components/Exchange/PositionEditor.js
#: src/components/Exchange/PositionSeller.js
#: src/components/Synthetics/ConfirmationBox/ConfirmationBox.tsx
#: src/components/Synthetics/ConfirmationBox/ConfirmationBox.tsx
#: src/components/Synthetics/ConfirmationBox/ConfirmationBox.tsx
#: src/components/Synthetics/PositionEditor/PositionEditor.tsx
#: src/components/Synthetics/PositionSeller/PositionSeller.tsx
#: src/components/Synthetics/TradeBox/TradeBox.tsx
msgid "Collateral ({0})"
msgstr "Collatéral ({0})"

#: src/components/Exchange/SwapBox.js
#: src/components/Exchange/SwapBox.js
#: src/components/Exchange/SwapBox.js
#: src/components/Synthetics/TradeBox/CollateralSelectorRow.tsx
#: src/components/Synthetics/TradeBox/CollateralSelectorRow.tsx
#: src/components/Synthetics/TradeBox/CollateralSelectorRow.tsx
msgid "Collateral In"
msgstr "Collatéral En"

#: src/components/Exchange/ConfirmationBox.js
#: src/components/Synthetics/ConfirmationBox/ConfirmationBox.tsx
msgid "Collateral Spread"
msgstr ""

#: src/components/Exchange/PositionSeller.js
msgid "Collateral is not enough to cover pending Fees. Please uncheck \"Keep Leverage\" to pay the Fees with the realized PnL."
msgstr ""

<<<<<<< HEAD
#: src/components/Synthetics/ConfirmationBox/ConfirmationBox.tsx
msgid "Collateral value may differ due to different Price Impact at the time of execution."
msgstr ""

=======
>>>>>>> 9bbc1b85
#: src/pages/Ecosystem/Ecosystem.js
msgid "Community Projects"
msgstr "Projets de la Communauté"

#: src/pages/Ecosystem/Ecosystem.js
msgid "Community curated tweet collection"
msgstr "Collection de tweets élaborée par la communauté"

#: src/pages/Ecosystem/Ecosystem.js
msgid "Community-led Telegram groups."
msgstr "Groupes Telegram gérés par la communauté."

#: src/pages/CompleteAccountTransfer/CompleteAccountTransfer.js
#: src/pages/CompleteAccountTransfer/CompleteAccountTransfer.js
msgid "Complete Account Transfer"
msgstr "Compléter le Transfert de compte"

#: src/pages/CompleteAccountTransfer/CompleteAccountTransfer.js
msgid "Complete Transfer"
msgstr "Transfert complet"

#: src/pages/Stake/StakeV2.js
#: src/pages/Stake/StakeV2.js
msgid "Compound"
msgstr "Composé"

#: src/pages/Stake/StakeV2.js
msgid "Compound Rewards"
msgstr "Composer les récompenses"

#: src/pages/Stake/StakeV2.js
msgid "Compound completed!"
msgstr "Composition complétée !"

#: src/pages/Stake/StakeV2.js
msgid "Compound failed."
msgstr "Composition échouée."

#: src/pages/Stake/StakeV2.js
msgid "Compound submitted!"
msgstr "Composition soumise !"

#: src/pages/Stake/StakeV2.js
msgid "Compounding..."
msgstr "Composition en cours..."

#: src/components/Referrals/ClaimAffiliatesModal/ClaimAffiliatesModal.tsx
#: src/components/Synthetics/ClaimModal/ClaimModal.tsx
msgid "Confirm Claim"
msgstr ""

#: src/components/Exchange/ConfirmationBox.js
#: src/components/Synthetics/ConfirmationBox/ConfirmationBox.tsx
#: src/components/Synthetics/ConfirmationBox/ConfirmationBox.tsx
msgid "Confirm Limit Order"
msgstr ""

#: src/components/Exchange/ConfirmationBox.js
#: src/components/Synthetics/ConfirmationBox/ConfirmationBox.tsx
msgid "Confirm Long"
msgstr "Confirmer le long"

#: src/components/Exchange/ConfirmationBox.js
#: src/components/Synthetics/ConfirmationBox/ConfirmationBox.tsx
msgid "Confirm Short"
msgstr "Confirmer le Short"

#: src/components/Exchange/ConfirmationBox.js
#: src/components/Synthetics/ConfirmationBox/ConfirmationBox.tsx
msgid "Confirm Swap"
msgstr "Confirmer l'échange"

#: src/components/Synthetics/ConfirmationBox/ConfirmationBox.tsx
#: src/components/Synthetics/ConfirmationBox/ConfirmationBox.tsx
msgid "Confirm Trigger Order"
msgstr ""

#: src/components/Synthetics/GmSwap/GmConfirmationBox/GmConfirmationBox.tsx
msgid "Confirm {operationText}"
msgstr ""

#: src/components/Synthetics/GmSwap/GmConfirmationBox/GmConfirmationBox.tsx
msgid "Confirm {operationText} {0} GM"
msgstr ""

#: src/components/Header/AppHeaderUser.tsx
msgid "Connect"
msgstr "Connecter"

#: src/App/App.js
#: src/components/Exchange/SwapBox.js
#: src/components/Glp/GlpSwap.js
#: src/components/Header/AppHeaderUser.tsx
#: src/components/Migration/Migration.js
#: src/components/Referrals/AddAffiliateCode.js
#: src/components/Referrals/JoinReferralCode.js
#: src/components/Synthetics/GmSwap/GmSwapBox/GmSwapBox.tsx
#: src/pages/Stake/StakeV1.js
#: src/pages/Stake/StakeV1.js
#: src/pages/Stake/StakeV1.js
#: src/pages/Stake/StakeV1.js
#: src/pages/Stake/StakeV1.js
#: src/pages/Stake/StakeV2.js
#: src/pages/Stake/StakeV2.js
#: src/pages/Stake/StakeV2.js
#: src/pages/Stake/StakeV2.js
msgid "Connect Wallet"
msgstr "Connecter Portefeuille"

#: src/domain/synthetics/trade/utils/validation.ts
msgid "Connect wallet"
msgstr ""

#: src/lib/wallets/index.tsx
msgid "Connected to {0}"
msgstr "Connecté à {0}"

#: src/components/Synthetics/GmSwap/GmSwapBox/GmSwapBox.tsx
msgid "Consider selecting and using the \"Pair\" option to reduce the Price Impact."
msgstr ""

#: src/pages/BeginAccountTransfer/BeginAccountTransfer.js
#: src/pages/CompleteAccountTransfer/CompleteAccountTransfer.js
msgid "Continue"
msgstr "Continuer"

#: src/pages/Stake/StakeV2.js
msgid "Convert esGMX tokens to GMX tokens.<0/>Please read the <1>vesting details</1> before using the vaults."
msgstr "Convertir les tokens esGMX en tokens GMX.<0/>Veuillez lire les  <1>détails sur le vesting</1> avant d'utiliser les coffres."

#: src/pages/Stake/StakeV2.js
#: src/pages/Stake/StakeV2.js
msgid "Convert {wrappedTokenSymbol} to {nativeTokenSymbol}"
msgstr "Convertir {wrappedTokenSymbol} vers {nativeTokenSymbol}"

#: src/components/Exchange/PositionShare.js
msgid "Copy"
msgstr "Copier"

#: src/components/AddressDropdown/AddressDropdown.tsx
msgid "Copy Address"
msgstr "Copier l'adresse"

#: src/pages/Dashboard/DashboardV1.js
#: src/pages/Dashboard/DashboardV1.js
#~ msgid "Could not add token to MetaMask"
#~ msgstr "Impossible d'ajouter ce token à MetaMask"

#: src/components/Exchange/TradeHistory.js
msgid "Could not decrease {0} {longOrShortText}, +{1} USD, Acceptable Price: {2}"
msgstr ""

#: src/pages/Exchange/Exchange.js
msgid "Could not decrease {tokenSymbol} {longOrShortText} within the allowed slippage, you can adjust the allowed slippage in the settings on the top right of the page."
msgstr "Impossible de diminuer {tokenSymbol} {longOrShortText} dans les limites de glissement autorisé, vous pouvez ajuster le glissement autorisé dans les paramètres en haut à droite de la page."

#: src/components/Exchange/TradeHistory.js
msgid "Could not execute deposit into {0} {longOrShortText}"
msgstr "Impossible d'exécuter ce dépôt dans {0} {longOrShortText}"

#: src/components/Exchange/TradeHistory.js
msgid "Could not execute withdrawal from {0} {longOrShortText}"
msgstr "Impossible d'exécuter ce retrait depuis {0} {longOrShortText}"

#: src/components/Exchange/TradeHistory.js
msgid "Could not increase {0} {longOrShortText}, +{1} USD, Acceptable Price: {2}"
msgstr ""

#: src/pages/Exchange/Exchange.js
msgid "Could not increase {tokenSymbol} {longOrShortText} within the allowed slippage, you can adjust the allowed slippage in the settings on the top right of the page."
msgstr "Impossible d'augmenter  {tokenSymbol} {longOrShortText} dans les limites de glissement autorisé, vous pouvez ajuster le glissement autorisé dans les paramètres en haut à droite de la page."

#: src/domain/synthetics/trade/utils/validation.ts
msgid "Couldn't find a swap path with enough liquidity"
msgstr ""

#: src/domain/synthetics/trade/utils/validation.ts
msgid "Couldn't find a swap route with enough liquidity"
msgstr ""

#: src/components/Exchange/TradeHistory.js
#: src/components/Referrals/AddAffiliateCode.js
#: src/components/Referrals/AffiliatesStats.tsx
#: src/components/Synthetics/TradeHistoryRow/TradeHistoryRow.tsx
#: src/pages/Stake/StakeV1.js
#: src/pages/Stake/StakeV1.js
#: src/pages/Stake/StakeV1.js
msgid "Create"
msgstr "Créer"

#: src/components/Synthetics/TradeBox/TradeBox.tsx
msgid "Create Limit order"
msgstr ""

#: src/components/Exchange/ConfirmationBox.js
#: src/components/Exchange/PositionSeller.js
msgid "Create Order"
msgstr "Créer un Ordre"

#: src/components/Referrals/AffiliatesStats.tsx
msgid "Create Referral Code"
msgstr "Créer un code de parrainage"

#: src/components/Synthetics/TradeBox/TradeBox.tsx
msgid "Create Trigger order"
msgstr ""

#: src/components/Exchange/SwapBox.js
msgid "Create {0} Order"
msgstr ""

#: src/pages/OrdersOverview/OrdersOverview.js
msgid "Created At"
msgstr ""

#: src/components/Exchange/SwapBox.js
msgid "Created limit order for {0} {1}: {2} USD!"
msgstr ""

#: src/components/Synthetics/GmSwap/GmConfirmationBox/GmConfirmationBox.tsx
msgid "Creating Deposit..."
msgstr ""

#: src/components/Exchange/ConfirmationBox.js
#: src/components/Exchange/PositionSeller.js
#: src/components/Synthetics/ConfirmationBox/ConfirmationBox.tsx
#: src/components/Synthetics/PositionEditor/PositionEditor.tsx
#: src/components/Synthetics/PositionSeller/PositionSeller.tsx
msgid "Creating Order..."
msgstr "Création de l'ordre..."

#: src/components/Synthetics/GmSwap/GmConfirmationBox/GmConfirmationBox.tsx
msgid "Creating Withdrawal..."
msgstr ""

#: src/components/Referrals/AddAffiliateCode.js
msgid "Creating..."
msgstr "Création..."

#: src/pages/Ecosystem/Ecosystem.js
#: src/pages/Ecosystem/Ecosystem.js
msgid "Creator"
msgstr "Créateur"

#: src/components/Synthetics/PositionItem/PositionItem.tsx
msgid "Current Borrow Fee / Day"
msgstr ""

#: src/components/Synthetics/PositionItem/PositionItem.tsx
msgid "Current Funding Fee / Day"
msgstr ""

#: src/components/Glp/GlpSwap.js
msgid "Current Pool Amount"
msgstr "Montant actuel du pool"

#: src/pages/Stake/StakeV2.js
msgid "Current Reserved"
msgstr "Réserves actuelles"

#: src/pages/Dashboard/DashboardV2.js
msgid "Current Weight"
msgstr "Poids actuel"

#: src/components/Exchange/SwapBox.js
msgid "Current {0} long"
msgstr ""

#: src/components/Exchange/SwapBox.js
msgid "Current {0} shorts"
msgstr ""

#: src/components/Synthetics/MarketCard/MarketCard.tsx
msgid "Current {0} {longShortText}"
msgstr ""

#: src/pages/Ecosystem/Ecosystem.js
#: src/pages/Ecosystem/Ecosystem.js
#: src/pages/Ecosystem/Ecosystem.js
#: src/pages/Ecosystem/Ecosystem.js
#: src/pages/Ecosystem/Ecosystem.js
#: src/pages/Ecosystem/Ecosystem.js
msgid "DEX Aggregator"
msgstr "Agrégateur DEX"

#: src/components/Header/AppHeaderLinks.tsx
#: src/pages/Dashboard/DashboardV2.js
msgid "Dashboard"
msgstr "Tableau de bord"

#: src/pages/Ecosystem/Ecosystem.js
msgid "Dashboard for GMX referral stats"
msgstr "Tableau de bord pour les statistiques de parrainage GMX"

#: src/pages/Ecosystem/Ecosystem.js
msgid "Dashboards"
msgstr "Tableaux de bords"

#: src/components/Referrals/AffiliatesStats.tsx
#: src/components/Referrals/TradersStats.tsx
msgid "Date"
msgstr "Date"

#: src/pages/Ecosystem/Ecosystem.js
msgid "DeFi Portfolio Tracker"
msgstr "Suivi du portefeuille DeFi"

#: src/components/Exchange/ExchangeTVChart.js
#: src/components/Synthetics/TVChart/TVChart.tsx
msgid "Dec."
msgstr "Dec."

#: src/pages/Ecosystem/Ecosystem.js
msgid "Decentralized Finance Dashboard"
msgstr "Tableau de bord de finance décentralisée"

#: src/pages/Ecosystem/Ecosystem.js
msgid "Decentralized Money Market"
msgstr ""

#: src/pages/Ecosystem/Ecosystem.js
msgid "Decentralized Options Protocol"
msgstr "Protocole d'options décentralisées"

#: src/pages/Ecosystem/Ecosystem.js
msgid "Decentralized Options Strategies"
msgstr "Stratégies d'options décentralisées"

#: src/lib/legacy.ts
msgid "Decentralized Perpetual Exchange | GMX"
msgstr ""

#: src/pages/Ecosystem/Ecosystem.js
msgid "Decentralized Trading Protocol"
msgstr "Protocole d'échange décentralisé"

#: src/pages/Home/Home.js
msgid "Decentralized<0/>Perpetual Exchange"
msgstr "Décentralisé <0/>Bourse perpétuelle"

#: src/components/Exchange/ConfirmationBox.js
#: src/components/Exchange/ConfirmationBox.js
#: src/components/Exchange/OrdersList.js
#: src/components/Exchange/TradeHistory.js
#: src/components/Exchange/TradeHistory.js
#: src/components/Synthetics/ConfirmationBox/ConfirmationBox.tsx
#: src/components/Synthetics/ConfirmationBox/ConfirmationBox.tsx
#: src/components/Synthetics/TradeHistoryRow/TradeHistoryRow.tsx
#: src/domain/synthetics/orders/utils.ts
#: src/pages/OrdersOverview/OrdersOverview.js
msgid "Decrease"
msgstr "Diminuer"

#: src/pages/OrdersOverview/OrdersOverview.js
msgid "Decrease active: {0}, executed: {1}, cancelled: {2}"
msgstr "Diminution active: {0}, exécuté: {1}, annulé: {2}"

#: src/components/Synthetics/ConfirmationBox/ConfirmationBox.tsx
msgid "Decrease size"
msgstr ""

#: src/components/Exchange/TradeHistory.js
#: src/context/SyntheticsEvents/SyntheticsEventsProvider.tsx
msgid "Decreased"
msgstr "Diminué"

#: src/pages/Exchange/Exchange.js
msgid "Decreased {tokenSymbol} {longOrShortText}, -{0} USD."
msgstr "{tokenSymbol} {longOrShortText} diminué, -{0} USD."

#: src/components/Synthetics/StatusNotifiaction/OrderStatusNotification.tsx
msgid "Decreasing"
msgstr ""

#: src/components/Exchange/PositionEditor.js
#: src/components/Exchange/PositionEditor.js
#: src/components/Exchange/PositionEditor.js
#: src/components/Exchange/PositionEditor.js
#: src/components/Synthetics/GmSwap/GmConfirmationBox/GmConfirmationBox.tsx
#: src/components/Synthetics/PositionEditor/PositionEditor.tsx
#: src/pages/Stake/StakeV2.js
#: src/pages/Stake/StakeV2.js
#: src/pages/Stake/StakeV2.js
#: src/pages/Stake/StakeV2.js
msgid "Deposit"
msgstr "Dépôt"

#: src/components/Exchange/FeesTooltip.tsx
msgid "Deposit Fee"
msgstr ""

#: src/components/Exchange/PositionEditor.js
msgid "Deposit amount is insufficient to bring leverage below the max allowed leverage of 100x"
msgstr ""

<<<<<<< HEAD
#: src/components/Synthetics/StatusNotifiaction/GmStatusNotification.tsx
msgid "Deposit cancelled"
msgstr ""

=======
>>>>>>> 9bbc1b85
#: src/components/Exchange/PositionEditor.js
msgid "Deposit disabled, pending {0} upgrade"
msgstr "Dépôt désactivé, en attente de {0} actualisation"

#: src/components/Synthetics/StatusNotifiaction/GmStatusNotification.tsx
msgid "Deposit executed"
msgstr ""

#: src/pages/Stake/StakeV2.js
msgid "Deposit failed!"
msgstr "Dépôt échoué !"

#: src/components/Exchange/PositionEditor.js
msgid "Deposit failed."
msgstr "Dépôt échoué."

#: src/components/Exchange/PositionEditor.js
msgid "Deposit not enough to cover fees"
msgstr ""

<<<<<<< HEAD
#: src/components/Synthetics/StatusNotifiaction/GmStatusNotification.tsx
msgid "Deposit request sent"
msgstr ""

=======
>>>>>>> 9bbc1b85
#: src/pages/Stake/StakeV2.js
msgid "Deposit submitted!"
msgstr "Dépôt soumis !"

#: src/components/Exchange/PositionEditor.js
msgid "Deposit submitted."
msgstr "Dépôt soumis."

#: src/components/Exchange/TradeHistory.js
msgid "Deposit {0} USD into {1} {longOrShortText}"
msgstr "Déposer {0} USD sur {1} {longOrShortText}"

#: src/pages/Stake/StakeV2.js
msgid "Deposited"
msgstr "Déposé"

#: src/pages/Exchange/Exchange.js
msgid "Deposited {0} USD into {tokenSymbol} {longOrShortText}"
msgstr "{0} USD déposés sur {tokenSymbol} {longOrShortText}"

#: src/context/SyntheticsEvents/SyntheticsEventsProvider.tsx
msgid "Deposited {0} into {positionText}"
msgstr ""

#: src/pages/Stake/StakeV2.js
msgid "Deposited!"
msgstr "Déposé!"

#: src/components/Synthetics/StatusNotifiaction/OrderStatusNotification.tsx
msgid "Depositing {0} to {positionText}"
msgstr ""

#: src/components/Synthetics/StatusNotifiaction/GmStatusNotification.tsx
msgid "Depositing {tokensText} to {0}"
msgstr ""

#: src/components/Exchange/PositionEditor.js
#: src/pages/Stake/StakeV2.js
msgid "Depositing..."
msgstr "Dépôt en cours..."

#: src/pages/OrdersOverview/OrdersOverview.js
msgid "Diff"
msgstr "Diff"

#: src/App/App.js
msgid "Disable order validations"
msgstr "Désactiver les validations d'ordre"

#: src/components/AddressDropdown/AddressDropdown.tsx
msgid "Disconnect"
msgstr "Déconnecter"

#: src/App/App.js
msgid "Display PnL after fees"
msgstr "Afficher PnL après les frais"

#: src/pages/Dashboard/DashboardV2.js
msgid "Distribution"
msgstr "Distribution"

#: src/components/Header/AppHeaderLinks.tsx
#: src/components/Header/HomeHeaderLinks.tsx
msgid "Docs"
msgstr "Documents"

#: src/components/ModalViews/RedirectModal.js
msgid "Don't show this message again for 30 days."
msgstr "Ne montrez plus ce message pendant 30 jours."

#: src/components/Exchange/PositionShare.js
msgid "Download"
msgstr "Télécharger"

#: src/components/Header/AppHeaderLinks.tsx
#: src/pages/Stake/StakeV2.js
#: src/pages/Stake/StakeV2.js
msgid "Earn"
msgstr "Gagner"

#: src/components/Header/AppHeaderLinks.tsx
msgid "Ecosystem"
msgstr "Écosystème"

#: src/pages/Ecosystem/Ecosystem.js
msgid "Ecosystem Projects"
msgstr ""

#: src/components/Exchange/OrdersList.js
#: src/components/Exchange/OrdersList.js
#: src/components/Exchange/OrdersList.js
#: src/components/Synthetics/AcceptablePriceImpactEditor/AcceptablePriceImpactEditor.tsx
#: src/components/Synthetics/OrderItem/OrderItem.tsx
#: src/components/Synthetics/OrderItem/OrderItem.tsx
msgid "Edit"
msgstr "Modifier"

#: src/components/Exchange/PositionDropdown.js
#: src/components/Exchange/PositionsList.js
#: src/components/Synthetics/PositionItem/PositionItem.tsx
msgid "Edit Collateral"
msgstr "Modifier le Collatéral"

#: src/components/Referrals/TradersStats.tsx
msgid "Edit Referral Code"
msgstr "Modifier le code de parrainage"

#: src/components/Exchange/OrderEditor.js
#: src/components/Exchange/OrderEditor.js
msgid "Edit order"
msgstr "Modifier l'ordre"

#: src/components/Synthetics/OrderEditor/OrderEditor.tsx
msgid "Edit {0}"
msgstr ""

#: src/components/Synthetics/PositionEditor/PositionEditor.tsx
msgid "Edit {0} {1}"
msgstr ""

#: src/components/Exchange/PositionEditor.js
msgid "Edit {longOrShortText} {0}"
msgstr "Modifier {longOrShortText} {0}"

#: src/components/Exchange/PositionEditor.js
#: src/components/Exchange/PositionSeller.js
#: src/components/Exchange/SwapBox.js
msgid "Enable Leverage"
msgstr "Permettre le levier"

#: src/components/Exchange/OrdersToa.js
#: src/components/Exchange/OrdersToa.js
#: src/components/Exchange/PositionSeller.js
#: src/components/Exchange/SwapBox.js
msgid "Enable Orders"
msgstr "Permettre les ordres"

#: src/components/Exchange/PositionEditor.js
msgid "Enable deposit failed."
msgstr "L'activation du dépôt a échoué."

#: src/components/Exchange/PositionEditor.js
msgid "Enable deposit sent."
msgstr "Activation du dépôt envoyée."

#: src/components/Exchange/PositionSeller.js
#: src/components/Exchange/SwapBox.js
msgid "Enable leverage failed."
msgstr "L'activation du levier a échoué."

#: src/components/Exchange/PositionSeller.js
#: src/components/Exchange/SwapBox.js
msgid "Enable leverage sent."
msgstr "Activation du levier envoyée."

#: src/pages/Exchange/Exchange.js
msgid "Enable orders failed."
msgstr "Activation des ordres échouée."

#: src/pages/Exchange/Exchange.js
msgid "Enable orders sent."
msgstr "Activation des ordres envoyée."

#: src/components/Exchange/PositionEditor.js
msgid "Enable withdraw failed."
msgstr "Activation des retraits échouée."

#: src/components/Exchange/PositionEditor.js
msgid "Enable withdraw sent."
msgstr "Activation des retraits envoyée."

#: src/components/Exchange/PositionEditor.js
msgid "Enabling Leverage"
msgstr "Permettre l'effet de levier"

#: src/components/Exchange/PositionEditor.js
#: src/components/Exchange/PositionSeller.js
#: src/components/Exchange/PositionSeller.js
#: src/components/Exchange/SwapBox.js
#: src/components/Exchange/SwapBox.js
msgid "Enabling Leverage..."
msgstr "Permettre l'effet de levier..."

#: src/components/Exchange/OrdersToa.js
#: src/components/Exchange/PositionSeller.js
#: src/components/Exchange/PositionSeller.js
#: src/components/Exchange/SwapBox.js
#: src/components/Exchange/SwapBox.js
msgid "Enabling Orders..."
msgstr "Activation des ordres..."

#: src/pages/NftWallet/NftWallet.js
msgid "Enter NFT Address"
msgstr "Indiquer l'adresse NFT"

#: src/pages/NftWallet/NftWallet.js
msgid "Enter NFT ID"
msgstr "Indiquer l'ID NFT"

#: src/components/Exchange/OrderEditor.js
#: src/components/Exchange/PositionSeller.js
msgid "Enter Price"
msgstr "Indiquer le prix"

#: src/pages/BeginAccountTransfer/BeginAccountTransfer.js
#: src/pages/NftWallet/NftWallet.js
msgid "Enter Receiver Address"
msgstr "Indiquer l'adresse du destinataire"

#: src/components/Referrals/JoinReferralCode.js
#: src/components/Referrals/JoinReferralCode.js
msgid "Enter Referral Code"
msgstr "Indiquer le code de parrainage"

#: src/domain/synthetics/trade/utils/validation.ts
msgid "Enter a  price"
msgstr ""

#: src/components/Referrals/AddAffiliateCode.js
#: src/components/Referrals/AddAffiliateCode.js
msgid "Enter a code"
msgstr "Indiquer un code"

#: src/components/Synthetics/OrderEditor/OrderEditor.tsx
msgid "Enter a new ratio"
msgstr ""

#: src/components/Synthetics/OrderEditor/OrderEditor.tsx
#: src/components/Synthetics/OrderEditor/OrderEditor.tsx
msgid "Enter a new size or price"
msgstr ""

#: src/components/Exchange/SwapBox.js
#: src/components/Exchange/SwapBox.js
#: src/components/Synthetics/OrderEditor/OrderEditor.tsx
#: src/domain/synthetics/trade/utils/validation.ts
msgid "Enter a price"
msgstr "Indiquer un prix"

#: src/components/Synthetics/OrderEditor/OrderEditor.tsx
msgid "Enter a ratio"
msgstr ""

#: src/components/Synthetics/OrderEditor/OrderEditor.tsx
#: src/domain/synthetics/trade/utils/validation.ts
#: src/domain/synthetics/trade/utils/validation.ts
msgid "Enter a size"
msgstr ""

#: src/domain/synthetics/trade/utils/validation.ts
msgid "Enter a trigger price"
msgstr ""

#: src/components/Exchange/PositionEditor.js
#: src/components/Exchange/PositionSeller.js
#: src/components/Exchange/PositionSeller.js
#: src/components/Exchange/SwapBox.js
#: src/components/Exchange/SwapBox.js
#: src/components/Exchange/SwapBox.js
#: src/components/Exchange/SwapBox.js
#: src/components/Glp/GlpSwap.js
#: src/components/Glp/GlpSwap.js
#: src/components/Migration/Migration.js
#: src/domain/synthetics/trade/utils/validation.ts
#: src/domain/synthetics/trade/utils/validation.ts
#: src/domain/synthetics/trade/utils/validation.ts
#: src/domain/synthetics/trade/utils/validation.ts
#: src/pages/ClaimEsGmx/ClaimEsGmx.js
#: src/pages/Stake/StakeV1.js
#: src/pages/Stake/StakeV1.js
#: src/pages/Stake/StakeV2.js
#: src/pages/Stake/StakeV2.js
#: src/pages/Stake/StakeV2.js
msgid "Enter an amount"
msgstr "indiquer une somme"

#: src/pages/Home/Home.js
msgid "Enter and exit positions with minimal spread and low price impact. Get the optimal price without incurring additional costs."
msgstr ""

#: src/components/Exchange/OrderEditor.js
#: src/components/Exchange/OrderEditor.js
msgid "Enter new Price"
msgstr "Indiquer une nouvelle somme"

#: src/components/Exchange/ConfirmationBox.js
#: src/components/Exchange/PositionEditor.js
#: src/components/Exchange/PositionSeller.js
#: src/components/Exchange/PositionsList.js
#: src/components/Exchange/PositionsList.js
#: src/components/Exchange/SwapBox.js
#: src/components/Exchange/SwapBox.js
#: src/components/Synthetics/ConfirmationBox/ConfirmationBox.tsx
#: src/components/Synthetics/MarketCard/MarketCard.tsx
#: src/components/Synthetics/PositionEditor/PositionEditor.tsx
#: src/components/Synthetics/PositionItem/PositionItem.tsx
#: src/components/Synthetics/PositionList/PositionList.tsx
#: src/components/Synthetics/PositionSeller/PositionSeller.tsx
#: src/components/Synthetics/TradeBox/TradeBox.tsx
msgid "Entry Price"
msgstr "Prix d'entrée"

#: src/pages/Stake/StakeV2.js
#: src/pages/Stake/StakeV2.js
msgid "Escrowed GMX"
msgstr "GMX sous séquestre"

#: src/components/Glp/GlpSwap.js
#: src/components/Stake/GMXAprTooltip.tsx
msgid "Escrowed GMX APR"
msgstr "Taux de rendement annuels GMX sous séquestre"

#: src/components/Synthetics/TradeHistoryRow/TradeHistoryRow.tsx
#: src/pages/OrdersOverview/OrdersOverview.js
msgid "Execute"
msgstr "Exécuter"

#: src/components/Exchange/TradeHistory.js
msgid "Execute Order: Swap {fromAmountDisplay} {0} for {toAmountDisplay} {1}"
msgstr "Exécuter l'ordre: Échanger {fromAmountDisplay} {0} pour {toAmountDisplay} {1}"

#: src/components/Synthetics/TradeHistoryRow/TradeHistoryRow.tsx
msgid "Execute Order: {increaseText} {positionText} {sizeDeltaText}, {0} Price: {1}, Market: {2}"
msgstr ""

#: src/components/Exchange/TradeHistory.js
msgid "Execute Order: {orderTypeText} {0} {longShortDisplay} {sizeDeltaDisplay} USD, Price: {executionPriceDisplay} USD"
msgstr ""

#: src/domain/synthetics/orders/simulateExecuteOrderTxn.tsx
msgid "Execute order simulation failed."
msgstr ""

#: src/components/Exchange/FeesTooltip.tsx
#: src/components/Synthetics/GmSwap/GmFees/GmFees.tsx
#: src/components/Synthetics/OrderEditor/OrderEditor.tsx
#: src/components/Synthetics/TradeFeesRow/TradeFeesRow.tsx
msgid "Execution Fee"
msgstr ""

#: src/components/Exchange/SwapBox.js
#: src/components/Synthetics/MarketCard/MarketCard.tsx
msgid "Exit Price"
msgstr "Prix de sortie"

#: src/components/Glp/GlpSwap.js
msgid "FEES"
msgstr "FRAIS"

#: src/components/Synthetics/MarketsList/MarketsList.tsx
msgid "FUNDING RATE / 1h"
msgstr ""

#: src/domain/synthetics/orders/cancelOrdersTxn.ts
msgid "Failed to cancel {ordersText}"
msgstr ""

#: src/domain/synthetics/orders/updateOrderTxn.ts
msgid "Failed to update order"
msgstr ""

#: src/components/Exchange/ConfirmationBox.js
#: src/components/Exchange/ConfirmationBox.js
#: src/components/Exchange/ConfirmationBox.js
#: src/components/Exchange/PositionEditor.js
#: src/components/Exchange/PositionSeller.js
#: src/components/Exchange/SwapBox.js
#: src/components/Exchange/SwapBox.js
#: src/components/Glp/GlpSwap.js
#: src/components/Glp/GlpSwap.js
#: src/components/Glp/GlpSwap.js
#: src/components/Synthetics/ConfirmationBox/ConfirmationBox.tsx
#: src/components/Synthetics/TradeFeesRow/TradeFeesRow.tsx
#: src/pages/Dashboard/DashboardV2.js
msgid "Fees"
msgstr "FRAIS"

#: src/components/Synthetics/GmSwap/GmFees/GmFees.tsx
#: src/components/Synthetics/TradeFeesRow/TradeFeesRow.tsx
msgid "Fees and Price Impact"
msgstr ""

#: src/components/Synthetics/ConfirmationBox/ConfirmationBox.tsx
msgid "Fees are high"
msgstr ""

#: src/components/Exchange/ConfirmationBox.js
msgid "Fees are high to swap from {0} to {1}."
msgstr "Les frais sont élevés pour changer de {0} vers {1}."

#: src/components/Exchange/ConfirmationBox.js
msgid "Fees are high to swap from {0} to {1}. <0/>{2} is needed for collateral."
msgstr "Les frais sont élevés pour changer de {0} vers {1}. <0/>{2} est nécessaire pour le Collatéral."

#: src/components/Exchange/PositionSeller.js
msgid "Fees are higher than Collateral"
msgstr ""

<<<<<<< HEAD
#: src/domain/synthetics/trade/utils/validation.ts
#: src/domain/synthetics/trade/utils/validation.ts
#: src/domain/synthetics/trade/utils/validation.ts
msgid "Fees exceed Pay amount"
msgstr ""

#: src/domain/synthetics/trade/utils/validation.ts
msgid "Fees exceed amount"
msgstr ""

=======
>>>>>>> 9bbc1b85
#: src/pages/Ecosystem/Ecosystem.js
msgid "Fees generated by GMX"
msgstr "Commissions générées par GMX"

#: src/components/Glp/GlpSwap.js
msgid "Fees may vary depending on which asset you sell GLP for. <0/>Enter the amount of GLP you want to redeem in the order form, then check here to compare fees."
msgstr "Les frais peuvent varier selon quel actif vous vendez pour du GLP. <0/>Indiquer la somme que vous souhaitez rembourser, puis vérifiez ici pour comparer les frais."

#: src/components/Glp/GlpSwap.js
msgid "Fees may vary depending on which asset you use to buy GLP. <0/>Enter the amount of GLP you want to purchase in the order form, then check here to compare fees."
msgstr "Les frais peuvent varier selon quel actif vous vendez pour du GLP. <0/>Indiquer la somme que vous souhaitez acheter, puis vérifiez ici pour comparer les frais."

#: src/pages/Dashboard/DashboardV2.js
msgid "Fees since"
msgstr "Frais depuis"

#: src/components/Glp/GlpSwap.js
#: src/components/Glp/GlpSwap.js
#: src/components/Glp/GlpSwap.js
#: src/components/Glp/GlpSwap.js
msgid "Fees will be shown once you have entered an amount in the order form."
msgstr "Les frais s'afficheront quand vous aurez indiqué une somme dans le formulaire d'ordre."

#: src/components/Exchange/SwapBox.js
msgid "Fetching token info..."
msgstr ""

#: src/pages/Ecosystem/Ecosystem.js
msgid "Financial reports and protocol analytics"
msgstr "Rapports financiers et analyses de protocoles"

#: src/pages/Dashboard/DashboardV2.js
msgid "Floor Price Fund"
msgstr "Fond de prix plancher"

#: src/components/Exchange/ConfirmationBox.js
msgid "Forfeit profit"
msgstr "Renoncer aux profits"

#: src/components/Exchange/ConfirmationBox.js
msgid "Forfeit profit and Short"
msgstr "Renoncer aux profits et shorter"

#: src/components/Exchange/ConfirmationBox.js
msgid "Forfeit profit and {action}"
msgstr "Renoncer aux profits et {action}"

#: src/components/Exchange/ConfirmationBox.js
msgid "Forfeit profit not checked"
msgstr "Renoncer aux profits non vérifiés"

#: src/components/Synthetics/TradeHistoryRow/TradeHistoryRow.tsx
#: src/components/Synthetics/TradeHistoryRow/TradeHistoryRow.tsx
msgid "Freeze"
msgstr ""

#: src/components/Synthetics/StatusNotifiaction/GmStatusNotification.tsx
msgid "Fulfilling Deposit request"
msgstr ""

#: src/components/Synthetics/StatusNotifiaction/GmStatusNotification.tsx
msgid "Fulfilling Withdrawal request"
msgstr ""

#: src/components/Synthetics/StatusNotifiaction/OrderStatusNotification.tsx
msgid "Fulfilling order request"
msgstr ""

#: src/components/Synthetics/MarketCard/MarketCard.tsx
#: src/components/Synthetics/TradeFeesRow/TradeFeesRow.tsx
#: src/components/Synthetics/TradeHistoryRow/LiquidationTooltip.tsx
msgid "Funding Fee"
msgstr ""

#: src/components/Synthetics/TradeFeesRow/TradeFeesRow.tsx
msgid "Funding Fee Rate"
msgstr ""

#: src/components/Synthetics/ClaimableCard/ClaimableCard.tsx
msgid "Funding Fees"
msgstr ""

#: src/components/Synthetics/MarketsList/MarketsList.tsx
msgid "Funding Rate / 1h"
msgstr ""

#: src/components/Synthetics/ClaimModal/ClaimModal.tsx
msgid "Funding fee"
msgstr ""

#: src/pages/Ecosystem/Ecosystem.js
msgid "GBC NFTs APR tracker and rewards"
msgstr "Tracker de taux de rendement annuels des NFTs GBC et récompenses"

#: src/pages/Dashboard/DashboardV2.js
#: src/pages/Dashboard/DashboardV2.js
msgid "GLP Index Composition"
msgstr "Composition de l'indice GLP"

#: src/pages/Dashboard/DashboardV2.js
msgid "GLP Pool"
msgstr "Pool de GLP"

#: src/pages/Stake/StakeV2.js
#: src/pages/Stake/StakeV2.js
msgid "GLP Vault"
msgstr "Coffre GLP"

#: src/pages/Ecosystem/Ecosystem.js
msgid "GLP and GMX autocompounding vaults"
msgstr ""

#: src/pages/Ecosystem/Ecosystem.js
msgid "GLP autocompounding vaults"
msgstr ""

#: src/components/Glp/GlpSwap.js
msgid "GLP buy disabled, pending {0} upgrade"
msgstr "Achat GLP désactivé, en attente de {0} actualisations"

#: src/components/TokenCard/TokenCard.js
msgid "GLP is the liquidity provider token for GMX V1 markets. Accrues 70% of the V1 markets generated fees."
msgstr ""

#: src/components/Glp/GlpSwap.js
msgid "GLP sell disabled, pending {0} upgrade"
msgstr "Vente GLP désactivé, en attente de {0} actualisations"

#: src/components/Synthetics/GmList/GmList.tsx
#: src/components/Synthetics/GmList/GmList.tsx
msgid "GM ({0})"
msgstr ""

#: src/components/Synthetics/MarketsList/MarketsList.tsx
#: src/components/Synthetics/MarketsList/MarketsList.tsx
msgid "GM Pools"
msgstr ""

#: src/components/Synthetics/MarketStats/MarketStats.tsx
msgid "GM Token pricing includes positions' Pending PnL, Impact Pool Amount and Borrow Fees."
msgstr ""

#: src/components/TokenCard/TokenCard.js
msgid "GM is the liquidity provider token for GMX V2 markets. Accrues 70% of the V2 markets generated fees."
msgstr ""

#: src/pages/Ecosystem/Ecosystem.js
msgid "GMX Announcements and Updates"
msgstr "Annonces et mises à jour concernant GMX"

#: src/pages/Ecosystem/Ecosystem.js
msgid "GMX Blueberry NFTs"
msgstr "NFT Bleuets GMX"

#: src/pages/Ecosystem/Ecosystem.js
msgid "GMX Governance Page"
msgstr "Page de gouvernance GMX"

#: src/pages/Ecosystem/Ecosystem.js
msgid "GMX Pages"
msgstr "Pages GMX"

#: src/pages/Ecosystem/Ecosystem.js
msgid "GMX Perpetuals Data"
msgstr "Données sur les Perpetuals de GMX"

#: src/pages/Ecosystem/Ecosystem.js
msgid "GMX Proposals Voting page"
msgstr "Page de vote pour les propositions sur GMX"

#: src/pages/Ecosystem/Ecosystem.js
msgid "GMX Stats Page"
msgstr "Page des statistiques GMX"

#: src/pages/Stake/StakeV2.js
#: src/pages/Stake/StakeV2.js
msgid "GMX Vault"
msgstr "Coffre GMX"

#: src/pages/Ecosystem/Ecosystem.js
msgid "GMX Weekly Updates"
msgstr "Mises à jour hebdomadaires GMX"

#: src/pages/BuyGMX/BuyGMX.tsx
msgid "GMX bonds can be bought on Bond Protocol with a discount and a small vesting period:"
msgstr ""

#: src/pages/Ecosystem/Ecosystem.js
msgid "GMX community discussion"
msgstr "Discussion de la communauté GMX"

#: src/pages/Ecosystem/Ecosystem.js
msgid "GMX dashboards and analytics."
msgstr "Tableaux de bord et analyses GMX."

#: src/pages/Ecosystem/Ecosystem.js
msgid "GMX ecosystem pages."
msgstr "Pages de l'écosystème GMX."

#: src/pages/Ecosystem/Ecosystem.js
msgid "GMX explorer for stats and traders"
msgstr "Explorateur GMX pour les statistiques et les traders"

#: src/pages/Ecosystem/Ecosystem.js
msgid "GMX fundamentals"
msgstr "Principes fondamentaux de GMX"

#: src/pages/Home/Home.js
msgid "GMX is currently live on Arbitrum and Avalanche."
msgstr "GMX est en émission direct sur Arbitrum et Avalanche."

#: src/pages/Jobs/Jobs.js
msgid "GMX is not actively looking for new hires at the moment. However, if you think you can contribute to the project, please email <0>jobs@gmx.io</0>."
msgstr "GMX ne recherche pas activement de nouveaux recrutements pour le moment. Toutefois, si vous pensez pouvoir contribuer au projet, veuillez envoyer un courriel à l'adresse suivante <0>jobs@gmx.io</0>."

#: src/components/TokenCard/TokenCard.js
msgid "GMX is the utility and governance token. Accrues 30% of the platform's generated fees."
msgstr "GMX est le token d'utilité et de gouvernance. Accumule 30% des frais générés par la plateforme."

#: src/pages/Ecosystem/Ecosystem.js
msgid "GMX staking calculator"
msgstr "Calculateur de staking GMX"

#: src/pages/Ecosystem/Ecosystem.js
msgid "GMX staking calculator and guide"
msgstr ""

#: src/pages/Ecosystem/Ecosystem.js
msgid "GMX staking rewards updates and insights"
msgstr "Mises à jour et aperçu des récompenses du staking de GMX"

#: src/pages/Stake/StakeV2.js
#: src/pages/Stake/StakeV2.js
msgid "GMX transfers not yet enabled"
msgstr "Les transferts GMX ne sont pas encore activés"

#: src/components/Common/SEO.js
msgid "GMX | Decentralized Perpetual Exchange"
msgstr ""

#: src/components/Referrals/AddAffiliateCode.js
msgid "Generate Referral Code"
msgstr "Générer un code de parrainage"

#: src/components/Exchange/PositionShare.js
msgid "Generating shareable image..."
msgstr "Création d'une image partageable..."

#: src/pages/Referrals/Referrals.tsx
msgid "Get fee discounts and earn rebates through the GMX referral program.<0/>For more information, please read the <1>referral program details</1>."
msgstr ""

#: src/components/Header/HomeHeaderLinks.tsx
msgid "Governance"
msgstr "Gouvernance"

#: src/components/Exchange/SwapBox.js
msgid "High Slippage, Swap Anyway"
msgstr ""

#: src/components/Exchange/SwapBox.js
msgid "High USDG Slippage, Long Anyway"
msgstr ""

#: src/components/Exchange/ConfirmationBox.js
#: src/components/Synthetics/ConfirmationBox/ConfirmationBox.tsx
msgid "I am aware of the trigger orders"
msgstr "Je suis conscient des ordres de déclenchement"

#: src/components/Synthetics/MarketCard/MarketCard.tsx
msgid "If you have an existing position, the position will be closed at a reference price of {0}, not accounting for price impact.<0/><1/>This exit price will change with the price of the asset.<2/><3/><4>More Info</4>"
msgstr ""

#: src/components/Exchange/SwapBox.js
msgid "If you have an existing position, the position will be closed at {0} USD.<0/><1/>This exit price will change with the price of the asset.<2/><3/><4>More Info</4>"
msgstr ""

#: src/components/Exchange/PositionShare.js
msgid "Image generation error, please refresh and try again."
msgstr "Erreur de génération d'image, veuillez rafraîchir et réessayer."

#: src/components/Exchange/ExchangeTVChart.js
#: src/components/Synthetics/TVChart/TVChart.tsx
msgid "Inc."
msgstr "Inc."

#: src/App/App.js
msgid "Include PnL in leverage display"
msgstr "Inclure le PnL dans le mode d'affichage Effet de Levier"

#: src/pages/CompleteAccountTransfer/CompleteAccountTransfer.js
msgid "Incorrect Account"
msgstr "Compte incorrect"

#: src/components/Exchange/SwapBox.js
#: src/pages/Stake/StakeV1.js
msgid "Incorrect Network"
msgstr "Réseau incorrect"

#: src/components/Exchange/SwapBox.js
msgid "Incorrect network"
msgstr ""

#: src/components/Exchange/ConfirmationBox.js
#: src/components/Exchange/ConfirmationBox.js
#: src/components/Exchange/OrdersList.js
#: src/components/Exchange/TradeHistory.js
#: src/components/Exchange/TradeHistory.js
#: src/components/Synthetics/ConfirmationBox/ConfirmationBox.tsx
#: src/components/Synthetics/TradeHistoryRow/TradeHistoryRow.tsx
#: src/domain/synthetics/orders/utils.ts
#: src/pages/OrdersOverview/OrdersOverview.js
msgid "Increase"
msgstr "Augmenter"

#: src/components/Exchange/PositionDropdown.js
msgid "Increase Size (Limit)"
msgstr ""

#: src/components/Exchange/PositionDropdown.js
msgid "Increase Size (Market)"
msgstr ""

#: src/pages/OrdersOverview/OrdersOverview.js
msgid "Increase active: {0}, executed: {1}, cancelled: {2}"
msgstr "Augmentation active: {0}, exécuté: {1}, annulé: {2}"

#: src/components/Exchange/TradeHistory.js
msgid "Increase {0} {longOrShortText}, +{1} USD, {2} Price: {3} USD"
msgstr "Augmenter {0} {longOrShortText}, +{1} USD, {2} Prix: {3} USD"

#: src/context/SyntheticsEvents/SyntheticsEventsProvider.tsx
msgid "Increased {positionText}, +{0}"
msgstr ""

#: src/pages/Exchange/Exchange.js
msgid "Increased {tokenSymbol} {longOrShortText}, +{0} USD."
msgstr "Augmenter {tokenSymbol} {longOrShortText}, +{0} USD."

#: src/components/Synthetics/StatusNotifiaction/OrderStatusNotification.tsx
msgid "Increasing"
msgstr ""

#: src/pages/OrdersOverview/OrdersOverview.js
msgid "Index"
msgstr "Indice"

#: src/components/Exchange/NetValueTooltip.tsx
#: src/components/Exchange/PositionsList.js
#: src/components/Exchange/PositionsList.js
#: src/components/Synthetics/PositionItem/PositionItem.tsx
#: src/components/Synthetics/PositionItem/PositionItem.tsx
msgid "Initial Collateral"
msgstr "Collatéral initial"

#: src/components/Exchange/PositionSeller.js
msgid "Initial Collateral (Collateral excluding Borrow Fee)."
msgstr ""

#: src/components/Synthetics/PositionEditor/PositionEditor.tsx
#: src/components/Synthetics/PositionSeller/PositionSeller.tsx
msgid "Initial Collateral (Collateral excluding Borrow and Funding Fee)."
msgstr ""

#: src/components/Exchange/TradeHistory.js
#: src/components/Synthetics/TradeHistoryRow/LiquidationTooltip.tsx
msgid "Initial collateral"
msgstr "Collatéral initial"

#: src/components/Exchange/PositionSeller.js
msgid "Insufficient Available Liquidity to swap to {0}:"
msgstr ""

#: src/components/Glp/GlpSwap.js
msgid "Insufficient GLP balance"
msgstr "Équilibre insuffisant de GLP"

#: src/components/Exchange/PositionSeller.js
#: src/components/Exchange/PositionSeller.js
#: src/components/Exchange/SwapBox.js
#: src/components/Exchange/SwapBox.js
#: src/components/Exchange/SwapBox.js
#: src/components/Exchange/SwapBox.js
#: src/components/Exchange/SwapBox.js
#: src/components/Exchange/SwapBox.js
#: src/components/Exchange/SwapBox.js
#: src/components/Exchange/SwapBox.js
#: src/components/Exchange/SwapBox.js
#: src/components/Exchange/SwapBox.js
msgid "Insufficient Liquidity"
msgstr ""

#: src/components/Exchange/SwapBox.js
#: src/components/Glp/GlpSwap.js
#: src/domain/synthetics/trade/utils/validation.ts
msgid "Insufficient liquidity"
msgstr "Liquidité insuffisante"

#: src/components/Synthetics/TradeBox/MarketPoolSelectorRow.tsx
msgid "Insufficient liquidity in any {0}/USD market pools for your order."
msgstr ""

#: src/components/Synthetics/TradeBox/MarketPoolSelectorRow.tsx
msgid "Insufficient liquidity in {0} market pool. <0/><1>Switch to {1} market pool.</1>"
msgstr ""

#: src/domain/synthetics/trade/utils/validation.ts
msgid "Insufficient liquidity to swap collateral"
msgstr ""

#: src/domain/synthetics/trade/utils/validation.ts
msgid "Insufficient receive token liquidity"
msgstr "Liquidité insuffisante du token de réception"

#: src/pages/Stake/StakeV2.js
msgid "Insufficient staked tokens"
msgstr "Tokens stakés insuffisants"

#: src/components/Exchange/SwapBox.js
#: src/components/Exchange/SwapBox.js
#: src/components/Glp/GlpSwap.js
#: src/domain/synthetics/trade/utils/validation.ts
#: src/domain/synthetics/trade/utils/validation.ts
#: src/domain/synthetics/trade/utils/validation.ts
#: src/domain/synthetics/trade/utils/validation.ts
#: src/domain/synthetics/trade/utils/validation.ts
msgid "Insufficient {0} balance"
msgstr "Balance {0} insuffisante"

<<<<<<< HEAD
#: src/domain/synthetics/trade/utils/validation.ts
#: src/domain/synthetics/trade/utils/validation.ts
msgid "Insufficient {0} liquidity"
msgstr ""

=======
>>>>>>> 9bbc1b85
#: src/components/Exchange/PositionSeller.js
#: src/components/Exchange/PositionSeller.js
msgid "Invalid Liquidation Price"
msgstr ""

#: src/pages/NftWallet/NftWallet.js
msgid "Invalid NFT Address"
msgstr "Adresse NFT invalide"

#: src/pages/BeginAccountTransfer/BeginAccountTransfer.js
msgid "Invalid Receiver"
msgstr "Destinataire invalide"

#: src/pages/BeginAccountTransfer/BeginAccountTransfer.js
#: src/pages/NftWallet/NftWallet.js
msgid "Invalid Receiver Address"
msgstr "Adresse du destinataire non valide"

#: src/pages/CompleteAccountTransfer/CompleteAccountTransfer.js
msgid "Invalid Transfer Addresses: Please check the url."
msgstr ""

<<<<<<< HEAD
#: src/components/Synthetics/AcceptablePriceImpactEditor/AcceptablePriceImpactEditor.tsx
msgid "Invalid acceptable Price Impact value"
msgstr ""

=======
>>>>>>> 9bbc1b85
#: src/components/Exchange/PositionEditor.js
#: src/components/Exchange/PositionEditor.js
#: src/components/Exchange/PositionEditor.js
#: src/domain/synthetics/trade/utils/validation.ts
#: src/domain/synthetics/trade/utils/validation.ts
msgid "Invalid liq. price"
msgstr "Prix de liquidation invalide"

#: src/components/Exchange/ConfirmationBox.js
#: src/components/Exchange/OrderEditor.js
#: src/components/Exchange/PositionSeller.js
msgid "Invalid price, see warning"
msgstr "Prix invalide, voir l'avertissement"

#: src/App/App.js
msgid "Invalid slippage value"
msgstr "Valeur de glissement invalide"

#: src/pages/OrdersOverview/OrdersOverview.js
msgid "Invalid token fromToken: \"{0}\" toToken: \"{toTokenAddress}\""
msgstr "Token invalide duToken:: \"{0}\" àToken: \"{toTokenAddress}\""

#: src/pages/OrdersOverview/OrdersOverview.js
msgid "Invalid token indexToken: \"{0}\" collateralToken: \"{1}\""
msgstr "Token invalide indiceТокен: \"{0}\" collatéralToken: \"{1}\""

#: src/pages/Jobs/Jobs.js
msgid "Job Openings"
msgstr ""

#: src/pages/Jobs/Jobs.js
msgid "Job openings at GMX."
msgstr "Offres d'emploi chez GMX."

#: src/pages/Jobs/Jobs.js
msgid "Jobs"
msgstr "Emplois"

#: src/components/Exchange/PositionSeller.js
msgid "Keep Leverage is not possible"
msgstr ""

<<<<<<< HEAD
#: src/components/Synthetics/ConfirmationBox/ConfirmationBox.tsx
#: src/components/Synthetics/PositionSeller/PositionSeller.tsx
#: src/components/Synthetics/TradeBox/TradeBox.tsx
msgid "Keep leverage at {0}"
msgstr ""

=======
>>>>>>> 9bbc1b85
#: src/components/Exchange/PositionSeller.js
msgid "Keep leverage at {0}x"
msgstr ""

#: src/components/NetworkDropdown/NetworkDropdown.tsx
msgid "Language"
msgstr "Langue"

#: src/components/Header/AppHeaderUser.tsx
#: src/components/Header/AppHeaderUser.tsx
#: src/components/ModalViews/RedirectModal.js
#: src/pages/Home/Home.js
msgid "Launch App"
msgstr "Lancer l'application"

#: src/components/Exchange/UsefulLinks.tsx
msgid "Leaderboard"
msgstr "Tableau des leaders"

#: src/pages/Ecosystem/Ecosystem.js
msgid "Leaderboard for GMX traders"
msgstr "Tableau d'affichage pour les traders GMX"

#: src/components/Exchange/PositionEditor.js
msgid "Leave at least {0} ETH for gas"
msgstr "Laisser au moins {0} ETH pour du gaz"

#: src/components/Exchange/SwapBox.js
#: src/components/Exchange/SwapBox.js
msgid "Leave at least {0} {1} for gas"
msgstr ""

#: src/components/Exchange/PositionEditor.js
msgid "Leftover Collateral not enough to cover fees"
msgstr ""

#: src/components/Exchange/PositionEditor.js
msgid "Leftover Collateral not enough to cover fees"
msgstr ""

#: src/components/Exchange/PositionSeller.js
msgid "Leftover collateral below 5 USD"
msgstr ""
<<<<<<< HEAD

#: src/domain/synthetics/trade/utils/validation.ts
msgid "Leftover collateral below {0} USD"
msgstr ""
=======
>>>>>>> 9bbc1b85

#: src/components/Exchange/PositionSeller.js
msgid "Leftover position below 10 USD"
msgstr ""

#: src/components/Exchange/ConfirmationBox.js
#: src/components/Exchange/PositionEditor.js
#: src/components/Exchange/PositionSeller.js
#: src/components/Exchange/SwapBox.js
#: src/components/Exchange/SwapBox.js
#: src/components/Synthetics/ConfirmationBox/ConfirmationBox.tsx
#: src/components/Synthetics/ConfirmationBox/ConfirmationBox.tsx
#: src/components/Synthetics/PositionEditor/PositionEditor.tsx
#: src/components/Synthetics/PositionItem/PositionItem.tsx
#: src/components/Synthetics/PositionSeller/PositionSeller.tsx
#: src/components/Synthetics/TradeBox/TradeBox.tsx
#: src/components/Synthetics/TradeBox/TradeBox.tsx
#: src/components/Synthetics/TradeBox/TradeBox.tsx
msgid "Leverage"
msgstr "Levier"

#: src/components/Exchange/SwapBox.js
msgid "Leverage disabled, pending {0} upgrade"
msgstr ""

#: src/components/Synthetics/TradeBox/TradeBox.tsx
msgid "Leverage slider"
msgstr ""

#: src/components/Exchange/OrdersList.js
#: src/components/Exchange/OrdersList.js
#: src/components/Exchange/SwapBox.js
#: src/components/Synthetics/OrderItem/OrderItem.tsx
#: src/components/Synthetics/TradeBox/TradeBox.tsx
msgid "Limit"
msgstr "Limite"

#: src/domain/synthetics/orders/utils.ts
msgid "Limit Decrease"
msgstr ""

#: src/domain/synthetics/orders/utils.ts
msgid "Limit Increase"
msgstr ""

#: src/components/Synthetics/ConfirmationBox/ConfirmationBox.tsx
msgid "Limit Order Price to guarantee Min. Receive amount is updated in real time in the Orders tab after the order has been created."
msgstr ""

#: src/components/Synthetics/ConfirmationBox/ConfirmationBox.tsx
msgid "Limit Order Price will vary based on Fees and Price Impact to guarantee the Min. Receive amount."
msgstr ""

#: src/components/Exchange/ConfirmationBox.js
#: src/components/Exchange/ConfirmationBox.js
#: src/components/Synthetics/ConfirmationBox/ConfirmationBox.tsx
#: src/components/Synthetics/ConfirmationBox/ConfirmationBox.tsx
msgid "Limit Price"
msgstr "Prix de limite"

#: src/components/Synthetics/StatusNotifiaction/OrderStatusNotification.tsx
#: src/domain/synthetics/orders/utils.ts
msgid "Limit Swap"
msgstr ""

#: src/components/Exchange/SwapBox.js
msgid "Limit order creation failed."
msgstr ""

#: src/components/Synthetics/StatusNotifiaction/OrderStatusNotification.tsx
msgid "Limit order for"
msgstr ""

#: src/components/Exchange/SwapBox.js
msgid "Limit order submitted!"
msgstr ""

#: src/pages/Ecosystem/Ecosystem.js
#: src/pages/Ecosystem/Ecosystem.js
#: src/pages/Ecosystem/Ecosystem.js
#: src/pages/Ecosystem/Ecosystem.js
#: src/pages/Ecosystem/Ecosystem.js
msgid "Link"
msgstr "Lien"

#: src/components/Exchange/PositionShare.js
msgid "Link copied to clipboard."
msgstr "Le lien a été copié dans le presse-papiers."

#: src/components/Synthetics/PositionEditor/PositionEditor.tsx
#: src/components/Synthetics/PositionList/PositionList.tsx
msgid "Liq Price"
msgstr ""

#: src/components/Exchange/ConfirmationBox.js
#: src/components/Exchange/OrderEditor.js
#: src/components/Exchange/PositionEditor.js
#: src/components/Exchange/PositionSeller.js
#: src/components/Exchange/PositionsList.js
#: src/components/Exchange/PositionsList.js
#: src/components/Exchange/SwapBox.js
#: src/components/Synthetics/ConfirmationBox/ConfirmationBox.tsx
#: src/components/Synthetics/ConfirmationBox/ConfirmationBox.tsx
#: src/components/Synthetics/OrderEditor/OrderEditor.tsx
#: src/components/Synthetics/PositionItem/PositionItem.tsx
#: src/components/Synthetics/PositionSeller/PositionSeller.tsx
#: src/components/Synthetics/TradeBox/TradeBox.tsx
#: src/components/Synthetics/TradeBox/TradeBox.tsx
msgid "Liq. Price"
msgstr "Prix de liquidation"

#: src/components/Exchange/ExchangeTVChart.js
msgid "Liq. {0} {longOrShortText}"
msgstr ""

#: src/components/Synthetics/TVChart/TVChart.tsx
msgid "Liq. {longOrShortText} {tokenSymbol}"
msgstr ""

#: src/components/Exchange/TradeHistory.js
#: src/components/Synthetics/TradeHistoryRow/LiquidationTooltip.tsx
#: src/context/SyntheticsEvents/SyntheticsEventsProvider.tsx
msgid "Liquidated"
msgstr "Liquidé"

#: src/components/Exchange/TradeHistory.js
msgid ""
"Liquidated {0} {longOrShortText},\n"
"-{1} USD,\n"
"{2} Price: {3} USD"
msgstr ""
"Liquidé {0} {longOrShortText},\n"
"-{1} USD,\n"
"{2} Prix: {3} USD"

#: src/components/Exchange/TradeHistory.js
msgid "Liquidation Fee"
msgstr ""

#: src/components/Exchange/PositionEditor.js
msgid "Liquidation price would cross mark price."
msgstr ""

#: src/components/Exchange/SwapBox.js
#: src/components/Exchange/SwapBox.js
msgid "Liquidity data not loaded"
msgstr ""

#: src/components/Exchange/PositionsList.js
#: src/components/Exchange/PositionsList.js
<<<<<<< HEAD
#: src/components/Synthetics/ClaimHistory/ClaimHistory.tsx
#: src/components/Synthetics/GmSwap/GmConfirmationBox/GmConfirmationBox.tsx
#: src/components/Synthetics/OrderEditor/OrderEditor.tsx
#: src/components/Synthetics/OrderEditor/OrderEditor.tsx
#: src/components/Synthetics/OrderList/OrderList.tsx
#: src/components/Synthetics/OrderList/OrderList.tsx
#: src/components/Synthetics/PositionList/PositionList.tsx
#: src/components/Synthetics/PositionList/PositionList.tsx
#: src/components/Synthetics/TradeHistory/TradeHistory.tsx
#: src/domain/synthetics/trade/utils/validation.ts
#: src/domain/synthetics/trade/utils/validation.ts
=======
>>>>>>> 9bbc1b85
msgid "Loading..."
msgstr "Chargement..."

#: src/components/Exchange/ConfirmationBox.js
#: src/components/Exchange/ConfirmationBox.js
#: src/components/Exchange/ConfirmationBox.js
#: src/components/Exchange/ConfirmationBox.js
#: src/components/Exchange/ConfirmationBox.js
#: src/components/Exchange/ExchangeTVChart.js
#: src/components/Exchange/ExchangeTVChart.js
#: src/components/Exchange/OrdersList.js
#: src/components/Exchange/PositionEditor.js
#: src/components/Exchange/PositionSeller.js
#: src/components/Exchange/PositionsList.js
#: src/components/Exchange/PositionsList.js
#: src/components/Exchange/PositionsList.js
#: src/components/Exchange/SwapBox.js
#: src/components/Exchange/SwapBox.js
#: src/components/Exchange/SwapBox.js
#: src/components/Exchange/SwapBox.js
#: src/components/Exchange/SwapBox.js
#: src/components/Exchange/TradeHistory.js
#: src/components/Exchange/TradeHistory.js
#: src/components/Exchange/TradeHistory.js
#: src/components/Synthetics/ConfirmationBox/ConfirmationBox.tsx
#: src/components/Synthetics/ConfirmationBox/ConfirmationBox.tsx
#: src/components/Synthetics/ConfirmationBox/ConfirmationBox.tsx
#: src/components/Synthetics/ConfirmationBox/ConfirmationBox.tsx
#: src/components/Synthetics/ConfirmationBox/ConfirmationBox.tsx
#: src/components/Synthetics/MarketCard/MarketCard.tsx
#: src/components/Synthetics/PositionEditor/PositionEditor.tsx
#: src/components/Synthetics/PositionItem/PositionItem.tsx
#: src/components/Synthetics/PositionItem/PositionItem.tsx
#: src/components/Synthetics/PositionSeller/PositionSeller.tsx
#: src/components/Synthetics/StatusNotifiaction/OrderStatusNotification.tsx
#: src/components/Synthetics/TVChart/TVChart.tsx
#: src/components/Synthetics/TVChart/TVChart.tsx
#: src/components/Synthetics/TradeBox/TradeBox.tsx
#: src/components/Synthetics/TradeHistoryRow/TradeHistoryRow.tsx
#: src/context/SyntheticsEvents/SyntheticsEventsProvider.tsx
#: src/context/SyntheticsEvents/SyntheticsEventsProvider.tsx
#: src/domain/synthetics/orders/utils.ts
#: src/pages/Actions/Actions.js
#: src/pages/Actions/Actions.js
#: src/pages/Exchange/Exchange.js
#: src/pages/Exchange/Exchange.js
#: src/pages/Exchange/Exchange.js
#: src/pages/Exchange/Exchange.js
#: src/pages/OrdersOverview/OrdersOverview.js
msgid "Long"
msgstr "Long"

#: src/components/Synthetics/MarketStats/MarketStats.tsx
msgid "Long Collateral"
msgstr ""

#: src/components/Synthetics/MarketCard/MarketCard.tsx
msgid "Long Open Interest"
msgstr ""

#: src/pages/Dashboard/DashboardV2.js
#: src/pages/Dashboard/DashboardV2.js
msgid "Long Positions"
msgstr "Positions long"

#: src/pages/Dashboard/DashboardV1.js
#~ msgid "Long positions: {0} USD, Short positions: {1} USD, {volumeLabel} volume: {2} USD"
#~ msgstr ""

#: src/components/Exchange/SwapBox.js
msgid "Long {0}"
msgstr ""

#: src/components/Exchange/ConfirmationBox.js
msgid "Longing..."
msgstr "Long en cours..."

#: src/components/Referrals/AddAffiliateCode.js
msgid "Looks like you don't have a referral code to share. <0/> Create one now and start earning rebates!"
msgstr "Il semble que vous n'ayez pas de code de parrainage à partager. <0/> Créez-en un maintenant et commencez à gagner des remises!"

#: src/pages/Actions/Actions.js
msgid "Loss"
msgstr "Perte"

<<<<<<< HEAD
#: src/components/Synthetics/GmList/GmList.tsx
msgid "MARKET"
msgstr ""

=======
>>>>>>> 9bbc1b85
#: src/components/BuyInputSection/BuyInputSection.tsx
#: src/components/Exchange/PositionEditor.js
#: src/components/Exchange/PositionSeller.js
#: src/components/InputSection/InputSection.js
#: src/pages/ClaimEsGmx/ClaimEsGmx.js
msgid "MAX"
msgstr "MAX"

#: src/pages/Ecosystem/Ecosystem.js
msgid "MEV Optimizer"
msgstr "Optimiseur MEV"

#: src/components/Exchange/SwapBox.js
<<<<<<< HEAD
#: src/components/Synthetics/OrderEditor/OrderEditor.tsx
#: src/components/Synthetics/TradeBox/TradeBox.tsx
#: src/components/Synthetics/TradeBox/TradeBox.tsx
=======
>>>>>>> 9bbc1b85
msgid "Mark"
msgstr ""

#: src/components/Exchange/ConfirmationBox.js
#: src/components/Exchange/ConfirmationBox.js
#: src/components/Exchange/OrdersList.js
#: src/components/Exchange/OrdersList.js
#: src/components/Exchange/OrdersList.js
#: src/components/Exchange/PositionEditor.js
#: src/components/Exchange/PositionSeller.js
#: src/components/Exchange/PositionsList.js
#: src/components/Exchange/PositionsList.js
#: src/components/Synthetics/ConfirmationBox/ConfirmationBox.tsx
#: src/components/Synthetics/ConfirmationBox/ConfirmationBox.tsx
#: src/components/Synthetics/ConfirmationBox/ConfirmationBox.tsx
#: src/components/Synthetics/OrderItem/OrderItem.tsx
#: src/components/Synthetics/OrderList/OrderList.tsx
#: src/components/Synthetics/PositionEditor/PositionEditor.tsx
#: src/components/Synthetics/PositionItem/PositionItem.tsx
#: src/components/Synthetics/PositionList/PositionList.tsx
#: src/components/Synthetics/PositionSeller/PositionSeller.tsx
#: src/components/Synthetics/TradeBox/TradeBox.tsx
#: src/pages/OrdersOverview/OrdersOverview.js
msgid "Mark Price"
msgstr "Prix de marque"

#: src/components/Exchange/OrderEditor.js
msgid "Mark Price:"
msgstr "Prix de marque:"

#: src/components/Exchange/OrderEditor.js
#: src/components/Exchange/PositionSeller.js
msgid "Mark: {0}"
msgstr "Marque: {0}"

#: src/components/Exchange/PositionSeller.js
#: src/components/Exchange/SwapBox.js
#: src/components/Referrals/ClaimAffiliatesModal/ClaimAffiliatesModal.tsx
#: src/components/Synthetics/ClaimModal/ClaimModal.tsx
#: src/components/Synthetics/GmSwap/GmSwapBox/GmSwapBox.tsx
#: src/components/Synthetics/GmSwap/GmSwapBox/GmSwapBox.tsx
#: src/components/Synthetics/MarketCard/MarketCard.tsx
#: src/components/Synthetics/MarketStats/MarketStats.tsx
#: src/components/Synthetics/OrderItem/OrderItem.tsx
#: src/components/Synthetics/PositionItem/PositionItem.tsx
#: src/components/Synthetics/PositionItem/PositionItem.tsx
#: src/components/Synthetics/TradeBox/TradeBox.tsx
#: src/components/Synthetics/TradeBox/TradeBox.tsx
#: src/components/Synthetics/TradeBox/TradeBox.tsx
msgid "Market"
msgstr "Bourse"

#: src/pages/Dashboard/DashboardV2.js
#: src/pages/Dashboard/DashboardV2.js
msgid "Market Cap"
msgstr "Capitalisation boursière"

#: src/domain/synthetics/orders/utils.ts
msgid "Market Decrease"
msgstr ""

#: src/domain/synthetics/orders/utils.ts
msgid "Market Increase"
msgstr ""

#: src/domain/synthetics/orders/utils.ts
msgid "Market Swap"
msgstr ""

#: src/components/Synthetics/PositionEditor/PositionEditor.tsx
#: src/components/Synthetics/PositionSeller/PositionSeller.tsx
#: src/pages/Stake/StakeV2.js
#: src/pages/Stake/StakeV2.js
#: src/pages/Stake/StakeV2.js
msgid "Max"
msgstr ""

#: src/pages/Stake/StakeV2.js
#: src/pages/Stake/StakeV2.js
#: src/pages/Stake/StakeV2.js
msgid "Max"
msgstr ""

#: src/pages/Stake/StakeV2.js
msgid "Max Capacity"
msgstr "Capacité max"

#: src/components/Glp/GlpSwap.js
msgid "Max Capacity for {0} Reached"
msgstr "Capacité max pour {0} Atteinte"

#: src/components/Exchange/PositionSeller.js
msgid "Max Leverage without PnL: 100x"
msgstr ""

#: src/components/Glp/GlpSwap.js
msgid "Max Pool Capacity"
msgstr "Capacité maximale du pool"

#: src/components/Synthetics/AcceptablePriceImpactEditor/AcceptablePriceImpactEditor.tsx
msgid "Max acceptable Price Impact precision is 0.01%"
msgstr ""

#: src/components/Migration/Migration.js
#: src/pages/Stake/StakeV1.js
#: src/pages/Stake/StakeV1.js
#: src/pages/Stake/StakeV2.js
#: src/pages/Stake/StakeV2.js
#: src/pages/Stake/StakeV2.js
msgid "Max amount exceeded"
msgstr "Montant max. dépassé"

#: src/components/Exchange/PositionSeller.js
#: src/domain/synthetics/trade/utils/validation.ts
msgid "Max close amount exceeded"
msgstr ""

#: src/components/Exchange/TradeHistory.js
msgid "Max leverage of 100x was exceeded, the remaining collateral after deducting losses and fees have been sent back to your account:"
msgstr "Le levier maximum de 100x a été dépassé, le collatéral restant, après déduction des pertes et des frais, a été renvoyé sur votre compte:"

#: src/components/Exchange/PositionEditor.js
msgid "Max leverage without PnL: {0}x"
msgstr ""

#: src/components/Exchange/PositionEditor.js
#: src/components/Exchange/PositionSeller.js
#: src/components/Exchange/SwapBox.js
#: src/domain/synthetics/trade/utils/validation.ts
#: src/domain/synthetics/trade/utils/validation.ts
#: src/domain/synthetics/trade/utils/validation.ts
msgid "Max leverage: {0}x"
msgstr ""

#: src/components/Glp/GlpSwap.js
msgid "Max pool capacity reached for {0}. Please mint GLP using another token"
msgstr "Capacité maximale du pool atteinte pour {0}. Veuillez minter GLP avec un autre token"

#: src/components/Glp/GlpSwap.js
msgid "Max pool capacity reached for {0}<0/><1/>Please mint GLP using another token"
msgstr "Capacité maximale du pool atteinte pour {0}<0/><1/> Veuillez minter GLP avec un autre token"

#: src/App/App.js
msgid "Max slippage precision is 0.01%"
msgstr "La précision maximale du glissement est de 0,01%"

#: src/pages/Dashboard/DashboardV2.js
#: src/pages/Dashboard/DashboardV2.js
msgid "Max {0} Capacity"
msgstr "Capacité {0} max"

#: src/components/Exchange/PositionSeller.js
#: src/components/Exchange/SwapBox.js
msgid "Max {0} in"
msgstr "Max {0} dans"

#: src/components/Exchange/SwapBox.js
msgid "Max {0} long capacity"
msgstr ""

#: src/components/Exchange/SwapBox.js
#: src/domain/synthetics/trade/utils/validation.ts
msgid "Max {0} long exceeded"
msgstr "Long {0} max dépassé"

#: src/components/Exchange/PositionSeller.js
#: src/components/Exchange/SwapBox.js
#: src/components/Synthetics/SwapCard/SwapCard.tsx
msgid "Max {0} out"
msgstr "Sortir en {0} max"

#: src/components/Exchange/SwapBox.js
msgid "Max {0} short capacity"
msgstr ""

#: src/components/Exchange/SwapBox.js
#: src/domain/synthetics/trade/utils/validation.ts
msgid "Max {0} short exceeded"
msgstr "Max {0} short dépassé"

#: src/components/Synthetics/MarketCard/MarketCard.tsx
msgid "Max {0} {longShortText} capacity"
msgstr ""

#: src/components/Migration/Migration.js
#: src/pages/Stake/StakeV1.js
#: src/pages/Stake/StakeV1.js
msgid "Max: {0}"
msgstr "Max: {0}"

#: src/components/Exchange/PositionEditor.js
#: src/components/Exchange/PositionSeller.js
msgid "Max: {maxAmountFormatted}"
msgstr "Max: {maxAmountFormatted}"

#: src/components/Footer/constants.ts
#: src/components/Footer/constants.ts
msgid "Media Kit"
msgstr "Kit Média"

#: src/App/App.js
msgid "MetaMask"
msgstr "MetaMask"

#: src/App/App.js
msgid "MetaMask not detected."
msgstr "MetaMask non détecté."

#: src/components/Migration/Migration.js
#: src/components/Migration/Migration.js
#: src/pages/Stake/StakeV1.js
#: src/pages/Stake/StakeV1.js
#: src/pages/Stake/StakeV1.js
msgid "Migrate"
msgstr "Migrer"

#: src/components/Migration/Migration.js
msgid "Migrated"
msgstr "Migré"

#: src/components/Migration/Migration.js
msgid "Migrating..."
msgstr "Migration..."

#: src/components/Migration/Migration.js
msgid "Migration Price"
msgstr "Prix de migration"

#: src/components/Migration/Migration.js
msgid "Migration failed"
msgstr "Migration échouée"

#: src/components/Migration/Migration.js
msgid "Migration submitted! <0>View status.</0>"
msgstr "Migration soumise! <0> Voir statut.</0>"

#: src/domain/synthetics/trade/utils/validation.ts
msgid "Min collateral: {0}"
msgstr ""

#: src/domain/synthetics/trade/utils/validation.ts
msgid "Min collateral: {0} USD"
msgstr ""

#: src/components/Exchange/PositionEditor.js
#: src/components/Exchange/PositionSeller.js
#: src/components/Exchange/SwapBox.js
msgid "Min leverage: 1.1x"
msgstr "Levier min: 1.1x"

#: src/components/Exchange/SwapBox.js
msgid "Min order: 10 USD"
msgstr ""

#: src/domain/synthetics/trade/utils/validation.ts
msgid "Min order: {0}"
msgstr ""

#: src/components/Exchange/TradeHistory.js
#: src/components/Synthetics/TradeHistoryRow/LiquidationTooltip.tsx
msgid "Min required collateral"
msgstr "Collatéral min requis"

#: src/components/Exchange/PositionEditor.js
msgid "Min residual collateral: 10 USD"
msgstr ""

#: src/components/Exchange/ConfirmationBox.js
#: src/components/Synthetics/ConfirmationBox/ConfirmationBox.tsx
#: src/components/Synthetics/OrderEditor/OrderEditor.tsx
msgid "Min. Receive"
msgstr "Reçu Min."

#: src/components/Exchange/OrderEditor.js
msgid "Minimum received"
msgstr "Minimum reçu"

#: src/components/Exchange/SwapBox.js
#: src/pages/Dashboard/DashboardV2.js
msgid "More Info"
msgstr "Plus d'infos"

#: src/components/NetworkDropdown/NetworkDropdown.tsx
msgid "More Options"
msgstr "Plus d'options"

#: src/pages/Stake/StakeV2.js
msgid "Multiplier Points"
msgstr "Points multiplicateurs"

#: src/pages/Stake/StakeV2.js
msgid "Multiplier Points APR"
msgstr "Points multiplicateurs APR"

#: src/pages/NftWallet/NftWallet.js
msgid "NFT Address"
msgstr "Adresse NFT"

#: src/pages/NftWallet/NftWallet.js
msgid "NFT ID"
msgstr "ID NFT"

#: src/pages/NftWallet/NftWallet.js
msgid "NFT Wallet"
msgstr "Portefeuille NFT"

<<<<<<< HEAD
#: src/components/Synthetics/PositionItem/PositionItem.tsx
msgid "Negative Funding Fees are settled against the collateral automatically and will influence the liquidation price. Positive Funding Fees can be claimed under Claimable Funding after realizing any action on the position."
msgstr ""

=======
>>>>>>> 9bbc1b85
#: src/components/Exchange/PositionSeller.js
msgid "Neither Collateral nor realized PnL is enough to cover pending Fees. Please close a larger position amount."
msgstr ""

#: src/components/Exchange/PositionsList.js
#: src/components/Exchange/PositionsList.js
#: src/components/Synthetics/PositionItem/PositionItem.tsx
#: src/components/Synthetics/PositionList/PositionList.tsx
msgid "Net Value"
msgstr "Valeur nette"

#: src/components/Exchange/NetValueTooltip.tsx
msgid "Net Value: Initial Collateral + PnL - Borrow Fee - Close Fee"
msgstr ""

#: src/components/Synthetics/PositionItem/PositionItem.tsx
msgid "Net Value: Initial Collateral + PnL - Borrow Fee - Negative Funding Fee - Close Fee"
msgstr ""

#: src/components/NetworkDropdown/NetworkDropdown.tsx
#: src/components/NetworkDropdown/NetworkDropdown.tsx
msgid "Networks"
msgstr "Réseaux"

#: src/components/NetworkDropdown/NetworkDropdown.tsx
msgid "Networks and Settings"
msgstr "Réseaux et paramètres"

#: src/components/Exchange/TradeHistory.js
#: src/components/Synthetics/ClaimHistory/ClaimHistory.tsx
#: src/components/Synthetics/TradeHistory/TradeHistory.tsx
msgid "Next"
msgstr "suivant"

#: src/pages/Actions/Actions.js
msgid "No PnLs found"
msgstr "Aucun PnLs trouvés"

#: src/components/Synthetics/ClaimHistory/ClaimHistory.tsx
msgid "No claims yet"
msgstr ""

#: src/pages/ClaimEsGmx/ClaimEsGmx.js
msgid "No esGMX to claim"
msgstr "Pas d'esGMX à réclamer"

#: src/components/Exchange/OrdersList.js
#: src/components/Exchange/OrdersList.js
#: src/components/Synthetics/OrderList/OrderList.tsx
#: src/components/Synthetics/OrderList/OrderList.tsx
msgid "No open orders"
msgstr "Pas d'ordres ouverts"

#: src/lib/legacy.ts
msgid "No open position, order cannot be executed unless a position is opened"
msgstr "Pas de position ouverte, l'ordre ne peut être exécuté que si une position est ouverte."

#: src/components/Exchange/PositionsList.js
#: src/components/Exchange/PositionsList.js
#: src/components/Synthetics/PositionList/PositionList.tsx
#: src/components/Synthetics/PositionList/PositionList.tsx
msgid "No open positions"
msgstr "Pas de position ouverte"

#: src/pages/Jobs/Jobs.js
msgid "No open positions at GMX currently"
msgstr "Aucune position ouverte actuellement chez GMX"

#: src/pages/OrdersOverview/OrdersOverview.js
msgid "No position"
msgstr "Pas de position"

#: src/components/Referrals/AffiliatesStats.tsx
#: src/components/Referrals/TradersStats.tsx
msgid "No rebates distribution history yet."
msgstr "Pas d'historique de distribution de remise."

#: src/pages/Stake/StakeV1.js
msgid "No rewards to claim yet"
msgstr "Pas de récompense à réclamer"

#: src/components/Exchange/TradeHistory.js
#: src/components/Synthetics/TradeHistory/TradeHistory.tsx
msgid "No trades yet"
msgstr "Pas encore d'échanges"

#: src/components/Exchange/OrdersToa.js
msgid "Note that orders are not guaranteed to be executed.<0/><1/>This can occur in a few situations including but not exclusive to:"
msgstr "Notez que l'exécution des ordres n'est pas garantie d'être exécutée.<0/><1/>Cela peut se produire dans plusieurs situations, notamment, mais pas exclusivement:"

#: src/components/Referrals/referralsHelper.js
msgid "Only letters, numbers and underscores are allowed."
msgstr "Les lettres, les chiffres et les caractères de soulignement sont autorisés."

#: src/components/Exchange/FeesTooltip.tsx
#: src/components/Exchange/NetValueTooltip.tsx
#: src/components/Synthetics/TradeFeesRow/TradeFeesRow.tsx
msgid "Open Fee"
msgstr ""

#: src/pages/Dashboard/DashboardV2.js
#: src/pages/Dashboard/DashboardV2.js
#: src/pages/Home/Home.js
msgid "Open Interest"
msgstr "Intérêt ouvert"

#: src/components/Synthetics/MarketCard/MarketCard.tsx
msgid "Open Interest Balance"
msgstr ""

#: src/components/Exchange/SwapBox.js
msgid "Open a position"
msgstr ""

#: src/pages/Dashboard/AssetDropdown.tsx
msgid "Open in Coingecko"
msgstr "Ouvrir dans Coingecko"

#: src/pages/Dashboard/AssetDropdown.tsx
msgid "Open in Explorer"
msgstr "Ouvrir dans l'explorateur"

#: src/pages/Home/Home.js
msgid "Open positions through a simple swap interface. Conveniently swap from any supported asset into the position of your choice."
msgstr "Ouvrez ces positions dans une interface d'échange simple. Échangez facilement n'importe quel actif, pris en charge à la position de votre choix."

#: src/pages/PositionsOverview/PositionsOverview.js
msgid "Open positions: {0}<0/>Under risk: {1}"
msgstr "Positions ouvertes: {0}<0/>Sous risque: {1}"

#: src/pages/Ecosystem/Ecosystem.js
msgid "Open trades ranking and stats"
msgstr ""

#: src/components/Exchange/ExchangeTVChart.js
msgid "Open {0} {longOrShortText}"
msgstr ""

#: src/components/Synthetics/TVChart/TVChart.tsx
msgid "Open {longOrShortText} {tokenSymbol}"
msgstr ""

#: src/components/Exchange/PositionsList.js
#: src/components/Synthetics/PositionItem/PositionItem.tsx
#: src/components/Synthetics/PositionItem/PositionItem.tsx
msgid "Opening..."
msgstr "Ouverture..."

#: src/components/Exchange/OrdersList.js
#: src/components/Synthetics/OrderList/OrderList.tsx
#: src/pages/OrdersOverview/OrdersOverview.js
msgid "Order"
msgstr "Ordre"

#: src/components/Exchange/ConfirmationBox.js
#: src/components/Synthetics/StatusNotifiaction/OrderStatusNotification.tsx
msgid "Order cancelled"
msgstr "Ordre annulé"

#: src/domain/legacy.ts
msgid "Order cancelled."
msgstr "Ordre annulé."

#: src/lib/legacy.ts
msgid "Order cannot be executed as it would reduce the position's leverage below 1"
msgstr "L'ordre ne peut être exécuté car il réduirait l'effet de levier de la position en dessous de 1."

#: src/lib/legacy.ts
msgid "Order cannot be executed as the remaining position would be smaller than $5.00"
msgstr "L'ordre ne peut être exécuté car la position restante serait de moins de 5,00$."

#: src/components/Exchange/PositionSeller.js
msgid "Order created!"
msgstr ""

#: src/components/Exchange/PositionSeller.js
msgid "Order creation failed."
msgstr ""
<<<<<<< HEAD

#: src/components/Synthetics/StatusNotifiaction/OrderStatusNotification.tsx
msgid "Order executed"
msgstr ""

#: src/components/Synthetics/StatusNotifiaction/OrderStatusNotification.tsx
msgid "Order request sent"
msgstr ""
=======
>>>>>>> 9bbc1b85

#: src/pages/OrdersOverview/OrdersOverview.js
msgid "Order size exceeds position"
msgstr "Montant de l'ordre dépasse la position"

#: src/pages/OrdersOverview/OrdersOverview.js
msgid "Order size is 0"
msgstr "Montant de l'ordre est 0"

#: src/components/Exchange/PositionsList.js
#: src/lib/legacy.ts
msgid "Order size is bigger than position, will only be executable if position increases"
msgstr "Montant de l'ordre supérieure à la position, il sera exécutable seulement si la position augmente."

#: src/components/Exchange/PositionSeller.js
msgid "Order submitted!"
msgstr ""

#: src/components/Exchange/OrderEditor.js
msgid "Order update failed."
msgstr "Mise à jour de l'ordre échouée."

#: src/components/Exchange/OrderEditor.js
msgid "Order update submitted!"
msgstr "Mise à jour de l'ordre envoyée !"

#: src/components/Exchange/OrderEditor.js
msgid "Order updated!"
msgstr "Ordre actualisé !"

#: src/components/Exchange/PositionsList.js
#: src/components/Synthetics/PositionItem/PositionItem.tsx
#: src/pages/Actions/Actions.js
#: src/pages/Exchange/Exchange.js
msgid "Orders"
msgstr "Ordres"

#: src/components/Exchange/PositionsList.js
#: src/components/Synthetics/PositionItem/PositionItem.tsx
#: src/pages/Exchange/Exchange.js
msgid "Orders ({0})"
msgstr "Ordres ({0})"

#: src/pages/Exchange/Exchange.js
msgid "Orders cancelled."
msgstr "Ordres annulés."

#: src/pages/SyntheticsPage/SyntheticsPage.tsx
msgid "Orders{0}"
msgstr ""

#: src/pages/Ecosystem/Ecosystem.js
msgid "Overall protocol analytics"
msgstr ""

#: src/pages/Dashboard/DashboardV2.js
msgid "Overview"
msgstr "Aperçu"

#: src/pages/Dashboard/DashboardV2.js
msgid "POOL"
msgstr "POOL"

#: src/components/Synthetics/MarketsList/MarketsList.tsx
msgid "POOLS VALUE"
msgstr ""

#: src/components/Glp/GlpSwap.js
#: src/components/Synthetics/GmList/GmList.tsx
#: src/components/Synthetics/MarketsList/MarketsList.tsx
#: src/pages/Dashboard/DashboardV2.js
msgid "PRICE"
msgstr "PRIX"

#: src/pages/PageNotFound/PageNotFound.js
#: src/pages/PageNotFound/PageNotFound.js
msgid "Page not found"
msgstr "La page n'a pas été trouvée"

#: src/components/Exchange/PositionSeller.js
#: src/components/Exchange/SwapBox.js
#: src/domain/synthetics/trade/utils/validation.ts
msgid "Page outdated, please refresh"
msgstr "Page périmée, veuillez rafraîchir"

#: src/components/Synthetics/GmSwap/GmSwapBox/GmSwapBox.tsx
msgid "Pair"
msgstr ""

#: src/components/Exchange/TradeHistory.js
msgid "Partial Liquidation"
msgstr "Liquidation partielle"

#: src/components/Exchange/TradeHistory.js
msgid "Partially Liquidated"
msgstr "Liquidé partiellement"

#: src/pages/Ecosystem/Ecosystem.js
msgid "Partnerships and Integrations"
msgstr "Partenariats et intégrations"

#: src/components/Exchange/ConfirmationBox.js
#: src/components/Exchange/ConfirmationBox.js
#: src/components/Exchange/SwapBox.js
#: src/components/Exchange/SwapBox.js
#: src/components/Glp/GlpSwap.js
#: src/components/Synthetics/ConfirmationBox/ConfirmationBox.tsx
#: src/components/Synthetics/ConfirmationBox/ConfirmationBox.tsx
#: src/components/Synthetics/GmSwap/GmConfirmationBox/GmConfirmationBox.tsx
#: src/components/Synthetics/GmSwap/GmConfirmationBox/GmConfirmationBox.tsx
#: src/components/Synthetics/GmSwap/GmSwapBox/GmSwapBox.tsx
#: src/components/Synthetics/GmSwap/GmSwapBox/GmSwapBox.tsx
#: src/components/Synthetics/GmSwap/GmSwapBox/GmSwapBox.tsx
#: src/components/Synthetics/GmSwap/GmSwapBox/GmSwapBox.tsx
#: src/components/Synthetics/TradeBox/TradeBox.tsx
#: src/components/Synthetics/TradeBox/TradeBox.tsx
msgid "Pay"
msgstr "Payer"

#: src/components/Exchange/ConfirmationBox.js
#: src/components/Synthetics/ConfirmationBox/ConfirmationBox.tsx
msgid "Pay Amount"
msgstr "Somme à payer"

<<<<<<< HEAD
#: src/components/Glp/GlpSwap.js
msgid "Pay:"
msgstr ""

#: src/components/Synthetics/ConfirmationBox/ConfirmationBox.tsx
#: src/components/Synthetics/PositionEditor/PositionEditor.tsx
msgid "Pending {0} approval"
msgstr ""

=======
>>>>>>> 9bbc1b85
#: src/pages/Dashboard/DashboardV2.js
msgid "Platform, GLP and GM tokens."
msgstr ""

#: src/components/Referrals/JoinReferralCode.js
msgid "Please input a referral code to benefit from fee discounts."
msgstr "Veuillez saisir un code de parrainage pour bénéficier des réductions de frais."

#: src/pages/BeginAccountTransfer/BeginAccountTransfer.js
msgid "Please only use this for full account transfers.<0/>This will transfer all your GMX, esGMX, GLP and Multiplier Points to your new account.<1/>Transfers are only supported if the receiving account has not staked GMX or GLP tokens before.<2/>Transfers are one-way, you will not be able to transfer staked tokens back to the sending account."
msgstr "Veuillez utiliser ceci uniquement pour les transferts de comptes complets.<0/>Cela permettra de transférer tous vos GMX, esGMX, GLP et points multiplicateurs vers votre nouveau compte.<1/>Les transferts ne sont pris en charge que si le compte destinataire n'a pas encore staké de tokens GMX ou GLP.<2/>Les transferts sont à sens unique, vous ne pourrez pas retransférer les tokens mis en jeu vers le compte émetteur."

#: src/pages/ClaimEsGmx/ClaimEsGmx.js
msgid "Please switch your network to Arbitrum."
msgstr "Veuillez changer votre réseau vers Arbitrum."

#: src/components/Exchange/PositionSeller.js
msgid "Please uncheck \"Keep Leverage\", or close a larger position amount."
msgstr ""

#: src/components/Exchange/NetValueTooltip.tsx
#: src/components/Exchange/PositionSeller.js
#: src/components/Exchange/PositionsList.js
#: src/components/Exchange/TradeHistory.js
#: src/components/Synthetics/ConfirmationBox/ConfirmationBox.tsx
#: src/components/Synthetics/PositionItem/PositionItem.tsx
#: src/components/Synthetics/PositionItem/PositionItem.tsx
#: src/components/Synthetics/PositionSeller/PositionSeller.tsx
#: src/components/Synthetics/TradeHistoryRow/LiquidationTooltip.tsx
#: src/pages/Actions/Actions.js
msgid "PnL"
msgstr "PnL"

#: src/components/Exchange/NetValueTooltip.tsx
#: src/components/Synthetics/PositionItem/PositionItem.tsx
msgid "PnL After Fees"
msgstr "PnL Après Frais"

#: src/components/Synthetics/GmSwap/GmSwapBox/GmSwapBox.tsx
#: src/components/Synthetics/GmSwap/GmSwapBox/GmSwapBox.tsx
#: src/components/Synthetics/TradeBox/MarketPoolSelectorRow.tsx
#: src/components/Synthetics/TradeBox/MarketPoolSelectorRow.tsx
#: src/components/Synthetics/TradeBox/MarketPoolSelectorRow.tsx
#: src/pages/Dashboard/DashboardV2.js
msgid "Pool"
msgstr "Pool"

#: src/components/Synthetics/MarketStats/MarketStats.tsx
#: src/components/Synthetics/MarketStats/MarketStats.tsx
#: src/pages/Dashboard/DashboardV2.js
#: src/pages/Dashboard/DashboardV2.js
msgid "Pool Amount"
msgstr "Somme du pool"

#: src/components/Synthetics/MarketsList/MarketsList.tsx
msgid "Pools Value"
msgstr ""

#: src/components/Exchange/PositionsList.js
#: src/components/Synthetics/PositionList/PositionList.tsx
msgid "Position"
msgstr "Position"

#: src/components/Synthetics/TradeHistoryRow/LiquidationTooltip.tsx
msgid "Position Fee"
msgstr ""

#: src/components/Synthetics/TradeFeesRow/TradeFeesRow.tsx
msgid "Position Price Impact"
msgstr ""

#: src/components/Exchange/PositionSeller.js
msgid "Position close disabled, pending {0} upgrade"
msgstr ""

#: src/pages/Actions/Actions.js
#: src/pages/Exchange/Exchange.js
msgid "Positions"
msgstr "Positions"

#: src/pages/Exchange/Exchange.js
msgid "Positions ({0})"
msgstr "Positions ({0})"

#: src/pages/SyntheticsPage/SyntheticsPage.tsx
msgid "Positions{0}"
msgstr ""

#: src/components/Synthetics/ClaimableCard/ClaimableCard.tsx
msgid "Positive Funding Fees for a position become claimable after the position is increased, decreased or closed."
msgstr ""

#: src/components/Exchange/TradeHistory.js
#: src/components/Synthetics/ClaimHistory/ClaimHistory.tsx
#: src/components/Synthetics/TradeHistory/TradeHistory.tsx
msgid "Prev"
msgstr "Préc"

#: src/components/Exchange/OrderEditor.js
#: src/components/Exchange/OrderEditor.js
#: src/components/Exchange/OrderEditor.js
#: src/components/Exchange/OrderEditor.js
#: src/components/Exchange/OrdersList.js
#: src/components/Exchange/OrdersList.js
#: src/components/Exchange/OrdersList.js
#: src/components/Exchange/PositionSeller.js
#: src/components/Exchange/SwapBox.js
#: src/components/Exchange/SwapBox.js
#: src/components/Exchange/SwapBox.js
#: src/components/Glp/GlpSwap.js
#: src/components/Glp/GlpSwap.js
#: src/components/Synthetics/GmList/GmList.tsx
#: src/components/Synthetics/MarketStats/MarketStats.tsx
#: src/components/Synthetics/MarketsList/MarketsList.tsx
#: src/components/Synthetics/OrderEditor/OrderEditor.tsx
#: src/components/Synthetics/OrderEditor/OrderEditor.tsx
#: src/components/Synthetics/SwapCard/SwapCard.tsx
#: src/components/Synthetics/TradeBox/TradeBox.tsx
#: src/components/Synthetics/TradeBox/TradeBox.tsx
#: src/components/Synthetics/TradeHistoryRow/TradeHistoryRow.tsx
#: src/pages/Dashboard/DashboardV2.js
#: src/pages/Dashboard/DashboardV2.js
#: src/pages/Dashboard/DashboardV2.js
#: src/pages/OrdersOverview/OrdersOverview.js
#: src/pages/Stake/StakeV2.js
#: src/pages/Stake/StakeV2.js
#: src/pages/Stake/StakeV2.js
msgid "Price"
msgstr "Prix"

#: src/components/Synthetics/ConfirmationBox/ConfirmationBox.tsx
#: src/components/Synthetics/PositionSeller/PositionSeller.tsx
#: src/components/Synthetics/TradeBox/TradeBox.tsx
#: src/components/Synthetics/TradeHistoryRow/LiquidationTooltip.tsx
msgid "Price Impact"
msgstr ""

#: src/components/Synthetics/ConfirmationBox/ConfirmationBox.tsx
#: src/components/Synthetics/PositionSeller/PositionSeller.tsx
#: src/domain/synthetics/trade/utils/validation.ts
msgid "Price Impact not yet acknowledged"
msgstr ""

#: src/components/Exchange/OrderEditor.js
#: src/components/Exchange/PositionSeller.js
#: src/components/Synthetics/OrderEditor/OrderEditor.tsx
#: src/domain/synthetics/trade/utils/validation.ts
msgid "Price above Liq. Price"
msgstr "Prix supérieur au prix de liq."

#: src/components/Exchange/OrderEditor.js
#: src/components/Exchange/SwapBox.js
#: src/components/Exchange/SwapBox.js
#: src/components/Synthetics/OrderEditor/OrderEditor.tsx
#: src/components/Synthetics/OrderEditor/OrderEditor.tsx
#: src/components/Synthetics/OrderEditor/OrderEditor.tsx
#: src/components/Synthetics/OrderEditor/OrderEditor.tsx
#: src/domain/synthetics/trade/utils/validation.ts
#: src/domain/synthetics/trade/utils/validation.ts
msgid "Price above Mark Price"
msgstr "Prix supérieur à celui de la marque"

#: src/components/Exchange/OrderEditor.js
#: src/components/Exchange/PositionSeller.js
#: src/components/Synthetics/OrderEditor/OrderEditor.tsx
#: src/domain/synthetics/trade/utils/validation.ts
msgid "Price below Liq. Price"
msgstr "Prix inférieur au prix de liq."

#: src/components/Exchange/OrderEditor.js
#: src/components/Exchange/SwapBox.js
#: src/components/Exchange/SwapBox.js
#: src/components/Synthetics/OrderEditor/OrderEditor.tsx
#: src/components/Synthetics/OrderEditor/OrderEditor.tsx
#: src/components/Synthetics/OrderEditor/OrderEditor.tsx
#: src/components/Synthetics/OrderEditor/OrderEditor.tsx
#: src/domain/synthetics/trade/utils/validation.ts
#: src/domain/synthetics/trade/utils/validation.ts
msgid "Price below Mark Price"
msgstr "Prix inférieur à celui de la marque"

#: src/pages/OrdersOverview/OrdersOverview.js
msgid "Price conditions are met"
msgstr "Conditions de prix satisfaites"

#: src/components/Exchange/OrderEditor.js
msgid "Price is above Mark Price"
msgstr "Le prix est supérieur à celui de la marque"

#: src/components/Exchange/OrderEditor.js
msgid "Price is below Mark Price"
msgstr "Le prix est inférieur à celui de la marque"

#: src/pages/Dashboard/DashboardV2.js
#: src/pages/Stake/StakeV2.js
msgid "Price on Arbitrum"
msgstr "Prix sur Arbitrum"

#: src/pages/Dashboard/DashboardV2.js
#: src/pages/Stake/StakeV2.js
msgid "Price on Avalanche"
msgstr "Prix sur Avalanche"

#: src/pages/Actions/Actions.js
msgid "Profit"
msgstr "Profit"

#: src/components/Exchange/PositionSeller.js
msgid "Profit price: {0} ${1}. This rule applies for the next {2}, until {3}."
msgstr ""

#: src/pages/Ecosystem/Ecosystem.js
msgid "Projects developed by the GMX community. <0/>Please exercise caution when interacting with any app, apps are fully maintained by community developers."
msgstr ""

#: src/pages/Ecosystem/Ecosystem.js
msgid "Projects integrated with GMX."
msgstr "Projets intégrés à GMX\"."

#: src/pages/Dashboard/AssetDropdown.tsx
msgid "Proof of Reserves"
msgstr ""

#: src/components/Header/HomeHeaderLinks.tsx
msgid "Protocol"
msgstr ""

#: src/pages/Ecosystem/Ecosystem.js
#: src/pages/Ecosystem/Ecosystem.js
msgid "Protocol analytics"
msgstr "Analyses du protocole"

#: src/pages/Ecosystem/Ecosystem.js
msgid "Protocol risk explorer and stats"
msgstr ""

#: src/pages/BuyGlp/BuyGlp.js
msgid "Purchase <0>GLP tokens</0> to earn {nativeTokenSymbol} fees from swaps and leverages trading."
msgstr "Achetez des <0>tokens de GLP</0>, pour gagner les frais de {nativeTokenSymbol} provenant des opérations d'échange et de levier."

#: src/pages/MarketPoolsPage/MarketPoolsPage.tsx
msgid "Purchase <0>GM Tokens.</0>"
msgstr ""

#: src/pages/Stake/StakeV2.js
msgid "Purchase Insurance"
msgstr "Acheter l'assurance"

#: src/components/TokenCard/TokenCard.js
#: src/components/TokenCard/TokenCard.js
msgid "Read more"
msgstr "Lire plus<<<<<<< HEAD"

#: src/components/Exchange/PositionSeller.js
msgid "Realized PnL insufficient for Fees"
msgstr ""

#: src/components/Exchange/PositionSeller.js
msgid "Realized PnL insufficient for Fees"
msgstr ""

#: src/components/Referrals/AffiliatesStats.tsx
#: src/components/Referrals/TradersStats.tsx
msgid "Rebates"
msgstr ""

#: src/components/Referrals/AffiliatesStats.tsx
#: src/components/Referrals/TradersStats.tsx
msgid "Rebates Distribution History"
msgstr "Historique de distribution des remises"

#: src/components/Referrals/AffiliatesStats.tsx
msgid "Rebates are airdropped weekly."
msgstr "Les remises sont distribuées chaque semaine."

#: src/components/Referrals/TradersStats.tsx
msgid "Rebates earned by this account as a trader."
msgstr "Remises obtenues par ce compte en tant que trader."

#: src/components/Referrals/AffiliatesStats.tsx
msgid "Rebates earned by this account as an affiliate."
msgstr "Remises obtenues par ce compte en tant qu'affilié. "

#: src/components/Referrals/AffiliatesStats.tsx
msgid "Rebates on V1"
msgstr ""

#: src/components/Referrals/AffiliatesStats.tsx
msgid "Rebates on V2"
msgstr ""

#: src/components/Exchange/ConfirmationBox.js
#: src/components/Exchange/PositionSeller.js
#: src/components/Exchange/PositionSeller.js
#: src/components/Exchange/SwapBox.js
#: src/components/Exchange/SwapBox.js
#: src/components/Glp/GlpSwap.js
#: src/components/Synthetics/ConfirmationBox/ConfirmationBox.tsx
#: src/components/Synthetics/ConfirmationBox/ConfirmationBox.tsx
#: src/components/Synthetics/GmSwap/GmConfirmationBox/GmConfirmationBox.tsx
#: src/components/Synthetics/GmSwap/GmConfirmationBox/GmConfirmationBox.tsx
#: src/components/Synthetics/GmSwap/GmSwapBox/GmSwapBox.tsx
#: src/components/Synthetics/GmSwap/GmSwapBox/GmSwapBox.tsx
#: src/components/Synthetics/GmSwap/GmSwapBox/GmSwapBox.tsx
#: src/components/Synthetics/PositionEditor/PositionEditor.tsx
#: src/components/Synthetics/PositionSeller/PositionSeller.tsx
#: src/components/Synthetics/PositionSeller/PositionSeller.tsx
#: src/components/Synthetics/TradeBox/TradeBox.tsx
msgid "Receive"
msgstr "Recevoir"

#: src/components/Glp/GlpSwap.js
#: src/components/Synthetics/TradeBox/TradeBox.tsx
msgid "Receive:"
msgstr ""

#: src/pages/BeginAccountTransfer/BeginAccountTransfer.js
#: src/pages/NftWallet/NftWallet.js
msgid "Receiver Address"
msgstr "Adresse du destinataire"

#: src/pages/BeginAccountTransfer/BeginAccountTransfer.js
msgid "Receiver has not staked GLP tokens before"
msgstr "Le destinataire n'a jamais staké de tokens GLP auparavant"

#: src/pages/BeginAccountTransfer/BeginAccountTransfer.js
msgid "Receiver has not staked GMX tokens before"
msgstr "Le destinataire n'a jamais staké de tokens GLP auparavant"

#: src/components/Glp/GlpSwap.js
msgid "Redemption time not yet reached"
msgstr "Le délai de rachat n'a pas encore été atteint"

#: src/pages/Home/Home.js
msgid "Reduce Liquidation Risks"
msgstr "Réduire les risques de liquidation"

#: src/components/Exchange/PositionSeller.js
msgid "Reducing the position at the current price will forfeit a <0>pending profit</0> of {deltaStr}. <1/>"
msgstr ""

#: src/components/Referrals/AffiliatesStats.tsx
msgid "Referral Code"
msgstr "Code de parrainage"

#: src/components/Referrals/JoinReferralCode.js
msgid "Referral Code does not exist"
msgstr "Ce code de parrainage n'existe pas"

#: src/components/Referrals/AffiliatesStats.tsx
msgid "Referral Codes"
msgstr "Codes de parrainage"

#: src/components/Synthetics/TradeFeesRow/TradeFeesRow.tsx
msgid "Referral Discount"
msgstr ""

#: src/components/Footer/constants.ts
#: src/pages/ReferralTerms/ReferralTerms.js
msgid "Referral Terms"
msgstr "Termes de parrainage"

#: src/components/Referrals/JoinReferralCode.js
msgid "Referral code added!"
msgstr "Code de parrainage ajouté!"

#: src/components/Referrals/AddAffiliateCode.js
msgid "Referral code created!"
msgstr "Code de parrainage créé!"

#: src/pages/Referrals/Referrals.tsx
msgid "Referral code creation failed."
msgstr ""

#: src/pages/Referrals/Referrals.tsx
msgid "Referral code submitted!"
msgstr ""

#: src/components/Referrals/JoinReferralCode.js
msgid "Referral code updated failed."
msgstr ""

#: src/components/Referrals/JoinReferralCode.js
msgid "Referral code updated!"
msgstr "Code de parrainage actualisé !"

#: src/components/Header/AppHeaderLinks.tsx
<<<<<<< HEAD
#: src/pages/Referrals/Referrals.tsx
=======
#: src/pages/Referrals/Referrals.js
>>>>>>> 9bbc1b85
msgid "Referrals"
msgstr "Affiliés"

#: src/pages/Referrals/Referrals.tsx
msgid "Referrals <0/>"
msgstr ""

#: src/components/Synthetics/TradeHistoryRow/TradeHistoryRow.tsx
#: src/components/Synthetics/TradeHistoryRow/TradeHistoryRow.tsx
msgid "Request"
msgstr ""

#: src/components/Exchange/TradeHistory.js
msgid "Request decrease {0} {longOrShortText}, -{1} USD, Acceptable Price: {2} {3} USD"
msgstr "Demander une réduction {0} {longOrShortText}, -{1} USD, Prix acceptable: {2} {3} USD"

#: src/components/Exchange/TradeHistory.js
msgid "Request deposit into {0} {longOrShortText}"
msgstr "Demander dépôt dans {0} {longOrShortText}\""

#: src/components/Exchange/TradeHistory.js
msgid "Request increase {0} {longOrShortText}, +{1} USD, Acceptable Price: {2} {3} USD"
msgstr "Demander une augmentation {0} {longOrShortText}, +{1} USD, Prix acceptable: {2} {3} USD"

#: src/components/Exchange/TradeHistory.js
msgid "Request withdrawal from {0} {longOrShortText}"
msgstr "Demander un retrait de {0} {longOrShortText}"

#: src/components/Exchange/PositionSeller.js
msgid "Requested decrease of {0} {longOrShortText} by {sizeDeltaUsd} USD."
msgstr ""

#: src/components/Exchange/PositionEditor.js
msgid "Requested deposit of {0} {1} into {2} {longOrShortText}."
msgstr "Dépôt requis de {0} {1} dans {2} {longOrShortText}."

#: src/components/Exchange/SwapBox.js
msgid "Requested increase of {tokenSymbol} {longOrShortText} by {0} USD."
msgstr ""

#: src/components/Exchange/PositionEditor.js
msgid "Requested withdrawal of {0} USD from {1} {longOrShortText}."
msgstr "Demander un retrait de {0} USD de {1} {longOrShortText}."

#: src/pages/Stake/StakeV2.js
msgid "Reserve Amount"
msgstr "Montant de réserve"

#: src/components/Glp/GlpSwap.js
msgid "Reserved"
msgstr "Réservé"

#: src/pages/Stake/StakeV2.js
#: src/pages/Stake/StakeV2.js
msgid "Reserved for Vesting"
msgstr "Réservé pour le vesting"

#: src/pages/Ecosystem/Ecosystem.js
msgid "Returns calculator for GMX and GLP"
msgstr "Calculatrice de rendements pour GMX et GLP"

#: src/components/Referrals/ClaimAffiliatesModal/ClaimAffiliatesModal.tsx
#: src/pages/Stake/StakeV1.js
#: src/pages/Stake/StakeV1.js
#: src/pages/Stake/StakeV1.js
#: src/pages/Stake/StakeV1.js
#: src/pages/Stake/StakeV1.js
#: src/pages/Stake/StakeV2.js
#: src/pages/Stake/StakeV2.js
msgid "Rewards"
msgstr "Récompenses"

#: src/components/Referrals/JoinReferralCode.js
msgid "Same as current active code"
msgstr "Même que le code actif actuel"

#: src/App/App.js
#: src/components/Synthetics/AcceptablePriceImpactEditor/AcceptablePriceImpactEditor.tsx
msgid "Save"
msgstr "Sauver"

#: src/pages/Home/Home.js
msgid "Save on Costs"
msgstr "Économiser sur les coûts"

#: src/components/Glp/GlpSwap.js
msgid "Save on Fees"
msgstr "Économisez sur les frais"

#: src/components/MarketSelector/MarketSelector.tsx
msgid "Search Market"
msgstr ""

#: src/components/MarketSelector/PoolSelector.tsx
msgid "Search Pool"
msgstr ""

#: src/components/TokenSelector/TokenSelector.tsx
msgid "Search Token"
msgstr "Rechercher le token"

#: src/components/NetworkDropdown/LanguagePopupHome.tsx
#: src/components/NetworkDropdown/NetworkDropdown.tsx
msgid "Select Language"
msgstr "Sélectionner une langue"

#: src/components/Exchange/PositionDropdown.js
msgid "Select Market"
msgstr "Sélectionner le marché"

#: src/pages/MarketPoolsPage/MarketPoolsPage.tsx
msgid "Select a Market"
msgstr ""

#: src/domain/synthetics/trade/utils/validation.ts
msgid "Select a Pay token"
msgstr ""

#: src/domain/synthetics/trade/utils/validation.ts
msgid "Select a collateral"
msgstr ""

#: src/domain/synthetics/trade/utils/validation.ts
#: src/domain/synthetics/trade/utils/validation.ts
msgid "Select a market"
msgstr ""

#: src/domain/synthetics/trade/utils/validation.ts
msgid "Select a token"
msgstr ""

#: src/pages/ClaimEsGmx/ClaimEsGmx.js
msgid "Select an option"
msgstr "Sélectionner une option"

#: src/components/Exchange/SwapBox.js
#: src/components/Exchange/SwapBox.js
#: src/components/Exchange/SwapBox.js
#: src/components/Exchange/SwapBox.js
#: src/domain/synthetics/trade/utils/validation.ts
msgid "Select different tokens"
msgstr "Sélectionner des tokens différents"

#: src/pages/ClaimEsGmx/ClaimEsGmx.js
msgid "Select your vesting option below then click \"Claim\"."
msgstr "Sélectionnez votre option de vesting ci-dessous, puis cliquez sur \"Réclamation\"."

#: src/pages/BeginAccountTransfer/BeginAccountTransfer.js
msgid "Self-transfer not supported"
msgstr "Auto-transfert non supporté"

#: src/components/Synthetics/GmList/GmList.tsx
#: src/components/Synthetics/GmList/GmList.tsx
msgid "Sell"
msgstr ""

#: src/components/Glp/GlpSwap.js
#: src/components/Glp/GlpSwap.js
#: src/components/Glp/GlpSwap.js
#: src/components/Glp/GlpSwap.js
#: src/pages/Stake/StakeV2.js
msgid "Sell GLP"
msgstr "Vendre GLP"

#: src/components/Synthetics/GmSwap/GmSwapBox/GmSwapBox.tsx
#: src/components/Synthetics/GmSwap/GmSwapBox/GmSwapBox.tsx
msgid "Sell GM"
msgstr ""

#: src/components/Glp/GlpSwap.js
msgid "Sell failed."
msgstr "Vente échouée."

#: src/components/Glp/GlpSwap.js
#: src/components/Glp/GlpSwap.js
msgid "Sell for {0}"
msgstr "Vendre pour {0}"

#: src/components/Glp/GlpSwap.js
msgid "Sell submitted!"
msgstr "Vente soumise !"

#: src/components/Glp/GlpSwap.js
msgid "Selling..."
msgstr "Vente en cours..."

#: src/pages/BeginAccountTransfer/BeginAccountTransfer.js
msgid "Sender has withdrawn all tokens from GLP Vesting Vault"
msgstr "L'expéditeur a retiré tous les tokens du coffre de Vesting GLP."

#: src/pages/BeginAccountTransfer/BeginAccountTransfer.js
msgid "Sender has withdrawn all tokens from GMX Vesting Vault"
msgstr "L'expéditeur a retiré tous les tokens du coffre de Vesting GLP."

#: src/components/Synthetics/StatusNotifiaction/GmStatusNotification.tsx
msgid "Sending Deposit request"
msgstr ""

#: src/components/Synthetics/StatusNotifiaction/GmStatusNotification.tsx
msgid "Sending Withdrawal request"
msgstr ""

#: src/components/Synthetics/StatusNotifiaction/OrderStatusNotification.tsx
msgid "Sending order request"
msgstr ""

#: src/App/App.js
#: src/components/Header/AppHeaderLinks.tsx
#: src/components/NetworkDropdown/NetworkDropdown.tsx
#: src/components/NetworkDropdown/NetworkDropdown.tsx
msgid "Settings"
msgstr "Paramètres"

#: src/components/Exchange/PositionsList.js
msgid "Share"
msgstr "Partager"

#: src/components/Exchange/PositionDropdown.js
#: src/components/Exchange/PositionShare.js
msgid "Share Position"
msgstr "Partager la Position"

#: src/components/Exchange/ConfirmationBox.js
#: src/components/Exchange/ConfirmationBox.js
#: src/components/Exchange/ConfirmationBox.js
#: src/components/Exchange/ConfirmationBox.js
#: src/components/Exchange/ConfirmationBox.js
#: src/components/Exchange/ExchangeTVChart.js
#: src/components/Exchange/ExchangeTVChart.js
#: src/components/Exchange/OrdersList.js
#: src/components/Exchange/PositionEditor.js
#: src/components/Exchange/PositionSeller.js
#: src/components/Exchange/PositionsList.js
#: src/components/Exchange/PositionsList.js
#: src/components/Exchange/PositionsList.js
#: src/components/Exchange/SwapBox.js
#: src/components/Exchange/SwapBox.js
#: src/components/Exchange/SwapBox.js
#: src/components/Exchange/SwapBox.js
#: src/components/Exchange/SwapBox.js
#: src/components/Exchange/TradeHistory.js
#: src/components/Exchange/TradeHistory.js
#: src/components/Exchange/TradeHistory.js
#: src/components/Synthetics/ConfirmationBox/ConfirmationBox.tsx
#: src/components/Synthetics/ConfirmationBox/ConfirmationBox.tsx
#: src/components/Synthetics/ConfirmationBox/ConfirmationBox.tsx
#: src/components/Synthetics/ConfirmationBox/ConfirmationBox.tsx
#: src/components/Synthetics/ConfirmationBox/ConfirmationBox.tsx
#: src/components/Synthetics/MarketCard/MarketCard.tsx
#: src/components/Synthetics/PositionEditor/PositionEditor.tsx
#: src/components/Synthetics/PositionItem/PositionItem.tsx
#: src/components/Synthetics/PositionItem/PositionItem.tsx
#: src/components/Synthetics/PositionSeller/PositionSeller.tsx
#: src/components/Synthetics/StatusNotifiaction/OrderStatusNotification.tsx
#: src/components/Synthetics/TVChart/TVChart.tsx
#: src/components/Synthetics/TVChart/TVChart.tsx
#: src/components/Synthetics/TradeBox/TradeBox.tsx
#: src/components/Synthetics/TradeHistoryRow/TradeHistoryRow.tsx
#: src/context/SyntheticsEvents/SyntheticsEventsProvider.tsx
#: src/context/SyntheticsEvents/SyntheticsEventsProvider.tsx
#: src/domain/synthetics/orders/utils.ts
#: src/pages/Actions/Actions.js
#: src/pages/Actions/Actions.js
#: src/pages/Exchange/Exchange.js
#: src/pages/Exchange/Exchange.js
#: src/pages/Exchange/Exchange.js
#: src/pages/Exchange/Exchange.js
#: src/pages/OrdersOverview/OrdersOverview.js
msgid "Short"
msgstr "Short"

#: src/components/Synthetics/MarketStats/MarketStats.tsx
msgid "Short Collateral"
msgstr ""

#: src/components/Synthetics/MarketCard/MarketCard.tsx
msgid "Short Open Interest"
msgstr ""

#: src/pages/Dashboard/DashboardV2.js
#: src/pages/Dashboard/DashboardV2.js
msgid "Short Positions"
msgstr "Positions Shorts"

#: src/components/Exchange/SwapBox.js
msgid "Short {0}"
msgstr ""

#: src/components/Exchange/ConfirmationBox.js
msgid "Shorting..."
msgstr "Short en cours..."

#: src/App/App.js
msgid "Show debug values"
msgstr ""

#: src/pages/Home/Home.js
msgid "Simple Swaps"
msgstr "Échanges simples"

#: src/pages/Ecosystem/Ecosystem.js
msgid "Simulate your hedge strategy"
msgstr ""

#: src/components/Synthetics/PositionItem/PositionItem.tsx
msgid "Since your position's Collateral is {0} with a value larger than the Position Size, the Collateral value will cover any negative PnL."
msgstr ""

#: src/components/Synthetics/PositionItem/PositionItem.tsx
msgid "Since your position's Collateral is {0} with a value larger than the Position Size, the Collateral value will increase to cover any negative PnL."
msgstr ""

#: src/components/Synthetics/GmSwap/GmSwapBox/GmSwapBox.tsx
msgid "Single"
msgstr ""

#: src/components/Exchange/PositionEditor.js
#: src/components/Exchange/PositionSeller.js
#: src/components/Exchange/PositionsList.js
#: src/components/Exchange/PositionsList.js
#: src/components/Synthetics/ConfirmationBox/ConfirmationBox.tsx
#: src/components/Synthetics/OrderEditor/OrderEditor.tsx
#: src/components/Synthetics/PositionEditor/PositionEditor.tsx
#: src/components/Synthetics/PositionItem/PositionItem.tsx
#: src/components/Synthetics/PositionList/PositionList.tsx
#: src/components/Synthetics/PositionSeller/PositionSeller.tsx
#: src/components/Synthetics/TradeBox/TradeBox.tsx
msgid "Size"
msgstr "Montant"

#: src/App/App.js
msgid "Slippage should be less than 5%"
msgstr "Le glissement doit être de moins de 5%."

#: src/components/Exchange/UsefulLinks.tsx
msgid "Speed up page loading"
msgstr "Accélérer le chargement de la page"

#: src/components/Exchange/ConfirmationBox.js
#: src/components/Exchange/PositionSeller.js
#: src/components/Synthetics/ConfirmationBox/ConfirmationBox.tsx
msgid "Spread"
msgstr "Marge"

#: src/pages/Ecosystem/Ecosystem.js
msgid "Spreadsheet for position calculations"
msgstr ""

#: src/pages/Dashboard/DashboardV2.js
msgid "Stablecoin Percentage"
msgstr "Pourcentage de stablecoins"

#: src/pages/Stake/StakeV1.js
#: src/pages/Stake/StakeV1.js
#: src/pages/Stake/StakeV1.js
#: src/pages/Stake/StakeV2.js
#: src/pages/Stake/StakeV2.js
#: src/pages/Stake/StakeV2.js
#: src/pages/Stake/StakeV2.js
msgid "Stake"
msgstr "Staker"

#: src/pages/Stake/StakeV2.js
msgid "Stake <0>GMX</0> and <1>GLP</1> to earn rewards."
msgstr "Staker <0>GMX</0> et <1>GLP</1> pour gagner des récompenses."

#: src/pages/Stake/StakeV2.js
msgid "Stake GMX"
msgstr "Staker GMX"

#: src/pages/Stake/StakeV2.js
msgid "Stake GMX Rewards"
msgstr "Staker les récompenses de GMX"

#: src/pages/Stake/StakeV2.js
msgid "Stake Multiplier Points"
msgstr "Staker les points multiplicateurs"

#: src/pages/Stake/StakeV2.js
msgid "Stake esGMX"
msgstr "Staker esGMX"

#: src/pages/Stake/StakeV2.js
msgid "Stake esGMX Rewards"
msgstr "Staker les récompenses en esGMX"

#: src/pages/Stake/StakeV1.js
msgid "Stake failed"
msgstr "Staking échoué"

#: src/pages/Stake/StakeV2.js
msgid "Stake failed."
msgstr "Staking échoué."

#: src/pages/Stake/StakeV2.js
msgid "Stake submitted!"
msgstr "Staking soumis !"

#: src/pages/Stake/StakeV1.js
msgid "Stake submitted! <0>View status.</0>"
msgstr "Staking soumis ! <0>Voir le statut.</0>"

#: src/components/Glp/GlpSwap.js
#: src/pages/Dashboard/DashboardV2.js
#: src/pages/Stake/StakeV1.js
#: src/pages/Stake/StakeV1.js
#: src/pages/Stake/StakeV1.js
#: src/pages/Stake/StakeV1.js
#: src/pages/Stake/StakeV1.js
#: src/pages/Stake/StakeV2.js
#: src/pages/Stake/StakeV2.js
#: src/pages/Stake/StakeV2.js
#: src/pages/Stake/StakeV2.js
msgid "Staked"
msgstr "Staker"

#: src/pages/Stake/StakeV2.js
msgid "Staked Multiplier Points"
msgstr "Points multiplicateurs stakés"

#: src/pages/Stake/StakeV2.js
#: src/pages/Stake/StakeV2.js
msgid "Staked Tokens"
msgstr "Tokens stakés"

#: src/pages/Stake/StakeV1.js
#: src/pages/Stake/StakeV2.js
msgid "Staking..."
msgstr "Staking en cours..."

#: src/pages/Dashboard/DashboardV2.js
msgid "Stats"
msgstr "Stats"

#: src/domain/synthetics/orders/utils.ts
msgid "Stop Loss Decrease"
msgstr ""

#: src/pages/Ecosystem/Ecosystem.js
msgid "Structured Products"
msgstr "Produits structurés"

#: src/components/Referrals/JoinReferralCode.js
msgid "Submit"
msgstr "Soumettre"

#: src/domain/synthetics/markets/claimCollateralTxn.ts
#: src/domain/synthetics/referrals/claimAffiliateRewardsTxn.ts
msgid "Success claimings"
msgstr ""

#: src/pages/Dashboard/DashboardV2.js
#: src/pages/Dashboard/DashboardV2.js
msgid "Supply"
msgstr "Donner"

#: src/components/Exchange/OrdersList.js
#: src/components/Exchange/SwapBox.js
#: src/components/Exchange/SwapBox.js
#: src/components/Exchange/SwapBox.js
#: src/components/Synthetics/ConfirmationBox/ConfirmationBox.tsx
#: src/components/Synthetics/StatusNotifiaction/OrderStatusNotification.tsx
#: src/components/Synthetics/SwapCard/SwapCard.tsx
#: src/components/Synthetics/TradeBox/TradeBox.tsx
#: src/pages/OrdersOverview/OrdersOverview.js
msgid "Swap"
msgstr "Échanger"

#: src/components/Exchange/FeesTooltip.tsx
#: src/components/Synthetics/GmSwap/GmFees/GmFees.tsx
msgid "Swap Fee"
msgstr ""

#: src/components/Synthetics/OrderEditor/OrderEditor.tsx
msgid "Swap Fees"
msgstr ""

#: src/components/Exchange/SwapBox.js
msgid "Swap Order created!"
msgstr ""

#: src/components/Exchange/SwapBox.js
msgid "Swap Order creation failed."
msgstr ""

#: src/components/Exchange/SwapBox.js
msgid "Swap Order submitted!"
msgstr ""

#: src/components/Synthetics/GmSwap/GmFees/GmFees.tsx
#: src/components/Synthetics/OrderEditor/OrderEditor.tsx
#: src/components/Synthetics/TradeFeesRow/TradeFeesRow.tsx
msgid "Swap Price Impact"
msgstr ""

#: src/components/Synthetics/TradeFeesRow/TradeFeesRow.tsx
msgid "Swap Profit Fee"
msgstr ""

#: src/pages/OrdersOverview/OrdersOverview.js
msgid "Swap active: {0}, executed: {1}, cancelled: {2}"
msgstr "Échange actif: {0}, exécuté: {1}, annulé: {2}"

#: src/components/Exchange/SwapBox.js
msgid "Swap amount exceeds available liquidity."
msgstr ""

#: src/components/Exchange/PositionSeller.js
msgid "Swap amount from {0} to {1} exceeds {2} acceptable amount. Can only receive {3}."
msgstr ""

#: src/components/Exchange/PositionSeller.js
msgid "Swap amount from {0} to {1} exceeds {2} available liquidity. Choose a different \"Receive\" token."
msgstr ""

#: src/components/Exchange/SwapBox.js
#: src/components/Exchange/SwapBox.js
#: src/components/Exchange/SwapBox.js
#: src/domain/synthetics/orders/createWrapOrUnwrapTxn.ts
#: src/domain/synthetics/orders/createWrapOrUnwrapTxn.ts
msgid "Swap failed."
msgstr "échange échoué."

#: src/components/Glp/SwapErrorModal.tsx
msgid "Swap on 1inch"
msgstr "Échanger sur 1inch"

#: src/components/Exchange/SwapBox.js
msgid "Swap submitted!"
msgstr ""

#: src/components/Exchange/SwapBox.js
#: src/domain/synthetics/orders/createWrapOrUnwrapTxn.ts
#: src/domain/synthetics/orders/createWrapOrUnwrapTxn.ts
msgid "Swap submitted."
msgstr "Échange soumis."

#: src/components/Synthetics/TradeBox/TradeBox.tsx
msgid "Swap {0}"
msgstr ""

#: src/components/Exchange/TradeHistory.js
msgid "Swap {0} USDG for {1} {2}"
msgstr "Échanger {0} USDG pour {1} {2}"

#: src/components/Glp/GlpSwap.js
msgid "Swap {0} on 1inch"
msgstr "Échanger {0} sur 1inch"

#: src/components/Exchange/SwapBox.js
msgid "Swap {0} submitted!"
msgstr ""

#: src/components/Synthetics/TradeFeesRow/TradeFeesRow.tsx
msgid "Swap {0} to {1}"
msgstr ""

#: src/components/Glp/SwapErrorModal.tsx
msgid "Swap {0} to {1} on 1inch"
msgstr "Échanger {0} pour {1} sur 1inch"

#: src/components/Exchange/TradeHistory.js
msgid "Swap {0} {1} for {2} USDG"
msgstr "Échanger {0} {1} pour {2} USDG"

#: src/components/Exchange/TradeHistory.js
msgid "Swap {0} {1} for {2} {3}"
msgstr "Échanger {0} {1} pour {2} {3}"

#: src/domain/synthetics/orders/utils.ts
msgid "Swap {fromTokenText} for {toTokenText}"
msgstr ""

#: src/domain/synthetics/orders/createWrapOrUnwrapTxn.ts
#: src/domain/synthetics/orders/createWrapOrUnwrapTxn.ts
msgid "Swapped {0} for {1}"
msgstr ""

#: src/components/Exchange/SwapBox.js
#: src/components/Exchange/SwapBox.js
#: src/components/Exchange/SwapBox.js
msgid "Swapped {0} {1} for {2} {3}!"
msgstr ""

#: src/components/Exchange/ConfirmationBox.js
msgid "Swapping..."
msgstr "Échange en cours..."

#: src/components/Exchange/SwapBox.js
msgid "Swaps disabled, pending {0} upgrade"
msgstr ""

#: src/components/Glp/GlpSwap.js
#: src/components/Synthetics/MarketsList/MarketsList.tsx
#: src/pages/Dashboard/DashboardV2.js
msgid "TOKEN"
msgstr "TOKEN"

#: src/components/Synthetics/GmList/GmList.tsx
msgid "TOTAL SUPPLY"
msgstr ""

#: src/components/Exchange/SwapBox.js
msgid "Take-profit and stop-loss orders can be set after opening a position. <0/><1/>There will be a \"Close\" button on each position row, clicking this will display the option to set trigger orders. <2/><3/>For screenshots and more information, please see the <4>docs</4>."
msgstr ""

#: src/pages/Dashboard/DashboardV2.js
#: src/pages/Dashboard/DashboardV2.js
msgid "Target Min Amount"
msgstr "Somme cible min"

#: src/pages/Dashboard/DashboardV2.js
msgid "Target Weight"
msgstr "Poids cible"

#: src/pages/Ecosystem/Ecosystem.js
msgid "Telegram Group"
msgstr "Groupe Telegram"

#: src/pages/Ecosystem/Ecosystem.js
msgid "Telegram Group (Chinese)"
msgstr "Groupe Telegram (langue chinoise)"

#: src/pages/Ecosystem/Ecosystem.js
msgid "Telegram Group (Portuguese)"
msgstr "Groupe Telegram (langue Portugaise)"

#: src/pages/Ecosystem/Ecosystem.js
msgid "Telegram Groups"
msgstr "Groupes Telegram"

#: src/pages/Ecosystem/Ecosystem.js
msgid "Telegram bot for GMX Swaps monitoring"
msgstr ""

#: src/pages/Ecosystem/Ecosystem.js
msgid "Telegram bot for GMX position updates"
msgstr "Bot telegram pour les mises à jour des positions sur GMX"

#: src/pages/Ecosystem/Ecosystem.js
msgid "Telegram bot for Open Interest on GMX"
msgstr "Bot Telegram pour l'intérêt ouvert sur GMX"

#: src/components/Footer/constants.ts
#: src/pages/TermsAndConditions/TermsAndConditions.js
msgid "Terms and Conditions"
msgstr "Termes et conditions"

#: src/pages/Stake/StakeV1.js
msgid "The <0>GMX migration</0> is in progress, please migrate your GMT, xGMT, GMT-USDG and xGMT-USDG tokens.<1/>USDG tokens will continue to function as before and do not need to be migrated."
msgstr "La <0>migration GMX</0>est en cours, veuillez migrer vos tokens GMT, xGMT, GMT-USDG et xGMT-USDG.<1/>Les tokens USDG continueront à fonctionner comme avant et ne doivent pas être transférés."

#: src/components/Stake/GMXAprTooltip.tsx
msgid "The Boosted APR is from your staked Multiplier Points."
msgstr "Le Taux de Rendement Annuel boosté provient de vos points multiplicateurs misés."

#: src/pages/Stake/StakeV1.js
msgid "The Gambit protocol is in beta, please read the <0>staking details</0>before participating."
msgstr ""

#: src/pages/ClaimEsGmx/ClaimEsGmx.js
msgid "The address of the esGMX (IOU) token is {esGmxIouAddress}."
msgstr "L'adresse du token esGMX (IOU - reconnaissance de dette) est {esGmxIouAddress}."

#: src/components/Exchange/SwapBox.js
msgid "The borrow fee is calculated as (assets borrowed) / (total assets in pool) * 0.01% per hour."
msgstr ""

#: src/pages/ClaimEsGmx/ClaimEsGmx.js
msgid "The esGMX (IOU) token is transferrable. You can add the token to your wallet and send it to another address to claim if you'd like."
msgstr "Le jeton esGMX (IOU - reconnaissance de dette) est transférable.  Vous pouvez ajouter le token à votre portefeuille et l'envoyer à une autre adresse pour le réclamer si vous le souhaitez."

#: src/pages/ClaimEsGmx/ClaimEsGmx.js
msgid "The esGMX tokens can be staked or vested at any time."
msgstr "Les tokens esGMX peuvent être échangés ou acquis à tout moment."

#: src/lib/contracts/callContract.tsx
msgid "The mark price has changed, consider increasing your Allowed Slippage by clicking on the \"...\" icon next to your address."
msgstr "Le prix du marché a changé, envisagez d'augmenter votre marge autorisée en cliquant sur l'icône \"...\" à côté de votre adresse."

#: src/domain/synthetics/fees/utils/executionFee.ts
msgid "The network cost to send transactions is high at the moment, please check the \"Execution Fee\" value before proceeding."
msgstr ""

#: src/components/Synthetics/ConfirmationBox/ConfirmationBox.tsx
msgid "The order will only execute if the Min. Receive is met and there is sufficient liquidity."
msgstr ""

#: src/components/Exchange/ConfirmationBox.js
msgid "The order will only execute if the price conditions are met and there is sufficient liquidity"
msgstr "L'ordre ne sera exécuté que si les conditions de prix sont remplies et si la liquidité est suffisante."

#: src/components/Synthetics/ConfirmationBox/ConfirmationBox.tsx
msgid "The order will only execute if the price conditions are met and there is sufficient liquidity."
msgstr ""

#: src/components/Exchange/PositionEditor.js
msgid "The pending borrow fee will be charged on this transaction."
msgstr ""

#: src/components/Synthetics/MarketCard/MarketCard.tsx
msgid "The position will be opened at a reference price of {0}, not accounting for price impact, with a max slippage of {1}%.<0/><1/>The slippage amount can be configured under Settings, found by clicking on your address at the top right of the page after connecting your wallet.<2/><3/><4>More Info</4>"
msgstr ""

#: src/components/Exchange/SwapBox.js
msgid "The position will be opened at {0} USD with a max slippage of {1}%.<0/><1/>The slippage amount can be configured under Settings, found by clicking on your address at the top right of the page after connecting your wallet.<2/><3/><4>More Info</4>"
msgstr ""

#: src/components/Exchange/OrdersList.js
msgid "The price that the order can be executed at may differ slightly from the chart price as market orders can change the price while limit / trigger orders cannot."
msgstr "Le prix auquel l'ordre peut être exécuté peut différer légèrement du prix du graphique, car les ordres de la bourse peuvent modifier le prix alors que les ordres à cours limité ou à seuil de déclenchement ne le peuvent pas."

#: src/components/Referrals/referralsHelper.js
msgid "The referral code can't be more than {MAX_REFERRAL_CODE_LENGTH} characters."
msgstr "Le code de parrainage ne peut contenir plus de {MAX_REFERRAL_CODE_LENGTH} caractères."

#: src/components/Synthetics/ConfirmationBox/ConfirmationBox.tsx
msgid "The spread is > 1%, please ensure the trade details are acceptable before comfirming"
msgstr ""

#: src/components/Exchange/ConfirmationBox.js
msgid "The spread is > 1%, please ensure the trade details are acceptable before confirming"
msgstr ""

#: src/components/ModalViews/RedirectModal.js
msgid "The website is a community deployed and maintained instance of the open source <0>GMX front end</0>, hosted and served on the distributed, peer-to-peer <1>IPFS network</1>."
msgstr "Le site web est une instance open source du <0>GMX front-end</0>, déployée et maintenue par la communauté, hébergé et servi sur le réseau distribué, pair-à-pair <1>Réseau IPFS</1>."

#: src/components/Exchange/SwapBox.js
msgid "There are more longs than shorts, borrow fees for shorting is currently zero"
msgstr ""

#: src/components/Exchange/SwapBox.js
msgid "There are more shorts than longs, borrow fees for longing is currently zero"
msgstr ""

#: src/domain/tokens/approveTokens.tsx
#: src/lib/contracts/callContract.tsx
msgid "There is not enough ETH in your account on Arbitrum to send this transaction.<0/><1/><2>Bridge ETH to Arbitrum</2>"
msgstr "Il n'y a pas assez d'ETH dans votre compte sur Arbitrum pour envoyer cette transaction.<0/><1/><2>Passez de l'ETH sur Arbitrum</2>"

#: src/components/Glp/SwapErrorModal.tsx
msgid "There is not enough liquidity in a single token for your size. Please check the Save on Fees section and consider splitting your order into several different ones"
msgstr "Il n'y a pas assez de liquidité dans un seul token pour votre grandeur. Veuillez consulter la section \"Économiser sur les frais\" et envisagez de diviser votre ordre en plusieurs ordres différents."

#: src/components/Synthetics/ConfirmationBox/ConfirmationBox.tsx
msgid "There may not be sufficient liquidity to execute your order when the Min. Receive are met."
msgstr ""

#: src/components/Exchange/ConfirmationBox.js
msgid "There may not be sufficient liquidity to execute your order when the price conditions are met"
msgstr "Il se peut que la liquidité soit insuffisante pour exécuter votre ordre lorsque les conditions de prix sont remplies."

#: src/components/Synthetics/ConfirmationBox/ConfirmationBox.tsx
msgid "There may not be sufficient liquidity to execute your order when the price conditions are met."
msgstr ""

#: src/components/Referrals/AffiliatesStats.tsx
msgid "This code has been taken by someone else on {0}, you will not receive rebates from traders using this code on {1}."
msgstr "Ce code a été utilisé par quelqu'un d'autre sur {0}, vous ne recevrez pas de remise de la part des traders utilisant ce code sur {1}."

#: src/components/Referrals/AffiliatesStats.tsx
msgid "This code is not yet registered on {0}, you will not receive rebates there.<0/><1/>Switch your network to create this code on {1}."
msgstr "Ce code n'est pas encore enregistré sur {0}, vous ne recevrez pas de remise dans ce cas.<0/><1/>Changez votre réseau pour créer ce code sur  {1}."

#: src/components/Exchange/PositionSeller.js
msgid "This order will forfeit a <0>profit</0> of {deltaStr}. <1/>"
msgstr ""

#: src/components/Exchange/TradeHistory.js
msgid "This position was liquidated as the max leverage of 100x was exceeded."
msgstr "Cette position a été liquidée car le levier maximal de 100x a été dépassé."

#: src/components/Synthetics/TradeHistoryRow/LiquidationTooltip.tsx
msgid "This position was liquidated as the max leverage of {maxLeverageText} was exceeded.`"
msgstr ""

#: src/pages/Home/Home.js
msgid "Three tokens create our ecosystem"
msgstr ""

#: src/components/Referrals/TradersStats.tsx
msgid "Tier {0} ({1}% discount)"
msgstr "Niveau {0} (réduction {1}%)"

#: src/components/Referrals/AffiliatesStats.tsx
msgid "Tier {0} ({1}% rebate)"
msgstr "Niveau {0} (Remise {1}%)"

#: src/components/Migration/Migration.js
msgid "To Receive"
msgstr "Pour recevoir"

#: src/pages/CompleteAccountTransfer/CompleteAccountTransfer.js
msgid "To complete the transfer, you must switch your connected account to {receiver}."
msgstr "Pour effectuer le transfert, vous devez passer votre compte connecté à {receiver}."

#: src/pages/BuyGMX/BuyGMX.tsx
msgid "To purchase GMX on the {0} blockchain, please <0>change your network</0>."
msgstr ""

#: src/components/Glp/GlpSwap.js
msgid "To reduce fees, select a different asset to pay with."
msgstr "Pour réduire les frais, choisissez un autre actif pour payer."

#: src/components/Glp/GlpSwap.js
msgid "To reduce fees, select a different asset to receive."
msgstr "Pour réduire les frais, sélectionnez un autre actif à recevoir."

#: src/pages/Dashboard/DashboardV2.js
msgid "Tokens"
msgstr "Tokens"

#: src/components/Referrals/AffiliatesStats.tsx
#: src/components/Referrals/AffiliatesStats.tsx
#: src/components/Referrals/AffiliatesStats.tsx
#: src/components/Referrals/TradersStats.tsx
#: src/components/Referrals/TradersStats.tsx
#: src/pages/Stake/StakeV2.js
msgid "Total"
msgstr "Total"

#: src/components/Migration/Migration.js
msgid "Total Assets Migrated"
msgstr "Actifs totaux migrés"

#: src/pages/Stake/StakeV1.js
msgid "Total Assets Staked"
msgstr "Actifs totaux stakés"

#: src/components/Synthetics/ClaimableCard/ClaimableCard.tsx
msgid "Total Claimable"
msgstr ""

#: src/pages/Dashboard/DashboardV2.js
#: src/pages/Dashboard/DashboardV2.js
msgid "Total Fees"
msgstr "Frais totaux"

#: src/pages/Dashboard/DashboardV1.js
#~ msgid "Total Fees Distributed"
#~ msgstr "Total des frais distribués"

#: src/components/Referrals/AffiliatesStats.tsx
msgid "Total Rebates"
msgstr "Remise totale"

#: src/pages/Stake/StakeV2.js
msgid "Total Rewards"
msgstr "Récompenses totales"

#: src/pages/Dashboard/DashboardV2.js
#: src/pages/Dashboard/DashboardV2.js
#: src/pages/Stake/StakeV1.js
#: src/pages/Stake/StakeV1.js
#: src/pages/Stake/StakeV1.js
#: src/pages/Stake/StakeV1.js
#: src/pages/Stake/StakeV1.js
#: src/pages/Stake/StakeV2.js
#: src/pages/Stake/StakeV2.js
#: src/pages/Stake/StakeV2.js
msgid "Total Staked"
msgstr "Total staké"

#: src/pages/Dashboard/DashboardV2.js
msgid "Total Stats"
msgstr "Stats totales"

#: src/components/Glp/GlpSwap.js
#: src/components/Synthetics/GmList/GmList.tsx
#: src/components/Synthetics/MarketStats/MarketStats.tsx
#: src/pages/Stake/StakeV1.js
#: src/pages/Stake/StakeV1.js
#: src/pages/Stake/StakeV2.js
#: src/pages/Stake/StakeV2.js
#: src/pages/Stake/StakeV2.js
msgid "Total Supply"
msgstr "Réserves Totales"

#: src/pages/Home/Home.js
msgid "Total Trading Volume"
msgstr "Volume total des échanges"

#: src/pages/Dashboard/DashboardV2.js
#: src/pages/Dashboard/DashboardV2.js
#: src/pages/Home/Home.js
msgid "Total Users"
msgstr "Nombre total d'utilisateurs"

#: src/components/Referrals/AffiliatesStats.tsx
#: src/pages/Dashboard/DashboardV2.js
#: src/pages/Dashboard/DashboardV2.js
msgid "Total Volume"
msgstr "Volume total"

#: src/pages/Dashboard/DashboardV1.js
#~ msgid "Total Volume Since 28 April 2021"
#~ msgstr "Volume total depuis le 28 avril 2021"

#: src/pages/OrdersOverview/OrdersOverview.js
msgid "Total active: {openTotal}, executed: {executedTotal}, cancelled: {cancelledTotal}"
msgstr "Actif total: {openTotal}, exécuté: {executedTotal}, annulé: {cancelledTotal}"

#: src/pages/Dashboard/DashboardV1.js
#~ msgid "Total fees earned since {0}: {1} USD<0/>Fee assets: {feeText}"
#~ msgstr "Total des frais gagnés depuis {0}: {1} USD<0/>Actifs de frais: {feeText}"

#: src/components/StatsTooltip/ChainsStatsTooltipRow.tsx
msgid "Total:"
msgstr "Total:"

#: src/components/Header/AppHeaderUser.tsx
#: src/components/Header/AppHeaderUser.tsx
msgid "Trade"
msgstr "Echanger"

#: src/pages/Home/Home.js
msgid "Trade BTC, ETH, AVAX and other top cryptocurrencies with up to 50x leverage directly from your wallet"
msgstr ""

#: src/components/Exchange/ExchangeBanner.js
msgid "Trade on GMX and win <0>$250.000</0> in prizes! Live until November 30th, <1>click here</1> to learn more."
msgstr "Échanger sur GMX et gagner <0>$250.000</0> de prix ! Jusqu'au 30 novembre, <1> cliquer ici</1>, pour en savoir plus.\""

#: src/components/Common/SEO.js
msgid "Trade spot or perpetual BTC, ETH, AVAX and other top cryptocurrencies with up to 50x leverage directly from your wallet on Arbitrum and Avalanche."
msgstr ""

<<<<<<< HEAD
#: src/pages/Referrals/Referrals.tsx
=======
#: src/pages/Referrals/Referrals.js
>>>>>>> 9bbc1b85
msgid "Traders"
msgstr ""

#: src/components/Referrals/AffiliatesStats.tsx
#: src/components/Referrals/AffiliatesStats.tsx
msgid "Traders Referred"
msgstr "Traders parrainés"

#: src/components/Referrals/AffiliatesStats.tsx
msgid "Traders Referred on Arbitrum"
msgstr ""

#: src/components/Referrals/AffiliatesStats.tsx
msgid "Traders Referred on Avalanche"
msgstr ""

#: src/components/Referrals/AffiliatesStats.tsx
msgid "Traders Referred on Avalanche Fuji"
msgstr ""

#: src/pages/Exchange/Exchange.js
#: src/pages/SyntheticsPage/SyntheticsPage.tsx
msgid "Trades"
msgstr "Opérations"

#: src/components/Referrals/AffiliatesStats.tsx
#: src/components/Referrals/TradersStats.tsx
msgid "Trading Volume"
msgstr ""

#: src/components/Exchange/UsefulLinks.tsx
msgid "Trading guide"
msgstr "Guide d'opérations"

#: src/pages/NftWallet/NftWallet.js
msgid "Tranferring..."
msgstr "Transfert en cours..."

#: src/components/Exchange/ConfirmationBox.js
#: src/components/Exchange/PositionSeller.js
#: src/components/Synthetics/ConfirmationBox/ConfirmationBox.tsx
msgid "Transacting with a depegged stable coin is subject to spreads reflecting the worse of current market price or $1.00, with transactions involving multiple stablecoins may have multiple spreads."
msgstr ""

#: src/components/Referrals/AffiliatesStats.tsx
#: src/components/Referrals/TradersStats.tsx
msgid "Transaction"
msgstr "Transaction"

#: src/lib/contracts/callContract.tsx
msgid "Transaction completed!"
msgstr "transaction effectuée !"

#: src/lib/contracts/callContract.tsx
msgid "Transaction failed"
msgstr "Transaction échouée"

#: src/lib/contracts/callContract.tsx
msgid "Transaction failed due to RPC error.<0/><1/>Please try changing the RPC url in your wallet settings. <2>More info</2>"
msgstr "La transaction a échoué en raison d'une erreur RPC.<0/><1/>Veuillez essayer de changer l'url RPC dans les paramètres de votre portefeuille. <2> Plus d'infos</2>"

#: src/lib/contracts/callContract.tsx
msgid "Transaction sent."
msgstr "Transaction envoyée."

#: src/lib/contracts/callContract.tsx
msgid "Transaction was cancelled."
msgstr "Transaction annulée."

#: src/pages/BeginAccountTransfer/BeginAccountTransfer.js
#: src/pages/Stake/StakeV2.js
msgid "Transfer Account"
msgstr "Compte de transfert"

#: src/pages/NftWallet/NftWallet.js
msgid "Transfer NFT"
msgstr "Transférer NFT"

#: src/pages/BeginAccountTransfer/BeginAccountTransfer.js
msgid "Transfer Submitted"
msgstr "Transfert soumis"

#: src/pages/BeginAccountTransfer/BeginAccountTransfer.js
msgid "Transfer already initiated"
msgstr "Transfert déjà initié"

#: src/pages/BeginAccountTransfer/BeginAccountTransfer.js
#: src/pages/CompleteAccountTransfer/CompleteAccountTransfer.js
#: src/pages/NftWallet/NftWallet.js
msgid "Transfer failed."
msgstr "Transfert échoué."

#: src/pages/BeginAccountTransfer/BeginAccountTransfer.js
#: src/pages/CompleteAccountTransfer/CompleteAccountTransfer.js
#: src/pages/NftWallet/NftWallet.js
msgid "Transfer submitted!"
msgstr "Transfert soumis !"

#: src/pages/BuyGMX/BuyGMX.tsx
msgid "Transfer {nativeTokenSymbol}"
msgstr ""

#: src/pages/BeginAccountTransfer/BeginAccountTransfer.js
msgid "Transferring"
msgstr "Transfert en cours"

#: src/components/Exchange/OrdersList.js
#: src/components/Exchange/PositionSeller.js
#: src/components/Exchange/SwapBox.js
#: src/components/Synthetics/OrderItem/OrderItem.tsx
#: src/components/Synthetics/TradeBox/TradeBox.tsx
msgid "Trigger"
msgstr "Déclencheur"

#: src/components/Exchange/PositionDropdown.js
msgid "Trigger Close"
msgstr ""

#: src/components/Exchange/PositionSeller.js
#: src/components/Synthetics/ConfirmationBox/ConfirmationBox.tsx
#: src/components/Synthetics/OrderItem/OrderItem.tsx
#: src/components/Synthetics/OrderList/OrderList.tsx
#: src/components/Synthetics/TradeBox/TradeBox.tsx
msgid "Trigger Price"
msgstr ""

#: src/components/Exchange/PositionSeller.js
msgid "Trigger order disabled, pending {0} upgrade"
msgstr ""
<<<<<<< HEAD

#: src/components/Synthetics/StatusNotifiaction/OrderStatusNotification.tsx
msgid "Trigger order for"
msgstr ""
=======
>>>>>>> 9bbc1b85

#: src/components/Exchange/TradeHistory.js
msgid "Try increasing the \"Allowed Slippage\", under the Settings menu on the top right"
msgstr "Essayez d'augmenter le \" glissement autorisé\", sous le menu Paramètres en haut à droite"

#: src/components/Exchange/TradeHistory.js
msgid "Try increasing the \"Allowed Slippage\", under the Settings menu on the top right."
msgstr "Essayez d'augmenter le \" glissement autorisé\", sous le menu Paramètres en haut à droite."

#: src/components/Exchange/PositionShare.js
msgid "Tweet"
msgstr "Tweet"

#: src/App/App.js
msgid "Txn failed. <0>View</0>"
msgstr "Txn échouée. <0> Voir</0>"

#: src/components/Exchange/OrdersList.js
#: src/components/Referrals/AffiliatesStats.tsx
#: src/components/Referrals/TradersStats.tsx
#: src/components/Synthetics/OrderList/OrderList.tsx
#: src/pages/OrdersOverview/OrdersOverview.js
msgid "Type"
msgstr "Type"

#: src/components/Referrals/AffiliatesStats.tsx
#: src/components/Referrals/TradersStats.tsx
msgid "USD Value may not be accurate since the data does not contain prices for {0}"
msgstr ""

#: src/pages/Dashboard/DashboardV1.js
#~ msgid "USDG Debt"
#~ msgstr "Dette USDG"

#: src/components/Synthetics/MarketsList/MarketsList.tsx
#: src/pages/Dashboard/DashboardV2.js
msgid "UTILIZATION"
msgstr "UTILISATION"

#: src/components/Synthetics/StatusNotifiaction/GmStatusNotification.tsx
msgid "Unknown deposit"
msgstr ""

#: src/components/Synthetics/StatusNotifiaction/OrderStatusNotification.tsx
msgid "Unknown order"
msgstr ""

#: src/components/Synthetics/StatusNotifiaction/GmStatusNotification.tsx
msgid "Unknown withdrawal"
msgstr ""

#: src/pages/Stake/StakeV1.js
#: src/pages/Stake/StakeV1.js
#: src/pages/Stake/StakeV1.js
#: src/pages/Stake/StakeV1.js
#: src/pages/Stake/StakeV1.js
#: src/pages/Stake/StakeV2.js
#: src/pages/Stake/StakeV2.js
#: src/pages/Stake/StakeV2.js
#: src/pages/Stake/StakeV2.js
msgid "Unstake"
msgstr "Arrêter le Staking"

#: src/pages/Stake/StakeV2.js
msgid "Unstake GMX"
msgstr "Arrêter le staking de GMX"

#: src/pages/Stake/StakeV2.js
msgid "Unstake completed!"
msgstr "Arrêt du staking complété !"

#: src/pages/Stake/StakeV2.js
msgid "Unstake esGMX"
msgstr "Arrêter le staking de esGMX"

#: src/pages/Stake/StakeV1.js
msgid "Unstake failed"
msgstr "Arrêt du staking échoué"

#: src/pages/Stake/StakeV2.js
msgid "Unstake failed."
msgstr "Arrêt du staking échoué."

#: src/pages/Stake/StakeV2.js
msgid "Unstake submitted!"
msgstr "Arrêt du staking soumis !"

#: src/pages/Stake/StakeV1.js
msgid "Unstake submitted! <0>View status.</0>"
msgstr "Arrêt du staking soumis! <0>Voir le statut.</0>"

#: src/pages/Stake/StakeV2.js
msgid "Unstaking will burn <0>{0} Multiplier Points</0>. {1}"
msgstr ""

#: src/pages/Stake/StakeV1.js
#: src/pages/Stake/StakeV2.js
msgid "Unstaking..."
msgstr "Arrêt du staking..."

#: src/lib/wallets/index.tsx
msgid "Unsupported chain. Switch to Arbitrum network on your wallet and try again"
msgstr "Chaîne non supportée. Passez au réseau Arbitrum sur votre portefeuille et réessayez"

#: src/components/Exchange/TradeHistory.js
#: src/components/Referrals/JoinReferralCode.js
#: src/components/Synthetics/TradeHistoryRow/TradeHistoryRow.tsx
#: src/components/Synthetics/TradeHistoryRow/TradeHistoryRow.tsx
msgid "Update"
msgstr "Actualiser"

#: src/components/Exchange/OrderEditor.js
msgid "Update Order"
msgstr "Actualiser l'ordre"

#: src/domain/synthetics/orders/updateOrderTxn.ts
msgid "Update order executed"
msgstr ""

#: src/components/Exchange/OrderEditor.js
#: src/components/Synthetics/OrderEditor/OrderEditor.tsx
msgid "Updating Order..."
msgstr "Actualisation de l'ordre..."

#: src/domain/synthetics/orders/updateOrderTxn.ts
msgid "Updating order"
msgstr ""

#: src/components/Referrals/JoinReferralCode.js
msgid "Updating..."
msgstr "Actualisation..."

#: src/components/Exchange/PositionsList.js
msgid "Use the \"Close\" button to reduce your position size, or to set stop-loss / take-profit orders."
msgstr "Utiliser le bouton \"Fermer\" pour réduire la taille de votre position, ou pour définir un ordre stop-loss / take-profit."

#: src/components/Synthetics/PositionItem/PositionItem.tsx
msgid "Use the \"Close\" button to reduce your position size."
msgstr ""

#: src/pages/Stake/StakeV2.js
msgid "Use the \"Compound\" button to stake your Multiplier Points."
msgstr "Utiliser le bouton \"Composé\" pour staker vos points multiplicateurs."

#: src/components/Exchange/PositionsList.js
#: src/components/Exchange/PositionsList.js
#: src/components/Synthetics/PositionItem/PositionItem.tsx
msgid "Use the Edit Collateral icon to deposit or withdraw collateral."
msgstr "Utilisez l'icône Modifier Collatéral pour déposer ou retirer le collatéral."

#: src/components/Exchange/UsefulLinks.tsx
msgid "Useful Links"
msgstr "Liens utiles"

#: src/components/Synthetics/MarketsList/MarketsList.tsx
#: src/pages/Dashboard/DashboardV2.js
msgid "Utilization"
msgstr "Utilisation"

#: src/components/Referrals/AffiliatesStats.tsx
msgid "V1 Airdrop"
msgstr ""

#: src/components/Referrals/AffiliatesStats.tsx
#: src/components/Referrals/AffiliatesStats.tsx
#: src/components/Referrals/TradersStats.tsx
#: src/components/Referrals/TradersStats.tsx
msgid "V1 Arbitrum"
msgstr ""

#: src/components/Referrals/AffiliatesStats.tsx
#: src/components/Referrals/AffiliatesStats.tsx
#: src/components/Referrals/TradersStats.tsx
#: src/components/Referrals/TradersStats.tsx
msgid "V1 Avalanche"
msgstr ""

#: src/components/Referrals/AffiliatesStats.tsx
#: src/components/Referrals/AffiliatesStats.tsx
#: src/components/Referrals/TradersStats.tsx
#: src/components/Referrals/TradersStats.tsx
msgid "V1 Avalanche Fuji"
msgstr ""

#: src/components/Referrals/AffiliatesStats.tsx
msgid "V1 Rebates and V1/V2 esGMX are airdropped weekly. V2 Rebates are claimed manually."
msgstr ""

#: src/components/Referrals/AffiliatesStats.tsx
msgid "V1 esGMX"
msgstr ""

#: src/components/Referrals/TradersStats.tsx
#: src/components/Referrals/TradersStats.tsx
msgid "V1 rebates are airdropped weekly. V2 rebates are automatically applied as fee discounts on each trade and do not show on this table."
msgstr ""

#: src/components/Referrals/AffiliatesStats.tsx
#: src/components/Referrals/AffiliatesStats.tsx
#: src/components/Referrals/TradersStats.tsx
#: src/components/Referrals/TradersStats.tsx
msgid "V2 Arbitrum"
msgstr ""

#: src/components/Referrals/AffiliatesStats.tsx
#: src/components/Referrals/AffiliatesStats.tsx
#: src/components/Referrals/TradersStats.tsx
#: src/components/Referrals/TradersStats.tsx
msgid "V2 Avalanche"
msgstr ""

#: src/components/Referrals/AffiliatesStats.tsx
#: src/components/Referrals/AffiliatesStats.tsx
#: src/components/Referrals/TradersStats.tsx
#: src/components/Referrals/TradersStats.tsx
msgid "V2 Avalanche Fuji"
msgstr ""

#: src/components/Referrals/AffiliatesStats.tsx
msgid "V2 Claim"
msgstr ""

#: src/pages/MarketPoolsPage/MarketPoolsPage.tsx
msgid "V2 Pools"
msgstr ""

#: src/pages/SyntheticsFallbackPage/SyntheticsFallbackPage.tsx
msgid "V2 doesn't currently support this network"
msgstr ""

#: src/pages/Stake/StakeV2.js
msgid "Vault Capacity"
msgstr "Capacité du coffre"

#: src/pages/Stake/StakeV2.js
msgid "Vault Capacity for your Account:"
msgstr "Capacité du coffre de votre compte:"

#: src/pages/Stake/StakeV2.js
msgid "Vest"
msgstr "Vester"

#: src/pages/ClaimEsGmx/ClaimEsGmx.js
msgid "Vest with GLP on Arbitrum"
msgstr "Vester avec GLP sur Arbitrum"

#: src/pages/ClaimEsGmx/ClaimEsGmx.js
msgid "Vest with GLP on Avalanche"
msgstr "Vester avec GLP sur Avalanche"

#: src/pages/ClaimEsGmx/ClaimEsGmx.js
msgid "Vest with GMX on Arbitrum"
msgstr "Vester avec GMX sur Arbitrum"

#: src/pages/ClaimEsGmx/ClaimEsGmx.js
msgid "Vest with GMX on Avalanche"
msgstr "Vester avec GMX sur Avalanche"

#: src/pages/BeginAccountTransfer/BeginAccountTransfer.js
msgid "Vested GLP not withdrawn"
msgstr "GLP vesté non retiré"

#: src/pages/BeginAccountTransfer/BeginAccountTransfer.js
msgid "Vested GMX not withdrawn"
msgstr "GMX vesté non retiré"

#: src/pages/Stake/StakeV2.js
#: src/pages/Stake/StakeV2.js
msgid "Vesting Status"
msgstr "Statut du vesting"

#: src/App/App.js
#: src/lib/contracts/notifications.tsx
#: src/lib/contracts/notifications.tsx
#: src/pages/Exchange/Exchange.js
#: src/pages/Exchange/Exchange.js
msgid "View"
msgstr "Voir"

#: src/pages/BuyGlp/BuyGlp.js
msgid "View <0>staking</0> page."
msgstr ""

#: src/components/AddressDropdown/AddressDropdown.tsx
msgid "View in Explorer"
msgstr "Voir dans Explorer"

#: src/lib/contracts/callContract.tsx
msgid "View status."
msgstr "Voir le statut"

#: src/pages/Dashboard/DashboardV2.js
msgid "Volume"
msgstr "Volume"

#: src/components/Referrals/AffiliatesStats.tsx
msgid "Volume on V1"
msgstr ""

#: src/components/Referrals/AffiliatesStats.tsx
msgid "Volume on V2"
msgstr ""

#: src/components/Referrals/TradersStats.tsx
msgid "Volume traded by this account with an active referral code."
msgstr "Volume échangé par ce compte avec un code de parrainage actif."

#: src/components/Referrals/AffiliatesStats.tsx
msgid "Volume traded by your referred traders."
msgstr "Volume échangé par vos traders parrainés."

#: src/components/Header/HomeHeaderLinks.tsx
msgid "Voting"
msgstr ""

#: src/components/Glp/GlpSwap.js
#: src/components/Synthetics/GmList/GmList.tsx
msgid "WALLET"
msgstr "PORTEFEUILLE"

#: src/components/Glp/GlpSwap.js
msgid "WARNING: High Fees"
msgstr "AVERTISSEMENT: frais élevés"

#: src/components/Exchange/PositionsList.js
#: src/components/Exchange/PositionsList.js
msgid "WARNING: This position has a low amount of collateral after deducting borrowing fees, deposit more collateral to reduce the position's liquidation risk."
msgstr "AVERTISSEMENT: Cette position a un montant de collatéral bas après déduction des frais d'emprunt, déposez plus de collatéral pour réduire le risque de liquidation de la position."

#: src/components/Synthetics/PositionItem/PositionItem.tsx
msgid "WARNING: This position has a low amount of collateral after deducting fees, deposit more collateral to reduce the position's liquidation risk."
msgstr ""

#: src/pages/Dashboard/DashboardV2.js
msgid "WEIGHT"
msgstr "POIDS"

#: src/components/Exchange/SwapBox.js
#: src/components/Glp/GlpSwap.js
#: src/components/Migration/Migration.js
msgid "Waiting for Approval"
msgstr "En attente d'autorisation"

#: src/components/Glp/GlpSwap.js
#: src/components/Glp/GlpSwap.js
#: src/components/Migration/Migration.js
#: src/components/Synthetics/GmList/GmList.tsx
#: src/components/Synthetics/MarketStats/MarketStats.tsx
#: src/pages/Stake/StakeV1.js
#: src/pages/Stake/StakeV1.js
#: src/pages/Stake/StakeV1.js
#: src/pages/Stake/StakeV1.js
#: src/pages/Stake/StakeV1.js
#: src/pages/Stake/StakeV2.js
#: src/pages/Stake/StakeV2.js
#: src/pages/Stake/StakeV2.js
#: src/pages/Stake/StakeV2.js
msgid "Wallet"
msgstr "Portefeuille"

#: src/pages/BeginAccountTransfer/BeginAccountTransfer.js
#: src/pages/CompleteAccountTransfer/CompleteAccountTransfer.js
msgid "Wallet is not connected"
msgstr "Portefeuille non connecté"

#: src/pages/ClaimEsGmx/ClaimEsGmx.js
#: src/pages/NftWallet/NftWallet.js
msgid "Wallet not connected"
msgstr "Portefeuille non connecté"

#: src/pages/Stake/StakeV1.js
msgid "Wallet not yet connected"
msgstr "Le portefeuille n'est pas encore connecté"

#: src/App/App.js
msgid "WalletConnect"
msgstr "WalletConnect"

#: src/pages/Dashboard/DashboardV2.js
msgid "Weight"
msgstr "Poids"

#: src/components/Exchange/SwapBox.js
msgid "When closing the position, you can select which token you would like to receive the profits in."
msgstr ""

#: src/components/Exchange/PositionEditor.js
#: src/components/Exchange/PositionEditor.js
#: src/components/Exchange/PositionEditor.js
#: src/components/Exchange/PositionEditor.js
#: src/components/Synthetics/PositionEditor/PositionEditor.tsx
#: src/pages/Stake/StakeV2.js
#: src/pages/Stake/StakeV2.js
msgid "Withdraw"
msgstr "Retirer"

#: src/components/Exchange/PositionEditor.js
msgid "Withdraw disabled, pending {0} upgrade"
msgstr "Retrait désactivé, {0} actualisations en attente"

#: src/pages/Stake/StakeV2.js
msgid "Withdraw failed."
msgstr "Retrait échoué."

#: src/pages/Stake/StakeV2.js
msgid "Withdraw from GLP Vault"
msgstr "Retirer du coffre GLP"

#: src/pages/Stake/StakeV2.js
msgid "Withdraw from GMX Vault"
msgstr "Retirer du coffre GMX"

#: src/pages/Stake/StakeV2.js
msgid "Withdraw submitted."
msgstr "Retrait soumis"

#: src/components/Exchange/TradeHistory.js
msgid "Withdraw {0} USD from {1} {longOrShortText}"
msgstr "Retirer {0} USD de {1} {longOrShortText}"

#: src/components/Synthetics/GmSwap/GmConfirmationBox/GmConfirmationBox.tsx
msgid "Withdrawal"
msgstr ""

#: src/components/Synthetics/StatusNotifiaction/GmStatusNotification.tsx
msgid "Withdrawal cancelled"
msgstr ""

#: src/components/Synthetics/StatusNotifiaction/GmStatusNotification.tsx
msgid "Withdrawal executed"
msgstr ""

#: src/components/Exchange/PositionEditor.js
msgid "Withdrawal failed."
msgstr "Retrait échoué."

#: src/components/Synthetics/StatusNotifiaction/GmStatusNotification.tsx
msgid "Withdrawal request sent"
msgstr ""

#: src/components/Exchange/PositionEditor.js
msgid "Withdrawal submitted."
msgstr "Retrait soumis"

#: src/components/Synthetics/StatusNotifiaction/GmStatusNotification.tsx
msgid "Withdrawing from {0}"
msgstr ""

#: src/components/Synthetics/StatusNotifiaction/OrderStatusNotification.tsx
msgid "Withdrawing {0} from {positionText}"
msgstr ""

#: src/components/Exchange/PositionEditor.js
msgid "Withdrawing..."
msgstr "Retrait en cours..."

#: src/pages/Stake/StakeV2.js
msgid "Withdrawn!"
msgstr "Retiré !"

#: src/pages/Exchange/Exchange.js
msgid "Withdrew {0} USD from {tokenSymbol} {longOrShortText}."
msgstr "{0} USD de {tokenSymbol} {longOrShortText} retirés."

#: src/context/SyntheticsEvents/SyntheticsEventsProvider.tsx
msgid "Withdrew {0} from {positionText}"
msgstr ""

#: src/pages/Ecosystem/Ecosystem.js
msgid "Yield Optimizer on Avalanche"
msgstr "Optimiseur de rendement sur Avalanche"

#: src/pages/Ecosystem/Ecosystem.js
msgid "Yield Trading"
msgstr ""

#: src/pages/Ecosystem/Ecosystem.js
msgid "Yield Vaults"
msgstr "Coffres de Rendements"

#: src/pages/Ecosystem/Ecosystem.js
msgid "Yield simulator for GMX"
msgstr "Simulateur de rendement GMX"

#: src/pages/Stake/StakeV2.js
msgid "You are earning {0}% more {nativeTokenSymbol} rewards using {1} Staked Multiplier Points."
msgstr "Vous gagnez {0}% de plus de récompenses {nativeTokenSymbol}, en utilisant {1} Points multiplicateurs sakés."

#: src/pages/Stake/StakeV2.js
msgid "You are earning {nativeTokenSymbol} rewards with {0} tokens.<0/>Tokens: {amountStr}."
msgstr "Vous gagnez des récompenses {nativeTokenSymbol} avec {0} tokens.<0/> Tokens: {amountStr}."

#: src/components/ModalViews/RedirectModal.js
msgid "You are leaving GMX.io and will be redirected to a third party, independent website."
msgstr "Vous quittez GMX.io et serez redirigé vers un site Web tiers et indépendant."

#: src/pages/BuyGMX/BuyGMX.tsx
msgid "You can buy AVAX directly on <0>Avalanche</0> using these options:"
msgstr ""

#: src/pages/BuyGMX/BuyGMX.tsx
msgid "You can buy ETH directly on <0>Arbitrum</0> using these options:"
msgstr ""

#: src/components/Exchange/SwapBox.js
msgid "You can change the \"Collateral In\" token above to find lower fees"
msgstr ""

#: src/components/Exchange/PositionSeller.js
msgid "You can change this in the settings menu on the top right of the page.<0/><1/>Note that a low allowed slippage, e.g. less than 0.5%, may result in failed orders if prices are volatile."
msgstr ""

#: src/pages/ClaimEsGmx/ClaimEsGmx.js
msgid "You can check your claim history <0>here</0>."
msgstr "Vous pouvez vérifier l'historique de vos réclamations <0>ici</0>."

#: src/pages/ClaimEsGmx/ClaimEsGmx.js
msgid "You can currently vest a maximum of {0} esGMX tokens at a ratio of {1} {stakingToken} to 1 esGMX."
msgstr "Vous pouvez vester un maximum de {0} tokens esGMX à un ratio de {1} {stakingToken} vers 1 esGMX."

#: src/components/Exchange/ConfirmationBox.js
<<<<<<< HEAD
#: src/components/Synthetics/ConfirmationBox/ConfirmationBox.tsx
#: src/components/Synthetics/PositionSeller/PositionSeller.tsx
msgid "You can edit the default Allowed Slippage in the settings menu on the top right of the page.<0/><1/>Note that a low allowed slippage, e.g. less than 0.5%, may result in failed orders if prices are volatile."
msgstr ""

#: src/components/Synthetics/TradeBox/MarketPoolSelectorRow.tsx
msgid "You can get a {0} better execution price in the {1} market pool.<0>Switch to {2} market pool.</0>"
msgstr ""

=======
msgid "You can edit the default Allowed Slippage in the settings menu on the top right of the page.<0/><1/>Note that a low allowed slippage, e.g. less than 0.5%, may result in failed orders if prices are volatile."
msgstr ""

>>>>>>> 9bbc1b85
#: src/pages/BuyGMX/BuyGMX.tsx
msgid "You can transfer AVAX from other networks to Avalanche using any of the below options:"
msgstr ""

#: src/pages/BuyGMX/BuyGMX.tsx
msgid "You can transfer ETH from other networks to Arbitrum using any of the below options:"
msgstr "Vous pouvez transférer ETH provenant d'autres réseaux vers Arbitrum en utilisant l'une des options ci-dessous:"

#: src/pages/BeginAccountTransfer/BeginAccountTransfer.js
msgid "You have a <0>pending transfer</0> to {pendingReceiver}."
msgstr "Vous avez un <0>transfert en attente</0> à {pendingReceiver}."

#: src/pages/CompleteAccountTransfer/CompleteAccountTransfer.js
msgid "You have a pending transfer from {sender}."
msgstr "Vous avez un transfert en attente de {expéditeur}."

#: src/components/Exchange/ConfirmationBox.js
msgid "You have an active Limit Order to Increase {longOrShortText} {sizeInToken} {0} (${1}) at price ${2}"
msgstr "Vous avez un ordre limite actif à augmenter {longOrShortText} {sizeInToken} {0} (${1}) au prix ${2}"

#: src/components/Synthetics/ConfirmationBox/ConfirmationBox.tsx
msgid "You have an active Limit Order to Increase {longShortText} {0} {sizeText} at price {1}."
msgstr ""

#: src/components/Exchange/PositionSeller.js
msgid "You have an active order to decrease {longOrShortText} {sizeInToken} {0} (${1}) at {prefix} {2}"
msgstr ""
<<<<<<< HEAD

#: src/components/Synthetics/TradeBox/MarketPoolSelectorRow.tsx
msgid "You have an existing order in the {0} market pool. <0>Switch to {1} market pool.</0>"
msgstr ""

#: src/components/Synthetics/TradeBox/CollateralSelectorRow.tsx
msgid "You have an existing order with {0} as collateral. <0>Switch to {1} collateral.</0>"
msgstr ""

#: src/components/Synthetics/TradeBox/MarketPoolSelectorRow.tsx
msgid "You have an existing position in the {0} market pool. <0>Switch to {1} market pool.</0>"
msgstr ""

#: src/components/Synthetics/TradeBox/CollateralSelectorRow.tsx
msgid "You have an existing position with {0} as collateral. <0>Switch to {1} collateral.</0>"
msgstr ""
=======
>>>>>>> 9bbc1b85

#: src/components/Exchange/ConfirmationBox.js
msgid "You have multiple existing Increase {longOrShortText} {0} limit orders"
msgstr "Vous avez plusieurs augmentations {longOrShortText} {0} ordres limités existantes"

#: src/components/Synthetics/ConfirmationBox/ConfirmationBox.tsx
msgid "You have multiple existing Increase {longShortText} {0} limit orders"
msgstr ""

#: src/pages/Stake/StakeV2.js
#: src/pages/Stake/StakeV2.js
msgid "You have not deposited any tokens for vesting."
msgstr "Vous n'avez pas déposé de tokens pour vester."

#: src/components/Synthetics/ConfirmationBox/ConfirmationBox.tsx
msgid "You have selected {collateralTokenSymbol} as Collateral, the Liquidation Price is higher compared to using a stablecoin as collateral, since the worth of the collateral will change with its price."
msgstr ""

#: src/components/Synthetics/ConfirmationBox/ConfirmationBox.tsx
msgid "You have selected {collateralTokenSymbol} as Collateral, the Liquidation Price will vary based on the price of {collateralTokenSymbol}."
msgstr ""

#: src/components/Synthetics/ConfirmationBox/ConfirmationBox.tsx
msgid "You have selected {collateralTokenSymbol} as collateral to short {indexTokenSymbol}."
msgstr ""

#: src/pages/ClaimEsGmx/ClaimEsGmx.js
msgid "You have {0} esGMX (IOU) tokens."
msgstr "Vous avez {0} tokens esGMX (IOU - reconnaissance de dette)."

#: src/pages/Stake/StakeV2.js
msgid "You need a total of at least {0} {stakeTokenLabel} to vest {1} esGMX."
msgstr "Vous devez avoir un total d'au moins {0} {stakeTokenLabel} pour vester {1} esGMX."

#: src/components/Exchange/NoLiquidityErrorModal.tsx
msgid "You need to select {swapTokenSymbol} as the \"Pay\" token to use it for collateral to initiate this trade."
msgstr "Vous devez sélectionner {swapTokenSymbol} comme token \"Payer\" pour l'utiliser comme collatéral pour initier cette transaction."

#: src/pages/CompleteAccountTransfer/CompleteAccountTransfer.js
msgid "You will need to be on this page to accept the transfer, <0>click here</0> to copy the link to this page if needed."
msgstr "Vous devrez être sur cette page pour accepter le transfert, <0>cliquez ici</0> pour copier le lien vers cette page si nécessaire."

#: src/components/Referrals/TradersStats.tsx
msgid "You will receive a {0}% discount on your opening and closing fees, this discount will be airdropped to your account every Wednesday"
msgstr "Vous recevrez une réduction de {0}% sur vos frais d'ouverture et de clôture, cette réduction sera airdroppée sur votre compte chaque mercredi."

#: src/components/Exchange/OrdersList.js
msgid "You will receive at least {0} {1} if this order is executed. The exact execution price may vary depending on fees at the time the order is executed."
msgstr "Vous recevrez au moins {0} {1}, si cet ordre est exécuté. Le prix d'exécution exact peut varier en fonction des frais au moment de l'exécution de l'ordre."

#: src/components/Exchange/OrdersList.js
msgid "You will receive at least {0} {1} if this order is executed. The execution price may vary depending on swap fees at the time the order is executed."
msgstr "Vous recevrez au moins {0} {1}, si cet ordre est exécuté. Le prix d'exécution peut varier en fonction des frais d'échange au moment de l'exécution de l'ordre."

#: src/components/Synthetics/OrderItem/OrderItem.tsx
msgid "You will receive at least {toAmountText} if this order is executed. This price is being updated in real time based on Swap Fees and Price Impact."
msgstr ""

#: src/pages/ClaimEsGmx/ClaimEsGmx.js
msgid "Your esGMX (IOU) balance will decrease by your claim amount after claiming, this is expected behaviour."
msgstr "Le montant de vos esGMX (IOU - reconnaissance de dette) diminuera du montant total après la réclamation, c'est un comportement prévu."

#: src/components/Exchange/ConfirmationBox.js
#: src/components/Synthetics/ConfirmationBox/ConfirmationBox.tsx
msgid "Your position's collateral after deducting fees."
msgstr "Le collatéral de votre position après déduction des frais."

#: src/pages/CompleteAccountTransfer/CompleteAccountTransfer.js
msgid "Your transfer has been completed."
msgstr "Votre transfert a été effectué."

#: src/pages/BeginAccountTransfer/BeginAccountTransfer.js
msgid "Your transfer has been initiated."
msgstr "Votre transfert a été initié."

#: src/components/Migration/Migration.js
msgid "Your wallet: {0}"
msgstr "Votre portefeuille: {0}"

#: src/pages/PositionsOverview/PositionsOverview.js
msgid "account"
msgstr "compte"

#: src/pages/PositionsOverview/PositionsOverview.js
msgid "collateral"
msgstr "collatéral"

<<<<<<< HEAD
#: src/components/Synthetics/MarketCard/MarketCard.tsx
msgid "earn"
msgstr ""

=======
>>>>>>> 9bbc1b85
#: src/pages/Ecosystem/Ecosystem.js
msgid "esGMX OTC Market"
msgstr ""

#: src/pages/PositionsOverview/PositionsOverview.js
msgid "fee"
msgstr "frais"

#: src/components/Exchange/ConfirmationBox.js
#: src/components/Synthetics/ConfirmationBox/ConfirmationBox.tsx
msgid "hide"
msgstr "cacher"

#: src/pages/Dashboard/DashboardV2.js
msgid "in liquidity"
msgstr "en liquidité"

#: src/pages/Dashboard/DashboardV2.js
msgid "not staked"
msgstr "non staké"

#: src/components/Synthetics/MarketCard/MarketCard.tsx
msgid "pay"
msgstr ""

#: src/pages/PositionsOverview/PositionsOverview.js
msgid "size"
msgstr "montant"

#: src/pages/Dashboard/DashboardV2.js
msgid "staked"
msgstr "staké"

#: src/pages/PositionsOverview/PositionsOverview.js
msgid "time to liq"
msgstr "temps de liquider"

#: src/components/Exchange/ConfirmationBox.js
#: src/components/Synthetics/ConfirmationBox/ConfirmationBox.tsx
msgid "view"
msgstr "voir"

#: src/pages/Exchange/Exchange.js
#: src/pages/SyntheticsPage/SyntheticsPage.tsx
msgid "{0, plural, one {Cancel order} other {Cancel # orders}}"
msgstr ""

#: src/components/Synthetics/GmSwap/GmConfirmationBox/GmConfirmationBox.tsx
msgid "{0, plural, one {Pending {symbolsText} approval} other {Pending {symbolsText} approvals}}"
msgstr ""

#: src/domain/tokens/approveTokens.tsx
msgid "{0} Approved!"
msgstr "{0} Approuvé!"

#: src/components/Glp/SwapErrorModal.tsx
msgid "{0} Capacity Reached"
msgstr "{0} Capacité atteinte"

#: src/components/Glp/GlpSwap.js
msgid "{0} GLP (${1})"
msgstr "{0} GLP (${1})"

#: src/components/Glp/GlpSwap.js
msgid "{0} GLP bought with {1} {2}!"
msgstr "{0} GLP acheté avec {1} {2} !"

#: src/components/Glp/GlpSwap.js
msgid "{0} GLP have been reserved for vesting."
msgstr "{0} GLP ont été réservés pour le vesting."

#: src/components/Glp/GlpSwap.js
msgid "{0} GLP sold for {1} {2}!"
msgstr "{0} GLP a été vendu pour {1} {2}!"

#: src/pages/Stake/StakeV2.js
#: src/pages/Stake/StakeV2.js
msgid "{0} GMX tokens can be claimed, use the options under the Total Rewards section to claim them."
msgstr "{0} Les tokens GMX peuvent être réclamés, utilisez les options de la section Récompenses Totales pour les réclamer."

#: src/components/Exchange/NoLiquidityErrorModal.tsx
msgid "{0} Pool Capacity Reached"
msgstr "{0} Capacité du pool atteinte"

#: src/components/Exchange/ConfirmationBox.js
#: src/components/Exchange/ConfirmationBox.js
#: src/components/Exchange/SwapBox.js
#: src/components/Exchange/SwapBox.js
#: src/components/Synthetics/ConfirmationBox/ConfirmationBox.tsx
#: src/components/Synthetics/ConfirmationBox/ConfirmationBox.tsx
#: src/components/Synthetics/SwapCard/SwapCard.tsx
#: src/components/Synthetics/SwapCard/SwapCard.tsx
msgid "{0} Price"
msgstr "{0} Prix"

#: src/components/Exchange/NoLiquidityErrorModal.tsx
msgid "{0} Required"
msgstr "{0} Requis"

#: src/domain/synthetics/trade/utils/validation.ts
msgid "{0} can not be sent to smart contract addresses. Select another token."
msgstr ""

#: src/pages/Dashboard/DashboardV2.js
msgid "{0} is above its target weight.<0/><1/>Get lower fees to <2>swap</2> tokens for {1}."
msgstr "{0} est au-dessus de son poids cible.<0/><1/>Obtenez une réduction des frais pour <2>échanger</2> les tokens pour {1}."

#: src/pages/Dashboard/DashboardV2.js
msgid "{0} is below its target weight.<0/><1/>Get lower fees to <2>buy GLP</2> with {1}, and to <3>swap</3> {2} for other tokens."
msgstr "{0} est en dessous de son poids cible.<0/><1/>Obtenez une réduction des frais pour <2>acheter GLP</2> avec {1} et d'<3>échanger</3> {2} pour d'autres tokens."

#: src/components/Exchange/SwapBox.js
msgid "{0} is required for collateral."
msgstr ""

#: src/components/Glp/GlpSwap.js
msgid "{0} pool exceeded, try different token"
msgstr "{0} pool dépassé, essayez un autre token"

#: src/components/Exchange/OrderEditor.js
#: src/components/Exchange/OrderEditor.js
msgid "{0} price"
msgstr "{0} prix"

#: src/components/Glp/GlpSwap.js
#: src/components/Synthetics/GmSwap/GmSwapBox/GmSwapBox.tsx
msgid "{0} selected in order form"
msgstr "{0} sélectionné dans le formulaire d'ordre"

#: src/pages/Stake/StakeV2.js
#: src/pages/Stake/StakeV2.js
msgid "{0} tokens have been converted to GMX from the {1} esGMX deposited for vesting."
msgstr "Les tokens {0} ont été convertis en GMX depuis les {1} esGMX déposés pour le vesting."

#: src/components/Synthetics/ConfirmationBox/ConfirmationBox.tsx
#: src/components/Synthetics/OrderItem/OrderItem.tsx
#: src/components/Synthetics/OrderItem/OrderItem.tsx
msgid "{0} will be swapped to {1} on order execution."
msgstr ""

#: src/components/Exchange/SwapBox.js
msgid "{0} {1} not supported"
msgstr ""

#: src/components/Exchange/TradeHistory.js
msgid ""
"{0}:\n"
"{1},\n"
"Price: {priceDisplay}"
msgstr ""
"{0}:\n"
"{1},\n"
"Prix: {priceDisplay}"

#: src/components/Exchange/TradeHistory.js
msgid ""
"{0}: Swap {amountInDisplay}\n"
"{1} for {minOutDisplay} {2},\n"
"Price: {3}"
msgstr ""

#: src/components/Exchange/TradeHistory.js
msgid "{0}  {1} {longOrShortText}, -{2} USD, {3} Price: ${4} USD"
msgstr ""

#: src/components/Exchange/TradeHistory.js
msgid "{actionDisplay} Order"
msgstr "{actionDisplay} Ordre"

#: src/components/Exchange/TradeHistory.js
msgid ""
"{actionDisplay} {0} {longOrShortText},\n"
"-{1} USD,\n"
"{2} Price: {3} USD"
msgstr ""
"{actionDisplay} {0} {longOrShortText},\n"
"-{1} USD,\n"
"{2} Prix: {3} USD"

#: src/components/Synthetics/TradeHistoryRow/TradeHistoryRow.tsx
msgid "{actionText} Deposit {collateralText} into {positionText},  Market: {0}"
msgstr ""

#: src/components/Synthetics/TradeHistoryRow/TradeHistoryRow.tsx
msgid "{actionText} Order: Swap {fromText} for {toText}, Price: {ratioText}"
msgstr ""

#: src/components/Synthetics/TradeHistoryRow/TradeHistoryRow.tsx
msgid "{actionText} Order: {increaseText} {positionText} {sizeDeltaText}, {0} Price: {pricePrefix} {1}, Market: {2}"
msgstr ""

#: src/components/Synthetics/TradeHistoryRow/TradeHistoryRow.tsx
msgid "{actionText} Swap {fromText} for {toText}"
msgstr ""

#: src/components/Synthetics/TradeHistoryRow/TradeHistoryRow.tsx
msgid "{actionText} Withdraw {collateralText} from {positionText},  Market: {0}"
msgstr ""

#: src/components/Synthetics/TradeHistoryRow/TradeHistoryRow.tsx
msgid "{actionText} {increaseText} {positionText} {sizeDeltaText}, {pricePrefix}: {0},  Market: {1}"
msgstr ""

#: src/pages/Dashboard/DashboardV2.js
msgid "{chainName} Total Stats start from {totalStatsStartDate}.<0/> For detailed stats:"
msgstr "{chainName} Stats totales à partir de {totalStatsStartDate}.<0/> Pour des stats détaillées:"

#: src/domain/synthetics/orders/cancelOrdersTxn.ts
msgid "{count, plural, one {Order} other {# Orders}}"
msgstr ""

#: src/components/Exchange/ConfirmationBox.js
#: src/components/Synthetics/ConfirmationBox/ConfirmationBox.tsx
msgid "{existingTriggerOrderLength, plural, one {You have an active trigger order that could impact this position.} other {You have # active trigger orders that could impact this position.}}"
msgstr "{existingTriggerOrderLength, plural, one {Vous avez une commande de déclenchement active qui pourrait affecter cette position.} other {Vous avez # commandes de déclenchement actives qui pourraient affecter cette position.}}"

#: src/components/Exchange/ConfirmationBox.js
#: src/components/Synthetics/ConfirmationBox/ConfirmationBox.tsx
msgid "{existingTriggerOrderLength, plural, one {You have an active trigger order that might execute immediately after you open this position. Please cancel the order or accept the confirmation to continue.} other {You have # active trigger orders that might execute immediately after you open this position. Please cancel the orders or accept the confirmation to continue.}}"
msgstr "{existingTriggerOrderLength, plural, one {Vous avez une commande de déclenchement active qui pourrait être exécutée immédiatement après l'ouverture de cette position. Veuillez annuler la commande ou accepter la confirmation pour continuer.} other {Vous avez # commandes de déclenchement actives qui pourraient être exécutées immédiatement après l'ouverture de cette position. Veuillez annuler les commandes ou accepter la confirmation pour continuer.}}"

#: src/domain/synthetics/orders/utils.ts
msgid "{increaseOrDecreaseText} {tokenText} by {sizeText}"
msgstr ""

#: src/components/Exchange/PositionsList.js
msgid "{longOrShortText} {0} market selected"
msgstr ""

#: src/components/Synthetics/MarketCard/MarketCard.tsx
msgid "{longShortText} positions {0} a funding fee of {1}% per hour."
msgstr ""

#: src/components/Synthetics/ClaimHistoryRow/ClaimHistoryRow.tsx
msgid "{marketsCount, plural, one {# Market} other {# Markets}}"
msgstr ""

#: src/components/Glp/GlpSwap.js
msgid "{nativeTokenSymbol} ({wrappedTokenSymbol}) APR"
msgstr "{nativeTokenSymbol} ({wrappedTokenSymbol}) APR"

#: src/components/Stake/GMXAprTooltip.tsx
msgid "{nativeTokenSymbol} APR"
msgstr ""

#: src/components/Stake/GMXAprTooltip.tsx
msgid "{nativeTokenSymbol} Base APR"
msgstr ""

#: src/components/Stake/GMXAprTooltip.tsx
msgid "{nativeTokenSymbol} Boosted APR"
msgstr ""

#: src/components/Stake/GMXAprTooltip.tsx
msgid "{nativeTokenSymbol} Total APR"
msgstr ""

#: src/components/Exchange/PositionSeller.js
msgid "{nativeTokenSymbol} can not be sent to smart contract addresses. Select another token."
msgstr ""

#: src/context/SyntheticsEvents/SyntheticsEventsProvider.tsx
msgid "{orderTypeLabel} {positionText}, -{0}"
msgstr ""

#: src/components/Synthetics/StatusNotifiaction/OrderStatusNotification.tsx
msgid "{orderTypeText} {0} for {1}"
msgstr ""

#: src/components/Synthetics/StatusNotifiaction/OrderStatusNotification.tsx
msgid "{orderTypeText} {0} {longShortText}: {sign}{1}"
msgstr ""

#: src/domain/synthetics/orders/cancelOrdersTxn.ts
msgid "{ordersText} canceled"
msgstr ""

#: src/components/Synthetics/TradeHistoryRow/TradeHistoryRow.tsx
msgid "{positionText} {sizeDeltaText}, Price: {0}, Market: {1}"
msgstr ""

#: src/components/StatsTooltip/ChainsStatsTooltipRow.tsx
msgid "{title} on Arbitrum:"
msgstr "{title} sur Arbitrum:"

#: src/components/StatsTooltip/ChainsStatsTooltipRow.tsx
msgid "{title} on Avalanche:"
msgstr "{title} sur Avalanche:"

#: src/pages/Dashboard/DashboardV1.js
#~ msgid "{volumeLabel} Volume"
#~ msgstr "{volumeLabel} Volume"<|MERGE_RESOLUTION|>--- conflicted
+++ resolved
@@ -265,15 +265,12 @@
 
 #: src/components/ModalViews/RedirectModal.js
 msgid "Agree"
-msgstr "Accepter"
-
-<<<<<<< HEAD
+msgstr "Accepter<<<<<<< HEAD"
+
 #: src/components/ApproveTokenButton/ApproveTokenButton.tsx
 msgid "Allow {0} to be spent"
-msgstr ""
-
-=======
->>>>>>> 9bbc1b85
+msgstr "=======>>>>>>> 9bbc1b8594821a8a107b6a5ae2ad9cadb1a8b604"
+
 #: src/App/App.js
 #: src/components/Exchange/ConfirmationBox.js
 #: src/components/Exchange/PositionSeller.js
@@ -311,25 +308,19 @@
 
 #: src/pages/Home/Home.js
 msgid "An aggregate of high-quality price feeds determine when liquidations occur. This keeps positions safe from temporary wicks."
-msgstr "Un agrégat de flux de prix de qualité supérieure détermine quand les liquidations ont lieu. Cela protège les positions des oscillations temporaires."
-
-<<<<<<< HEAD
+msgstr "Un agrégat de flux de prix de qualité supérieure détermine quand les liquidations ont lieu. Cela protège les positions des oscillations temporaires.<<<<<<< HEAD"
+
+#: src/pages/Ecosystem/Ecosystem.js
+#~ msgid "Announcement"
+#~ msgstr "Annonce"
+
 #: src/components/Header/HomeHeaderLinks.tsx
 msgid "App"
-msgstr "Application"
+msgstr "Application>>>>>>> 9bbc1b8594821a8a107b6a5ae2ad9cadb1a8b604"
 
 #: src/domain/synthetics/trade/utils/validation.ts
 msgid "App disabled, pending {0} upgrade"
-msgstr ""
-=======
-#: src/pages/Ecosystem/Ecosystem.js
-#~ msgid "Announcement"
-#~ msgstr "Annonce"
-
-#: src/components/Header/HomeHeaderLinks.tsx
-msgid "App"
-msgstr "Application"
->>>>>>> 9bbc1b85
+msgstr "======="
 
 #: src/domain/tokens/approveTokens.tsx
 msgid "Approval failed"
@@ -430,37 +421,28 @@
 
 #: src/pages/Home/Home.js
 msgid "Available on your preferred network"
-msgstr "Disponible sur le réseau de votre choix"
-
-<<<<<<< HEAD
+msgstr "Disponible sur le réseau de votre choix<<<<<<< HEAD"
+
 #: src/components/TokenCard/TokenCard.js
-=======
->>>>>>> 9bbc1b85
 #: src/components/TokenCard/TokenCard.js
 #: src/components/TokenCard/TokenCard.js
 msgid "Avalanche APR:"
 msgstr "Taux de Rendement Annuels Avalanche:"
 
-<<<<<<< HEAD
 #: src/components/TokenCard/TokenCard.js
 msgid "Avalanche FUJI APR:"
 msgstr ""
 
-=======
->>>>>>> 9bbc1b85
-#: src/components/Exchange/SwapBox.js
-#: src/components/Exchange/SwapBox.js
-#: src/components/Glp/GlpSwap.js
-#: src/components/Glp/GlpSwap.js
-#: src/components/Glp/GlpSwap.js
-<<<<<<< HEAD
+#: src/components/Exchange/SwapBox.js
+#: src/components/Exchange/SwapBox.js
+#: src/components/Glp/GlpSwap.js
+#: src/components/Glp/GlpSwap.js
+#: src/components/Glp/GlpSwap.js
 #: src/components/Synthetics/GmSwap/GmSwapBox/GmSwapBox.tsx
 #: src/components/Synthetics/GmSwap/GmSwapBox/GmSwapBox.tsx
 #: src/components/Synthetics/GmSwap/GmSwapBox/GmSwapBox.tsx
 #: src/components/Synthetics/TradeBox/TradeBox.tsx
 #: src/components/Synthetics/TradeBox/TradeBox.tsx
-=======
->>>>>>> 9bbc1b85
 msgid "Balance"
 msgstr "Balance"
 
@@ -531,16 +513,13 @@
 
 #: src/pages/Buy/Buy.js
 msgid "Buy GLP or GMX"
-msgstr ""
-
-<<<<<<< HEAD
+msgstr "<<<<<<< HEAD"
+
 #: src/components/Synthetics/GmSwap/GmSwapBox/GmSwapBox.tsx
 #: src/components/Synthetics/GmSwap/GmSwapBox/GmSwapBox.tsx
 msgid "Buy GM"
-msgstr ""
-
-=======
->>>>>>> 9bbc1b85
+msgstr "=======>>>>>>> 9bbc1b8594821a8a107b6a5ae2ad9cadb1a8b604"
+
 #: src/pages/Stake/StakeV2.js
 msgid "Buy GMX"
 msgstr "Acheter GMX"
@@ -566,8 +545,16 @@
 msgstr ""
 
 #: src/pages/BuyGMX/BuyGMX.tsx
+#~ msgid "Buy GMX from decentralized exchanges<<<<<<< HEAD======="
+#~ msgstr ""
+
+#: src/pages/BuyGMX/BuyGMX.tsx
 msgid "Buy GMX on {0}"
 msgstr ""
+
+#: src/pages/BuyGMX/BuyGMX.tsx
+#~ msgid "Buy GMX on {0}>>>>>>> 9bbc1b8594821a8a107b6a5ae2ad9cadb1a8b604"
+#~ msgstr ""
 
 #: src/pages/BuyGMX/BuyGMX.tsx
 msgid "Buy GMX using Decentralized Exchange Aggregators:"
@@ -841,14 +828,11 @@
 
 #: src/components/Exchange/PositionSeller.js
 msgid "Close without profit"
-msgstr ""
-<<<<<<< HEAD
+msgstr "<<<<<<< HEAD"
 
 #: src/components/Synthetics/PositionSeller/PositionSeller.tsx
 msgid "Close {0} {1}"
-msgstr ""
-=======
->>>>>>> 9bbc1b85
+msgstr "=======>>>>>>> 9bbc1b8594821a8a107b6a5ae2ad9cadb1a8b604"
 
 #: src/components/Exchange/PositionSeller.js
 msgid "Close {longOrShortText} {0}"
@@ -917,15 +901,12 @@
 
 #: src/components/Exchange/PositionSeller.js
 msgid "Collateral is not enough to cover pending Fees. Please uncheck \"Keep Leverage\" to pay the Fees with the realized PnL."
-msgstr ""
-
-<<<<<<< HEAD
+msgstr "<<<<<<< HEAD"
+
 #: src/components/Synthetics/ConfirmationBox/ConfirmationBox.tsx
 msgid "Collateral value may differ due to different Price Impact at the time of execution."
-msgstr ""
-
-=======
->>>>>>> 9bbc1b85
+msgstr "=======>>>>>>> 9bbc1b8594821a8a107b6a5ae2ad9cadb1a8b604"
+
 #: src/pages/Ecosystem/Ecosystem.js
 msgid "Community Projects"
 msgstr "Projets de la Communauté"
@@ -1319,15 +1300,12 @@
 
 #: src/components/Exchange/PositionEditor.js
 msgid "Deposit amount is insufficient to bring leverage below the max allowed leverage of 100x"
-msgstr ""
-
-<<<<<<< HEAD
+msgstr "<<<<<<< HEAD"
+
 #: src/components/Synthetics/StatusNotifiaction/GmStatusNotification.tsx
 msgid "Deposit cancelled"
-msgstr ""
-
-=======
->>>>>>> 9bbc1b85
+msgstr "=======>>>>>>> 9bbc1b8594821a8a107b6a5ae2ad9cadb1a8b604"
+
 #: src/components/Exchange/PositionEditor.js
 msgid "Deposit disabled, pending {0} upgrade"
 msgstr "Dépôt désactivé, en attente de {0} actualisation"
@@ -1346,15 +1324,12 @@
 
 #: src/components/Exchange/PositionEditor.js
 msgid "Deposit not enough to cover fees"
-msgstr ""
-
-<<<<<<< HEAD
+msgstr "<<<<<<< HEAD"
+
 #: src/components/Synthetics/StatusNotifiaction/GmStatusNotification.tsx
 msgid "Deposit request sent"
-msgstr ""
-
-=======
->>>>>>> 9bbc1b85
+msgstr "=======>>>>>>> 9bbc1b8594821a8a107b6a5ae2ad9cadb1a8b604"
+
 #: src/pages/Stake/StakeV2.js
 msgid "Deposit submitted!"
 msgstr "Dépôt soumis !"
@@ -1751,9 +1726,8 @@
 
 #: src/components/Exchange/PositionSeller.js
 msgid "Fees are higher than Collateral"
-msgstr ""
-
-<<<<<<< HEAD
+msgstr "<<<<<<< HEAD"
+
 #: src/domain/synthetics/trade/utils/validation.ts
 #: src/domain/synthetics/trade/utils/validation.ts
 #: src/domain/synthetics/trade/utils/validation.ts
@@ -1762,10 +1736,8 @@
 
 #: src/domain/synthetics/trade/utils/validation.ts
 msgid "Fees exceed amount"
-msgstr ""
-
-=======
->>>>>>> 9bbc1b85
+msgstr "=======>>>>>>> 9bbc1b8594821a8a107b6a5ae2ad9cadb1a8b604"
+
 #: src/pages/Ecosystem/Ecosystem.js
 msgid "Fees generated by GMX"
 msgstr "Commissions générées par GMX"
@@ -2193,16 +2165,13 @@
 #: src/domain/synthetics/trade/utils/validation.ts
 #: src/domain/synthetics/trade/utils/validation.ts
 msgid "Insufficient {0} balance"
-msgstr "Balance {0} insuffisante"
-
-<<<<<<< HEAD
+msgstr "Balance {0} insuffisante<<<<<<< HEAD"
+
 #: src/domain/synthetics/trade/utils/validation.ts
 #: src/domain/synthetics/trade/utils/validation.ts
 msgid "Insufficient {0} liquidity"
-msgstr ""
-
-=======
->>>>>>> 9bbc1b85
+msgstr "=======>>>>>>> 9bbc1b8594821a8a107b6a5ae2ad9cadb1a8b604"
+
 #: src/components/Exchange/PositionSeller.js
 #: src/components/Exchange/PositionSeller.js
 msgid "Invalid Liquidation Price"
@@ -2223,15 +2192,12 @@
 
 #: src/pages/CompleteAccountTransfer/CompleteAccountTransfer.js
 msgid "Invalid Transfer Addresses: Please check the url."
-msgstr ""
-
-<<<<<<< HEAD
+msgstr "<<<<<<< HEAD"
+
 #: src/components/Synthetics/AcceptablePriceImpactEditor/AcceptablePriceImpactEditor.tsx
 msgid "Invalid acceptable Price Impact value"
-msgstr ""
-
-=======
->>>>>>> 9bbc1b85
+msgstr "======="
+
 #: src/components/Exchange/PositionEditor.js
 #: src/components/Exchange/PositionEditor.js
 #: src/components/Exchange/PositionEditor.js
@@ -2272,17 +2238,14 @@
 
 #: src/components/Exchange/PositionSeller.js
 msgid "Keep Leverage is not possible"
-msgstr ""
-
-<<<<<<< HEAD
+msgstr "<<<<<<< HEAD"
+
 #: src/components/Synthetics/ConfirmationBox/ConfirmationBox.tsx
 #: src/components/Synthetics/PositionSeller/PositionSeller.tsx
 #: src/components/Synthetics/TradeBox/TradeBox.tsx
 msgid "Keep leverage at {0}"
-msgstr ""
-
-=======
->>>>>>> 9bbc1b85
+msgstr "=======>>>>>>> 9bbc1b8594821a8a107b6a5ae2ad9cadb1a8b604"
+
 #: src/components/Exchange/PositionSeller.js
 msgid "Keep leverage at {0}x"
 msgstr ""
@@ -2319,20 +2282,13 @@
 msgid "Leftover Collateral not enough to cover fees"
 msgstr ""
 
-#: src/components/Exchange/PositionEditor.js
-msgid "Leftover Collateral not enough to cover fees"
-msgstr ""
-
 #: src/components/Exchange/PositionSeller.js
 msgid "Leftover collateral below 5 USD"
-msgstr ""
-<<<<<<< HEAD
+msgstr "<<<<<<< HEAD"
 
 #: src/domain/synthetics/trade/utils/validation.ts
 msgid "Leftover collateral below {0} USD"
-msgstr ""
-=======
->>>>>>> 9bbc1b85
+msgstr "=======>>>>>>> 9bbc1b8594821a8a107b6a5ae2ad9cadb1a8b604"
 
 #: src/components/Exchange/PositionSeller.js
 msgid "Leftover position below 10 USD"
@@ -2483,7 +2439,6 @@
 
 #: src/components/Exchange/PositionsList.js
 #: src/components/Exchange/PositionsList.js
-<<<<<<< HEAD
 #: src/components/Synthetics/ClaimHistory/ClaimHistory.tsx
 #: src/components/Synthetics/GmSwap/GmConfirmationBox/GmConfirmationBox.tsx
 #: src/components/Synthetics/OrderEditor/OrderEditor.tsx
@@ -2495,8 +2450,6 @@
 #: src/components/Synthetics/TradeHistory/TradeHistory.tsx
 #: src/domain/synthetics/trade/utils/validation.ts
 #: src/domain/synthetics/trade/utils/validation.ts
-=======
->>>>>>> 9bbc1b85
 msgid "Loading..."
 msgstr "Chargement..."
 
@@ -2580,15 +2533,12 @@
 
 #: src/pages/Actions/Actions.js
 msgid "Loss"
-msgstr "Perte"
-
-<<<<<<< HEAD
+msgstr "Perte<<<<<<< HEAD"
+
 #: src/components/Synthetics/GmList/GmList.tsx
 msgid "MARKET"
-msgstr ""
-
-=======
->>>>>>> 9bbc1b85
+msgstr "=======>>>>>>> 9bbc1b8594821a8a107b6a5ae2ad9cadb1a8b604"
+
 #: src/components/BuyInputSection/BuyInputSection.tsx
 #: src/components/Exchange/PositionEditor.js
 #: src/components/Exchange/PositionSeller.js
@@ -2602,12 +2552,9 @@
 msgstr "Optimiseur MEV"
 
 #: src/components/Exchange/SwapBox.js
-<<<<<<< HEAD
 #: src/components/Synthetics/OrderEditor/OrderEditor.tsx
 #: src/components/Synthetics/TradeBox/TradeBox.tsx
 #: src/components/Synthetics/TradeBox/TradeBox.tsx
-=======
->>>>>>> 9bbc1b85
 msgid "Mark"
 msgstr ""
 
@@ -2686,12 +2633,6 @@
 msgstr ""
 
 #: src/pages/Stake/StakeV2.js
-#: src/pages/Stake/StakeV2.js
-#: src/pages/Stake/StakeV2.js
-msgid "Max"
-msgstr ""
-
-#: src/pages/Stake/StakeV2.js
 msgid "Max Capacity"
 msgstr "Capacité max"
 
@@ -2912,15 +2853,12 @@
 
 #: src/pages/NftWallet/NftWallet.js
 msgid "NFT Wallet"
-msgstr "Portefeuille NFT"
-
-<<<<<<< HEAD
+msgstr "Portefeuille NFT<<<<<<< HEAD"
+
 #: src/components/Synthetics/PositionItem/PositionItem.tsx
 msgid "Negative Funding Fees are settled against the collateral automatically and will influence the liquidation price. Positive Funding Fees can be claimed under Claimable Funding after realizing any action on the position."
-msgstr ""
-
-=======
->>>>>>> 9bbc1b85
+msgstr "=======>>>>>>> 9bbc1b8594821a8a107b6a5ae2ad9cadb1a8b604"
+
 #: src/components/Exchange/PositionSeller.js
 msgid "Neither Collateral nor realized PnL is enough to cover pending Fees. Please close a larger position amount."
 msgstr ""
@@ -3098,8 +3036,7 @@
 
 #: src/components/Exchange/PositionSeller.js
 msgid "Order creation failed."
-msgstr ""
-<<<<<<< HEAD
+msgstr "<<<<<<< HEAD"
 
 #: src/components/Synthetics/StatusNotifiaction/OrderStatusNotification.tsx
 msgid "Order executed"
@@ -3107,9 +3044,7 @@
 
 #: src/components/Synthetics/StatusNotifiaction/OrderStatusNotification.tsx
 msgid "Order request sent"
-msgstr ""
-=======
->>>>>>> 9bbc1b85
+msgstr "=======>>>>>>> 9bbc1b8594821a8a107b6a5ae2ad9cadb1a8b604"
 
 #: src/pages/OrdersOverview/OrdersOverview.js
 msgid "Order size exceeds position"
@@ -3232,9 +3167,8 @@
 #: src/components/Exchange/ConfirmationBox.js
 #: src/components/Synthetics/ConfirmationBox/ConfirmationBox.tsx
 msgid "Pay Amount"
-msgstr "Somme à payer"
-
-<<<<<<< HEAD
+msgstr "Somme à payer<<<<<<< HEAD"
+
 #: src/components/Glp/GlpSwap.js
 msgid "Pay:"
 msgstr ""
@@ -3242,10 +3176,8 @@
 #: src/components/Synthetics/ConfirmationBox/ConfirmationBox.tsx
 #: src/components/Synthetics/PositionEditor/PositionEditor.tsx
 msgid "Pending {0} approval"
-msgstr ""
-
-=======
->>>>>>> 9bbc1b85
+msgstr "=======>>>>>>> 9bbc1b8594821a8a107b6a5ae2ad9cadb1a8b604"
+
 #: src/pages/Dashboard/DashboardV2.js
 msgid "Platform, GLP and GM tokens."
 msgstr ""
@@ -3498,10 +3430,6 @@
 #: src/components/TokenCard/TokenCard.js
 msgid "Read more"
 msgstr "Lire plus<<<<<<< HEAD"
-
-#: src/components/Exchange/PositionSeller.js
-msgid "Realized PnL insufficient for Fees"
-msgstr ""
 
 #: src/components/Exchange/PositionSeller.js
 msgid "Realized PnL insufficient for Fees"
@@ -3633,11 +3561,7 @@
 msgstr "Code de parrainage actualisé !"
 
 #: src/components/Header/AppHeaderLinks.tsx
-<<<<<<< HEAD
 #: src/pages/Referrals/Referrals.tsx
-=======
-#: src/pages/Referrals/Referrals.js
->>>>>>> 9bbc1b85
 msgid "Referrals"
 msgstr "Affiliés"
 
@@ -4564,13 +4488,9 @@
 
 #: src/components/Common/SEO.js
 msgid "Trade spot or perpetual BTC, ETH, AVAX and other top cryptocurrencies with up to 50x leverage directly from your wallet on Arbitrum and Avalanche."
-msgstr ""
-
-<<<<<<< HEAD
+msgstr "<<<<<<< HEAD"
+
 #: src/pages/Referrals/Referrals.tsx
-=======
-#: src/pages/Referrals/Referrals.js
->>>>>>> 9bbc1b85
 msgid "Traders"
 msgstr ""
 
@@ -4699,14 +4619,11 @@
 
 #: src/components/Exchange/PositionSeller.js
 msgid "Trigger order disabled, pending {0} upgrade"
-msgstr ""
-<<<<<<< HEAD
+msgstr "<<<<<<< HEAD"
 
 #: src/components/Synthetics/StatusNotifiaction/OrderStatusNotification.tsx
 msgid "Trigger order for"
-msgstr ""
-=======
->>>>>>> 9bbc1b85
+msgstr "=======>>>>>>> 9bbc1b8594821a8a107b6a5ae2ad9cadb1a8b604"
 
 #: src/components/Exchange/TradeHistory.js
 msgid "Try increasing the \"Allowed Slippage\", under the Settings menu on the top right"
@@ -5228,21 +5145,15 @@
 msgstr "Vous pouvez vester un maximum de {0} tokens esGMX à un ratio de {1} {stakingToken} vers 1 esGMX."
 
 #: src/components/Exchange/ConfirmationBox.js
-<<<<<<< HEAD
 #: src/components/Synthetics/ConfirmationBox/ConfirmationBox.tsx
 #: src/components/Synthetics/PositionSeller/PositionSeller.tsx
 msgid "You can edit the default Allowed Slippage in the settings menu on the top right of the page.<0/><1/>Note that a low allowed slippage, e.g. less than 0.5%, may result in failed orders if prices are volatile."
-msgstr ""
+msgstr ">>>>>>> 9bbc1b8594821a8a107b6a5ae2ad9cadb1a8b604"
 
 #: src/components/Synthetics/TradeBox/MarketPoolSelectorRow.tsx
 msgid "You can get a {0} better execution price in the {1} market pool.<0>Switch to {2} market pool.</0>"
-msgstr ""
-
-=======
-msgid "You can edit the default Allowed Slippage in the settings menu on the top right of the page.<0/><1/>Note that a low allowed slippage, e.g. less than 0.5%, may result in failed orders if prices are volatile."
-msgstr ""
-
->>>>>>> 9bbc1b85
+msgstr "======="
+
 #: src/pages/BuyGMX/BuyGMX.tsx
 msgid "You can transfer AVAX from other networks to Avalanche using any of the below options:"
 msgstr ""
@@ -5269,8 +5180,7 @@
 
 #: src/components/Exchange/PositionSeller.js
 msgid "You have an active order to decrease {longOrShortText} {sizeInToken} {0} (${1}) at {prefix} {2}"
-msgstr ""
-<<<<<<< HEAD
+msgstr "<<<<<<< HEAD"
 
 #: src/components/Synthetics/TradeBox/MarketPoolSelectorRow.tsx
 msgid "You have an existing order in the {0} market pool. <0>Switch to {1} market pool.</0>"
@@ -5286,9 +5196,7 @@
 
 #: src/components/Synthetics/TradeBox/CollateralSelectorRow.tsx
 msgid "You have an existing position with {0} as collateral. <0>Switch to {1} collateral.</0>"
-msgstr ""
-=======
->>>>>>> 9bbc1b85
+msgstr "=======>>>>>>> 9bbc1b8594821a8a107b6a5ae2ad9cadb1a8b604"
 
 #: src/components/Exchange/ConfirmationBox.js
 msgid "You have multiple existing Increase {longOrShortText} {0} limit orders"
@@ -5374,15 +5282,12 @@
 
 #: src/pages/PositionsOverview/PositionsOverview.js
 msgid "collateral"
-msgstr "collatéral"
-
-<<<<<<< HEAD
+msgstr "collatéral<<<<<<< HEAD"
+
 #: src/components/Synthetics/MarketCard/MarketCard.tsx
 msgid "earn"
-msgstr ""
-
-=======
->>>>>>> 9bbc1b85
+msgstr "=======>>>>>>> 9bbc1b8594821a8a107b6a5ae2ad9cadb1a8b604"
+
 #: src/pages/Ecosystem/Ecosystem.js
 msgid "esGMX OTC Market"
 msgstr ""

msgid ""
msgstr ""
"POT-Creation-Date: 2022-10-05 15:32+0530\n"
"MIME-Version: 1.0\n"
"Content-Type: text/plain; charset=utf-8\n"
"Content-Transfer-Encoding: 8bit\n"
"X-Generator: @lingui/cli\n"
"Language: de\n"
"Project-Id-Version: \n"
"Report-Msgid-Bugs-To: \n"
"PO-Revision-Date: \n"
"Last-Translator: \n"
"Language-Team: \n"
"Plural-Forms: \n"

<<<<<<< HEAD
#: src/components/Synthetics/MarketCard/MarketCard.tsx
msgid "\"Current {0} Long\" takes into account PnL of open positions."
msgstr ""

#: src/components/Synthetics/TradeFeesRow/TradeFeesRow.tsx
msgid "({0}% of Open Fee)"
msgstr ""

=======
>>>>>>> 18ca78c7
#: src/pages/Dashboard/DashboardV2.js
msgid "01 Sep 2021"
msgstr "06 Sep 2021"

#: src/pages/Dashboard/DashboardV2.js
msgid "06 Jan 2022"
msgstr "06 Jan 2022"

#: src/pages/Dashboard/DashboardV2.js
msgid "24h Volume"
msgstr "24h Volumen"

#: src/components/Synthetics/ClaimHistoryRow/ClaimHistoryRow.tsx
msgid "<0><1>{eventTitle}</1> from <2>{0} {indexName} <3>[{poolName}]</3> Position</2></0>"
msgstr ""

#: src/components/Synthetics/GmList/GmList.tsx
msgid "<0>APR is based on the Fees collected for the past {daysConsidered} days. It is an estimate as actual Fees are auto-compounded into the pool in real-time.</0><1>Check Pools performance against other LP Positions in <2>GMX Dune Dashboard</2>.</1>"
msgstr ""

#: src/components/Synthetics/StatusNotification/GmStatusNotification.tsx
msgid "<0>Buying GM: <1>{indexName}</1><2>[{poolName}]</2></0> <3>with {tokensText}</3>"
msgstr ""

#: src/components/Synthetics/ClaimModal/ClaimModal.tsx
msgid "<0>Claimable Funding Fee.</0>"
msgstr ""

#: src/pages/Dashboard/DashboardV2.js
msgid "<0>GM Pools total value ({chainName}).</0>"
msgstr ""

#: src/components/Synthetics/GmSwap/GmSwapBox/GmSwapBox.tsx
#: src/components/Synthetics/GmSwap/GmSwapBox/GmSwapBox.tsx
msgid "<0>GM: <1>{indexName}</1><2>[{poolName}]</2></0> <3>selected in order form</3>"
msgstr ""

#: src/components/Exchange/OrdersToa.js
msgid "<0>Insufficient liquidity to execute the order</0><1>The mark price which is an aggregate of exchange prices did not reach the specified price</1><2>The specified price was reached but not long enough for it to be executed</2><3>No keeper picked up the order for execution</3>"
msgstr "<0>Unzureichende Liquidität für die Ausführung des Auftrags</0><1>Der Markpreis, der ein Aggregat der Börsenkurse ist, hat den angegebenen Preis nicht erreicht</1><2>Der angegebene Preis wurde erreicht, aber nicht lange genug, um ihn auszuführen</2><3>Kein Keeper hat den Auftrag zur Ausführung angenommen</3>"

#: src/components/Exchange/FeesTooltip.tsx
msgid "<0>More Info</0> about fees."
msgstr "<0>Mehr Infos</0> über Gebühren."

#: src/pages/PageNotFound/PageNotFound.js
msgid "<0>Return to </0><1>Homepage</1> <2>or </2> <3>Trade</3>"
msgstr "<0>Zurück zu </0><1>Homepage</1> <2>oder </2> <3>Traden</3>"

#: src/components/Synthetics/StatusNotification/GmStatusNotification.tsx
msgid "<0>Selling GM: <1>{indexName}</1><2>[{poolName}]</2></0>"
msgstr ""

#: src/pages/SyntheticsFallbackPage/SyntheticsFallbackPage.tsx
msgid "<0>Switch to:</0>"
msgstr ""

#: src/components/Synthetics/OrderItem/OrderItem.tsx
msgid "<0>The order will be executed when the oracle price is {0} {1}.</0><1>Note that there may be rare cases where the order cannot be executed, for example, if the chain is down and no oracle reports are produced or if the price impact exceeds your acceptable price.</1>"
msgstr ""

#: src/components/Glp/SwapErrorModal.tsx
msgid "<0>The pool's capacity has been reached for {0}. Please use another token to buy GLP.</0><1>Check the \"Save on Fees\" section for tokens with the lowest fees.</1>"
msgstr "<0>Die Kapazität des Pools wurde für {0} erreicht. Bitte verwende einen anderen Token, um GLP zu kaufen.</0><1>Suche im Abschnitt \"Sparen bei den Gebühren\" nach Token mit den niedrigsten Gebühren.</1>"

#: src/components/Exchange/OrdersList.js
msgid "<0>The price that orders can be executed at may differ slightly from the chart price, as market orders update oracle prices, while limit/trigger orders do not.</0><1>This can also cause limit/triggers to not be executed if the price is not reached for long enough. <2>Read more</2>.</1>"
msgstr ""

#: src/pages/Stake/StakeV2.js
msgid "<0>This will withdraw and unreserve all tokens as well as pause vesting.<1/><2/>esGMX tokens that have been converted to GMX will remain as GMX tokens.<3/><4/>To claim GMX tokens without withdrawing, use the \"Claim\" button under the Total Rewards section.<5/><6/></0>"
msgstr "<0>Damit werden alle Token abgehoben und die Reservierung aufgehoben, sowie das Vesting unterbrochen.<1/><2/>esGMX-Token, die in GMX umgewandelt wurden, bleiben als GMX-Token erhalten.<3/><4/>Um GMX-Token zu beanspruchen, ohne sie abzuheben, verwende den Button \"Beanspruchen\" unter dem Abschnitt \"Gesamtbelohnungen\".<5/><6/></0>"

#: src/pages/Dashboard/DashboardV2.js
msgid "<0>Total value of tokens in GLP pool ({chainName}).</0><1>This value may be higher on other websites due to the collateral of positions being included in the calculation.</1>"
msgstr ""

#: src/components/Synthetics/TradeBox/CollateralSelectorRow.tsx
msgid "<0>You have an existing position with {0} as collateral. This Order will not be valid for that Position.</0><1>Switch to {1} collateral.</1>"
msgstr ""

#: src/components/Synthetics/TradeBox/CollateralSelectorRow.tsx
msgid "<0>You have an existing position with {0} as collateral. This action will not apply for that position.</0><1>Switch to {1} collateral.</1>"
msgstr ""

#: src/lib/contracts/transactionErrors.tsx
msgid "<0>Your wallet is not connected to {0}.</0><1/><2>Switch to {1}</2>"
msgstr "<0>Dein Wallet ist nicht mit {0} verbunden.</0><1/><2>Wechsle zu {1}</2>"

#: src/components/Exchange/SwapBox.js
msgid "<0>{0} is required for collateral.</0><1>Short amount for {1} with {2} exceeds potential profits liquidity. Reduce the \"Short Position\" size, or change the \"Collateral In\" token.</1>"
msgstr ""

#: src/components/Exchange/SwapBox.js
msgid "<0>{0} is required for collateral.</0><1>Swap amount from {1} to {2} exceeds {3} Available Liquidity. Reduce the \"Pay\" size, or use {4} as the \"Pay\" token to use it for collateral.</1><2>You can buy {5} on 1inch.</2>"
msgstr ""

#: src/components/Exchange/SwapBox.js
#: src/components/Exchange/SwapBox.js
msgid "<0>{0} is required for collateral.</0><1>Swap amount from {1} to {2} exceeds {3} acceptable amount. Reduce the \"Pay\" size, or use {4} as the \"Pay\" token to use it for collateral.</1><2>You can buy {5} on 1inch.</2>"
msgstr ""

#: src/components/Exchange/SwapBox.js
msgid "<0>{0} is required for collateral.</0><1>Swap amount from {1} to {2} exceeds {3} available liquidity. Reduce the \"Pay\" size, or change the \"Collateral In\" token.</1>"
msgstr ""

#: src/components/Synthetics/StatusNotification/FeesSettlementStatusNotification.tsx
msgid "<0>{0}</0> <1><2>{indexName}</2><3>[{poolName}]</3></1>"
msgstr ""

#: src/components/Synthetics/TVChart/TVChart.tsx
msgid "<0>{0}</0> <1><2>{indexName}</2><3>[{poolName}]</3></1> <4>market selected</4>"
msgstr ""

#: src/components/Exchange/SwapBox.js
msgid "A snapshot of the USD value of your {0} collateral is taken when the position is opened."
msgstr "Bei der Eröffnung der Position wird eine Momentaufnahme des USD-Wertes deines {0} Kollaterals erstellt."

#: src/components/Glp/GlpSwap.js
#: src/components/Synthetics/GmList/GmList.tsx
#: src/components/Synthetics/GmList/GmList.tsx
#: src/components/Synthetics/MarketStats/MarketStats.tsx
#: src/pages/Stake/StakeV1.js
#: src/pages/Stake/StakeV1.js
#: src/pages/Stake/StakeV1.js
#: src/pages/Stake/StakeV1.js
#: src/pages/Stake/StakeV2.js
#: src/pages/Stake/StakeV2.js
#: src/pages/Stake/StakeV2.js
msgid "APR"
msgstr "APR"

#: src/components/Stake/GMXAprTooltip.tsx
msgid "APRs are updated weekly on Wednesday and will depend on the fees collected for the week."
msgstr "APRs werden wöchentlich am Mittwoch aktualisiert und hängen von den in der Woche erhobenen Gebühren ab."

#: src/pages/Stake/StakeV2.js
msgid "APRs are updated weekly on Wednesday and will depend on the fees collected for the week. <0/><1/>Historical GLP APRs can be checked in this <2>community dashboard</2>."
msgstr ""

#: src/pages/Dashboard/DashboardV2.js
msgid "AUM"
msgstr "AUM"

#: src/components/Glp/GlpSwap.js
#: src/components/Glp/GlpSwap.js
msgid "AVAILABLE"
msgstr "VERFÜGBAR"

#: src/pages/Ecosystem/Ecosystem.js
#: src/pages/Ecosystem/Ecosystem.js
#: src/pages/Ecosystem/Ecosystem.js
#: src/pages/Ecosystem/Ecosystem.js
#: src/pages/Ecosystem/Ecosystem.js
msgid "About"
msgstr "Über"

#: src/components/Exchange/ConfirmationBox.js
#: src/components/Synthetics/ConfirmationBox/ConfirmationBox.tsx
msgid "Accept confirmation of trigger orders"
msgstr "Bestätigung von Trigger-Orders akzeptieren"

#: src/components/Exchange/ConfirmationBox.js
msgid "Accept minimum and {action}"
msgstr "Minimum akzeptieren und {action}"

#: src/components/Exchange/OrdersToa.js
msgid "Accept terms to enable orders"
msgstr "Akzeptiere die Bedingungen, um Orders zu ermöglichen"

#: src/components/Exchange/OrdersToa.js
msgid "Accept that orders are not guaranteed to execute and trigger orders may not settle at the trigger price"
msgstr "Akzeptiere, dass die Ausführung von Orders nicht garantiert ist und Trigger-Orders möglicherweise nicht zum Trigger-Preis abgerechnet werden."

#: src/components/Synthetics/ConfirmationBox/ConfirmationBox.tsx
#: src/components/Synthetics/ConfirmationBox/ConfirmationBox.tsx
#: src/components/Synthetics/OrderEditor/OrderEditor.tsx
#: src/components/Synthetics/OrderItem/OrderItem.tsx
#: src/components/Synthetics/PositionSeller/PositionSeller.tsx
#: src/components/Synthetics/TradeBox/TradeBox.tsx
#: src/components/Synthetics/TradeBox/TradeBox.tsx
#: src/components/Synthetics/TradeHistoryRow/utils.ts
#: src/components/Synthetics/TradeHistoryRow/utils.ts
msgid "Acceptable Price"
msgstr ""

#: src/components/Synthetics/AcceptablePriceImpactEditor/AcceptablePriceImpactEditor.tsx
#: src/components/Synthetics/ConfirmationBox/ConfirmationBox.tsx
#: src/components/Synthetics/ConfirmationBox/ConfirmationBox.tsx
#: src/components/Synthetics/PositionSeller/PositionSeller.tsx
#: src/components/Synthetics/TradeBox/TradeBox.tsx
#: src/components/Synthetics/TradeBox/TradeBox.tsx
msgid "Acceptable Price Impact"
msgstr ""

#: src/components/Synthetics/TradeHistoryRow/utils.ts
msgid "Acceptable Price: {0}"
msgstr ""

#: src/pages/OrdersOverview/OrdersOverview.js
msgid "Account"
msgstr "Konto"

#: src/components/Synthetics/Claims/SettleAccruedCard.tsx
msgid "Accrued"
msgstr ""

#: src/components/Synthetics/PositionItem/PositionItem.tsx
#: src/components/Synthetics/PositionItem/PositionItem.tsx
msgid "Accrued Borrow Fee"
msgstr ""

#: src/components/Synthetics/SettleAccruedFundingFeeModal/SettleAccruedFundingFeeModal.tsx
msgid "Accrued Funding Fee."
msgstr ""

#: src/components/Synthetics/PositionItem/PositionItem.tsx
#: src/components/Synthetics/PositionItem/PositionItem.tsx
msgid "Accrued Negative Funding Fee"
msgstr ""

#: src/components/Synthetics/PositionItem/PositionItem.tsx
msgid "Accrued Positive Funding Fee"
msgstr ""

#: src/components/Synthetics/Claims/SettleAccruedCard.tsx
msgid "Accrued Positive Funding Fees for Positions not yet claimable. They will become available to claim by using the \"Settle\" button, or after the Position is increased, decreased or closed."
msgstr ""

#: src/components/Synthetics/ConfirmationBox/ConfirmationBox.tsx
#: src/components/Synthetics/GmSwap/GmSwapBox/GmSwapBox.tsx
#: src/components/Synthetics/GmSwap/GmSwapBox/GmSwapBox.tsx
#: src/components/Synthetics/PositionSeller/PositionSeller.tsx
msgid "Acknowledge high Price Impact"
msgstr ""

#: src/pages/Actions/Actions.js
#: src/pages/SyntheticsActions/SyntheticsActions.tsx
msgid "Actions"
msgstr "Aktionen"

#: src/components/Exchange/PositionsList.js
#: src/components/Synthetics/PositionItem/PositionItem.tsx
msgid "Active Orders"
msgstr "Aktive Orders"

#: src/components/Referrals/TradersStats.tsx
msgid "Active Referral Code"
msgstr "Aktive Referral Codes"

#: src/components/Synthetics/TradeHistoryRow/utils.ts
msgid "Actual Price Impact"
msgstr ""

#: src/pages/Dashboard/AssetDropdown.tsx
#: src/pages/Dashboard/AssetDropdown.tsx
msgid "Add to Metamask"
msgstr "Zu Metamask hinzufügen"

#: src/components/Referrals/JoinReferralCode.js
msgid "Adding referral code failed."
msgstr "Hinzufügen des Empfehlungscodes fehlgeschlagen."

#: src/components/Referrals/JoinReferralCode.js
msgid "Adding..."
msgstr "Hinzufügen..."

#: src/pages/Stake/StakeV2.js
msgid "Additional reserve required"
msgstr "Zusätzliche Reserve erforderlich"

#: src/components/Exchange/OrdersToa.js
msgid "Additionally, trigger orders are market orders and are not guaranteed to settle at the trigger price."
msgstr "Außerdem handelt es sich bei Trigger-Order um Markt-Orders, bei denen nicht garantiert wird, dass sie zum Trigger-Kurs abgerechnet werden."

#: src/components/AddressDropdown/AddressDropdown.tsx
msgid "Address copied to your clipboard"
msgstr ""

#: src/domain/synthetics/referrals/claimAffiliateRewardsTxn.ts
msgid "Affiliate Rewards Claimed"
msgstr ""

#: src/pages/Referrals/Referrals.tsx
msgid "Affiliates"
msgstr ""

#: src/pages/ClaimEsGmx/ClaimEsGmx.js
msgid "After claiming you will be able to vest a maximum of {0} esGMX at a ratio of {1} {stakingToken} to 1 esGMX."
msgstr "Nach Inanspruchnahme kannst du maximal {0} esGMX in einem Verhältnis von {1} {stakingToken} zu 1 esGMX erwerben."

#: src/pages/ClaimEsGmx/ClaimEsGmx.js
msgid "After claiming, the esGMX tokens will be airdropped to your account on the selected network within 7 days."
msgstr "Nach Inanspruchnahme werden die esGMX-Tokens innerhalb von 7 Tagen auf dein Konto im ausgewählten Netzwerk überwiesen."

#: src/components/ModalViews/RedirectModal.js
msgid "Agree"
msgstr "Zustimmen"

#: src/components/ApproveTokenButton/ApproveTokenButton.tsx
msgid "Allow {0} to be spent"
msgstr ""

#: src/App/App.js
#: src/components/Exchange/ConfirmationBox.js
#: src/components/Exchange/PositionSeller.js
#: src/components/Synthetics/ConfirmationBox/ConfirmationBox.tsx
#: src/components/Synthetics/PositionSeller/PositionSeller.tsx
msgid "Allowed Slippage"
msgstr "Erlaubter Slippage"

#: src/App/App.js
msgid "Allowed Slippage below {0}% may result in failed orders."
msgstr ""

#: src/components/ModalViews/RedirectModal.js
msgid "Alternative links can be found in the <0>docs</0>.<1/><2/>By clicking Agree you accept the <3>T&Cs</3> and <4>Referral T&Cs</4>.<5/><6/>"
msgstr "Alternative Links findest du in den <0>Dokumenten</0>.<1/><2/>Mit dem Klick auf Zustimmen akzeptierst du die <3>Geschäftsbedingungen</3> und <4>Referral-Bedingungen</4>.<5/><6/>"

#: src/components/Exchange/NoLiquidityErrorModal.tsx
msgid "Alternatively, you can select a different \"Collateral In\" token."
msgstr "Alternativ kannst du auch einen anderen \"Kollateral In\" Token auswählen."

#: src/components/Referrals/AffiliatesStats.tsx
#: src/components/Referrals/TradersStats.tsx
msgid "Amount"
msgstr "Menge"

#: src/components/Referrals/AffiliatesStats.tsx
msgid "Amount of traders you referred."
msgstr "Anzahl der von dir geworbenen Trader."

#: src/components/Exchange/PositionEditor.js
#: src/domain/synthetics/trade/utils/validation.ts
msgid "Amount should be greater than zero"
msgstr ""

#: src/pages/ClaimEsGmx/ClaimEsGmx.js
msgid "Amount to claim"
msgstr "Zu beanspruchender Betrag"

#: src/pages/Home/Home.js
msgid "An aggregate of high-quality price feeds determine when liquidations occur. This keeps positions safe from temporary wicks."
msgstr "Ein Aggregat aus hochwertigen Kursen bestimmt, wann Liquidationen stattfinden. Dadurch sind die Positionen vor vorübergehenden Wicks sicher."

#: src/components/Header/HomeHeaderLinks.tsx
msgid "App"
msgstr "App"

#: src/domain/synthetics/trade/utils/validation.ts
msgid "App disabled, pending {0} upgrade"
msgstr ""

#: src/domain/tokens/approveTokens.tsx
msgid "Approval failed"
msgstr "Genehmigung gescheitert"

#: src/domain/tokens/approveTokens.tsx
msgid "Approval submitted! <0>View status.</0>"
msgstr "Genehmigung erteilt! <0>Status anzeigen.</0>"

#: src/domain/tokens/approveTokens.tsx
msgid "Approval was cancelled"
msgstr "Genehmigung wurde aufgehoben"

#: src/pages/BeginAccountTransfer/BeginAccountTransfer.js
#: src/pages/Stake/StakeV2.js
msgid "Approve GMX"
msgstr "GMX genehmigen"

#: src/components/Exchange/PositionEditor.js
#: src/components/Exchange/SwapBox.js
#: src/components/Glp/GlpSwap.js
#: src/components/Migration/Migration.js
msgid "Approve {0}"
msgstr "Genehmige {0}"

#: src/pages/Stake/StakeV1.js
#: src/pages/Stake/StakeV2.js
msgid "Approve {stakingTokenSymbol}"
msgstr "Genehmige {stakingTokenSymbol}"

#: src/pages/Stake/StakeV2.js
msgid "Approving GMX..."
msgstr "GMX wird genehmigt..."

#: src/components/Exchange/PositionEditor.js
#: src/components/Exchange/SwapBox.js
#: src/components/Glp/GlpSwap.js
msgid "Approving {0}..."
msgstr "Genehmigung von {0}..."

#: src/pages/Stake/StakeV1.js
#: src/pages/Stake/StakeV2.js
msgid "Approving {stakingTokenSymbol}..."
msgstr "Genehmigung von {stakingTokenSymbol}..."

#: src/components/Migration/Migration.js
#: src/pages/BeginAccountTransfer/BeginAccountTransfer.js
msgid "Approving..."
msgstr " Genehmigung..."

#: src/components/TokenCard/TokenCard.js
#: src/components/TokenCard/TokenCard.js
msgid "Arbitrum APR:"
msgstr "Arbitrum APR:"

#: src/components/Exchange/NoLiquidityErrorModal.tsx
msgid "As there is not enough liquidity in GLP to swap {0} to {swapTokenSymbol}, you can use the option below to do so:"
msgstr "Da die Liquidität in GLP nicht ausreicht, um {0} in {swapTokenSymbol} zu tauschen, kannst du die unten stehende Option verwenden, um dies zu tun:"

#: src/pages/Dashboard/DashboardV2.js
msgid "Assets Under Management: GMX staked (All chains) + GLP pool ({chainName}) +  GM Pools ({chainName})."
msgstr ""

#: src/components/Glp/GlpSwap.js
#: src/components/Glp/GlpSwap.js
#: src/components/Glp/GlpSwap.js
msgid "Available"
msgstr "Verfügbar"

#: src/components/Exchange/ConfirmationBox.js
#: src/components/Exchange/SwapBox.js
#: src/components/Exchange/SwapBox.js
#: src/components/Exchange/SwapBox.js
#: src/components/Synthetics/ConfirmationBox/ConfirmationBox.tsx
#: src/components/Synthetics/MarketCard/MarketCard.tsx
#: src/components/Synthetics/SwapCard/SwapCard.tsx
msgid "Available Liquidity"
msgstr "Verfügbare Liquidität"

#: src/components/Glp/GlpSwap.js
#: src/components/Glp/GlpSwap.js
msgid "Available amount to deposit into GLP."
msgstr "Verfügbarer Betrag zur Einzahlung in GLP."

#: src/components/Synthetics/GmList/GmList.tsx
#: src/components/Synthetics/GmList/GmList.tsx
#: src/components/Synthetics/GmList/GmList.tsx
msgid "Available amount to deposit into the specific GM pool."
msgstr ""

#: src/components/Glp/GlpSwap.js
#: src/components/Glp/GlpSwap.js
msgid "Available amount to withdraw from GLP. Funds not utilized by current open positions."
msgstr "Verfügbarer Auszahlungsbetrag aus GLP. Mittel, die nicht durch aktuelle offene Positionen in Anspruch genommen werden."

#: src/pages/Home/Home.js
msgid "Available on your preferred network"
msgstr "Verfügbar in deinem bevorzugten Netzwerk"

#: src/components/TokenCard/TokenCard.js
#: src/components/TokenCard/TokenCard.js
msgid "Avalanche APR:"
msgstr "Avalanche APR:"

#: src/components/Synthetics/GmList/GmList.tsx
msgid "BUYABLE"
msgstr ""

#: src/components/Exchange/SwapBox.js
#: src/components/Exchange/SwapBox.js
#: src/components/Glp/GlpSwap.js
#: src/components/Glp/GlpSwap.js
#: src/components/Glp/GlpSwap.js
#: src/components/Synthetics/GmSwap/GmSwapBox/GmSwapBox.tsx
#: src/components/Synthetics/GmSwap/GmSwapBox/GmSwapBox.tsx
#: src/components/Synthetics/GmSwap/GmSwapBox/GmSwapBox.tsx
#: src/components/Synthetics/TradeBox/TradeBox.tsx
#: src/components/Synthetics/TradeBox/TradeBox.tsx
msgid "Balance"
msgstr "Balance"

#: src/components/AprInfo/AprInfo.tsx
msgid "Base APR"
msgstr ""

#: src/pages/BeginAccountTransfer/BeginAccountTransfer.js
msgid "Begin Transfer"
msgstr "Übertragung beginnen"

#: src/components/AprInfo/AprInfo.tsx
msgid "Bonus APR"
msgstr ""

#: src/components/Synthetics/TradeFeesRow/TradeFeesRow.tsx
msgid "Bonus Rebate"
msgstr ""

#: src/components/Migration/Migration.js
#: src/components/Migration/Migration.js
msgid "Bonus Tokens"
msgstr "Bonus Tokens"

#: src/pages/Stake/StakeV2.js
msgid "Boost Percentage"
msgstr "Prozentualer Boost"

#: src/pages/Stake/StakeV2.js
msgid "Boost your rewards with Multiplier Points. <0>More info</0>."
msgstr "Steigere deine Belohnungen mit Multiplikatorpunkten. <0>Mehr Infos</0>."

#: src/components/Exchange/FeesTooltip.tsx
#: src/components/Exchange/NetValueTooltip.tsx
#: src/components/Exchange/PositionEditor.js
#: src/components/Exchange/PositionsList.js
#: src/components/Exchange/PositionsList.js
#: src/components/Exchange/SwapBox.js
#: src/components/Exchange/TradeHistory.js
#: src/components/Synthetics/MarketCard/MarketCard.tsx
#: src/components/Synthetics/TradeFeesRow/TradeFeesRow.tsx
#: src/components/Synthetics/TradeHistoryRow/utils.ts
msgid "Borrow Fee"
msgstr "Leihgebühr"

#: src/components/Exchange/PositionsList.js
#: src/components/Exchange/PositionsList.js
msgid "Borrow Fee / Day"
msgstr "Leihgebühr / Tag"

#: src/components/Synthetics/TradeFeesRow/TradeFeesRow.tsx
msgid "Borrow Fee Rate"
msgstr ""

#: src/components/Synthetics/BridgingInfo/BridgingInfo.tsx
msgid "Bridge {tokenSymbol} to {chainName} using any of the options below:"
msgstr ""

#: src/components/Header/AppHeaderLinks.tsx
#: src/components/Synthetics/GmList/GmList.tsx
#: src/components/Synthetics/GmList/GmList.tsx
#: src/components/Synthetics/GmSwap/GmConfirmationBox/GmConfirmationBox.tsx
#: src/components/Synthetics/GmSwap/GmConfirmationBox/GmConfirmationBox.tsx
msgid "Buy"
msgstr "Kaufen"

#: src/pages/BuyGlp/BuyGlp.js
msgid "Buy / Sell GLP"
msgstr "GLP Kaufen / Verkaufen"

#: src/pages/BuyGMX/BuyGMX.tsx
msgid "Buy AVAX directly to Avalanche or transfer it there."
msgstr ""

#: src/pages/BuyGMX/BuyGMX.tsx
msgid "Buy ETH directly on Arbitrum or transfer it there."
msgstr ""

#: src/components/Synthetics/GmSwap/GmFees/GmFees.tsx
msgid "Buy Fee"
msgstr ""

#: src/components/Glp/GlpSwap.js
#: src/components/Glp/GlpSwap.js
#: src/components/Glp/GlpSwap.js
#: src/pages/Stake/StakeV2.js
msgid "Buy GLP"
msgstr "GLP Kaufen"

#: src/pages/Buy/Buy.js
msgid "Buy GLP or GMX"
msgstr ""

#: src/components/Synthetics/GmSwap/GmSwapBox/GmSwapBox.tsx
#: src/components/Synthetics/GmSwap/GmSwapBox/GmSwapBox.tsx
msgid "Buy GM"
msgstr ""

#: src/components/Glp/GlpSwap.js
msgid "Buy GM tokens before the epoch resets in {0} to be eligible for the Bonus Rebate. Alternatively, wait for the epoch to reset to redeem GLP and buy GM within the same epoch."
msgstr ""

#: src/pages/Stake/StakeV2.js
msgid "Buy GMX"
msgstr "GMX Kaufen"

#: src/pages/BuyGMX/BuyGMX.tsx
msgid "Buy GMX from Traderjoe:"
msgstr ""

#: src/pages/BuyGMX/BuyGMX.tsx
msgid "Buy GMX from Uniswap (make sure to select Arbitrum):"
msgstr ""

#: src/pages/BuyGMX/BuyGMX.tsx
msgid "Buy GMX from centralized exchanges:"
msgstr ""

#: src/pages/BuyGMX/BuyGMX.tsx
msgid "Buy GMX from centralized services"
msgstr ""

#: src/pages/BuyGMX/BuyGMX.tsx
msgid "Buy GMX from decentralized exchanges"
msgstr ""

#: src/pages/BuyGMX/BuyGMX.tsx
msgid "Buy GMX on {chainName}"
msgstr ""

#: src/pages/BuyGMX/BuyGMX.tsx
msgid "Buy GMX using Decentralized Exchange Aggregators:"
msgstr ""

#: src/pages/BuyGMX/BuyGMX.tsx
msgid "Buy GMX using FIAT gateways:"
msgstr ""

#: src/pages/BuyGMX/BuyGMX.tsx
msgid "Buy GMX using any token from any network:"
msgstr ""

#: src/pages/Buy/Buy.js
msgid "Buy Protocol Tokens"
msgstr ""

#: src/components/Glp/GlpSwap.js
msgid "Buy failed."
msgstr "Kauf fehlgeschlagen."

#: src/components/TokenCard/TokenCard.js
#: src/components/TokenCard/TokenCard.js
#: src/components/TokenCard/TokenCard.js
msgid "Buy on Arbitrum"
msgstr "Auf Arbitrum kaufen"

#: src/components/TokenCard/TokenCard.js
#: src/components/TokenCard/TokenCard.js
#: src/components/TokenCard/TokenCard.js
msgid "Buy on Avalanche"
msgstr "Auf Avalanche kaufen"

#: src/pages/BuyGMX/BuyGMX.tsx
msgid "Buy or Transfer AVAX to Avalanche"
msgstr ""

#: src/pages/BuyGMX/BuyGMX.tsx
msgid "Buy or Transfer ETH to Arbitrum"
msgstr ""

#: src/components/Synthetics/StatusNotification/GmStatusNotification.tsx
msgid "Buy order cancelled"
msgstr ""

#: src/components/Synthetics/StatusNotification/GmStatusNotification.tsx
msgid "Buy order executed"
msgstr ""

#: src/components/Synthetics/StatusNotification/GmStatusNotification.tsx
msgid "Buy request sent"
msgstr ""

#: src/components/Glp/GlpSwap.js
msgid "Buy submitted."
msgstr "Einkauf übermittelt."

#: src/components/Glp/GlpSwap.js
#: src/components/Glp/GlpSwap.js
msgid "Buy with {0}"
msgstr "Kaufe mit {0}"

#: src/pages/BuyGMX/BuyGMX.tsx
msgid "Buy {nativeTokenSymbol}"
msgstr ""

#: src/components/Exchange/NoLiquidityErrorModal.tsx
msgid "Buy {swapTokenSymbol} on 1inch"
msgstr "Kaufe {swapTokenSymbol} auf 1inch"

#: src/components/Synthetics/GmList/GmList.tsx
#: src/components/Synthetics/MarketStats/MarketStats.tsx
msgid "Buyable"
msgstr ""

#: src/components/Synthetics/GmSwap/GmConfirmationBox/GmConfirmationBox.tsx
msgid "Buying GM..."
msgstr ""

#: src/components/Glp/GlpSwap.js
msgid "Buying..."
msgstr "Kaufen..."

#: src/pages/OrdersOverview/OrdersOverview.js
msgid "Can't execute because of an error"
msgstr "Kann wegen eines Fehlers nicht ausgeführt werden"

#: src/components/Exchange/ConfirmationBox.js
#: src/components/Exchange/ConfirmationBox.js
#: src/components/Exchange/OrdersList.js
#: src/components/Exchange/OrdersList.js
#: src/components/Exchange/OrdersList.js
#: src/components/Exchange/TradeHistory.js
#: src/components/Synthetics/ConfirmationBox/ConfirmationBox.tsx
#: src/components/Synthetics/OrderItem/OrderItem.tsx
#: src/components/Synthetics/OrderItem/OrderItem.tsx
#: src/components/Synthetics/TradeHistoryRow/utils.ts
#: src/components/Synthetics/TradeHistoryRow/utils.ts
msgid "Cancel"
msgstr "Abbruch"

#: src/components/Exchange/ConfirmationBox.js
msgid "Cancel failed"
msgstr "Abbruch fehlgeschlagen"

#: src/domain/legacy.ts
#: src/pages/Exchange/Exchange.js
msgid "Cancel failed."
msgstr "Abbruch fehlgeschlagen."

#: src/components/Exchange/ConfirmationBox.js
msgid "Cancel submitted"
msgstr "Abbruch übermittelt"

#: src/domain/legacy.ts
#: src/pages/Exchange/Exchange.js
msgid "Cancel submitted."
msgstr "Abbruch übermittelt."

#: src/domain/synthetics/orders/cancelOrdersTxn.ts
msgid "Canceling {ordersText}"
msgstr ""

#: src/App/App.js
#: src/pages/Exchange/Exchange.js
#: src/pages/SyntheticsPage/SyntheticsPage.tsx
msgid "Chart positions"
msgstr "Chart-Positionen"

#: src/components/Glp/GlpSwap.js
#: src/components/Glp/GlpSwap.js
msgid "Check the \"Save on Fees\" section below to get the lowest fee percentages."
msgstr "Im Abschnitt \"Spare bei den Gebühren\"\\ unten findest du die niedrigsten Gebühren."

#: src/components/Referrals/AddAffiliateCode.js
#: src/components/Referrals/JoinReferralCode.js
msgid "Checking code..."
msgstr "Überprüfung des Codes..."

#: src/pages/BuyGMX/BuyGMX.tsx
msgid "Choose to buy from decentralized or centralized exchanges."
msgstr ""

#: src/components/Referrals/ClaimAffiliatesModal/ClaimAffiliatesModal.tsx
#: src/components/Synthetics/ClaimModal/ClaimModal.tsx
#: src/components/Synthetics/Claims/ClaimableCard.tsx
#: src/pages/ClaimEsGmx/ClaimEsGmx.js
#: src/pages/Stake/StakeV1.js
#: src/pages/Stake/StakeV1.js
#: src/pages/Stake/StakeV1.js
#: src/pages/Stake/StakeV1.js
#: src/pages/Stake/StakeV1.js
#: src/pages/Stake/StakeV2.js
#: src/pages/Stake/StakeV2.js
msgid "Claim"
msgstr "Beanspruchen"

#: src/components/Synthetics/ClaimHistoryRow/ClaimHistoryRow.tsx
msgid "Claim Funding Fees"
msgstr ""

#: src/pages/Stake/StakeV2.js
#: src/pages/Stake/StakeV2.js
msgid "Claim GMX Rewards"
msgstr "Beanspruche GMX Rewards"

#: src/components/Synthetics/ClaimHistoryRow/ClaimHistoryRow.tsx
msgid "Claim Price Impact"
msgstr ""

#: src/pages/Stake/StakeV2.js
msgid "Claim Rewards"
msgstr "Beanspruche die Rewards"

#: src/components/Referrals/AffiliatesStats.tsx
msgid "Claim V2 Rebates from your referred Traders."
msgstr ""

#: src/pages/ClaimEsGmx/ClaimEsGmx.js
#: src/pages/Stake/StakeV2.js
msgid "Claim completed!"
msgstr "Anspruch abgeschlossen!"

#: src/pages/ClaimEsGmx/ClaimEsGmx.js
msgid "Claim esGMX"
msgstr "Beanspruche esGMX"

#: src/pages/Stake/StakeV2.js
#: src/pages/Stake/StakeV2.js
msgid "Claim esGMX Rewards"
msgstr "Beanspruche esGMX Rewards"

#: src/pages/Stake/StakeV1.js
msgid "Claim failed"
msgstr "Anpruch fehlgeschlagen"

#: src/pages/ClaimEsGmx/ClaimEsGmx.js
#: src/pages/Stake/StakeV2.js
msgid "Claim failed."
msgstr "Anspruch gescheitert."

#: src/pages/ClaimEsGmx/ClaimEsGmx.js
msgid "Claim submitted!"
msgstr "Anspruch übermittelt!"

#: src/pages/Stake/StakeV1.js
msgid "Claim submitted! <0>View status.</0>"
msgstr "Anspruch übermittelt! <0>Status anzeigen.</0>"

#: src/pages/Stake/StakeV2.js
msgid "Claim submitted."
msgstr "Anspruch übermittelt."

#: src/components/Synthetics/ClaimModal/ClaimModal.tsx
msgid "Claim {0}"
msgstr ""

#: src/pages/Stake/StakeV2.js
#: src/pages/Stake/StakeV2.js
msgid "Claim {wrappedTokenSymbol} Rewards"
msgstr "Beanspruche {wrappedTokenSymbol} Belohnungen"

#: src/components/Synthetics/Claims/ClaimableCard.tsx
#: src/pages/Stake/StakeV2.js
#: src/pages/Stake/StakeV2.js
msgid "Claimable"
msgstr "Beanspruchbar"

#: src/components/Referrals/AffiliatesStats.tsx
msgid "Claimable Rebates"
msgstr ""

#: src/domain/synthetics/markets/claimCollateralTxn.ts
#: src/domain/synthetics/referrals/claimAffiliateRewardsTxn.ts
msgid "Claiming failed"
msgstr ""

#: src/components/Referrals/ClaimAffiliatesModal/ClaimAffiliatesModal.tsx
#: src/components/Synthetics/ClaimModal/ClaimModal.tsx
#: src/pages/ClaimEsGmx/ClaimEsGmx.js
#: src/pages/Stake/StakeV2.js
msgid "Claiming..."
msgstr "Beanspruchen..."

#: src/pages/SyntheticsPage/SyntheticsPage.tsx
#: src/pages/SyntheticsPage/SyntheticsPage.tsx
msgid "Claims"
msgstr ""

#: src/pages/SyntheticsPage/SyntheticsPage.tsx
#: src/pages/SyntheticsPage/SyntheticsPage.tsx
msgid "Claims (1)"
msgstr ""

#: src/components/Exchange/PositionsList.js
msgid "Click on the Position to select its market, then use the trade box to increase your Position Size if needed."
msgstr ""

#: src/components/Synthetics/PositionItem/PositionItem.tsx
msgid "Click on the Position to select its market, then use the trade box to increase your Position Size, or to set Take-Profit / Stop-Loss Orders."
msgstr ""

#: src/components/Exchange/PositionSeller.js
#: src/components/Exchange/PositionSeller.js
#: src/components/Exchange/PositionsList.js
#: src/components/Exchange/PositionsList.js
#: src/components/Synthetics/OrderEditor/OrderEditor.tsx
#: src/components/Synthetics/PositionItem/PositionItem.tsx
#: src/components/Synthetics/PositionItem/PositionItem.tsx
#: src/components/Synthetics/PositionSeller/PositionSeller.tsx
#: src/components/Synthetics/PositionSeller/PositionSeller.tsx
#: src/components/Synthetics/TradeBox/TradeBox.tsx
msgid "Close"
msgstr "Schließen"

#: src/components/Exchange/FeesTooltip.tsx
#: src/components/Exchange/NetValueTooltip.tsx
#: src/components/Synthetics/PositionItem/PositionItem.tsx
#: src/components/Synthetics/TradeFeesRow/TradeFeesRow.tsx
msgid "Close Fee"
msgstr ""

#: src/components/Exchange/PositionSeller.js
msgid "Close failed."
msgstr ""

#: src/components/Exchange/PositionSeller.js
msgid "Close submitted!"
msgstr ""

#: src/pages/OrdersOverview/OrdersOverview.js
msgid "Close to execution price"
msgstr "Schließe am Ausführungspreis"

#: src/components/Exchange/PositionSeller.js
msgid "Close without profit"
msgstr ""

#: src/components/Synthetics/PositionSeller/PositionSeller.tsx
msgid "Close {0} {1}"
msgstr ""

#: src/components/Exchange/PositionSeller.js
msgid "Close {longOrShortText} {0}"
msgstr ""

#: src/components/Exchange/PositionSeller.js
msgid "Closing..."
msgstr ""

#: src/components/Referrals/AddAffiliateCode.js
msgid "Code already taken"
msgstr "Code bereits vergeben"

#: src/components/Exchange/ConfirmationBox.js
#: src/components/Exchange/OrdersList.js
#: src/components/Exchange/OrdersList.js
#: src/components/Exchange/OrdersList.js
#: src/components/Exchange/OrdersList.js
#: src/components/Exchange/PositionsList.js
#: src/components/Exchange/PositionsList.js
#: src/components/Synthetics/ConfirmationBox/ConfirmationBox.tsx
#: src/components/Synthetics/ConfirmationBox/ConfirmationBox.tsx
#: src/components/Synthetics/OrderItem/OrderItem.tsx
#: src/components/Synthetics/OrderItem/OrderItem.tsx
#: src/components/Synthetics/PositionItem/PositionItem.tsx
#: src/components/Synthetics/PositionList/PositionList.tsx
msgid "Collateral"
msgstr "Kollateral"

#: src/components/Exchange/ConfirmationBox.js
#: src/components/Exchange/PositionEditor.js
#: src/components/Exchange/PositionSeller.js
#: src/components/Synthetics/ConfirmationBox/ConfirmationBox.tsx
#: src/components/Synthetics/ConfirmationBox/ConfirmationBox.tsx
#: src/components/Synthetics/ConfirmationBox/ConfirmationBox.tsx
#: src/components/Synthetics/PositionEditor/PositionEditor.tsx
#: src/components/Synthetics/PositionSeller/PositionSeller.tsx
#: src/components/Synthetics/TradeBox/TradeBox.tsx
msgid "Collateral ({0})"
msgstr "Kollateral ({0})"

#: src/components/Exchange/SwapBox.js
#: src/components/Exchange/SwapBox.js
#: src/components/Exchange/SwapBox.js
#: src/components/Exchange/SwapBox.js
#: src/components/Synthetics/TradeBox/CollateralSelectorRow.tsx
#: src/components/Synthetics/TradeBox/CollateralSelectorRow.tsx
#: src/components/Synthetics/TradeBox/CollateralSelectorRow.tsx
msgid "Collateral In"
msgstr "Kollateral in"

#: src/components/Exchange/ConfirmationBox.js
#: src/components/Synthetics/ConfirmationBox/ConfirmationBox.tsx
msgid "Collateral Spread"
msgstr ""

#: src/components/Exchange/PositionSeller.js
msgid "Collateral is not enough to cover pending Fees. Please uncheck \"Keep Leverage\" to pay the Fees with the realized PnL."
msgstr ""

#: src/components/Synthetics/ConfirmationBox/ConfirmationBox.tsx
msgid "Collateral value may differ due to different Price Impact at the time of execution."
msgstr ""

#: src/pages/Ecosystem/Ecosystem.js
msgid "Community Projects"
msgstr "Community Projekte"

#: src/pages/Ecosystem/Ecosystem.js
msgid "Community-led Telegram groups."
msgstr "Von der Gemeinschaft geführte Telegram-Gruppen."

#: src/pages/CompleteAccountTransfer/CompleteAccountTransfer.js
#: src/pages/CompleteAccountTransfer/CompleteAccountTransfer.js
msgid "Complete Account Transfer"
msgstr "Vollständige Kontoübertragung"

#: src/pages/CompleteAccountTransfer/CompleteAccountTransfer.js
msgid "Complete Transfer"
msgstr "Vollständige Übertragung"

#: src/pages/Stake/StakeV2.js
#: src/pages/Stake/StakeV2.js
msgid "Compound"
msgstr "Zusammenfassen"

#: src/pages/Stake/StakeV2.js
msgid "Compound Rewards"
msgstr "Rewards zusammenfassen"

#: src/pages/Stake/StakeV2.js
msgid "Compound completed!"
msgstr "Zusammenfassen abgeschlossen!"

#: src/pages/Stake/StakeV2.js
msgid "Compound failed."
msgstr "Zusammenfassen fehlgeschlagen."

#: src/pages/Stake/StakeV2.js
msgid "Compound submitted!"
msgstr "Zusammenfassen übermittelt!"

#: src/pages/Stake/StakeV2.js
msgid "Compounding..."
msgstr "Zusammenfassen..."

#: src/components/Referrals/ClaimAffiliatesModal/ClaimAffiliatesModal.tsx
#: src/components/Synthetics/ClaimModal/ClaimModal.tsx
msgid "Confirm Claim"
msgstr ""

#: src/components/Exchange/ConfirmationBox.js
#: src/components/Synthetics/ConfirmationBox/ConfirmationBox.tsx
#: src/components/Synthetics/ConfirmationBox/ConfirmationBox.tsx
msgid "Confirm Limit Order"
msgstr ""

#: src/components/Exchange/ConfirmationBox.js
#: src/components/Synthetics/ConfirmationBox/ConfirmationBox.tsx
msgid "Confirm Long"
msgstr "Bestätige Long"

#: src/components/Synthetics/SettleAccruedFundingFeeModal/SettleAccruedFundingFeeModal.tsx
msgid "Confirm Settle"
msgstr ""

#: src/components/Exchange/ConfirmationBox.js
#: src/components/Synthetics/ConfirmationBox/ConfirmationBox.tsx
msgid "Confirm Short"
msgstr "Bestätige Short"

#: src/components/Exchange/ConfirmationBox.js
#: src/components/Synthetics/ConfirmationBox/ConfirmationBox.tsx
msgid "Confirm Swap"
msgstr "Bestätige Swap"

#: src/components/Synthetics/ConfirmationBox/ConfirmationBox.tsx
#: src/components/Synthetics/ConfirmationBox/ConfirmationBox.tsx
msgid "Confirm {0} Order"
msgstr ""

#: src/components/Synthetics/GmSwap/GmConfirmationBox/GmConfirmationBox.tsx
#: src/components/Synthetics/GmSwap/GmConfirmationBox/GmConfirmationBox.tsx
msgid "Confirm {operationText}"
msgstr ""

#: src/components/Header/AppHeaderUser.tsx
msgid "Connect"
msgstr "Verbinden"

#: src/components/Exchange/SwapBox.js
#: src/components/Glp/GlpSwap.js
#: src/components/Header/AppHeaderUser.tsx
#: src/components/Migration/Migration.js
#: src/components/Referrals/AddAffiliateCode.js
#: src/components/Referrals/JoinReferralCode.js
#: src/components/Synthetics/GmSwap/GmSwapBox/GmSwapBox.tsx
#: src/domain/synthetics/trade/utils/validation.ts
#: src/pages/Stake/StakeV1.js
#: src/pages/Stake/StakeV1.js
#: src/pages/Stake/StakeV1.js
#: src/pages/Stake/StakeV1.js
#: src/pages/Stake/StakeV1.js
#: src/pages/Stake/StakeV2.js
#: src/pages/Stake/StakeV2.js
#: src/pages/Stake/StakeV2.js
#: src/pages/Stake/StakeV2.js
msgid "Connect Wallet"
msgstr "Wallet verbinden"

#: src/components/Synthetics/GmSwap/GmSwapBox/GmSwapBox.tsx
msgid "Consider selecting and using the \"Pair\" option to reduce the Price Impact."
msgstr ""

#: src/components/Synthetics/SettleAccruedFundingFeeModal/SettleAccruedFundingFeeModal.tsx
msgid "Consider selecting only Positions where the accrued Funding Fees exceed the gas spent to Settle, which is around {0} per each selected Position."
msgstr ""

#: src/pages/BeginAccountTransfer/BeginAccountTransfer.js
#: src/pages/CompleteAccountTransfer/CompleteAccountTransfer.js
msgid "Continue"
msgstr "Weiter"

#: src/pages/Stake/StakeV2.js
msgid "Convert esGMX tokens to GMX tokens.<0/>Please read the <1>vesting details</1> before using the vaults."
msgstr "Konvertiere esGMX-Token in GMX-Token.<0/>Bitte lese die <1>Anlagedetails</1>, bevor du die Tresore verwendest."

#: src/pages/Stake/StakeV2.js
#: src/pages/Stake/StakeV2.js
msgid "Convert {wrappedTokenSymbol} to {nativeTokenSymbol}"
msgstr "Umwandlung von {wrappedTokenSymbol} in {nativeTokenSymbol}"

#: src/components/Exchange/PositionShare.tsx
msgid "Copy"
msgstr "Kopieren"

#: src/components/AddressDropdown/AddressDropdown.tsx
msgid "Copy Address"
msgstr "Adresse kopieren"

#: src/components/Exchange/TradeHistory.js
msgid "Could not decrease {0} {longOrShortText}, +{1} USD, Acceptable Price: {2}"
msgstr "Konnte {0} {longOrShortText} nicht verringern, +{1} USD, Akzeptabler Preis: {2}"

#: src/pages/Exchange/Exchange.js
msgid "Could not decrease {tokenSymbol} {longOrShortText} within the allowed slippage, you can adjust the allowed slippage in the settings on the top right of the page."
msgstr "{tokenSymbol} {longOrShortText} konnte nicht innerhalb der erlaubten Zeitspanne verringert werden. Du kannst die erlaubte Zeitspanne in den Einstellungen oben rechts auf der Seite anpassen."

#: src/components/Exchange/TradeHistory.js
msgid "Could not execute deposit into {0} {longOrShortText}"
msgstr "Einzahlung in {0} {longOrShortText} konnte nicht ausgeführt werden"

#: src/components/Exchange/TradeHistory.js
msgid "Could not execute withdrawal from {0} {longOrShortText}"
msgstr "Konnte Abhebung von {0} {longOrShortText} nicht ausführen"

#: src/components/Exchange/TradeHistory.js
msgid "Could not increase {0} {longOrShortText}, +{1} USD, Acceptable Price: {2}  USD"
msgstr ""

#: src/pages/Exchange/Exchange.js
msgid "Could not increase {tokenSymbol} {longOrShortText} within the allowed slippage, you can adjust the allowed slippage in the settings on the top right of the page."
msgstr "Konnte {tokenSymbol} {longOrShortText} nicht innerhalb der erlaubten Zeitspanne erhöhen. Du kannst die erlaubte Zeitspanne in den Einstellungen oben rechts auf der Seite anpassen."

#: src/domain/synthetics/trade/utils/validation.ts
msgid "Couldn't find a swap path with enough liquidity"
msgstr ""

#: src/domain/synthetics/trade/utils/validation.ts
msgid "Couldn't find a swap route with enough liquidity"
msgstr ""

#: src/components/Exchange/TradeHistory.js
#: src/components/Referrals/AddAffiliateCode.js
#: src/components/Referrals/AffiliatesStats.tsx
#: src/components/Synthetics/TradeHistoryRow/utils.ts
#: src/pages/Stake/StakeV1.js
#: src/pages/Stake/StakeV1.js
#: src/pages/Stake/StakeV1.js
msgid "Create"
msgstr "Erstellen"

#: src/components/Synthetics/TradeBox/TradeBox.tsx
msgid "Create Limit order"
msgstr ""

#: src/components/Exchange/ConfirmationBox.js
#: src/components/Exchange/PositionSeller.js
msgid "Create Order"
msgstr "Order erstellen"

#: src/components/Referrals/AffiliatesStats.tsx
msgid "Create Referral Code"
msgstr "Referral Code erstellen"

#: src/components/Exchange/SwapBox.js
#: src/components/Synthetics/PositionSeller/PositionSeller.tsx
#: src/components/Synthetics/TradeBox/TradeBox.tsx
msgid "Create {0} Order"
msgstr "{0} Auftrag erstellen"

#: src/pages/OrdersOverview/OrdersOverview.js
msgid "Created At"
msgstr ""

#: src/components/Exchange/SwapBox.js
msgid "Created limit order for {0} {1}: {2} USD!"
msgstr "Erstellte Limit Order für {0} {1}: {2} USD!"

#: src/components/Exchange/ConfirmationBox.js
#: src/components/Exchange/PositionSeller.js
#: src/components/Synthetics/ConfirmationBox/ConfirmationBox.tsx
#: src/components/Synthetics/PositionEditor/PositionEditor.tsx
#: src/components/Synthetics/PositionSeller/PositionSeller.tsx
msgid "Creating Order..."
msgstr "Erstellen der Order..."

#: src/components/Referrals/AddAffiliateCode.js
msgid "Creating..."
msgstr "Erstellen..."

#: src/pages/Ecosystem/Ecosystem.js
#: src/pages/Ecosystem/Ecosystem.js
msgid "Creator"
msgstr "Ersteller"

#: src/components/Synthetics/PositionItem/PositionItem.tsx
msgid "Current Borrow Fee / Day"
msgstr ""

#: src/components/Synthetics/PositionItem/PositionItem.tsx
msgid "Current Funding Fee / Day"
msgstr ""

#: src/components/Glp/GlpSwap.js
msgid "Current Pool Amount"
msgstr "Aktueller Pool-Betrag"

#: src/pages/Stake/StakeV2.js
msgid "Current Reserved"
msgstr "Aktuell Reserviert"

#: src/pages/Dashboard/DashboardV2.js
msgid "Current Weight"
msgstr "Aktuelle Gewichtung"

#: src/components/Exchange/SwapBox.js
msgid "Current {0} long"
msgstr "Aktuell {0} long"

#: src/components/Exchange/SwapBox.js
msgid "Current {0} shorts"
msgstr "Aktuell {0} shorts"

#: src/domain/synthetics/orders/utils.ts
msgid "Currently, There is a high Swap Price Impact for the Order Swap path."
msgstr ""

#: src/pages/Ecosystem/Ecosystem.js
#: src/pages/Ecosystem/Ecosystem.js
#: src/pages/Ecosystem/Ecosystem.js
#: src/pages/Ecosystem/Ecosystem.js
#: src/pages/Ecosystem/Ecosystem.js
#: src/pages/Ecosystem/Ecosystem.js
#: src/pages/Ecosystem/Ecosystem.js
#: src/pages/Ecosystem/Ecosystem.js
msgid "DEX Aggregator"
msgstr "DEX Aggregator"

#: src/components/Header/AppHeaderLinks.tsx
#: src/pages/Dashboard/DashboardV2.js
msgid "Dashboard"
msgstr "Dashboard"

#: src/pages/Ecosystem/Ecosystem.js
msgid "Dashboard for GMX referral stats"
msgstr "Dashboard für GMX Referral Statistiken"

#: src/pages/Ecosystem/Ecosystem.js
msgid "Dashboards"
msgstr "Dashboards"

#: src/components/Referrals/AffiliatesStats.tsx
#: src/components/Referrals/TradersStats.tsx
msgid "Date"
msgstr "Datum"

#: src/pages/Ecosystem/Ecosystem.js
msgid "DeFi Portfolio Tracker"
msgstr "DeFi Portfolio Tracker"

#: src/components/Exchange/ExchangeTVChart.js
#: src/components/Synthetics/TVChart/TVChart.tsx
msgid "Dec."
msgstr "Dezentr."

#: src/pages/Ecosystem/Ecosystem.js
msgid "Decentralized Finance Dashboard"
msgstr "Dezentrales Finanz-Dashboard"

#: src/pages/Ecosystem/Ecosystem.js
msgid "Decentralized Money Market"
msgstr ""

#: src/pages/Ecosystem/Ecosystem.js
msgid "Decentralized Options Protocol"
msgstr "Dezentrales Optionsprotokoll"

#: src/pages/Ecosystem/Ecosystem.js
msgid "Decentralized Options Strategies"
msgstr "Strategien für dezentralisierte Optionen"

#: src/lib/legacy.ts
msgid "Decentralized Perpetual Exchange | GMX"
msgstr ""

#: src/pages/Ecosystem/Ecosystem.js
msgid "Decentralized Trading Protocol"
msgstr "Dezentrales Tradingprotokoll"

#: src/pages/Home/Home.js
msgid "Decentralized<0/>Perpetual Exchange"
msgstr "Dezentralisierte<0/>Perpetual Börse"

#: src/components/Exchange/ConfirmationBox.js
#: src/components/Exchange/ConfirmationBox.js
#: src/components/Exchange/OrdersList.js
#: src/components/Exchange/TradeHistory.js
#: src/components/Exchange/TradeHistory.js
#: src/components/Synthetics/ConfirmationBox/ConfirmationBox.tsx
#: src/components/Synthetics/ConfirmationBox/ConfirmationBox.tsx
#: src/components/Synthetics/OrderItem/OrderItem.tsx
#: src/components/Synthetics/TradeHistoryRow/utils.ts
#: src/domain/synthetics/orders/utils.ts
#: src/pages/OrdersOverview/OrdersOverview.js
msgid "Decrease"
msgstr "Verringern"

#: src/pages/OrdersOverview/OrdersOverview.js
msgid "Decrease active: {0}, executed: {1}, cancelled: {2}"
msgstr "Verringern aktiv: {0}, ausgeführt: {1}, abgebrochen: {2}"

#: src/components/Synthetics/ConfirmationBox/ConfirmationBox.tsx
msgid "Decrease size"
msgstr ""

#: src/components/Exchange/TradeHistory.js
#: src/context/SyntheticsEvents/SyntheticsEventsProvider.tsx
msgid "Decreased"
msgstr "Verringert"

#: src/pages/Exchange/Exchange.js
msgid "Decreased {tokenSymbol} {longOrShortText}, -{0} USD."
msgstr "Verringert {tokenSymbol} {longOrShortText}, -{0} USD."

#: src/components/Synthetics/StatusNotification/OrderStatusNotification.tsx
msgid "Decreasing"
msgstr ""

#: src/components/Exchange/PositionEditor.js
#: src/components/Exchange/PositionEditor.js
#: src/components/Exchange/PositionEditor.js
#: src/components/Synthetics/PositionEditor/PositionEditor.tsx
#: src/pages/Stake/StakeV2.js
#: src/pages/Stake/StakeV2.js
#: src/pages/Stake/StakeV2.js
#: src/pages/Stake/StakeV2.js
msgid "Deposit"
msgstr "Einzahlung"

#: src/components/Exchange/FeesTooltip.tsx
msgid "Deposit Fee"
msgstr ""

#: src/components/Exchange/PositionEditor.js
msgid "Deposit amount is insufficient to bring leverage below the max allowed leverage of 100x"
msgstr ""

#: src/components/Exchange/PositionEditor.js
msgid "Deposit disabled, pending {0} upgrade"
msgstr ""

#: src/domain/synthetics/markets/createDepositTxn.ts
msgid "Deposit error."
msgstr ""

#: src/pages/Stake/StakeV2.js
msgid "Deposit failed!"
msgstr "Einzahlung fehlgeschlagen!"

#: src/components/Exchange/PositionEditor.js
msgid "Deposit failed."
msgstr ""

#: src/components/Exchange/PositionEditor.js
msgid "Deposit not enough to cover fees"
msgstr ""

#: src/pages/Stake/StakeV2.js
msgid "Deposit submitted!"
msgstr "Einzahlung übermittelt!"

#: src/components/Exchange/PositionEditor.js
msgid "Deposit submitted."
msgstr ""

#: src/components/Exchange/TradeHistory.js
msgid "Deposit {0} USD into {1} {longOrShortText}"
msgstr "Einzahlung von {0} USD in {1} {longOrShortText}"

#: src/pages/Stake/StakeV2.js
msgid "Deposited"
msgstr "Eingezahlt"

#: src/pages/Exchange/Exchange.js
msgid "Deposited {0} USD into {tokenSymbol} {longOrShortText}"
msgstr "{0} USD in {tokenSymbol} {longOrShortText} eingezahlt"

#: src/context/SyntheticsEvents/SyntheticsEventsProvider.tsx
msgid "Deposited {0} into {positionText}"
msgstr ""

#: src/pages/Stake/StakeV2.js
msgid "Deposited!"
msgstr "Eingezahlt!"

#: src/components/Synthetics/StatusNotification/OrderStatusNotification.tsx
msgid "Depositing {0} to {positionText}"
msgstr ""

#: src/components/Exchange/PositionEditor.js
#: src/pages/Stake/StakeV2.js
msgid "Depositing..."
msgstr "Einzahlen..."

#: src/pages/OrdersOverview/OrdersOverview.js
msgid "Diff"
msgstr "Diff"

#: src/App/App.js
msgid "Disable order validations"
msgstr "Orderprüfungen deaktivieren"

#: src/components/AddressDropdown/AddressDropdown.tsx
msgid "Disconnect"
msgstr "Verbindung trennen"

#: src/App/App.js
msgid "Display PnL after fees"
msgstr "PnL nach Gebühren anzeigen"

#: src/pages/Dashboard/DashboardV2.js
msgid "Distribution"
msgstr "Verteilung"

#: src/components/Header/AppHeaderLinks.tsx
#: src/components/Header/HomeHeaderLinks.tsx
msgid "Docs"
msgstr "Dokumente"

#: src/components/ModalViews/RedirectModal.js
msgid "Don't show this message again for 30 days."
msgstr "Diese Meldung 30 Tage lang nicht mehr anzeigen."

#: src/components/Exchange/PositionShare.tsx
msgid "Download"
msgstr "Download"

#: src/components/Header/AppHeaderLinks.tsx
#: src/pages/Stake/StakeV2.js
#: src/pages/Stake/StakeV2.js
msgid "Earn"
msgstr "Verdienen"

#: src/components/Header/AppHeaderLinks.tsx
msgid "Ecosystem"
msgstr "Ökosystem"

#: src/pages/Ecosystem/Ecosystem.js
msgid "Ecosystem Projects"
msgstr ""

#: src/components/Exchange/OrdersList.js
#: src/components/Exchange/OrdersList.js
#: src/components/Exchange/OrdersList.js
#: src/components/Synthetics/AcceptablePriceImpactEditor/AcceptablePriceImpactEditor.tsx
#: src/components/Synthetics/OrderItem/OrderItem.tsx
#: src/components/Synthetics/OrderItem/OrderItem.tsx
msgid "Edit"
msgstr "Bearbeiten"

#: src/components/Exchange/PositionDropdown.tsx
#: src/components/Exchange/PositionsList.js
#: src/components/Synthetics/PositionItem/PositionItem.tsx
msgid "Edit Collateral"
msgstr "Kollateral bearbeiten"

#: src/components/Referrals/TradersStats.tsx
msgid "Edit Referral Code"
msgstr "Referral Code bearbeiten"

#: src/components/Exchange/OrderEditor.js
#: src/components/Exchange/OrderEditor.js
msgid "Edit order"
msgstr "Order bearbeiten"

#: src/components/Synthetics/OrderEditor/OrderEditor.tsx
msgid "Edit {0}"
msgstr ""

#: src/components/Synthetics/PositionEditor/PositionEditor.tsx
msgid "Edit {0} {1}"
msgstr ""

#: src/components/Exchange/PositionEditor.js
msgid "Edit {longOrShortText} {0}"
msgstr ""

#: src/components/Exchange/PositionEditor.js
#: src/components/Exchange/PositionSeller.js
#: src/components/Exchange/SwapBox.js
msgid "Enable Leverage"
msgstr "Hebelwirkung ermöglichen"

#: src/components/Exchange/OrdersToa.js
#: src/components/Exchange/OrdersToa.js
#: src/components/Exchange/PositionSeller.js
#: src/components/Exchange/SwapBox.js
msgid "Enable Orders"
msgstr "Orders ermöglichen"

#: src/components/Exchange/PositionEditor.js
msgid "Enable deposit failed."
msgstr ""

#: src/components/Exchange/PositionEditor.js
msgid "Enable deposit sent."
msgstr ""

#: src/components/Exchange/PositionSeller.js
#: src/components/Exchange/SwapBox.js
msgid "Enable leverage failed."
msgstr "Aktivieren der Hebelwirkung fehlgeschlagen."

#: src/components/Exchange/PositionSeller.js
#: src/components/Exchange/SwapBox.js
msgid "Enable leverage sent."
msgstr ""

#: src/pages/Exchange/Exchange.js
msgid "Enable orders failed."
msgstr "Freigabe von Orders ist fehlgeschlagen."

#: src/pages/Exchange/Exchange.js
msgid "Enable orders sent."
msgstr "Freigabe von Orders gesendet."

#: src/components/Exchange/PositionEditor.js
msgid "Enable withdraw failed."
msgstr ""

#: src/components/Exchange/PositionEditor.js
msgid "Enable withdraw sent."
msgstr ""

#: src/components/Exchange/PositionEditor.js
msgid "Enabling Leverage"
msgstr ""

#: src/components/Exchange/PositionEditor.js
#: src/components/Exchange/PositionSeller.js
#: src/components/Exchange/PositionSeller.js
#: src/components/Exchange/SwapBox.js
#: src/components/Exchange/SwapBox.js
msgid "Enabling Leverage..."
msgstr "Aktivierung der Hebelwirkung..."

#: src/components/Exchange/OrdersToa.js
#: src/components/Exchange/PositionSeller.js
#: src/components/Exchange/PositionSeller.js
#: src/components/Exchange/SwapBox.js
#: src/components/Exchange/SwapBox.js
msgid "Enabling Orders..."
msgstr "Aktivierung der Orders..."

#: src/pages/NftWallet/NftWallet.js
msgid "Enter NFT Address"
msgstr "NFT Adresse eingeben"

#: src/pages/NftWallet/NftWallet.js
msgid "Enter NFT ID"
msgstr "NFT ID eingeben"

#: src/components/Exchange/OrderEditor.js
#: src/components/Exchange/PositionSeller.js
msgid "Enter Price"
msgstr "Preis eingeben"

#: src/pages/BeginAccountTransfer/BeginAccountTransfer.js
#: src/pages/NftWallet/NftWallet.js
msgid "Enter Receiver Address"
msgstr "Empfängeradresse eingeben"

#: src/components/Referrals/JoinReferralCode.js
#: src/components/Referrals/JoinReferralCode.js
msgid "Enter Referral Code"
msgstr "Referral Code eingeben"

#: src/domain/synthetics/trade/utils/validation.ts
msgid "Enter a  price"
msgstr ""

#: src/components/Referrals/AddAffiliateCode.js
#: src/components/Referrals/AddAffiliateCode.js
msgid "Enter a code"
msgstr "Einen Code eingeben"

#: src/components/Synthetics/OrderEditor/OrderEditor.tsx
msgid "Enter a new ratio"
msgstr ""

#: src/components/Synthetics/OrderEditor/OrderEditor.tsx
msgid "Enter a new size or price"
msgstr ""

#: src/components/Exchange/SwapBox.js
#: src/components/Exchange/SwapBox.js
#: src/components/Synthetics/OrderEditor/OrderEditor.tsx
#: src/domain/synthetics/trade/utils/validation.ts
msgid "Enter a price"
msgstr "Einen Preis eingeben"

#: src/components/Synthetics/OrderEditor/OrderEditor.tsx
msgid "Enter a ratio"
msgstr ""

#: src/domain/synthetics/trade/utils/validation.ts
msgid "Enter a trigger price"
msgstr ""

#: src/components/Exchange/PositionEditor.js
#: src/components/Exchange/PositionSeller.js
#: src/components/Exchange/PositionSeller.js
#: src/components/Exchange/SwapBox.js
#: src/components/Exchange/SwapBox.js
#: src/components/Exchange/SwapBox.js
#: src/components/Exchange/SwapBox.js
#: src/components/Glp/GlpSwap.js
#: src/components/Glp/GlpSwap.js
#: src/components/Migration/Migration.js
#: src/components/Synthetics/OrderEditor/OrderEditor.tsx
#: src/domain/synthetics/trade/utils/validation.ts
#: src/domain/synthetics/trade/utils/validation.ts
#: src/domain/synthetics/trade/utils/validation.ts
#: src/domain/synthetics/trade/utils/validation.ts
#: src/domain/synthetics/trade/utils/validation.ts
#: src/domain/synthetics/trade/utils/validation.ts
#: src/pages/ClaimEsGmx/ClaimEsGmx.js
#: src/pages/Stake/StakeV1.js
#: src/pages/Stake/StakeV1.js
#: src/pages/Stake/StakeV2.js
#: src/pages/Stake/StakeV2.js
#: src/pages/Stake/StakeV2.js
msgid "Enter an amount"
msgstr "Einen Betrag eingeben"

#: src/pages/Home/Home.js
msgid "Enter and exit positions with minimal spread and low price impact. Get the optimal price without incurring additional costs."
msgstr ""

#: src/components/Exchange/OrderEditor.js
#: src/components/Exchange/OrderEditor.js
msgid "Enter new Price"
msgstr "Neuen Preis eingeben"

#: src/components/Synthetics/OrderEditor/OrderEditor.tsx
msgid "Enter new amount or price"
msgstr ""

#: src/components/Exchange/ConfirmationBox.js
#: src/components/Exchange/PositionEditor.js
#: src/components/Exchange/PositionSeller.js
#: src/components/Exchange/PositionsList.js
#: src/components/Exchange/PositionsList.js
#: src/components/Exchange/SwapBox.js
#: src/components/Exchange/SwapBox.js
#: src/components/Synthetics/ConfirmationBox/ConfirmationBox.tsx
#: src/components/Synthetics/ConfirmationBox/ConfirmationBox.tsx
#: src/components/Synthetics/MarketCard/MarketCard.tsx
#: src/components/Synthetics/PositionEditor/PositionEditor.tsx
#: src/components/Synthetics/PositionItem/PositionItem.tsx
#: src/components/Synthetics/PositionList/PositionList.tsx
#: src/components/Synthetics/PositionSeller/PositionSeller.tsx
#: src/components/Synthetics/TradeBox/TradeBox.tsx
msgid "Entry Price"
msgstr "Einstiegspreis"

#: src/components/Synthetics/ConfirmationBox/ConfirmationBox.tsx
#: src/components/Synthetics/ConfirmationBox/ConfirmationBox.tsx
#: src/components/Synthetics/ConfirmationBox/ConfirmationBox.tsx
msgid "Error submitting order"
msgstr ""

#: src/pages/Stake/StakeV2.js
#: src/pages/Stake/StakeV2.js
msgid "Escrowed GMX"
msgstr "Escrowed GMX"

#: src/components/Glp/GlpSwap.js
#: src/components/Stake/GMXAprTooltip.tsx
msgid "Escrowed GMX APR"
msgstr "Escrowed GMX APR"

#: src/components/Synthetics/TradeHistoryRow/utils.ts
#: src/pages/OrdersOverview/OrdersOverview.js
msgid "Execute"
msgstr "Ausführen"

#: src/components/Exchange/TradeHistory.js
msgid "Execute Order: Swap {fromAmountDisplay} {0} for {toAmountDisplay} {1}"
msgstr "Order ausführen: Tausche {fromAmountDisplay} {0} gegen {toAmountDisplay} {1}"

#: src/components/Exchange/TradeHistory.js
msgid "Execute Order: {orderTypeText} {0} {longShortDisplay} {sizeDeltaDisplay} USD, Price: {executionPriceDisplay} USD"
msgstr ""

#: src/domain/synthetics/orders/simulateExecuteOrderTxn.tsx
#: src/domain/synthetics/orders/simulateExecuteOrderTxn.tsx
msgid "Execute order simulation failed."
msgstr ""

#: src/components/Synthetics/TradeHistoryRow/utils.ts
msgid "Execute {orderTypeName} Order: {positionText} {sizeDeltaText},"
msgstr ""

#: src/components/Exchange/FeesTooltip.tsx
msgid "Execution Fee"
msgstr ""

#: src/components/Synthetics/TradeHistoryRow/utils.ts
#: src/components/Synthetics/TradeHistoryRow/utils.ts
msgid "Execution Price"
msgstr ""

#: src/components/Synthetics/TradeHistoryRow/utils.ts
msgid "Execution Price: {0}"
msgstr ""

#: src/components/Exchange/SwapBox.js
#: src/components/Synthetics/MarketCard/MarketCard.tsx
msgid "Exit Price"
msgstr "Exit-Preis"

#: src/pages/Ecosystem/Ecosystem.js
msgid "Explore, analyze, and copy on-chain traders"
msgstr ""

#: src/components/Glp/GlpSwap.js
msgid "FEES"
msgstr "GEBÜHREN"

#: src/components/Synthetics/ClaimModal/ClaimModal.tsx
#: src/components/Synthetics/SettleAccruedFundingFeeModal/SettleAccruedFundingFeeModal.tsx
msgid "FUNDING FEE"
msgstr ""

#: src/components/Synthetics/MarketsList/MarketsList.tsx
msgid "FUNDING RATE / 1h"
msgstr ""

#: src/components/Synthetics/ClaimHistoryRow/ClaimHistoryRow.tsx
msgid "Failed Settlement of Funding Fees"
msgstr ""

#: src/domain/synthetics/orders/cancelOrdersTxn.ts
msgid "Failed to cancel {ordersText}"
msgstr ""

#: src/domain/synthetics/orders/updateOrderTxn.ts
msgid "Failed to update order"
msgstr ""

#: src/components/Exchange/ConfirmationBox.js
#: src/components/Exchange/ConfirmationBox.js
#: src/components/Exchange/ConfirmationBox.js
#: src/components/Exchange/PositionEditor.js
#: src/components/Exchange/PositionSeller.js
#: src/components/Exchange/SwapBox.js
#: src/components/Exchange/SwapBox.js
#: src/components/Glp/GlpSwap.js
#: src/components/Glp/GlpSwap.js
#: src/components/Glp/GlpSwap.js
#: src/components/Synthetics/ConfirmationBox/ConfirmationBox.tsx
#: src/components/Synthetics/TradeFeesRow/TradeFeesRow.tsx
msgid "Fees"
msgstr "Gebühren"

#: src/components/Synthetics/TradeFeesRow/TradeFeesRow.tsx
msgid "Fees (Rebated)"
msgstr ""

#: src/components/Synthetics/TradeFeesRow/TradeFeesRow.tsx
msgid "Fees (Rebated) and Price Impact"
msgstr ""

#: src/components/Synthetics/GmSwap/GmFees/GmFees.tsx
#: src/components/Synthetics/TradeFeesRow/TradeFeesRow.tsx
msgid "Fees and Price Impact"
msgstr ""

#: src/components/Exchange/ConfirmationBox.js
msgid "Fees are high to swap from {0} to {1}."
msgstr "Der Wechsel von {0} zu {1} ist mit hohen Gebühren verbunden."

#: src/components/Exchange/ConfirmationBox.js
msgid "Fees are high to swap from {0} to {1}. <0/>{2} is needed for collateral."
msgstr "Der Tausch von {0} nach {1} ist mit hohen Gebühren verbunden. <0/>{2} wird für das Kollteral benötigt."

#: src/components/Exchange/PositionSeller.js
msgid "Fees are higher than Collateral"
msgstr ""

#: src/domain/synthetics/trade/utils/validation.ts
#: src/domain/synthetics/trade/utils/validation.ts
#: src/domain/synthetics/trade/utils/validation.ts
msgid "Fees exceed Pay amount"
msgstr ""

#: src/domain/synthetics/trade/utils/validation.ts
msgid "Fees exceed amount"
msgstr ""

#: src/pages/Ecosystem/Ecosystem.js
msgid "Fees generated by GMX"
msgstr "Von GMX generierte Gebühren"

#: src/components/Glp/GlpSwap.js
msgid "Fees may vary depending on which asset you sell GLP for. <0/>Enter the amount of GLP you want to redeem in the order form, then check here to compare fees."
msgstr "Die Gebühren können variieren, je nachdem, für welchen Vermögenswert du GLP verkaufst. <0/>Gebe die Menge an GLP, die du verkaufen möchtest, in das Order-Formular ein und vergleiche dann hier die Gebühren."

#: src/components/Glp/GlpSwap.js
msgid "Fees may vary depending on which asset you use to buy GLP. <0/>Enter the amount of GLP you want to purchase in the order form, then check here to compare fees."
msgstr "Die Gebühren können variieren, je nachdem, welche Anlage du für den Kauf von GLP verwendest. <0/>Gebe die Menge an GLP, die du kaufen möchtest, in das Order-Formular ein und vergleiche dann hier die Gebühren."

#: src/pages/Dashboard/DashboardV2.js
msgid "Fees since"
msgstr "Gebühren seit"

#: src/components/Glp/GlpSwap.js
#: src/components/Glp/GlpSwap.js
#: src/components/Glp/GlpSwap.js
#: src/components/Glp/GlpSwap.js
msgid "Fees will be shown once you have entered an amount in the order form."
msgstr "Die Gebühren werden angezeigt, sobald du einen Betrag in das Order-Formular eingegeben hast."

#: src/components/Exchange/SwapBox.js
msgid "Fetching token info..."
msgstr "Token-Informationen abrufen..."

#: src/pages/Ecosystem/Ecosystem.js
msgid "Financial reports and protocol analytics"
msgstr "Finanzberichte und Protokollanalyse"

#: src/pages/Dashboard/DashboardV2.js
msgid "Floor Price Fund"
msgstr "Preisboden-Fund"

#: src/components/Referrals/TradersStats.tsx
msgid "For trades on V1, this discount will be airdropped to your account every Wednesday. On V2, discounts are applied automatically and will reduce your fees when you make a trade."
msgstr ""

#: src/components/Exchange/ConfirmationBox.js
msgid "Forfeit profit"
msgstr "Verzicht auf Gewinn"

#: src/components/Exchange/ConfirmationBox.js
msgid "Forfeit profit and Short"
msgstr "Verzicht auf Gewinn und Short"

#: src/components/Exchange/ConfirmationBox.js
msgid "Forfeit profit and {action}"
msgstr "Verzicht auf Gewinn und {action}"

#: src/components/Exchange/ConfirmationBox.js
msgid "Forfeit profit not checked"
msgstr "Verzicht auf Gewinn nicht geprüft"

#: src/components/Synthetics/TradeHistoryRow/utils.ts
#: src/components/Synthetics/TradeHistoryRow/utils.ts
msgid "Freeze"
msgstr ""

#: src/components/Synthetics/StatusNotification/GmStatusNotification.tsx
msgid "Fulfilling Buy request"
msgstr ""

#: src/components/Synthetics/StatusNotification/GmStatusNotification.tsx
msgid "Fulfilling Sell request"
msgstr ""

#: src/components/Synthetics/StatusNotification/OrderStatusNotification.tsx
msgid "Fulfilling order request"
msgstr ""

#: src/domain/synthetics/markets/claimCollateralTxn.ts
msgid "Funding Claimed"
msgstr ""

#: src/components/Synthetics/MarketCard/MarketCard.tsx
#: src/components/Synthetics/TradeFeesRow/TradeFeesRow.tsx
#: src/components/Synthetics/TradeHistoryRow/utils.ts
msgid "Funding Fee"
msgstr ""

#: src/components/Synthetics/TradeFeesRow/TradeFeesRow.tsx
msgid "Funding Fee Rate"
msgstr ""

#: src/components/Synthetics/MarketsList/MarketsList.tsx
msgid "Funding Rate / 1h"
msgstr ""

#: src/components/Synthetics/Claims/ClaimableCardUI.tsx
msgid "Funding fees"
msgstr ""

#: src/pages/Ecosystem/Ecosystem.js
msgid "GBC NFTs APR tracker and rewards"
msgstr "GBC NFTs APR-Tracker und Belohnungen"

#: src/pages/Dashboard/DashboardV2.js
#: src/pages/Dashboard/DashboardV2.js
msgid "GLP Index Composition"
msgstr ""

#: src/pages/Dashboard/DashboardV2.js
msgid "GLP Pool"
msgstr "GLP Pool"

#: src/pages/Stake/StakeV2.js
#: src/pages/Stake/StakeV2.js
msgid "GLP Vault"
msgstr "GLP-Tresor"

#: src/pages/Ecosystem/Ecosystem.js
msgid "GLP and GMX autocompounding vaults"
msgstr ""

#: src/pages/Ecosystem/Ecosystem.js
msgid "GLP autocompounding vaults"
msgstr ""

#: src/components/Glp/GlpSwap.js
msgid "GLP buy disabled, pending {0} upgrade"
msgstr "GLP-Kauf deaktiviert, {0} Aktualisierung steht noch aus"

#: src/components/TokenCard/TokenCard.js
msgid "GLP is the liquidity provider token for GMX V1 markets. Accrues 70% of the V1 markets generated fees."
msgstr ""

#: src/components/Glp/GlpSwap.js
msgid "GLP sell disabled, pending {0} upgrade"
msgstr "GLP-Verkauf deaktiviert, {0} Aktualisierung steht noch aus"

#: src/components/TokenCard/TokenCard.js
#: src/pages/BuyGlp/BuyGlp.js
msgid "GLP to GM migration has reduced Fees due to STIP incentives. <0>Read more</0>."
msgstr ""

#: src/components/Synthetics/GmList/GmList.tsx
#: src/components/Synthetics/GmList/GmList.tsx
#: src/components/Synthetics/MarketsList/MarketsList.tsx
#: src/components/Synthetics/MarketsList/MarketsList.tsx
#: src/pages/Dashboard/DashboardV2.js
msgid "GM Pools"
msgstr ""

#: src/components/Synthetics/MarketStats/MarketStats.tsx
msgid "GM Token pricing includes positions' Pending PnL, Impact Pool Amount and Borrow Fees."
msgstr ""

#: src/components/Synthetics/MarketStats/MarketStats.tsx
msgid "GM can be sold for {0} and {1} for this market up to the specified selling caps. The remaining tokens in the pool are reserved for currently open Positions."
msgstr ""

#: src/components/TokenCard/TokenCard.js
msgid "GM is the liquidity provider token for GMX V2 markets. Accrues 63% of the V2 markets generated fees."
msgstr ""

#: src/pages/Ecosystem/Ecosystem.js
msgid "GMX Announcements and Updates"
msgstr "GMX-Ankündigungen und Updates"

#: src/pages/Ecosystem/Ecosystem.js
msgid "GMX Blueberry NFTs"
msgstr "GMX Blueberry NFTs"

#: src/pages/Ecosystem/Ecosystem.js
msgid "GMX Governance Page"
msgstr "GMX Governance Seite"

#: src/pages/Ecosystem/Ecosystem.js
msgid "GMX Pages"
msgstr "GMX Seiten"

#: src/pages/Ecosystem/Ecosystem.js
msgid "GMX Perpetuals Data"
msgstr "GMX Perpetuals Daten"

#: src/pages/Ecosystem/Ecosystem.js
msgid "GMX Proposals Voting page"
msgstr "GMX-Vorschläge Abstimmungsseite"

#: src/pages/Ecosystem/Ecosystem.js
msgid "GMX Stats Page"
msgstr "GMX-Statistiken-Seite"

#: src/pages/Actions/Actions.js
msgid "GMX V1 information for account: {checkSummedAccount}"
msgstr ""

#: src/pages/SyntheticsActions/SyntheticsActions.tsx
msgid "GMX V2 information for account: {checkSummedAccount}"
msgstr ""

#: src/pages/Stake/StakeV2.js
#: src/pages/Stake/StakeV2.js
msgid "GMX Vault"
msgstr "GMX Tresor"

#: src/pages/Ecosystem/Ecosystem.js
msgid "GMX Weekly Updates"
msgstr "GMX Wöchentliche Updates"

#: src/pages/BuyGMX/BuyGMX.tsx
msgid "GMX bonds can be bought on Bond Protocol with a discount and a small vesting period:"
msgstr ""

#: src/pages/Ecosystem/Ecosystem.js
msgid "GMX community discussion"
msgstr "GMX Community-Diskussion"

#: src/pages/Ecosystem/Ecosystem.js
msgid "GMX dashboards and analytics."
msgstr "GMX-Dashboards und -Analysen."

#: src/pages/Ecosystem/Ecosystem.js
msgid "GMX ecosystem pages."
msgstr "GMX-Ökosystem-Seiten."

#: src/pages/Ecosystem/Ecosystem.js
msgid "GMX explorer for stats and traders"
msgstr "GMX-Explorer für Statistiken und Trader"

#: src/pages/Ecosystem/Ecosystem.js
msgid "GMX fundamentals"
msgstr "GMX-Grundlagen"

#: src/pages/Home/Home.js
msgid "GMX is currently live on Arbitrum and Avalanche."
msgstr "GMX ist derzeit auf Arbitrum und Avalanche verfügbar."

#: src/pages/Jobs/Jobs.js
msgid "GMX is not actively looking for new hires at the moment. However, if you think you can contribute to the project, please email <0>jobs@gmx.io</0>."
msgstr "GMX sucht im Moment nicht aktiv nach neuen Mitarbeitern. Wenn du jedoch der Meinung bist, dass du zu dem Projekt beitragen kannst, sende bitte eine E-Mail an <0>jobs@gmx.io</0>."

#: src/components/TokenCard/TokenCard.js
msgid "GMX is the utility and governance token. Accrues 30% and 27% of V1 and V2 markets generated fees, respectively."
msgstr ""

#: src/pages/Ecosystem/Ecosystem.js
msgid "GMX staking calculator"
msgstr "GMX-Sataking-Rechner"

#: src/pages/Ecosystem/Ecosystem.js
msgid "GMX staking calculator and guide"
msgstr ""

#: src/pages/Ecosystem/Ecosystem.js
msgid "GMX staking rewards updates and insights"
msgstr "Aktualisierungen und Einblicke in die GMX-Staking-Rewards"

#: src/pages/Stake/StakeV2.js
#: src/pages/Stake/StakeV2.js
msgid "GMX transfers not yet enabled"
msgstr "GMX-Übertragungen noch nicht aktiviert"

#: src/components/Common/SEO.js
msgid "GMX | Decentralized Perpetual Exchange"
msgstr ""

#: src/components/Referrals/AddAffiliateCode.js
msgid "Generate Referral Code"
msgstr "Empfehlungscode generieren"

#: src/components/Exchange/PositionShareCard.tsx
msgid "Generating shareable image..."
msgstr "Generierung von teilbaren Bildern..."

#: src/pages/Referrals/Referrals.tsx
msgid "Get fee discounts and earn rebates through the GMX referral program.<0/>For more information, please read the <1>referral program details</1>."
msgstr ""

#: src/components/Header/HomeHeaderLinks.tsx
msgid "Governance"
msgstr "Governance"

#: src/components/Exchange/SwapBox.js
msgid "High Slippage, Swap Anyway"
msgstr "Hoher Slippage, trotzdem tauschen"

#: src/components/Exchange/SwapBox.js
msgid "High USDG Slippage, Long Anyway"
msgstr "Hohe USDG-Abweichung, trotzdem Long"

#: src/components/Exchange/ConfirmationBox.js
#: src/components/Synthetics/ConfirmationBox/ConfirmationBox.tsx
msgid "I am aware of the trigger orders"
msgstr "Ich bin mir der Trigger-Orders bewusst"

#: src/components/Synthetics/MarketCard/MarketCard.tsx
msgid "If you have an existing position, the position will be closed at a reference price of {0}, not accounting for price impact.<0/><1/>This exit price will change with the price of the asset.<2/><3/><4>More Info</4>"
msgstr ""

#: src/components/Exchange/SwapBox.js
msgid "If you have an existing position, the position will be closed at {0} USD.<0/><1/>This exit price will change with the price of the asset.<2/><3/><4>More Info</4>"
msgstr "Wenn du eine bestehende Position hast, wird die Position für {0} USD geschlossen.<0/><1/>Dieser Ausstiegskurs ändert sich mit dem Kurs des Assets.<2/><3/><4>Weitere Infos</4>"

#: src/components/Exchange/PositionShare.tsx
msgid "Image generation error, please refresh and try again."
msgstr "Fehler bei der Bilderzeugung, bitte aktualisieren und versuche es erneut."

#: src/components/Exchange/ExchangeTVChart.js
#: src/components/Synthetics/TVChart/TVChart.tsx
msgid "Inc."
msgstr "Inc."

#: src/App/App.js
msgid "Include PnL in leverage display"
msgstr "PnL in die Anzeige der Hebelwirkung einbeziehen"

#: src/pages/CompleteAccountTransfer/CompleteAccountTransfer.js
msgid "Incorrect Account"
msgstr "Falsches Konto"

#: src/components/Exchange/SwapBox.js
#: src/pages/Stake/StakeV1.js
msgid "Incorrect Network"
msgstr "Falsches Netzwerk"

#: src/components/Exchange/SwapBox.js
msgid "Incorrect network"
msgstr "Falsches Netzwerk"

#: src/components/Exchange/ConfirmationBox.js
#: src/components/Exchange/ConfirmationBox.js
#: src/components/Exchange/OrdersList.js
#: src/components/Exchange/TradeHistory.js
#: src/components/Exchange/TradeHistory.js
#: src/components/Synthetics/ConfirmationBox/ConfirmationBox.tsx
#: src/components/Synthetics/OrderItem/OrderItem.tsx
#: src/components/Synthetics/TradeHistoryRow/utils.ts
#: src/domain/synthetics/orders/utils.ts
#: src/pages/OrdersOverview/OrdersOverview.js
msgid "Increase"
msgstr "Erhöhen"

#: src/components/Exchange/PositionDropdown.tsx
msgid "Increase Size (Limit)"
msgstr ""

#: src/components/Exchange/PositionDropdown.tsx
msgid "Increase Size (Market)"
msgstr ""

#: src/pages/OrdersOverview/OrdersOverview.js
msgid "Increase active: {0}, executed: {1}, cancelled: {2}"
msgstr "Erhöhen aktiv: {0}, ausgeführt: {1}, abgebrochen: {2}"

#: src/components/Exchange/TradeHistory.js
msgid "Increase {0} {longOrShortText}, +{1} USD, {2} Price: {3} USD"
msgstr "Erhöhen {0} {longOrShortText}, +{1} USD, {2} Preis: {3} USD"

#: src/context/SyntheticsEvents/SyntheticsEventsProvider.tsx
msgid "Increased {positionText}, +{0}"
msgstr ""

#: src/pages/Exchange/Exchange.js
msgid "Increased {tokenSymbol} {longOrShortText}, +{0} USD."
msgstr "Erhöht {tokenSymbol} {longOrShortText}, +{0} USD."

#: src/components/Synthetics/StatusNotification/OrderStatusNotification.tsx
msgid "Increasing"
msgstr ""

#: src/pages/OrdersOverview/OrdersOverview.js
msgid "Index"
msgstr "Index"

#: src/components/Exchange/NetValueTooltip.tsx
#: src/components/Exchange/PositionsList.js
#: src/components/Exchange/PositionsList.js
#: src/components/Synthetics/PositionItem/PositionItem.tsx
#: src/components/Synthetics/PositionItem/PositionItem.tsx
msgid "Initial Collateral"
msgstr "Ursprüngliches Kollateral"

#: src/components/Exchange/PositionSeller.js
msgid "Initial Collateral (Collateral excluding Borrow Fee)."
msgstr ""

#: src/components/Synthetics/PositionEditor/PositionEditor.tsx
#: src/components/Synthetics/PositionSeller/PositionSeller.tsx
msgid "Initial Collateral (Collateral excluding Borrow and Funding Fee)."
msgstr ""

#: src/components/Exchange/TradeHistory.js
#: src/components/Synthetics/TradeHistoryRow/utils.ts
msgid "Initial collateral"
msgstr "Ursprüngliches Kollateral"

#: src/components/Exchange/PositionSeller.js
msgid "Insufficient Available Liquidity to swap to {0}:"
msgstr ""

#: src/components/Glp/GlpSwap.js
msgid "Insufficient GLP balance"
msgstr "Unzureichende GLP-Balance"

#: src/components/Exchange/PositionSeller.js
#: src/components/Exchange/PositionSeller.js
#: src/components/Exchange/SwapBox.js
#: src/components/Exchange/SwapBox.js
#: src/components/Exchange/SwapBox.js
#: src/components/Exchange/SwapBox.js
#: src/components/Exchange/SwapBox.js
#: src/components/Exchange/SwapBox.js
#: src/components/Exchange/SwapBox.js
#: src/components/Exchange/SwapBox.js
#: src/components/Exchange/SwapBox.js
#: src/components/Exchange/SwapBox.js
msgid "Insufficient Liquidity"
msgstr ""

#: src/components/Exchange/SwapBox.js
#: src/components/Glp/GlpSwap.js
#: src/domain/synthetics/trade/utils/validation.ts
msgid "Insufficient liquidity"
msgstr "Unzureichende Liquidität"

#: src/components/Synthetics/TradeBox/MarketPoolSelectorRow.tsx
msgid "Insufficient liquidity in any {0}/USD market pools for your order."
msgstr ""

#: src/components/Synthetics/TradeBox/MarketPoolSelectorRow.tsx
msgid "Insufficient liquidity in {0} market pool. <0/><1>Switch to {1} market pool.</1>"
msgstr ""

#: src/domain/synthetics/trade/utils/validation.ts
msgid "Insufficient liquidity to swap collateral"
msgstr ""

#: src/domain/synthetics/trade/utils/validation.ts
msgid "Insufficient receive token liquidity"
msgstr ""

#: src/pages/Stake/StakeV2.js
msgid "Insufficient staked tokens"
msgstr "Unzureichend gestakete Tokens"

#: src/components/Exchange/SwapBox.js
#: src/components/Exchange/SwapBox.js
#: src/components/Glp/GlpSwap.js
#: src/domain/synthetics/trade/utils/validation.ts
#: src/domain/synthetics/trade/utils/validation.ts
#: src/domain/synthetics/trade/utils/validation.ts
#: src/domain/synthetics/trade/utils/validation.ts
#: src/domain/synthetics/trade/utils/validation.ts
#: src/domain/synthetics/trade/utils/validation.ts
msgid "Insufficient {0} balance"
msgstr "Unzureichende {0} Balance"

#: src/domain/synthetics/trade/utils/validation.ts
#: src/domain/synthetics/trade/utils/validation.ts
msgid "Insufficient {0} liquidity"
msgstr ""

#: src/components/Exchange/PositionSeller.js
#: src/components/Exchange/PositionSeller.js
msgid "Invalid Liquidation Price"
msgstr ""

#: src/pages/NftWallet/NftWallet.js
msgid "Invalid NFT Address"
msgstr "Ungültige NFT-Adresse"

#: src/pages/BeginAccountTransfer/BeginAccountTransfer.js
msgid "Invalid Receiver"
msgstr "Ungültiger Empfänger"

#: src/pages/BeginAccountTransfer/BeginAccountTransfer.js
#: src/pages/NftWallet/NftWallet.js
msgid "Invalid Receiver Address"
msgstr "Ungültige Empfängeradresse"

#: src/pages/CompleteAccountTransfer/CompleteAccountTransfer.js
msgid "Invalid Transfer Addresses: Please check the url."
msgstr ""

#: src/components/Synthetics/AcceptablePriceImpactEditor/AcceptablePriceImpactEditor.tsx
msgid "Invalid acceptable Price Impact value"
msgstr ""

#: src/App/App.js
msgid "Invalid execution fee buffer value"
msgstr ""

#: src/components/Exchange/PositionEditor.js
#: src/components/Exchange/PositionEditor.js
#: src/components/Exchange/PositionEditor.js
#: src/domain/synthetics/trade/utils/validation.ts
#: src/domain/synthetics/trade/utils/validation.ts
msgid "Invalid liq. price"
msgstr "Ungültiger Liq.-Preis"

#: src/components/Exchange/ConfirmationBox.js
#: src/components/Exchange/OrderEditor.js
#: src/components/Exchange/PositionSeller.js
msgid "Invalid price, see warning"
msgstr "Ungültiger Preis, siehe Warnung"

#: src/App/App.js
msgid "Invalid slippage value"
msgstr "Ungültiger Slippagewert"

#: src/pages/OrdersOverview/OrdersOverview.js
msgid "Invalid token fromToken: \"{0}\" toToken: \"{toTokenAddress}\""
msgstr "Ungültiger Token von Token: \"{0}\" zu Token: \"{toTokenAddress}\""

#: src/pages/OrdersOverview/OrdersOverview.js
msgid "Invalid token indexToken: \"{0}\" collateralToken: \"{1}\""
msgstr "Ungültiger Token index Token: \"{0} Kollateral Token: \"{1}\""

#: src/pages/Jobs/Jobs.js
msgid "Job Openings"
msgstr ""

#: src/pages/Jobs/Jobs.js
msgid "Job openings at GMX."
msgstr "Offene Jobs bei GMX."

#: src/pages/Jobs/Jobs.js
msgid "Jobs"
msgstr "Jobs"

#: src/components/Exchange/PositionSeller.js
msgid "Keep Leverage is not possible"
msgstr ""

#: src/components/Synthetics/ConfirmationBox/ConfirmationBox.tsx
#: src/components/Synthetics/PositionSeller/PositionSeller.tsx
#: src/components/Synthetics/TradeBox/TradeBox.tsx
msgid "Keep leverage at {0}"
msgstr ""

#: src/components/Exchange/PositionSeller.js
msgid "Keep leverage at {0}x"
msgstr ""

#: src/components/Synthetics/ChartTokenSelector/ChartTokenSelector.tsx
msgid "LONG LIQ."
msgstr ""

#: src/components/NetworkDropdown/NetworkDropdown.tsx
msgid "Language"
msgstr "Sprache"

#: src/components/Header/AppHeaderUser.tsx
#: src/components/Header/AppHeaderUser.tsx
#: src/components/ModalViews/RedirectModal.js
#: src/pages/Home/Home.js
msgid "Launch App"
msgstr "App starten"

#: src/components/Exchange/UsefulLinks.tsx
msgid "Leaderboard"
msgstr "Bestenliste"

#: src/pages/Ecosystem/Ecosystem.js
msgid "Leaderboard for GMX traders"
msgstr "Rangliste für GMX-Trader"

#: src/components/Exchange/PositionEditor.js
msgid "Leave at least {0} ETH for gas"
msgstr ""

#: src/components/Exchange/SwapBox.js
#: src/components/Exchange/SwapBox.js
msgid "Leave at least {0} {1} for gas"
msgstr "Mindestens {0} {1} für Gas lassen"

#: src/components/Exchange/PositionEditor.js
msgid "Leftover Collateral not enough to cover fees"
msgstr ""

#: src/components/Exchange/PositionSeller.js
msgid "Leftover collateral below 5 USD"
msgstr ""

#: src/domain/synthetics/trade/utils/validation.ts
msgid "Leftover collateral below {0} USD"
msgstr ""

#: src/components/Exchange/PositionSeller.js
msgid "Leftover position below 10 USD"
msgstr ""

#: src/components/Exchange/ConfirmationBox.js
#: src/components/Exchange/PositionEditor.js
#: src/components/Exchange/PositionSeller.js
#: src/components/Exchange/SwapBox.js
#: src/components/Exchange/SwapBox.js
#: src/components/Synthetics/ConfirmationBox/ConfirmationBox.tsx
#: src/components/Synthetics/ConfirmationBox/ConfirmationBox.tsx
#: src/components/Synthetics/PositionEditor/PositionEditor.tsx
#: src/components/Synthetics/PositionSeller/PositionSeller.tsx
#: src/components/Synthetics/TradeBox/TradeBox.tsx
#: src/components/Synthetics/TradeBox/TradeBox.tsx
#: src/components/Synthetics/TradeBox/TradeBox.tsx
msgid "Leverage"
msgstr "Hebelwirkung"

#: src/pages/Ecosystem/Ecosystem.js
msgid "Leverage Trading Terminal"
msgstr ""

#: src/components/Exchange/SwapBox.js
msgid "Leverage disabled, pending {0} upgrade"
msgstr "Hebelwirkung deaktiviert, {0} Upgrade steht an"

#: src/components/Synthetics/TradeBox/TradeBox.tsx
msgid "Leverage slider"
msgstr ""

#: src/components/Exchange/OrdersList.js
#: src/components/Exchange/OrdersList.js
#: src/components/Exchange/SwapBox.js
#: src/components/Synthetics/OrderEditor/OrderEditor.tsx
#: src/components/Synthetics/OrderItem/OrderItem.tsx
#: src/components/Synthetics/PositionItem/PositionItem.tsx
#: src/components/Synthetics/TradeBox/TradeBox.tsx
#: src/components/Synthetics/TradeHistoryRow/utils.ts
#: src/domain/synthetics/orders/utils.ts
msgid "Limit"
msgstr "Limit"

#: src/domain/synthetics/orders/utils.ts
msgid "Limit Decrease"
msgstr ""

#: src/domain/synthetics/orders/utils.ts
msgid "Limit Increase"
msgstr ""

#: src/components/Synthetics/ConfirmationBox/ConfirmationBox.tsx
msgid "Limit Order Price to guarantee Min. Receive amount is updated in real time in the Orders tab after the order has been created."
msgstr ""

#: src/components/Synthetics/ConfirmationBox/ConfirmationBox.tsx
msgid "Limit Order Price will vary based on Fees and Price Impact to guarantee the Min. Receive amount."
msgstr ""

#: src/components/Exchange/ConfirmationBox.js
#: src/components/Exchange/ConfirmationBox.js
#: src/components/Synthetics/ConfirmationBox/ConfirmationBox.tsx
#: src/components/Synthetics/ConfirmationBox/ConfirmationBox.tsx
#: src/domain/synthetics/orders/utils.ts
msgid "Limit Price"
msgstr "Limit Preis"

#: src/components/Synthetics/StatusNotification/OrderStatusNotification.tsx
#: src/domain/synthetics/orders/utils.ts
msgid "Limit Swap"
msgstr ""

#: src/components/Exchange/SwapBox.js
msgid "Limit order creation failed."
msgstr "Die Erstellung einer Limit-Order ist fehlgeschlagen."

#: src/components/Synthetics/StatusNotification/OrderStatusNotification.tsx
msgid "Limit order for"
msgstr ""

#: src/components/Exchange/SwapBox.js
msgid "Limit order submitted!"
msgstr "Limit-Order übermittelt!"

#: src/pages/Ecosystem/Ecosystem.js
#: src/pages/Ecosystem/Ecosystem.js
#: src/pages/Ecosystem/Ecosystem.js
#: src/pages/Ecosystem/Ecosystem.js
#: src/pages/Ecosystem/Ecosystem.js
msgid "Link"
msgstr "Link"

#: src/components/Exchange/PositionShare.tsx
msgid "Link copied to clipboard."
msgstr "Link in die Zwischenablage kopiert."

#: src/components/Exchange/ConfirmationBox.js
#: src/components/Exchange/OrderEditor.js
#: src/components/Exchange/PositionEditor.js
#: src/components/Exchange/PositionSeller.js
#: src/components/Exchange/PositionsList.js
#: src/components/Exchange/PositionsList.js
#: src/components/Exchange/SwapBox.js
#: src/components/Synthetics/ConfirmationBox/ConfirmationBox.tsx
#: src/components/Synthetics/ConfirmationBox/ConfirmationBox.tsx
#: src/components/Synthetics/OrderEditor/OrderEditor.tsx
#: src/components/Synthetics/PositionEditor/PositionEditor.tsx
#: src/components/Synthetics/PositionItem/PositionItem.tsx
#: src/components/Synthetics/PositionList/PositionList.tsx
#: src/components/Synthetics/PositionSeller/PositionSeller.tsx
#: src/components/Synthetics/TradeBox/TradeBox.tsx
#: src/components/Synthetics/TradeBox/TradeBox.tsx
msgid "Liq. Price"
msgstr "Liq. Preis"

#: src/components/Exchange/ExchangeTVChart.js
msgid "Liq. {0} {longOrShortText}"
msgstr ""

#: src/components/Synthetics/TVChart/TVChart.tsx
msgid "Liq. {longOrShortText} {tokenSymbol}"
msgstr ""

#: src/components/Exchange/TradeHistory.js
#: src/context/SyntheticsEvents/SyntheticsEventsProvider.tsx
msgid "Liquidated"
msgstr "Liquidiert"

#: src/components/Exchange/TradeHistory.js
msgid ""
"Liquidated {0} {longOrShortText},\n"
"-{1} USD,\n"
"{2} Price: {3} USD"
msgstr ""

#: src/components/Exchange/TradeHistory.js
msgid "Liquidation Fee"
msgstr ""

#: src/components/Exchange/PositionEditor.js
msgid "Liquidation price would cross mark price."
msgstr ""

#: src/components/Exchange/SwapBox.js
#: src/components/Exchange/SwapBox.js
msgid "Liquidity data not loaded"
msgstr "Liquiditätsdaten nicht geladen"

#: src/components/Exchange/PositionsList.js
#: src/components/Exchange/PositionsList.js
#: src/components/Synthetics/Claims/Claims.tsx
#: src/components/Synthetics/GmSwap/GmConfirmationBox/GmConfirmationBox.tsx
#: src/components/Synthetics/OrderEditor/OrderEditor.tsx
#: src/components/Synthetics/OrderEditor/OrderEditor.tsx
#: src/components/Synthetics/OrderList/OrderList.tsx
#: src/components/Synthetics/OrderList/OrderList.tsx
#: src/components/Synthetics/PositionList/PositionList.tsx
#: src/components/Synthetics/PositionList/PositionList.tsx
#: src/components/Synthetics/TradeHistory/TradeHistory.tsx
#: src/domain/synthetics/trade/utils/validation.ts
#: src/domain/synthetics/trade/utils/validation.ts
msgid "Loading..."
msgstr "Lädt..."

#: src/components/Exchange/ConfirmationBox.js
#: src/components/Exchange/ConfirmationBox.js
#: src/components/Exchange/ConfirmationBox.js
#: src/components/Exchange/ConfirmationBox.js
#: src/components/Exchange/ConfirmationBox.js
#: src/components/Exchange/ExchangeTVChart.js
#: src/components/Exchange/ExchangeTVChart.js
#: src/components/Exchange/OrdersList.js
#: src/components/Exchange/PositionEditor.js
#: src/components/Exchange/PositionSeller.js
#: src/components/Exchange/PositionsList.js
#: src/components/Exchange/PositionsList.js
#: src/components/Exchange/PositionsList.js
#: src/components/Exchange/SwapBox.js
#: src/components/Exchange/SwapBox.js
#: src/components/Exchange/SwapBox.js
#: src/components/Exchange/SwapBox.js
#: src/components/Exchange/SwapBox.js
#: src/components/Exchange/TradeHistory.js
#: src/components/Exchange/TradeHistory.js
#: src/components/Exchange/TradeHistory.js
#: src/components/Synthetics/ClaimHistoryRow/ClaimHistoryRow.tsx
#: src/components/Synthetics/ClaimHistoryRow/ClaimHistoryRow.tsx
#: src/components/Synthetics/ClaimHistoryRow/ClaimHistoryRow.tsx
#: src/components/Synthetics/ConfirmationBox/ConfirmationBox.tsx
#: src/components/Synthetics/ConfirmationBox/ConfirmationBox.tsx
#: src/components/Synthetics/ConfirmationBox/ConfirmationBox.tsx
#: src/components/Synthetics/ConfirmationBox/ConfirmationBox.tsx
#: src/components/Synthetics/ConfirmationBox/ConfirmationBox.tsx
#: src/components/Synthetics/MarketCard/MarketCard.tsx
#: src/components/Synthetics/OrderItem/OrderItem.tsx
#: src/components/Synthetics/PositionEditor/PositionEditor.tsx
#: src/components/Synthetics/PositionItem/PositionItem.tsx
#: src/components/Synthetics/PositionItem/PositionItem.tsx
#: src/components/Synthetics/PositionSeller/PositionSeller.tsx
#: src/components/Synthetics/SettleAccruedFundingFeeModal/SettleAccruedFundingFeeRow.tsx
#: src/components/Synthetics/StatusNotification/FeesSettlementStatusNotification.tsx
#: src/components/Synthetics/StatusNotification/OrderStatusNotification.tsx
#: src/components/Synthetics/TVChart/TVChart.tsx
#: src/components/Synthetics/TVChart/TVChart.tsx
#: src/components/Synthetics/TVChart/TVChart.tsx
#: src/components/Synthetics/TradeBox/TradeBox.tsx
#: src/components/Synthetics/TradeHistoryRow/utils.ts
#: src/context/SyntheticsEvents/SyntheticsEventsProvider.tsx
#: src/context/SyntheticsEvents/SyntheticsEventsProvider.tsx
#: src/domain/synthetics/orders/utils.ts
#: src/domain/synthetics/orders/utils.ts
#: src/pages/Actions/Actions.js
#: src/pages/Actions/Actions.js
#: src/pages/Exchange/Exchange.js
#: src/pages/Exchange/Exchange.js
#: src/pages/Exchange/Exchange.js
#: src/pages/Exchange/Exchange.js
#: src/pages/OrdersOverview/OrdersOverview.js
msgid "Long"
msgstr "Long"

#: src/components/Synthetics/MarketStats/MarketStats.tsx
msgid "Long Collateral"
msgstr ""

#: src/components/Synthetics/MarketsList/MarketsList.tsx
msgid "Long Funding Payments"
msgstr ""

#: src/components/Synthetics/MarketsList/MarketsList.tsx
msgid "Long Funding Rewards"
msgstr ""

#: src/components/Exchange/ChartTokenSelector.tsx
msgid "Long Liquidity"
msgstr ""

#: src/components/Synthetics/MarketCard/MarketCard.tsx
msgid "Long Open Interest"
msgstr ""

#: src/pages/Dashboard/DashboardV2.js
msgid "Long Positions"
msgstr "Long Positionen"

#: src/components/Synthetics/MarketCard/MarketCard.tsx
msgid "Long positions {0} a Funding Fee of <0>{1}{2}%</0> per hour."
msgstr ""

#: src/components/Exchange/SwapBox.js
msgid "Long {0}"
msgstr "Long {0}"

#: src/components/Exchange/ConfirmationBox.js
msgid "Longing..."
msgstr "Gehe Long..."

#: src/components/Referrals/AddAffiliateCode.js
msgid "Looks like you don't have a referral code to share. <0/> Create one now and start earning rebates!"
msgstr "Sieht so aus, als hättest du keinen Empfehlungscode, den du weitergeben kannst. <0/> Erstelle jetzt einen und beginne, Rabatte zu verdienen!"

#: src/pages/Actions/Actions.js
msgid "Loss"
msgstr "Verlust"

#: src/components/Synthetics/ClaimModal/ClaimModal.tsx
#: src/components/Synthetics/GmList/GmList.tsx
msgid "MARKET"
msgstr ""

#: src/components/BuyInputSection/BuyInputSection.tsx
#: src/components/InputSection/InputSection.js
#: src/pages/ClaimEsGmx/ClaimEsGmx.js
msgid "MAX"
msgstr "MAX"

#: src/components/Exchange/OrderEditor.js
#: src/components/Exchange/PositionSeller.js
#: src/components/Exchange/SwapBox.js
#: src/components/Synthetics/OrderEditor/OrderEditor.tsx
#: src/components/Synthetics/PositionSeller/PositionSeller.tsx
#: src/components/Synthetics/TradeBox/TradeBox.tsx
#: src/components/Synthetics/TradeBox/TradeBox.tsx
msgid "Mark"
msgstr ""

#: src/components/Exchange/ConfirmationBox.js
#: src/components/Exchange/ConfirmationBox.js
#: src/components/Exchange/OrderEditor.js
#: src/components/Exchange/OrdersList.js
#: src/components/Exchange/OrdersList.js
#: src/components/Exchange/OrdersList.js
#: src/components/Exchange/PositionEditor.js
#: src/components/Exchange/PositionSeller.js
#: src/components/Exchange/PositionsList.js
#: src/components/Exchange/PositionsList.js
#: src/components/Synthetics/ConfirmationBox/ConfirmationBox.tsx
#: src/components/Synthetics/ConfirmationBox/ConfirmationBox.tsx
#: src/components/Synthetics/ConfirmationBox/ConfirmationBox.tsx
#: src/components/Synthetics/OrderItem/OrderItem.tsx
#: src/components/Synthetics/OrderList/OrderList.tsx
#: src/components/Synthetics/PositionEditor/PositionEditor.tsx
#: src/components/Synthetics/PositionItem/PositionItem.tsx
#: src/components/Synthetics/PositionList/PositionList.tsx
#: src/components/Synthetics/PositionSeller/PositionSeller.tsx
#: src/components/Synthetics/TradeHistoryRow/utils.ts
#: src/components/Synthetics/TradeHistoryRow/utils.ts
#: src/pages/OrdersOverview/OrdersOverview.js
msgid "Mark Price"
msgstr "Mark-Preis"

#: src/components/Exchange/PositionSeller.js
#: src/components/Exchange/SwapBox.js
#: src/components/Referrals/ClaimAffiliatesModal/ClaimAffiliatesModal.tsx
#: src/components/Synthetics/MarketCard/MarketCard.tsx
#: src/components/Synthetics/MarketStats/MarketStats.tsx
#: src/components/Synthetics/OrderItem/OrderItem.tsx
#: src/components/Synthetics/PositionItem/PositionItem.tsx
#: src/components/Synthetics/PositionItem/PositionItem.tsx
#: src/components/Synthetics/PositionSeller/PositionSeller.tsx
#: src/components/Synthetics/TradeBox/TradeBox.tsx
#: src/components/Synthetics/TradeBox/TradeBox.tsx
#: src/components/Synthetics/TradeBox/TradeBox.tsx
#: src/components/Synthetics/TradeHistoryRow/utils.ts
#: src/components/Synthetics/TradeHistoryRow/utils.ts
msgid "Market"
msgstr "Markt"

#: src/pages/Dashboard/DashboardV2.js
#: src/pages/Dashboard/DashboardV2.js
msgid "Market Cap"
msgstr "Marktkapitalisierung"

#: src/domain/synthetics/orders/utils.ts
msgid "Market Decrease"
msgstr ""

#: src/domain/synthetics/orders/utils.ts
msgid "Market Increase"
msgstr ""

#: src/domain/synthetics/orders/utils.ts
msgid "Market Swap"
msgstr ""

#: src/components/Exchange/PositionEditor.js
#: src/components/Exchange/PositionSeller.js
#: src/components/Synthetics/PositionEditor/PositionEditor.tsx
#: src/components/Synthetics/PositionSeller/PositionSeller.tsx
#: src/pages/Stake/StakeV2.js
#: src/pages/Stake/StakeV2.js
#: src/pages/Stake/StakeV2.js
msgid "Max"
msgstr ""

#: src/pages/Stake/StakeV2.js
msgid "Max Capacity"
msgstr "Max. Kapazität"

#: src/components/Glp/GlpSwap.js
msgid "Max Capacity for {0} Reached"
msgstr "Max. Kapazität für {0} erreicht"

#: src/components/Synthetics/GmSwap/GmFees/GmFees.tsx
#: src/components/Synthetics/OrderEditor/OrderEditor.tsx
#: src/components/Synthetics/TradeFeesRow/TradeFeesRow.tsx
msgid "Max Execution Fee"
msgstr ""

#: src/App/App.js
msgid "Max Execution Fee Buffer"
msgstr ""

#: src/App/App.js
msgid "Max Execution Fee buffer below {0}% may result in failed orders."
msgstr ""

#: src/components/Exchange/ChartTokenSelector.tsx
msgid "Max In"
msgstr ""

#: src/components/Exchange/PositionSeller.js
msgid "Max Leverage without PnL: 100x"
msgstr ""

#: src/components/Exchange/ChartTokenSelector.tsx
msgid "Max Out"
msgstr ""

#: src/components/Glp/GlpSwap.js
msgid "Max Pool Capacity"
msgstr "Max. Pool-Kapazität"

#: src/components/Synthetics/AcceptablePriceImpactEditor/AcceptablePriceImpactEditor.tsx
msgid "Max acceptable Price Impact precision is 0.01%"
msgstr ""

#: src/components/Migration/Migration.js
#: src/pages/Stake/StakeV1.js
#: src/pages/Stake/StakeV1.js
#: src/pages/Stake/StakeV2.js
#: src/pages/Stake/StakeV2.js
#: src/pages/Stake/StakeV2.js
msgid "Max amount exceeded"
msgstr "Maximalbetrag überschritten"

#: src/components/Exchange/PositionSeller.js
#: src/domain/synthetics/trade/utils/validation.ts
msgid "Max close amount exceeded"
msgstr ""

#: src/App/App.js
msgid "Max execution fee buffer precision is 0.01%"
msgstr ""

#: src/components/Exchange/TradeHistory.js
msgid "Max leverage of 100x was exceeded, the remaining collateral after deducting losses and fees have been sent back to your account:"
msgstr "Die max. Hebelwirkung von 100x wurde überschritten, das verbleibende Kollateral wird nach Abzug von Verlusten und Gebühren wurde auf dein Konto zurücküberwiesen:"

#: src/components/Exchange/PositionEditor.js
msgid "Max leverage without PnL: {0}x"
msgstr ""

#: src/components/Exchange/PositionEditor.js
#: src/components/Exchange/PositionSeller.js
#: src/components/Exchange/SwapBox.js
#: src/domain/synthetics/trade/utils/validation.ts
#: src/domain/synthetics/trade/utils/validation.ts
#: src/domain/synthetics/trade/utils/validation.ts
msgid "Max leverage: {0}x"
msgstr ""

#: src/components/Glp/GlpSwap.js
msgid "Max pool capacity reached for {0}. Please mint GLP using another token"
msgstr "Max. Poolkapazität für {0} erreicht. Bitte minte GLP mit einem anderen Token"

#: src/components/Glp/GlpSwap.js
msgid "Max pool capacity reached for {0}<0/><1/>Please mint GLP using another token"
msgstr "Max. Pool-Kapazität für {0}<0/><1/> erreicht. Bitte minte GLP mit einem anderen Token"

#: src/App/App.js
msgid "Max slippage precision is 0.01%"
msgstr "Die max. Slippagegenauigkeit beträgt 0,01 %."

#: src/components/Synthetics/MarketStats/MarketStats.tsx
#: src/components/Synthetics/MarketStats/MarketStats.tsx
#: src/components/Synthetics/MarketStats/MarketStats.tsx
#: src/components/Synthetics/MarketStats/MarketStats.tsx
msgid "Max {0}"
msgstr ""

#: src/pages/Dashboard/DashboardV2.js
#: src/pages/Dashboard/DashboardV2.js
msgid "Max {0} Capacity"
msgstr "Max. {0} Kapazität"

#: src/domain/synthetics/trade/utils/validation.ts
#: src/domain/synthetics/trade/utils/validation.ts
msgid "Max {0} amount exceeded"
msgstr ""

#: src/components/Exchange/PositionSeller.js
#: src/components/Exchange/SwapBox.js
msgid "Max {0} in"
msgstr "Max. {0} in"

#: src/components/Exchange/SwapBox.js
msgid "Max {0} long capacity"
msgstr "Max. {0} Long-Kapazität"

#: src/components/Exchange/SwapBox.js
#: src/domain/synthetics/trade/utils/validation.ts
msgid "Max {0} long exceeded"
msgstr "Max {0} Long überschritten"

#: src/components/Exchange/PositionSeller.js
#: src/components/Exchange/SwapBox.js
#: src/components/Synthetics/SwapCard/SwapCard.tsx
msgid "Max {0} out"
msgstr "Max. {0} heraus"

#: src/components/Exchange/SwapBox.js
msgid "Max {0} short capacity"
msgstr "Max. {0} Short-Kapazität"

#: src/components/Exchange/SwapBox.js
#: src/domain/synthetics/trade/utils/validation.ts
msgid "Max {0} short exceeded"
msgstr "Max {0} Short überschritten"

#: src/components/Stake/GMXAprTooltip.tsx
msgid "Max. {nativeTokenSymbol} APR with 200% Boost for this week: {0}%."
msgstr ""

#: src/components/Migration/Migration.js
#: src/pages/Stake/StakeV1.js
#: src/pages/Stake/StakeV1.js
msgid "Max: {0}"
msgstr "Max: {0}"

#: src/components/Footer/constants.ts
#: src/components/Footer/constants.ts
msgid "Media Kit"
msgstr "Medienpaket"

#: src/components/Migration/Migration.js
#: src/components/Migration/Migration.js
#: src/pages/Stake/StakeV1.js
#: src/pages/Stake/StakeV1.js
#: src/pages/Stake/StakeV1.js
msgid "Migrate"
msgstr "Migrieren"

#: src/components/Migration/Migration.js
msgid "Migrated"
msgstr "Migriert"

#: src/components/Migration/Migration.js
msgid "Migrating..."
msgstr "Migrieren..."

#: src/components/Migration/Migration.js
msgid "Migration Price"
msgstr "Migrationspreis"

#: src/components/Migration/Migration.js
msgid "Migration failed"
msgstr "Migrieren fehlgeschlagen"

#: src/components/Migration/Migration.js
msgid "Migration submitted! <0>View status.</0>"
msgstr "Migrieren übermittelt! <0>Status anzeigen.</0>"

#: src/domain/synthetics/trade/utils/validation.ts
msgid "Min collateral: {0}"
msgstr ""

#: src/domain/synthetics/trade/utils/validation.ts
msgid "Min collateral: {0} USD"
msgstr ""

#: src/components/Exchange/PositionEditor.js
#: src/components/Exchange/PositionSeller.js
#: src/components/Exchange/SwapBox.js
msgid "Min leverage: 1.1x"
msgstr "Min.-Hebelwirkung: 1.1x"

#: src/components/Exchange/SwapBox.js
msgid "Min order: 10 USD"
msgstr "Min. Order: 10 USD"

#: src/domain/synthetics/trade/utils/validation.ts
msgid "Min order: {0}"
msgstr ""

#: src/components/Exchange/TradeHistory.js
#: src/components/Synthetics/TradeHistoryRow/utils.ts
msgid "Min required collateral"
msgstr "Min. erforderliches Kollateral"

#: src/components/Exchange/PositionEditor.js
msgid "Min residual collateral: 10 USD"
msgstr ""

#: src/components/Exchange/ConfirmationBox.js
#: src/components/Synthetics/ConfirmationBox/ConfirmationBox.tsx
#: src/components/Synthetics/OrderEditor/OrderEditor.tsx
msgid "Min. Receive"
msgstr "Min. Empfangen"

#: src/components/Exchange/OrderEditor.js
msgid "Minimum received"
msgstr "Min. Empfangen"

#: src/components/Exchange/SwapBox.js
#: src/components/Synthetics/MarketStats/MarketStats.tsx
#: src/pages/Dashboard/DashboardV2.js
msgid "More Info"
msgstr "Mehr Info"

#: src/components/NetworkDropdown/NetworkDropdown.tsx
msgid "More Options"
msgstr "Mehr Optionen"

#: src/pages/Stake/StakeV2.js
msgid "Multiplier Points"
msgstr "Multiplikator-Punkte"

#: src/pages/Stake/StakeV2.js
msgid "Multiplier Points APR"
msgstr "Multiplikator-Punkte APR"

#: src/pages/NftWallet/NftWallet.js
msgid "NFT Address"
msgstr "NFT Adresse"

#: src/pages/NftWallet/NftWallet.js
msgid "NFT ID"
msgstr "NFT ID"

#: src/pages/NftWallet/NftWallet.js
msgid "NFT Wallet"
msgstr "NFT Wallet"

#: src/components/Synthetics/PositionItem/PositionItem.tsx
msgid "Negative Funding Fees are settled against the collateral automatically and will influence the liquidation price. Positive Funding Fees can be claimed under Claimable Funding after realizing any action on the position."
msgstr ""

#: src/components/Exchange/PositionSeller.js
msgid "Neither Collateral nor realized PnL is enough to cover pending Fees. Please close a larger position amount."
msgstr ""

#: src/components/Exchange/PositionsList.js
#: src/components/Exchange/PositionsList.js
#: src/components/Synthetics/PositionItem/PositionItem.tsx
#: src/components/Synthetics/PositionList/PositionList.tsx
msgid "Net Value"
msgstr "Nettowert"

#: src/components/Exchange/NetValueTooltip.tsx
msgid "Net Value: Initial Collateral + PnL - Borrow Fee - Close Fee"
msgstr ""

#: src/components/Synthetics/PositionItem/PositionItem.tsx
msgid "Net Value: Initial Collateral + PnL - Borrow Fee - Negative Funding Fee - Close Fee"
msgstr ""

#: src/components/NetworkDropdown/NetworkDropdown.tsx
#: src/components/NetworkDropdown/NetworkDropdown.tsx
msgid "Networks"
msgstr "Netzwerke"

#: src/components/NetworkDropdown/NetworkDropdown.tsx
msgid "Networks and Settings"
msgstr "Netzwerke und Einstellungen"

#: src/components/Exchange/TradeHistory.js
#: src/components/Synthetics/Claims/Claims.tsx
#: src/components/Synthetics/TradeHistory/TradeHistory.tsx
msgid "Next"
msgstr "Weiter"

#: src/pages/Actions/Actions.js
msgid "No PnLs found"
msgstr "Keine PnLs gefunden"

#: src/components/Synthetics/Claims/Claims.tsx
msgid "No claims yet"
msgstr ""

#: src/pages/ClaimEsGmx/ClaimEsGmx.js
msgid "No esGMX to claim"
msgstr "Kein esGMX zu beanspruchen"

#: src/components/Exchange/OrdersList.js
#: src/components/Exchange/OrdersList.js
#: src/components/Synthetics/OrderList/OrderList.tsx
#: src/components/Synthetics/OrderList/OrderList.tsx
msgid "No open orders"
msgstr "Keine offenen Orders"

#: src/lib/legacy.ts
msgid "No open position, order cannot be executed unless a position is opened"
msgstr "Keine offene Position, der Auftrag kann nur ausgeführt werden, wenn eine Position eröffnet ist"

#: src/components/Exchange/PositionsList.js
#: src/components/Exchange/PositionsList.js
#: src/components/Synthetics/PositionList/PositionList.tsx
#: src/components/Synthetics/PositionList/PositionList.tsx
msgid "No open positions"
msgstr "Keine offenen Stellen"

#: src/pages/Jobs/Jobs.js
msgid "No open positions at GMX currently"
msgstr "Derzeit keine offenen Positionen bei GMX"

#: src/pages/OrdersOverview/OrdersOverview.js
msgid "No position"
msgstr "Keine Position"

#: src/components/Referrals/AffiliatesStats.tsx
#: src/components/Referrals/TradersStats.tsx
msgid "No rebates distribution history yet."
msgstr "Noch keine Geschichte der Rabattverteilung."

#: src/pages/Stake/StakeV1.js
msgid "No rewards to claim yet"
msgstr "Noch keine Belohnungen zu beanspruchen"

#: src/components/Exchange/TradeHistory.js
#: src/components/Synthetics/TradeHistory/TradeHistory.tsx
msgid "No trades yet"
msgstr "Noch keine Trades"

#: src/components/Synthetics/TradeHistoryRow/utils.ts
msgid "Not enough Available Liquidity to fill the Order. The Order will get filled when the condition is met and there is enough Available Liquidity."
msgstr ""

#: src/components/Synthetics/TradeHistoryRow/utils.ts
msgid "Not enough Available Swap Liquidity to fill the Order. The Order will get filled when the condition is met and there is enough Available Swap Liquidity."
msgstr ""

#: src/components/Exchange/OrdersToa.js
msgid "Note that orders are not guaranteed to be executed.<0/><1/>This can occur in a few situations including but not exclusive to:"
msgstr "Beachte, dass die Ausführung von Aufträgen nicht garantiert ist.<0/><1/>Dies kann in einigen Situationen vorkommen, einschließlich, aber nicht ausschließlich bei:"

#: src/components/Referrals/referralsHelper.js
msgid "Only letters, numbers and underscores are allowed."
msgstr "Es sind nur Buchstaben, Zahlen und Unterstriche erlaubt."

#: src/components/Exchange/FeesTooltip.tsx
#: src/components/Exchange/NetValueTooltip.tsx
#: src/components/Synthetics/TradeFeesRow/TradeFeesRow.tsx
msgid "Open Fee"
msgstr ""

#: src/pages/Dashboard/DashboardV2.js
#: src/pages/Home/Home.js
msgid "Open Interest"
msgstr "Offenes Interest"

#: src/components/Synthetics/MarketCard/MarketCard.tsx
msgid "Open Interest Balance"
msgstr ""

#: src/components/Exchange/SwapBox.js
msgid "Open a position"
msgstr "Eine Position eröffnen"

#: src/pages/Dashboard/AssetDropdown.tsx
msgid "Open in Coingecko"
msgstr "In Coingecko öffnen"

#: src/pages/Dashboard/AssetDropdown.tsx
msgid "Open in Explorer"
msgstr "Im Explorer öffnen"

#: src/pages/Home/Home.js
msgid "Open positions through a simple swap interface. Conveniently swap from any supported asset into the position of your choice."
msgstr "Eröffne Positionen über eine einfache Swap-Schnittstelle. Tausche bequem von jedem unterstützten Vermögenswert in die Position deiner Wahl."

#: src/pages/PositionsOverview/PositionsOverview.js
msgid "Open positions: {0}<0/>Under risk: {1}"
msgstr "Offene Positionen: {0}<0/>Unter Risiko: {1}"

#: src/pages/Ecosystem/Ecosystem.js
msgid "Open trades ranking and stats"
msgstr ""

#: src/components/Exchange/ExchangeTVChart.js
msgid "Open {0} {longOrShortText}"
msgstr ""

#: src/components/Synthetics/TVChart/TVChart.tsx
msgid "Open {longOrShortText} {tokenSymbol}"
msgstr ""

#: src/components/Exchange/PositionsList.js
#: src/components/Synthetics/PositionItem/PositionItem.tsx
#: src/components/Synthetics/PositionItem/PositionItem.tsx
msgid "Opening..."
msgstr "Öffnen..."

#: src/components/Exchange/OrdersList.js
#: src/components/Synthetics/OrderList/OrderList.tsx
#: src/pages/OrdersOverview/OrdersOverview.js
msgid "Order"
msgstr "Order"

#: src/domain/synthetics/orders/utils.ts
msgid "Order Trigger Price is beyond position's Liquidation Price."
msgstr ""

#: src/components/Exchange/ConfirmationBox.js
#: src/components/Synthetics/StatusNotification/OrderStatusNotification.tsx
msgid "Order cancelled"
msgstr "Order storniert"

#: src/domain/legacy.ts
msgid "Order cancelled."
msgstr "Order storniert."

#: src/lib/legacy.ts
msgid "Order cannot be executed as it would reduce the position's leverage below 1"
msgstr "Auftrag kann nicht ausgeführt werden, da er die Hebelwirkung der Position unter 1 reduzieren würde"

#: src/lib/legacy.ts
msgid "Order cannot be executed as the remaining position would be smaller than $5.00"
msgstr "Auftrag kann nicht ausgeführt werden, da die verbleibende Position unter $5 wäre"

#: src/components/Exchange/PositionSeller.js
msgid "Order created!"
msgstr ""

#: src/components/Exchange/PositionSeller.js
msgid "Order creation failed."
msgstr ""

#: src/domain/synthetics/orders/createDecreaseOrderTxn.ts
#: src/domain/synthetics/orders/createIncreaseOrderTxn.ts
#: src/domain/synthetics/orders/createSwapOrderTxn.ts
msgid "Order error."
msgstr ""

#: src/components/Synthetics/StatusNotification/OrderStatusNotification.tsx
msgid "Order executed"
msgstr ""

#: src/components/Synthetics/StatusNotification/OrderStatusNotification.tsx
msgid "Order request sent"
msgstr ""

#: src/pages/OrdersOverview/OrdersOverview.js
msgid "Order size exceeds position"
msgstr "Ordergröße übersteigt Position"

#: src/pages/OrdersOverview/OrdersOverview.js
msgid "Order size is 0"
msgstr "Ordergröße ist 0"

#: src/components/Exchange/PositionsList.js
#: src/lib/legacy.ts
msgid "Order size is bigger than position, will only be executable if position increases"
msgstr "Ordergröße ist größer als die Position. Wird nur ausgeführt, wenn sich die Position erhöht"

#: src/components/Exchange/PositionSeller.js
msgid "Order submitted!"
msgstr ""

#: src/components/Synthetics/TradeHistoryRow/utils.ts
msgid "Order trigger price"
msgstr ""

#: src/components/Exchange/OrderEditor.js
msgid "Order update failed."
msgstr "Orderupdate fehlgeschlagen"

#: src/components/Exchange/OrderEditor.js
msgid "Order update submitted!"
msgstr "Aktualisierung der Bestellung eingereicht!"

#: src/components/Exchange/OrderEditor.js
msgid "Order updated!"
msgstr "Orderupdate übermittelt!"

#: src/components/Exchange/PositionsList.js
#: src/components/Synthetics/PositionItem/PositionItem.tsx
#: src/pages/Actions/Actions.js
#: src/pages/Exchange/Exchange.js
#: src/pages/SyntheticsActions/SyntheticsActions.tsx
#: src/pages/SyntheticsPage/SyntheticsPage.tsx
#: src/pages/SyntheticsPage/SyntheticsPage.tsx
msgid "Orders"
msgstr "Orders"

#: src/components/Exchange/PositionsList.js
#: src/pages/Exchange/Exchange.js
msgid "Orders ({0})"
msgstr "Orders ({0})"

#: src/pages/Exchange/Exchange.js
msgid "Orders cancelled."
msgstr "Orders gekündigt."

#: src/components/Synthetics/PositionItem/PositionItem.tsx
msgid "Orders <0>({0})</0>"
msgstr ""

#: src/pages/Ecosystem/Ecosystem.js
msgid "Overall protocol analytics"
msgstr ""

#: src/pages/Dashboard/DashboardV2.js
msgid "Overview"
msgstr "Übersicht"

#: src/pages/Dashboard/DashboardV2.js
msgid "POOL"
msgstr "POOL"

#: src/components/Synthetics/MarketsList/MarketsList.tsx
msgid "POOLS"
msgstr ""

#: src/components/Synthetics/SettleAccruedFundingFeeModal/SettleAccruedFundingFeeModal.tsx
msgid "POSITION"
msgstr ""

#: src/components/Glp/GlpSwap.js
#: src/components/Synthetics/GmList/GmList.tsx
#: src/components/Synthetics/MarketsList/MarketsList.tsx
#: src/pages/Dashboard/DashboardV2.js
msgid "PRICE"
msgstr "PREIS"

#: src/pages/PageNotFound/PageNotFound.js
#: src/pages/PageNotFound/PageNotFound.js
msgid "Page not found"
msgstr "Seite nicht gefunden"

#: src/components/Exchange/PositionSeller.js
#: src/components/Exchange/SwapBox.js
#: src/domain/synthetics/trade/utils/validation.ts
msgid "Page outdated, please refresh"
msgstr "Seite veraltet, bitte aktualisieren"

#: src/components/Synthetics/GmSwap/GmSwapBox/GmSwapBox.tsx
msgid "Pair"
msgstr ""

#: src/components/Exchange/TradeHistory.js
msgid "Partial Liquidation"
msgstr "Teilweise Liquidierung"

#: src/components/Exchange/TradeHistory.js
msgid "Partially Liquidated"
msgstr "Teilweise liquidiert"

#: src/pages/Ecosystem/Ecosystem.js
msgid "Partnerships and Integrations"
msgstr "Partnerschaften und Integrationen"

#: src/components/Exchange/ConfirmationBox.js
#: src/components/Exchange/ConfirmationBox.js
#: src/components/Exchange/SwapBox.js
#: src/components/Exchange/SwapBox.js
#: src/components/Glp/GlpSwap.js
#: src/components/Glp/GlpSwap.js
#: src/components/Synthetics/ConfirmationBox/ConfirmationBox.tsx
#: src/components/Synthetics/ConfirmationBox/ConfirmationBox.tsx
#: src/components/Synthetics/GmSwap/GmConfirmationBox/GmConfirmationBox.tsx
#: src/components/Synthetics/GmSwap/GmConfirmationBox/GmConfirmationBox.tsx
#: src/components/Synthetics/GmSwap/GmSwapBox/GmSwapBox.tsx
#: src/components/Synthetics/GmSwap/GmSwapBox/GmSwapBox.tsx
#: src/components/Synthetics/GmSwap/GmSwapBox/GmSwapBox.tsx
#: src/components/Synthetics/GmSwap/GmSwapBox/GmSwapBox.tsx
#: src/components/Synthetics/TradeBox/TradeBox.tsx
#: src/components/Synthetics/TradeBox/TradeBox.tsx
msgid "Pay"
msgstr "Bezahlen"

#: src/components/Exchange/ConfirmationBox.js
#: src/components/Synthetics/ConfirmationBox/ConfirmationBox.tsx
msgid "Pay Amount"
msgstr "Betrag bezahlen"

#: src/components/Synthetics/ConfirmationBox/ConfirmationBox.tsx
#: src/components/Synthetics/PositionEditor/PositionEditor.tsx
msgid "Pending {0} approval"
msgstr ""

#: src/pages/Dashboard/DashboardV2.js
msgid "Platform, GLP and GM tokens."
msgstr ""

#: src/components/Referrals/JoinReferralCode.js
msgid "Please input a referral code to benefit from fee discounts."
msgstr "Bitte gebe einen Empfehlungscode ein, um von Gebührenermäßigungen zu profitieren."

#: src/pages/BeginAccountTransfer/BeginAccountTransfer.js
msgid "Please only use this for full account transfers.<0/>This will transfer all your GMX, esGMX, GLP and Multiplier Points to your new account.<1/>Transfers are only supported if the receiving account has not staked GMX or GLP tokens before.<2/>Transfers are one-way, you will not be able to transfer staked tokens back to the sending account."
msgstr "Bitte verwende dies nur für vollständige Kontotransfers.<0/>Damit werden alle deine GMX, esGMX, GLP und Multiplikatorpunkte auf dein neues Konto übertragen.<1/>Transfers werden nur unterstützt, wenn das Empfängerkonto noch keine GMX- oder GLP-Token gestaket hat.<2/>Transfers sind einseitig, du kannst keine gestaketen Token zurück auf das Sendekonto übertragen."

#: src/pages/ClaimEsGmx/ClaimEsGmx.js
msgid "Please switch your network to Arbitrum."
msgstr "Bitte wechsle dein Netzwerk zu Arbitrum."

#: src/components/Exchange/PositionSeller.js
msgid "Please uncheck \"Keep Leverage\", or close a larger position amount."
msgstr ""

#: src/components/Exchange/NetValueTooltip.tsx
#: src/components/Exchange/PositionSeller.js
#: src/components/Exchange/PositionsList.js
#: src/components/Exchange/TradeHistory.js
#: src/components/Synthetics/ConfirmationBox/ConfirmationBox.tsx
#: src/components/Synthetics/PositionItem/PositionItem.tsx
#: src/components/Synthetics/PositionItem/PositionItem.tsx
#: src/components/Synthetics/PositionSeller/PositionSeller.tsx
#: src/components/Synthetics/PositionSeller/PositionSeller.tsx
#: src/components/Synthetics/TradeBox/TradeBox.tsx
#: src/pages/Actions/Actions.js
msgid "PnL"
msgstr "PnL"

#: src/components/Exchange/NetValueTooltip.tsx
#: src/components/Synthetics/PositionItem/PositionItem.tsx
#: src/components/Synthetics/TradeHistoryRow/utils.ts
msgid "PnL After Fees"
msgstr "PnL nach Gebühren"

#: src/components/Synthetics/GmSwap/GmSwapBox/GmSwapBox.tsx
#: src/components/Synthetics/GmSwap/GmSwapBox/GmSwapBox.tsx
#: src/components/Synthetics/GmSwap/GmSwapBox/GmSwapBox.tsx
#: src/components/Synthetics/TradeBox/MarketPoolSelectorRow.tsx
#: src/components/Synthetics/TradeBox/MarketPoolSelectorRow.tsx
#: src/components/Synthetics/TradeBox/MarketPoolSelectorRow.tsx
#: src/pages/Dashboard/DashboardV2.js
msgid "Pool"
msgstr "Pool"

#: src/components/Synthetics/MarketStats/MarketStats.tsx
#: src/components/Synthetics/MarketStats/MarketStats.tsx
#: src/pages/Dashboard/DashboardV2.js
#: src/pages/Dashboard/DashboardV2.js
msgid "Pool Amount"
msgstr "Pool Betrag"

#: src/components/Synthetics/MarketsList/MarketsList.tsx
msgid "Pools"
msgstr ""

#: src/components/Exchange/PositionsList.js
#: src/components/Synthetics/ClaimHistoryRow/ClaimHistoryRow.tsx
#: src/components/Synthetics/PositionList/PositionList.tsx
msgid "Position"
msgstr "Position"

#: src/components/Synthetics/TradeHistoryRow/utils.ts
msgid "Position Fee"
msgstr ""

#: src/components/Synthetics/TradeFeesRow/TradeFeesRow.tsx
msgid "Position Price Impact"
msgstr ""

#: src/components/Exchange/PositionSeller.js
msgid "Position close disabled, pending {0} upgrade"
msgstr ""

#: src/pages/Actions/Actions.js
#: src/pages/Exchange/Exchange.js
#: src/pages/SyntheticsActions/SyntheticsActions.tsx
msgid "Positions"
msgstr "Positionen"

#: src/pages/Exchange/Exchange.js
msgid "Positions ({0})"
msgstr "Positionen ({0})"

#: src/pages/SyntheticsPage/SyntheticsPage.tsx
#: src/pages/SyntheticsPage/SyntheticsPage.tsx
msgid "Positions{0}"
msgstr ""

#: src/components/Synthetics/Claims/ClaimableCard.tsx
msgid "Positive Funding Fees for a Position become claimable after the Position is increased, decreased or closed; or settled its fees with the option under \"Accrued\"."
msgstr ""

#: src/components/Exchange/TradeHistory.js
#: src/components/Synthetics/Claims/Claims.tsx
#: src/components/Synthetics/TradeHistory/TradeHistory.tsx
msgid "Prev"
msgstr "Prev"

#: src/components/Exchange/OrderEditor.js
#: src/components/Exchange/OrderEditor.js
#: src/components/Exchange/OrderEditor.js
#: src/components/Exchange/OrderEditor.js
#: src/components/Exchange/OrdersList.js
#: src/components/Exchange/OrdersList.js
#: src/components/Exchange/OrdersList.js
#: src/components/Exchange/PositionSeller.js
#: src/components/Exchange/SwapBox.js
#: src/components/Exchange/SwapBox.js
#: src/components/Exchange/SwapBox.js
#: src/components/Glp/GlpSwap.js
#: src/components/Glp/GlpSwap.js
#: src/components/Synthetics/GmList/GmList.tsx
#: src/components/Synthetics/MarketStats/MarketStats.tsx
#: src/components/Synthetics/MarketsList/MarketsList.tsx
#: src/components/Synthetics/OrderEditor/OrderEditor.tsx
#: src/components/Synthetics/OrderEditor/OrderEditor.tsx
#: src/components/Synthetics/PositionSeller/PositionSeller.tsx
#: src/components/Synthetics/SwapCard/SwapCard.tsx
#: src/components/Synthetics/TradeBox/TradeBox.tsx
#: src/components/Synthetics/TradeBox/TradeBox.tsx
#: src/pages/Dashboard/DashboardV2.js
#: src/pages/Dashboard/DashboardV2.js
#: src/pages/Dashboard/DashboardV2.js
#: src/pages/OrdersOverview/OrdersOverview.js
#: src/pages/Stake/StakeV2.js
#: src/pages/Stake/StakeV2.js
#: src/pages/Stake/StakeV2.js
msgid "Price"
msgstr "Preis"

#: src/components/Synthetics/ConfirmationBox/ConfirmationBox.tsx
#: src/components/Synthetics/GmSwap/GmFees/GmFees.tsx
#: src/components/Synthetics/PositionSeller/PositionSeller.tsx
#: src/components/Synthetics/TradeBox/TradeBox.tsx
#: src/components/Synthetics/TradeHistoryRow/utils.ts
#: src/components/Synthetics/TradeHistoryRow/utils.ts
msgid "Price Impact"
msgstr ""

#: src/components/Synthetics/ConfirmationBox/ConfirmationBox.tsx
#: src/components/Synthetics/PositionSeller/PositionSeller.tsx
#: src/domain/synthetics/trade/utils/validation.ts
msgid "Price Impact not yet acknowledged"
msgstr ""

#: src/components/Exchange/OrderEditor.js
#: src/components/Exchange/PositionSeller.js
#: src/components/Synthetics/OrderEditor/OrderEditor.tsx
#: src/domain/synthetics/trade/utils/validation.ts
msgid "Price above Liq. Price"
msgstr "Preis über Liq. Preis"

#: src/components/Exchange/OrderEditor.js
#: src/components/Exchange/SwapBox.js
#: src/components/Exchange/SwapBox.js
#: src/components/Synthetics/OrderEditor/OrderEditor.tsx
#: src/components/Synthetics/OrderEditor/OrderEditor.tsx
#: src/components/Synthetics/OrderEditor/OrderEditor.tsx
#: src/components/Synthetics/OrderEditor/OrderEditor.tsx
#: src/domain/synthetics/trade/utils/validation.ts
#: src/domain/synthetics/trade/utils/validation.ts
#: src/domain/synthetics/trade/utils/validation.ts
msgid "Price above Mark Price"
msgstr ""

#: src/components/Exchange/OrderEditor.js
#: src/components/Exchange/PositionSeller.js
#: src/components/Synthetics/OrderEditor/OrderEditor.tsx
#: src/domain/synthetics/trade/utils/validation.ts
msgid "Price below Liq. Price"
msgstr "Preis unter Liq. Preis"

#: src/components/Exchange/OrderEditor.js
#: src/components/Exchange/SwapBox.js
#: src/components/Exchange/SwapBox.js
#: src/components/Synthetics/OrderEditor/OrderEditor.tsx
#: src/components/Synthetics/OrderEditor/OrderEditor.tsx
#: src/components/Synthetics/OrderEditor/OrderEditor.tsx
#: src/components/Synthetics/OrderEditor/OrderEditor.tsx
#: src/domain/synthetics/trade/utils/validation.ts
#: src/domain/synthetics/trade/utils/validation.ts
#: src/domain/synthetics/trade/utils/validation.ts
msgid "Price below Mark Price"
msgstr "Preis unter Mark Preis"

#: src/pages/OrdersOverview/OrdersOverview.js
msgid "Price conditions are met"
msgstr "Preisbedingungen sind erfüllt"

#: src/components/Exchange/OrderEditor.js
msgid "Price is above Mark Price"
msgstr "Preis ist über Mark Preis"

#: src/components/Exchange/OrderEditor.js
msgid "Price is below Mark Price"
msgstr "Preis ist unter Mark Preis"

#: src/pages/Dashboard/DashboardV2.js
#: src/pages/Stake/StakeV2.js
msgid "Price on Arbitrum"
msgstr "Preis auf Arbitrum"

#: src/pages/Dashboard/DashboardV2.js
#: src/pages/Stake/StakeV2.js
msgid "Price on Avalanche"
msgstr "Preis auf Avalanche"

#: src/pages/Actions/Actions.js
msgid "Profit"
msgstr "Profit"

#: src/pages/Ecosystem/Ecosystem.js
msgid "Projects developed by the GMX community. <0/>Please exercise caution when interacting with any app, apps are fully maintained by community developers."
msgstr ""

#: src/pages/Ecosystem/Ecosystem.js
msgid "Projects integrated with GMX."
msgstr "Mit GMX integrierte Projekte."

#: src/pages/Dashboard/AssetDropdown.tsx
msgid "Proof of Reserves"
msgstr "Reserve-Nachweis"

#: src/components/Header/HomeHeaderLinks.tsx
msgid "Protocol"
msgstr ""

#: src/pages/Ecosystem/Ecosystem.js
#: src/pages/Ecosystem/Ecosystem.js
msgid "Protocol analytics"
msgstr "Protokoll-Analytik"

#: src/pages/Ecosystem/Ecosystem.js
msgid "Protocol risk explorer and stats"
msgstr ""

#: src/pages/BuyGlp/BuyGlp.js
msgid "Purchase <0>GLP tokens</0> to earn {nativeTokenSymbol} fees from swaps and leverage trading."
msgstr ""

#: src/pages/MarketPoolsPage/MarketPoolsPage.tsx
msgid "Purchase <0>GM Tokens</0> to earn fees from swaps and leverage trading."
msgstr ""

#: src/pages/Stake/StakeV2.js
msgid "Purchase Insurance"
msgstr "Versicherung kaufen"

#: src/components/TokenCard/TokenCard.js
#: src/components/TokenCard/TokenCard.js
#: src/components/TokenCard/TokenCard.js
msgid "Read more"
msgstr "Mehr lesen"

#: src/components/Exchange/PositionSeller.js
msgid "Realized PnL insufficient for Fees"
msgstr ""

#: src/components/Synthetics/TradeHistoryRow/utils.ts
msgid "Reason: {0}"
msgstr ""

#: src/components/Referrals/AffiliatesStats.tsx
#: src/components/Referrals/TradersStats.tsx
msgid "Rebates"
msgstr ""

#: src/components/Referrals/AffiliatesStats.tsx
#: src/components/Referrals/TradersStats.tsx
msgid "Rebates Distribution History"
msgstr "Rabatte Verteilungs-Historie"

#: src/components/Referrals/AffiliatesStats.tsx
msgid "Rebates are airdropped weekly."
msgstr "Die Rabatte werden wöchentlich per Airdrop verteilt."

#: src/components/Referrals/TradersStats.tsx
msgid "Rebates earned by this account as a trader."
msgstr "Rabatte, die mit diesem Konto als Händler verdient wurden."

#: src/components/Referrals/AffiliatesStats.tsx
msgid "Rebates earned by this account as an affiliate."
msgstr "Rabatte, die von diesem Konto als Affiliate-Partner verdient wurden."

#: src/components/Referrals/AffiliatesStats.tsx
msgid "Rebates on V1"
msgstr ""

#: src/components/Referrals/AffiliatesStats.tsx
msgid "Rebates on V2"
msgstr ""

#: src/components/Exchange/ConfirmationBox.js
#: src/components/Exchange/PositionSeller.js
#: src/components/Exchange/PositionSeller.js
#: src/components/Exchange/SwapBox.js
#: src/components/Exchange/SwapBox.js
#: src/components/Glp/GlpSwap.js
#: src/components/Glp/GlpSwap.js
#: src/components/Synthetics/ConfirmationBox/ConfirmationBox.tsx
#: src/components/Synthetics/ConfirmationBox/ConfirmationBox.tsx
#: src/components/Synthetics/GmSwap/GmConfirmationBox/GmConfirmationBox.tsx
#: src/components/Synthetics/GmSwap/GmConfirmationBox/GmConfirmationBox.tsx
#: src/components/Synthetics/GmSwap/GmSwapBox/GmSwapBox.tsx
#: src/components/Synthetics/GmSwap/GmSwapBox/GmSwapBox.tsx
#: src/components/Synthetics/GmSwap/GmSwapBox/GmSwapBox.tsx
#: src/components/Synthetics/PositionEditor/PositionEditor.tsx
#: src/components/Synthetics/PositionSeller/PositionSeller.tsx
#: src/components/Synthetics/PositionSeller/PositionSeller.tsx
#: src/components/Synthetics/PositionSeller/PositionSeller.tsx
#: src/components/Synthetics/TradeBox/TradeBox.tsx
#: src/components/Synthetics/TradeBox/TradeBox.tsx
#: src/components/Synthetics/TradeBox/TradeBox.tsx
msgid "Receive"
msgstr "Empfangen"

#: src/pages/BeginAccountTransfer/BeginAccountTransfer.js
#: src/pages/NftWallet/NftWallet.js
msgid "Receiver Address"
msgstr "Empfängeradresse"

#: src/pages/BeginAccountTransfer/BeginAccountTransfer.js
msgid "Receiver has not staked GLP tokens before"
msgstr "Der Empfänger hat noch keine GLP-Token gestaket"

#: src/pages/BeginAccountTransfer/BeginAccountTransfer.js
msgid "Receiver has not staked GMX tokens before"
msgstr "Der Empfänger hat noch keine GMX-Token gestaket"

#: src/components/Glp/GlpSwap.js
msgid "Redemption time not yet reached"
msgstr "Tilgungszeitpunkt noch nicht erreicht"

#: src/pages/Home/Home.js
msgid "Reduce Liquidation Risks"
msgstr "Verringere Liquidationsrisiken"

#: src/components/Referrals/AffiliatesStats.tsx
msgid "Referral Code"
msgstr "Referral Code"

#: src/components/Referrals/JoinReferralCode.js
msgid "Referral Code does not exist"
msgstr "Referral Code existiert nicht"

#: src/components/Referrals/AffiliatesStats.tsx
msgid "Referral Codes"
msgstr "Referral Codes"

#: src/components/Synthetics/TradeFeesRow/TradeFeesRow.tsx
msgid "Referral Discount"
msgstr ""

#: src/components/Footer/constants.ts
#: src/pages/ReferralTerms/ReferralTerms.js
msgid "Referral Terms"
msgstr "Referralbedingungen"

#: src/components/Referrals/JoinReferralCode.js
msgid "Referral code added!"
msgstr "Referral Code hinzugefügt!"

#: src/components/Referrals/AddAffiliateCode.js
msgid "Referral code created!"
msgstr "Referral Code erstellt!"

#: src/pages/Referrals/Referrals.tsx
msgid "Referral code creation failed."
msgstr ""

#: src/pages/Referrals/Referrals.tsx
msgid "Referral code submitted!"
msgstr ""

#: src/components/Referrals/JoinReferralCode.js
msgid "Referral code updated failed."
msgstr "Referral Code Update fehlgeschlagen."

#: src/components/Referrals/JoinReferralCode.js
msgid "Referral code updated!"
msgstr "Referral Code aktualisiert!"

#: src/components/Header/AppHeaderLinks.tsx
#: src/pages/Referrals/Referrals.tsx
#: src/pages/Referrals/Referrals.tsx
msgid "Referrals"
msgstr "Referrals"

#: src/components/Synthetics/TradeHistoryRow/utils.ts
#: src/components/Synthetics/TradeHistoryRow/utils.ts
msgid "Request"
msgstr ""

#: src/components/Synthetics/ClaimHistoryRow/ClaimHistoryRow.tsx
msgid "Request Settlement of Funding Fees"
msgstr ""

#: src/components/Exchange/TradeHistory.js
msgid "Request decrease {0} {longOrShortText}, -{1} USD, Acceptable Price: {2} {3} USD"
msgstr "Reduzierungsanfrage {0} {longOrShortText}, -{1} USD, Akzeptabler Preis: {2} {3} USD"

#: src/components/Exchange/TradeHistory.js
msgid "Request deposit into {0} {longOrShortText}"
msgstr "Einzahlungsanfrage in {0} {longOrShortText}"

#: src/components/Exchange/TradeHistory.js
msgid "Request increase {0} {longOrShortText}, +{1} USD, Acceptable Price: {2} {3} USD"
msgstr "Erhöhungsanfrage {0} {longOrShortText}, +{1} USD, Akzeptabler Preis: {2} {3} USD"

#: src/components/Exchange/TradeHistory.js
msgid "Request withdrawal from {0} {longOrShortText}"
msgstr "Antrag auf Abheben von {0} {longOrShortText}"

#: src/components/Exchange/PositionSeller.js
msgid "Requested decrease of {0} {longOrShortText} by {sizeDeltaUsd} USD."
msgstr ""

#: src/components/Exchange/PositionEditor.js
msgid "Requested deposit of {0} {1} into {2} {longOrShortText}."
msgstr ""

#: src/components/Exchange/SwapBox.js
msgid "Requested increase of {tokenSymbol} {longOrShortText} by {0} USD."
msgstr "Angeforderte Erhöhung von {tokenSymbol} {longOrShortText} um {0} USD."

#: src/components/Exchange/PositionEditor.js
msgid "Requested withdrawal of {0} USD from {1} {longOrShortText}."
msgstr ""

#: src/pages/Stake/StakeV2.js
msgid "Reserve Amount"
msgstr "Reservebetrag"

#: src/components/Synthetics/MarketCard/MarketCard.tsx
msgid "Reserve considers the PnL of Open Positions, while Open Interest does not."
msgstr ""

#: src/components/Glp/GlpSwap.js
msgid "Reserved"
msgstr "Reserviert"

#: src/pages/Stake/StakeV2.js
#: src/pages/Stake/StakeV2.js
msgid "Reserved for Vesting"
msgstr "Reserviert für Vesting"

#: src/pages/Ecosystem/Ecosystem.js
msgid "Returns calculator for GMX and GLP"
msgstr "Renditerechner für GMX und GLP"

#: src/components/Referrals/ClaimAffiliatesModal/ClaimAffiliatesModal.tsx
#: src/pages/Stake/StakeV1.js
#: src/pages/Stake/StakeV1.js
#: src/pages/Stake/StakeV1.js
#: src/pages/Stake/StakeV1.js
#: src/pages/Stake/StakeV1.js
#: src/pages/Stake/StakeV2.js
#: src/pages/Stake/StakeV2.js
msgid "Rewards"
msgstr "Rewards"

#: src/components/Synthetics/ChartTokenSelector/ChartTokenSelector.tsx
msgid "SHORT LIQ."
msgstr ""

#: src/domain/synthetics/positions/utils.ts
msgid "SL"
msgstr ""

#: src/components/Referrals/JoinReferralCode.js
msgid "Same as current active code"
msgstr "Gleicher Code wie der derzeitige aktive Code"

#: src/App/App.js
#: src/components/Synthetics/AcceptablePriceImpactEditor/AcceptablePriceImpactEditor.tsx
msgid "Save"
msgstr "Sparen"

#: src/pages/Home/Home.js
msgid "Save on Costs"
msgstr "Kosten sparen"

#: src/components/Glp/GlpSwap.js
msgid "Save on Fees"
msgstr "Gebühren sparen"

#: src/components/MarketSelector/MarketSelector.tsx
msgid "Search Market"
msgstr ""

#: src/components/MarketSelector/PoolSelector.tsx
msgid "Search Pool"
msgstr ""

#: src/components/SearchInput/SearchInput.tsx
msgid "Search Token"
msgstr "Token suchen"

#: src/components/NetworkDropdown/LanguagePopupHome.tsx
#: src/components/NetworkDropdown/NetworkDropdown.tsx
msgid "Select Language"
msgstr "Sprache auswählen"

#: src/components/Exchange/PositionDropdown.tsx
msgid "Select Market"
msgstr "Markt wählen"

#: src/components/Synthetics/SettleAccruedFundingFeeModal/SettleAccruedFundingFeeModal.tsx
msgid "Select Positions"
msgstr ""

#: src/pages/MarketPoolsPage/MarketPoolsPage.tsx
msgid "Select a Market"
msgstr ""

#: src/domain/synthetics/trade/utils/validation.ts
msgid "Select a Pay token"
msgstr ""

#: src/domain/synthetics/trade/utils/validation.ts
msgid "Select a collateral"
msgstr ""

#: src/domain/synthetics/trade/utils/validation.ts
#: src/domain/synthetics/trade/utils/validation.ts
msgid "Select a market"
msgstr ""

#: src/domain/synthetics/trade/utils/validation.ts
msgid "Select a token"
msgstr ""

#: src/pages/ClaimEsGmx/ClaimEsGmx.js
msgid "Select an option"
msgstr "Option wählen"

#: src/components/Exchange/SwapBox.js
#: src/components/Exchange/SwapBox.js
#: src/components/Exchange/SwapBox.js
#: src/components/Exchange/SwapBox.js
#: src/domain/synthetics/trade/utils/validation.ts
msgid "Select different tokens"
msgstr "Anderen Token wählen"

#: src/pages/ClaimEsGmx/ClaimEsGmx.js
msgid "Select your vesting option below then click \"Claim\"."
msgstr "Wähle unten deine Vestingoption aus und klicke dann auf \"Beanspruchen\"."

#: src/pages/BeginAccountTransfer/BeginAccountTransfer.js
msgid "Self-transfer not supported"
msgstr "Selbstübertragungen werden nicht unterstützt"

#: src/components/Synthetics/GmList/GmList.tsx
#: src/components/Synthetics/GmList/GmList.tsx
#: src/components/Synthetics/GmSwap/GmConfirmationBox/GmConfirmationBox.tsx
msgid "Sell"
msgstr ""

#: src/components/Synthetics/GmSwap/GmFees/GmFees.tsx
msgid "Sell Fee"
msgstr ""

#: src/components/Glp/GlpSwap.js
#: src/components/Glp/GlpSwap.js
#: src/components/Glp/GlpSwap.js
#: src/components/Glp/GlpSwap.js
#: src/pages/Stake/StakeV2.js
msgid "Sell GLP"
msgstr "GLP verkaufen"

#: src/components/Synthetics/GmSwap/GmSwapBox/GmSwapBox.tsx
#: src/components/Synthetics/GmSwap/GmSwapBox/GmSwapBox.tsx
msgid "Sell GM"
msgstr ""

#: src/components/Glp/GlpSwap.js
msgid "Sell failed."
msgstr "Verkauf fehlgeschlagen."

#: src/components/Glp/GlpSwap.js
#: src/components/Glp/GlpSwap.js
msgid "Sell for {0}"
msgstr "Verkaufe für {0}"

#: src/components/Synthetics/StatusNotification/GmStatusNotification.tsx
msgid "Sell order cancelled"
msgstr ""

#: src/components/Synthetics/StatusNotification/GmStatusNotification.tsx
msgid "Sell order executed"
msgstr ""

#: src/components/Synthetics/StatusNotification/GmStatusNotification.tsx
msgid "Sell request sent"
msgstr ""

#: src/components/Glp/GlpSwap.js
msgid "Sell submitted!"
msgstr "Verkauf übermittelt!"

#: src/components/Synthetics/MarketStats/MarketStats.tsx
msgid "Sellable"
msgstr ""

#: src/components/Synthetics/GmSwap/GmConfirmationBox/GmConfirmationBox.tsx
msgid "Selling GM..."
msgstr ""

#: src/components/Glp/GlpSwap.js
msgid "Selling..."
msgstr "Verkaufe..."

#: src/pages/BeginAccountTransfer/BeginAccountTransfer.js
msgid "Sender has withdrawn all tokens from GLP Vesting Vault"
msgstr "Sender hat alle Token aus dem GLP Vesting Vault abgehoben"

#: src/pages/BeginAccountTransfer/BeginAccountTransfer.js
msgid "Sender has withdrawn all tokens from GMX Vesting Vault"
msgstr "Sender hat alle Token aus dem GMX Vesting Vault zurückgezogen"

#: src/components/Synthetics/StatusNotification/GmStatusNotification.tsx
msgid "Sending Buy request"
msgstr ""

#: src/components/Synthetics/StatusNotification/GmStatusNotification.tsx
msgid "Sending Sell request"
msgstr ""

#: src/components/Synthetics/StatusNotification/OrderStatusNotification.tsx
msgid "Sending order request"
msgstr ""

#: src/components/Synthetics/StatusNotification/FeesSettlementStatusNotification.tsx
msgid "Sending settle request"
msgstr ""

#: src/components/Exchange/PositionDropdown.tsx
msgid "Set TP/SL"
msgstr ""

#: src/App/App.js
#: src/components/Header/AppHeaderLinks.tsx
#: src/components/NetworkDropdown/NetworkDropdown.tsx
#: src/components/NetworkDropdown/NetworkDropdown.tsx
msgid "Settings"
msgstr "Einstellungen"

#: src/components/Synthetics/Claims/SettleAccruedCard.tsx
#: src/components/Synthetics/SettleAccruedFundingFeeModal/SettleAccruedFundingFeeModal.tsx
msgid "Settle"
msgstr ""

#: src/components/Synthetics/StatusNotification/FeesSettlementStatusNotification.tsx
msgid "Settle request for {0, plural, one {# position} other {# positions}} sent"
msgstr ""

#: src/components/Synthetics/ClaimHistoryRow/ClaimHistoryRow.tsx
msgid "Settled Funding Fees"
msgstr ""

#: src/components/Synthetics/StatusNotification/FeesSettlementStatusNotification.tsx
msgid "Settling Positions' Fees"
msgstr ""

#: src/components/Synthetics/SettleAccruedFundingFeeModal/SettleAccruedFundingFeeModal.tsx
msgid "Settling..."
msgstr ""

#: src/components/Exchange/PositionsList.js
msgid "Share"
msgstr "Teilen"

#: src/components/Exchange/PositionDropdown.tsx
#: src/components/Exchange/PositionShare.tsx
msgid "Share Position"
msgstr "Position teilen"

#: src/components/Exchange/ConfirmationBox.js
#: src/components/Exchange/ConfirmationBox.js
#: src/components/Exchange/ConfirmationBox.js
#: src/components/Exchange/ConfirmationBox.js
#: src/components/Exchange/ConfirmationBox.js
#: src/components/Exchange/ExchangeTVChart.js
#: src/components/Exchange/ExchangeTVChart.js
#: src/components/Exchange/OrdersList.js
#: src/components/Exchange/PositionEditor.js
#: src/components/Exchange/PositionSeller.js
#: src/components/Exchange/PositionsList.js
#: src/components/Exchange/PositionsList.js
#: src/components/Exchange/PositionsList.js
#: src/components/Exchange/SwapBox.js
#: src/components/Exchange/SwapBox.js
#: src/components/Exchange/SwapBox.js
#: src/components/Exchange/SwapBox.js
#: src/components/Exchange/SwapBox.js
#: src/components/Exchange/TradeHistory.js
#: src/components/Exchange/TradeHistory.js
#: src/components/Exchange/TradeHistory.js
#: src/components/Synthetics/ClaimHistoryRow/ClaimHistoryRow.tsx
#: src/components/Synthetics/ClaimHistoryRow/ClaimHistoryRow.tsx
#: src/components/Synthetics/ClaimHistoryRow/ClaimHistoryRow.tsx
#: src/components/Synthetics/ConfirmationBox/ConfirmationBox.tsx
#: src/components/Synthetics/ConfirmationBox/ConfirmationBox.tsx
#: src/components/Synthetics/ConfirmationBox/ConfirmationBox.tsx
#: src/components/Synthetics/ConfirmationBox/ConfirmationBox.tsx
#: src/components/Synthetics/ConfirmationBox/ConfirmationBox.tsx
#: src/components/Synthetics/MarketCard/MarketCard.tsx
#: src/components/Synthetics/OrderItem/OrderItem.tsx
#: src/components/Synthetics/PositionEditor/PositionEditor.tsx
#: src/components/Synthetics/PositionItem/PositionItem.tsx
#: src/components/Synthetics/PositionItem/PositionItem.tsx
#: src/components/Synthetics/PositionSeller/PositionSeller.tsx
#: src/components/Synthetics/SettleAccruedFundingFeeModal/SettleAccruedFundingFeeRow.tsx
#: src/components/Synthetics/StatusNotification/FeesSettlementStatusNotification.tsx
#: src/components/Synthetics/StatusNotification/OrderStatusNotification.tsx
#: src/components/Synthetics/TVChart/TVChart.tsx
#: src/components/Synthetics/TVChart/TVChart.tsx
#: src/components/Synthetics/TVChart/TVChart.tsx
#: src/components/Synthetics/TradeBox/TradeBox.tsx
#: src/components/Synthetics/TradeHistoryRow/utils.ts
#: src/context/SyntheticsEvents/SyntheticsEventsProvider.tsx
#: src/context/SyntheticsEvents/SyntheticsEventsProvider.tsx
#: src/domain/synthetics/orders/utils.ts
#: src/domain/synthetics/orders/utils.ts
#: src/pages/Actions/Actions.js
#: src/pages/Actions/Actions.js
#: src/pages/Exchange/Exchange.js
#: src/pages/Exchange/Exchange.js
#: src/pages/Exchange/Exchange.js
#: src/pages/Exchange/Exchange.js
#: src/pages/OrdersOverview/OrdersOverview.js
msgid "Short"
msgstr "Short"

#: src/components/Synthetics/MarketStats/MarketStats.tsx
msgid "Short Collateral"
msgstr ""

#: src/components/Synthetics/MarketsList/MarketsList.tsx
msgid "Short Funding Payments"
msgstr ""

#: src/components/Synthetics/MarketsList/MarketsList.tsx
msgid "Short Funding Rewards"
msgstr ""

#: src/components/Exchange/ChartTokenSelector.tsx
msgid "Short Liquidity"
msgstr ""

#: src/components/Synthetics/MarketCard/MarketCard.tsx
msgid "Short Open Interest"
msgstr ""

#: src/pages/Dashboard/DashboardV2.js
msgid "Short Positions"
msgstr "Short Positionen"

#: src/components/Synthetics/MarketCard/MarketCard.tsx
msgid "Short positions {0} a Funding Fee of <0>{1}{2}%</0> per hour."
msgstr ""

#: src/components/Exchange/SwapBox.js
msgid "Short {0}"
msgstr "Short {0}"

#: src/components/Exchange/ConfirmationBox.js
msgid "Shorting..."
msgstr "Shorten..."

#: src/App/App.js
msgid "Show debug values"
msgstr ""

#: src/pages/Home/Home.js
msgid "Simple Swaps"
msgstr "Einfache Swaps"

#: src/pages/Ecosystem/Ecosystem.js
msgid "Simulate your hedge strategy"
msgstr ""

#: src/components/Synthetics/PositionItem/PositionItem.tsx
msgid "Since your position's Collateral is {0} with a value larger than the Position Size, the Collateral value will cover any negative PnL."
msgstr ""

#: src/components/Synthetics/PositionItem/PositionItem.tsx
msgid "Since your position's Collateral is {0} with a value larger than the Position Size, the Collateral value will increase to cover any negative PnL."
msgstr ""

#: src/components/Synthetics/GmSwap/GmSwapBox/GmSwapBox.tsx
msgid "Single"
msgstr ""

#: src/components/Exchange/PositionEditor.js
#: src/components/Exchange/PositionSeller.js
#: src/components/Exchange/PositionsList.js
#: src/components/Exchange/PositionsList.js
#: src/components/Synthetics/ConfirmationBox/ConfirmationBox.tsx
#: src/components/Synthetics/OrderEditor/OrderEditor.tsx
#: src/components/Synthetics/PositionEditor/PositionEditor.tsx
#: src/components/Synthetics/PositionItem/PositionItem.tsx
#: src/components/Synthetics/PositionList/PositionList.tsx
#: src/components/Synthetics/PositionSeller/PositionSeller.tsx
#: src/components/Synthetics/TradeBox/TradeBox.tsx
msgid "Size"
msgstr "Größe"

#: src/App/App.js
msgid "Slippage should be less than 5%"
msgstr "Der Slippage sollte weniger als 5% betragen"

#: src/components/Exchange/UsefulLinks.tsx
msgid "Speed up page loading"
msgstr "Beschleunige das Laden von Seiten"

#: src/components/Exchange/ConfirmationBox.js
#: src/components/Exchange/PositionSeller.js
#: src/components/Synthetics/ConfirmationBox/ConfirmationBox.tsx
msgid "Spread"
msgstr "Spread"

#: src/pages/Ecosystem/Ecosystem.js
msgid "Spreadsheet for position calculations"
msgstr ""

#: src/pages/Dashboard/DashboardV2.js
msgid "Stablecoin Percentage"
msgstr "Prozentsatz von Stablecoins"

#: src/pages/Stake/StakeV1.js
#: src/pages/Stake/StakeV1.js
#: src/pages/Stake/StakeV1.js
#: src/pages/Stake/StakeV2.js
#: src/pages/Stake/StakeV2.js
#: src/pages/Stake/StakeV2.js
#: src/pages/Stake/StakeV2.js
msgid "Stake"
msgstr "Stake"

#: src/pages/Stake/StakeV2.js
msgid "Stake <0>GMX</0> and <1>GLP</1> to earn rewards."
msgstr "Stake <0>GMX</0> und <1>GLP</1>, um Rewards zu erhalten."

#: src/pages/Stake/StakeV2.js
msgid "Stake GMX"
msgstr "Stake GMX"

#: src/pages/Stake/StakeV2.js
msgid "Stake GMX Rewards"
msgstr "Stake GMX Rewards"

#: src/pages/Stake/StakeV2.js
msgid "Stake Multiplier Points"
msgstr "Stake Multiplikator-Punkte"

#: src/pages/Stake/StakeV2.js
msgid "Stake esGMX"
msgstr "Stake esGMX"

#: src/pages/Stake/StakeV2.js
msgid "Stake esGMX Rewards"
msgstr "Stake esGMX Rewards"

#: src/pages/Stake/StakeV1.js
msgid "Stake failed"
msgstr "Staken fehlgeschlagen"

#: src/pages/Stake/StakeV2.js
msgid "Stake failed."
msgstr "Staken fehlgeschlagen."

#: src/pages/Stake/StakeV2.js
msgid "Stake submitted!"
msgstr "Staken übermittelt!"

#: src/pages/Stake/StakeV1.js
msgid "Stake submitted! <0>View status.</0>"
msgstr "Staken übermittelt! <0>Status anzeigen.</0>"

#: src/components/Glp/GlpSwap.js
#: src/pages/Stake/StakeV1.js
#: src/pages/Stake/StakeV1.js
#: src/pages/Stake/StakeV1.js
#: src/pages/Stake/StakeV1.js
#: src/pages/Stake/StakeV1.js
#: src/pages/Stake/StakeV2.js
#: src/pages/Stake/StakeV2.js
#: src/pages/Stake/StakeV2.js
msgid "Staked"
msgstr "Staked"

#: src/pages/Stake/StakeV2.js
msgid "Staked Multiplier Points"
msgstr "Staked Multiplikator-Punkte"

#: src/pages/Stake/StakeV2.js
#: src/pages/Stake/StakeV2.js
msgid "Staked Tokens"
msgstr "Staked Tokens"

#: src/pages/Stake/StakeV1.js
#: src/pages/Stake/StakeV2.js
msgid "Staking..."
msgstr "Staken..."

#: src/pages/Dashboard/DashboardV2.js
msgid "Stats"
msgstr "Statistiken"

#: src/domain/synthetics/orders/utils.ts
msgid "Stop Loss Decrease"
msgstr ""

#: src/domain/synthetics/positions/utils.ts
msgid "Stop-Loss"
msgstr ""

#: src/pages/Ecosystem/Ecosystem.js
msgid "Structured Products"
msgstr "Strukturierte Produkte"

#: src/components/Referrals/JoinReferralCode.js
msgid "Submit"
msgstr "Übermitteln"

#: src/domain/synthetics/markets/claimCollateralTxn.ts
#: src/domain/synthetics/referrals/claimAffiliateRewardsTxn.ts
msgid "Success claimings"
msgstr ""

#: src/pages/Dashboard/DashboardV2.js
#: src/pages/Dashboard/DashboardV2.js
msgid "Supply"
msgstr "Supply"

#: src/components/Exchange/OrdersList.js
#: src/components/Exchange/SwapBox.js
#: src/components/Exchange/SwapBox.js
#: src/components/Exchange/SwapBox.js
#: src/components/Synthetics/ConfirmationBox/ConfirmationBox.tsx
#: src/components/Synthetics/StatusNotification/OrderStatusNotification.tsx
#: src/components/Synthetics/SwapCard/SwapCard.tsx
#: src/components/Synthetics/TradeBox/TradeBox.tsx
#: src/pages/OrdersOverview/OrdersOverview.js
msgid "Swap"
msgstr "Swap"

#: src/components/Exchange/FeesTooltip.tsx
msgid "Swap Fee"
msgstr ""

#: src/components/Synthetics/OrderEditor/OrderEditor.tsx
msgid "Swap Fees"
msgstr ""

#: src/components/Exchange/SwapBox.js
msgid "Swap Order created!"
msgstr "Swap Order erstellt!"

#: src/components/Exchange/SwapBox.js
msgid "Swap Order creation failed."
msgstr "Swap Order Erstellung fehlgeschlagen."

#: src/components/Exchange/SwapBox.js
msgid "Swap Order submitted!"
msgstr "Swap Order übermittelt!"

#: src/components/Synthetics/OrderEditor/OrderEditor.tsx
#: src/components/Synthetics/TradeFeesRow/TradeFeesRow.tsx
msgid "Swap Price Impact"
msgstr ""

#: src/components/Synthetics/TradeFeesRow/TradeFeesRow.tsx
msgid "Swap Profit Fee"
msgstr ""

#: src/pages/OrdersOverview/OrdersOverview.js
msgid "Swap active: {0}, executed: {1}, cancelled: {2}"
msgstr "Swap aktiv: {0}, ausgeführt: {1}, abgebrochen: {2}"

#: src/components/Exchange/SwapBox.js
msgid "Swap amount exceeds Available Liquidity."
msgstr ""

#: src/components/Exchange/PositionSeller.js
msgid "Swap amount from {0} to {1} exceeds {2} acceptable amount. Can only receive {3}."
msgstr ""

#: src/components/Exchange/PositionSeller.js
msgid "Swap amount from {0} to {1} exceeds {2} available liquidity. Choose a different \"Receive\" token."
msgstr ""

#: src/components/Exchange/SwapBox.js
#: src/components/Exchange/SwapBox.js
#: src/components/Exchange/SwapBox.js
#: src/domain/synthetics/orders/createWrapOrUnwrapTxn.ts
#: src/domain/synthetics/orders/createWrapOrUnwrapTxn.ts
msgid "Swap failed."
msgstr "Swap fehlgeschlagen."

#: src/components/Glp/SwapErrorModal.tsx
msgid "Swap on 1inch"
msgstr "Swappe auf 1inch"

#: src/components/Exchange/SwapBox.js
msgid "Swap submitted!"
msgstr "Swap übermittelt!"

#: src/components/Exchange/SwapBox.js
#: src/domain/synthetics/orders/createWrapOrUnwrapTxn.ts
#: src/domain/synthetics/orders/createWrapOrUnwrapTxn.ts
msgid "Swap submitted."
msgstr "Swap übermittelt."

#: src/components/Synthetics/TradeBox/TradeBox.tsx
msgid "Swap {0}"
msgstr ""

#: src/components/Exchange/TradeHistory.js
msgid "Swap {0} USDG for{1} {2}"
msgstr ""

#: src/components/Glp/GlpSwap.js
msgid "Swap {0} on 1inch"
msgstr "Swappe auf 1inch"

#: src/components/Exchange/SwapBox.js
msgid "Swap {0} submitted!"
msgstr "Swap{0} übermittelt!"

#: src/components/Synthetics/TradeFeesRow/TradeFeesRow.tsx
msgid "Swap {0} to {1}"
msgstr ""

#: src/components/Glp/SwapErrorModal.tsx
msgid "Swap {0} to {1} on 1inch"
msgstr "Swappe {0} gegen {1} auf 1inch"

#: src/components/Exchange/TradeHistory.js
msgid "Swap {0} {1} for {2} {3}"
msgstr ""

#: src/components/Exchange/TradeHistory.js
msgid "Swap {0} {1} for{2} USDG"
msgstr ""

#: src/domain/synthetics/orders/utils.ts
msgid "Swap {fromTokenText} for {toTokenText}"
msgstr ""

#: src/domain/synthetics/orders/createWrapOrUnwrapTxn.ts
#: src/domain/synthetics/orders/createWrapOrUnwrapTxn.ts
msgid "Swapped {0} for {1}"
msgstr ""

#: src/components/Exchange/SwapBox.js
#: src/components/Exchange/SwapBox.js
#: src/components/Exchange/SwapBox.js
msgid "Swapped {0} {1} for {2} {3}!"
msgstr "{0} {1} für {2} {3} geswappt!"

#: src/components/Exchange/ConfirmationBox.js
msgid "Swapping..."
msgstr "Swapping..."

#: src/components/Exchange/SwapBox.js
msgid "Swaps disabled, pending {0} upgrade"
msgstr "Swaps deaktiviert, {0} Upgrade steht an"

#: src/components/Exchange/SwapBox.js
msgid "Switch to {0} collateral."
msgstr ""

#: src/domain/synthetics/positions/utils.ts
msgid "T"
msgstr ""

#: src/components/Glp/GlpSwap.js
#: src/components/Synthetics/MarketsList/MarketsList.tsx
#: src/pages/Dashboard/DashboardV2.js
msgid "TOKEN"
msgstr "TOKEN"

#: src/components/Synthetics/GmList/GmList.tsx
msgid "TOTAL SUPPLY"
msgstr ""

#: src/domain/synthetics/positions/utils.ts
msgid "TP"
msgstr ""

#: src/components/Synthetics/PositionSeller/PositionSeller.tsx
#: src/components/Synthetics/TradeBox/TradeBox.tsx
msgid "TP/SL"
msgstr ""

#: src/domain/synthetics/orders/utils.ts
#: src/domain/synthetics/positions/utils.ts
msgid "Take-Profit"
msgstr ""

#: src/components/Exchange/SwapBox.js
msgid "Take-profit and stop-loss orders can be set after opening a position. <0/><1/>There will be a \"Close\" button on each position row, clicking this will display the option to set trigger orders. <2/><3/>For screenshots and more information, please see the <4>docs</4>."
msgstr "Take-Profit- und Stop-Loss-Orders können nach der Eröffnung einer Position gesetzt werden. <0/><1/>Auf jeder Positionszeile befindet sich ein Button \"Schließen\", durch Anklicken dieser Schaltfläche wird die Option zum Setzen von Trigger-Orders angezeigt. <2/><3/>Screenshots und weitere Informationen findest du in den <4>Dokumenten</4>."

#: src/pages/Dashboard/DashboardV2.js
#: src/pages/Dashboard/DashboardV2.js
msgid "Target Min Amount"
msgstr "Ziel Min. Betrag"

#: src/pages/Dashboard/DashboardV2.js
msgid "Target Weight"
msgstr "Ziel-Gewichtung"

#: src/pages/Ecosystem/Ecosystem.js
msgid "Telegram Group"
msgstr "Telegram Gruppe"

#: src/pages/Ecosystem/Ecosystem.js
msgid "Telegram Group (Chinese)"
msgstr "Telegram Gruppe (Chinesisch)"

#: src/pages/Ecosystem/Ecosystem.js
msgid "Telegram Group (Portuguese)"
msgstr "Telegram Gruppe (Portugisisch)"

#: src/pages/Ecosystem/Ecosystem.js
msgid "Telegram Groups"
msgstr "Telegram Gruppen"

#: src/pages/Ecosystem/Ecosystem.js
msgid "Telegram bot for GMX Swaps monitoring"
msgstr ""

#: src/pages/Ecosystem/Ecosystem.js
msgid "Telegram bot for GMX position updates"
msgstr "Telegram-Bot für GMX-Positionsupdates"

#: src/pages/Ecosystem/Ecosystem.js
msgid "Telegram bot for Open Interest on GMX"
msgstr "Telegram-Bot für Open Interest auf GMX"

#: src/components/Footer/constants.ts
#: src/pages/TermsAndConditions/TermsAndConditions.js
msgid "Terms and Conditions"
msgstr "Bedingungen und Konditionen"

#: src/pages/Stake/StakeV1.js
msgid "The <0>GMX migration</0> is in progress, please migrate your GMT, xGMT, GMT-USDG and xGMT-USDG tokens.<1/>USDG tokens will continue to function as before and do not need to be migrated."
msgstr "Die <0>GMX-Migration</0> ist im Gange, bitte migriere deine GMT-, xGMT-, GMT-USDG- und xGMT-USDG-Tokens.<1/>USDG-Tokens funktionieren weiterhin wie bisher und müssen nicht migriert werden."

#: src/components/Synthetics/MarketCard/MarketCard.tsx
msgid "The Available Liquidity will be the lesser of the difference between the maximum value and the current value for the Reserve and Open Interest."
msgstr ""

#: src/components/AprInfo/AprInfo.tsx
msgid "The Bonus APR is to be airdropped as ARB tokens. <0>Read more</0>."
msgstr ""

#: src/components/Glp/GlpSwap.js
msgid "The Bonus Rebate is an estimate and is to be airdropped as ARB tokens when migrating this liquidity to GM pools within the same epoch. <0>Read more</0>."
msgstr ""

#: src/components/Synthetics/TradeFeesRow/TradeFeesRow.tsx
msgid "The Bonus Rebate will be airdropped as ARB tokens. <0>Read more</0>."
msgstr ""

#: src/components/Stake/GMXAprTooltip.tsx
msgid "The Boosted APR is from your staked Multiplier Points."
msgstr "Der erhöhte APR ergibt sich aus den von dir gestaketen Multiplikatorpunkten."

#: src/components/Synthetics/TradeHistoryRow/utils.ts
msgid "The Execution Price didn't meet the Acceptable Price condition. The Order will get filled when the condition is met."
msgstr ""

#: src/pages/Stake/StakeV1.js
msgid "The Gambit protocol is in beta, please read the <0>staking details</0>before participating."
msgstr "Das Gambit-Protokoll befindet sich in der Beta-Phase, bitte lese die <0>Details zum Staking</0>, bevor du teilnimmst."

#: src/App/App.js
msgid "The Max Execution Fee is set to a higher value to handle potential increases in gas price during order execution. Any excess execution fee will be refunded to your account when the order is executed. Only applicable to GMX V2."
msgstr ""

#: src/domain/synthetics/orders/utils.ts
msgid "The Order may not execute at the desired {priceText} as the current Price Impact {0} is higher than its Acceptable Price Impact {1}. Consider canceling and creating a new {suggestionType} Order."
msgstr ""

#: src/pages/ClaimEsGmx/ClaimEsGmx.js
msgid "The address of the esGMX (IOU) token is {esGmxIouAddress}."
msgstr "Die Adresse des esGMX (IOU)-Tokens lautet {esGmxIouAddress}"

#: src/components/Exchange/SwapBox.js
msgid "The borrow fee is calculated as (assets borrowed) / (total assets in pool) * 0.01% per hour."
msgstr "Die Leihgebühr wird berechnet als (ausgeliehenes Vermögen) / (Gesamtvermögen im Pool) * 0,01 % pro Stunde."

#: src/pages/ClaimEsGmx/ClaimEsGmx.js
msgid "The esGMX (IOU) token is transferrable. You can add the token to your wallet and send it to another address to claim if you'd like."
msgstr "Der esGMX (IOU) Token ist übertragbar. Du kannst den Token zu deiner Wallet hinzufügen und ihn an eine andere Adresse senden, um ihn einzufordern, wenn du möchtest."

#: src/pages/ClaimEsGmx/ClaimEsGmx.js
msgid "The esGMX tokens can be staked or vested at any time."
msgstr "Die esGMX-Tokens können jederzeit gestaket oder gevested werden."

#: src/lib/contracts/transactionErrors.tsx
msgid "The mark price has changed, consider increasing your Allowed Slippage by clicking on the \"...\" icon next to your address."
msgstr "Der Mark-Preis hat sich geändert. Erhöhe dein zulässiges Slippage, indem du auf das Symbol \"...\" neben deiner Adresse klickst."

#: src/domain/synthetics/fees/utils/executionFee.ts
msgid "The network cost to send transactions is high at the moment, please check the \"Max Execution Fee\" value before proceeding."
msgstr ""

#: src/components/Synthetics/ConfirmationBox/ConfirmationBox.tsx
msgid "The order will only execute if the Min. Receive is met and there is sufficient liquidity."
msgstr ""

#: src/components/Exchange/ConfirmationBox.js
msgid "The order will only execute if the price conditions are met and there is sufficient liquidity"
msgstr "Der Auftrag wird nur ausgeführt, wenn die Preisbedingungen erfüllt sind und genügend Liquidität vorhanden ist."

#: src/components/Synthetics/ConfirmationBox/ConfirmationBox.tsx
msgid "The order will only execute if the price conditions are met and there is sufficient liquidity."
msgstr ""

#: src/components/Referrals/TradersStats.tsx
msgid "The owner of this Referral Code has set a custom discount of {currentTierDiscount}% instead of the standard {0}% for Tier {1}."
msgstr ""

#: src/components/Exchange/PositionEditor.js
msgid "The pending borrow fee will be charged on this transaction."
msgstr ""

#: src/components/Synthetics/MarketCard/MarketCard.tsx
msgid "The position will be opened at a reference price of {0}, not accounting for price impact, with a max slippage of {1}%.<0/><1/>The slippage amount can be configured under Settings, found by clicking on your address at the top right of the page after connecting your wallet.<2/><3/><4>More Info</4>"
msgstr ""

#: src/components/Exchange/SwapBox.js
msgid "The position will be opened at {0} USD with a max slippage of {1}%.<0/><1/>The slippage amount can be configured under Settings, found by clicking on your address at the top right of the page after connecting your wallet.<2/><3/><4>More Info</4>"
msgstr "Die Position wird zu {0} USD mit einer maximalen Slippage von {1}% eröffnet.<0/><1/>Die Höhe des Slippage kann unter Einstellungen konfiguriert werden, die du findest, wenn du auf deiner Adresse oben rechts auf der Seite klickst, nachdem du deine Wallet verbunden hast.<2/><3/><4>Mehr Info</4>"

#: src/components/Exchange/OrdersList.js
msgid "The price that the order can be executed at may differ slightly from the chart price as market orders can change the price while limit / trigger orders cannot."
msgstr "Der Preis, zu dem der Auftrag ausgeführt werden kann, kann geringfügig vom Chartpreis abweichen, da Marktaufträge den Preis ändern können, Limit-/Trigger-Aufträge hingegen nicht."

#: src/components/Referrals/referralsHelper.js
msgid "The referral code can't be more than {MAX_REFERRAL_CODE_LENGTH} characters."
msgstr "Der Empfehlungscode darf nicht länger als {MAX_REFERRAL_CODE_LENGTH} Zeichen sein."

#: src/components/Synthetics/ConfirmationBox/ConfirmationBox.tsx
msgid "The spread is > 1%, please ensure the trade details are acceptable before comfirming"
msgstr ""

#: src/components/Exchange/ConfirmationBox.js
msgid "The spread is > 1%, please ensure the trade details are acceptable before confirming"
msgstr ""

#: src/components/Synthetics/TradeFeesRow/TradeFeesRow.tsx
msgid "The trading incentives have reached their cap for this epoch. They will be reset in {timeLeftStr}."
msgstr ""

#: src/components/ModalViews/RedirectModal.js
msgid "The website is a community deployed and maintained instance of the open source <0>GMX front end</0>, hosted and served on the distributed, peer-to-peer <1>IPFS network</1>."
msgstr "Die Website ist eine von der Community betriebene und gewartete Instanz des open-source <0>GMX-Frontends</0>, das im verteilten Peer-to-Peer-Netzwerk <1>IPFS</1> gehostet und bereitgestellt wird."

#: src/components/Exchange/SwapBox.js
msgid "There are more longs than shorts, borrow fees for shorting is currently zero"
msgstr "Es gibt mehr Longs als Shorts, die Leihgebühren für Shorting sind derzeit gleich Null"

#: src/components/Exchange/SwapBox.js
msgid "There are more shorts than longs, borrow fees for longing is currently zero"
msgstr "Es gibt mehr Shorts als Longs, Leihgebühren für Longing sind derzeit gleich Null"

#: src/domain/tokens/approveTokens.tsx
#: src/lib/contracts/transactionErrors.tsx
msgid "There is not enough ETH in your account on Arbitrum to send this transaction.<0/><1/><2>Bridge ETH to Arbitrum</2>"
msgstr "Es gibt nicht genug ETH auf deinem Konto auf Arbitrum, um diese Transaktion zu senden.<0/><1/><2>Bridge ETH zu Arbitrum</2>"

#: src/components/Glp/SwapErrorModal.tsx
msgid "There is not enough liquidity in a single token for your size. Please check the Save on Fees section and consider splitting your order into several different ones"
msgstr "Die Liquidität in einem einzigen Token ist für deine Größe nicht ausreichend. Bitte prüfe den Abschnitt \"Gebühren sparen\" und ziehe in Erwägung, deinen Auftrag in mehrere Aufträge aufzuteilen"

#: src/domain/synthetics/orders/utils.ts
msgid "There may not be sufficient liquidity to execute swap to Receive Token when the Price conditions are met."
msgstr ""

#: src/domain/synthetics/orders/utils.ts
msgid "There may not be sufficient liquidity to execute the Pay Token to Collateral Token swap when the Price conditions are met."
msgstr ""

#: src/domain/synthetics/orders/utils.ts
msgid "There may not be sufficient liquidity to execute the Swap when the Min. Receive conditions are met."
msgstr ""

#: src/domain/synthetics/orders/utils.ts
msgid "There may not be sufficient liquidity to execute your Order when the Price conditions are met."
msgstr ""

#: src/components/Synthetics/ConfirmationBox/ConfirmationBox.tsx
msgid "There may not be sufficient liquidity to execute your order when the Min. Receive are met."
msgstr ""

#: src/components/Exchange/ConfirmationBox.js
msgid "There may not be sufficient liquidity to execute your order when the price conditions are met"
msgstr "Es kann sein, dass nicht genügend Liquidität vorhanden ist, um deinen Auftrag auszuführen, wenn die Preisbedingungen erfüllt sind."

#: src/components/Synthetics/ConfirmationBox/ConfirmationBox.tsx
msgid "There may not be sufficient liquidity to execute your order when the price conditions are met."
msgstr ""

#: src/components/Referrals/AffiliatesStats.tsx
msgid "This code has been taken by someone else on {0}, you will not receive rebates from traders using this code on {1}."
msgstr "Dieser Code wurde von jemand anderem auf {0} genommen, du wirst keine Rabatte von Tradern erhalten, die diesen Code auf {1} verwenden."

#: src/components/Referrals/AffiliatesStats.tsx
msgid "This code is not yet registered on {0}, you will not receive rebates there.<0/><1/>Switch your network to create this code on {1}."
msgstr "Dieser Code ist noch nicht auf {0} registriert, du wirst dort keine Rabatte erhalten.<0/><1/>Schalte dein Netzwerk um, um diesen Code auf {1} zu erstellen."

#: src/components/Synthetics/MarketCard/MarketCard.tsx
msgid "This market uses an Adaptive Funding Rate. The Funding Rate will adjust over time depending on the ratio of longs and shorts.<0/><1/><2>Read more</2>."
msgstr ""

#: src/components/Exchange/TradeHistory.js
msgid "This position was liquidated as the max leverage of 100x was exceeded."
msgstr "Diese Position wurde liquidiert, da die maximale Hebelwirkung von 100x überschritten wurde."

#: src/components/Synthetics/TradeHistoryRow/utils.ts
msgid "This position was liquidated as the max leverage of {maxLeverageText} was exceeded."
msgstr ""

#: src/pages/Home/Home.js
msgid "Three tokens create our ecosystem"
msgstr ""

#: src/components/Referrals/AffiliatesStats.tsx
msgid "Tier {0} ({currentRebatePercentage}% rebate)"
msgstr ""

#: src/components/Referrals/TradersStats.tsx
msgid "Tier {0} ({currentTierDiscount}% discount)"
msgstr ""

#: src/components/Migration/Migration.js
msgid "To Receive"
msgstr "Zu Empfangen"

#: src/pages/CompleteAccountTransfer/CompleteAccountTransfer.js
msgid "To complete the transfer, you must switch your connected account to {receiver}."
msgstr "Um die Übertragung abzuschließen, musst du dein verbundenes Konto auf {receiver} umstellen."

#: src/pages/BuyGMX/BuyGMX.tsx
msgid "To purchase GMX on the {0} blockchain, please <0>change your network</0>."
msgstr ""

#: src/components/Glp/GlpSwap.js
#: src/components/Glp/GlpSwap.js
msgid "To reduce fees, select a different asset to pay with."
msgstr "Um die Gebühren zu senken, wähle ein anderes Zahlungsmittel."

#: src/pages/Dashboard/DashboardV2.js
msgid "Tokens"
msgstr "Tokens"

#: src/components/Referrals/AffiliatesStats.tsx
#: src/components/Referrals/AffiliatesStats.tsx
#: src/components/Referrals/AffiliatesStats.tsx
#: src/components/Referrals/TradersStats.tsx
#: src/components/Referrals/TradersStats.tsx
#: src/pages/Stake/StakeV2.js
msgid "Total"
msgstr "Insgesamt"

#: src/components/Migration/Migration.js
msgid "Total Assets Migrated"
msgstr "Insgesamt migrierte Assets"

#: src/pages/Stake/StakeV1.js
msgid "Total Assets Staked"
msgstr "Insgesamt gestakete Assets"

#: src/pages/Dashboard/DashboardV2.js
msgid "Total Fees"
msgstr "Gebühren insgesamt"

#: src/components/Referrals/AffiliatesStats.tsx
msgid "Total Rebates"
msgstr "Rabatte insgesamt"

#: src/pages/Stake/StakeV2.js
msgid "Total Rewards"
msgstr "Rewards insgesamt"

#: src/pages/Dashboard/DashboardV2.js
#: src/pages/Dashboard/DashboardV2.js
#: src/pages/Stake/StakeV1.js
#: src/pages/Stake/StakeV1.js
#: src/pages/Stake/StakeV1.js
#: src/pages/Stake/StakeV1.js
#: src/pages/Stake/StakeV1.js
#: src/pages/Stake/StakeV2.js
#: src/pages/Stake/StakeV2.js
#: src/pages/Stake/StakeV2.js
msgid "Total Staked"
msgstr "Insgeamt gestaket"

#: src/pages/Dashboard/DashboardV2.js
msgid "Total Stats"
msgstr "Gesamtstatistik"

#: src/components/Glp/GlpSwap.js
#: src/components/Synthetics/GmList/GmList.tsx
#: src/components/Synthetics/MarketStats/MarketStats.tsx
#: src/pages/Stake/StakeV1.js
#: src/pages/Stake/StakeV1.js
#: src/pages/Stake/StakeV2.js
#: src/pages/Stake/StakeV2.js
#: src/pages/Stake/StakeV2.js
msgid "Total Supply"
msgstr "Gesamtangebot"

#: src/pages/Home/Home.js
msgid "Total Trading Volume"
msgstr "Trading Volumen insgesamt"

#: src/pages/Dashboard/DashboardV2.js
#: src/pages/Home/Home.js
msgid "Total Users"
msgstr "User insgesamt"

#: src/components/Referrals/AffiliatesStats.tsx
#: src/pages/Dashboard/DashboardV2.js
msgid "Total Volume"
msgstr "Volumen insgesamt"

#: src/pages/OrdersOverview/OrdersOverview.js
msgid "Total active: {openTotal}, executed: {executedTotal}, cancelled: {cancelledTotal}"
msgstr "Insgesamt aktiv: {openTotal}, ausgeführt: {executedTotal}, cancelled: {cancelledTotal}"

#: src/components/Synthetics/GmList/GmList.tsx
msgid "Total in Wallet"
msgstr ""

#: src/components/StatsTooltip/ChainsStatsTooltipRow.tsx
msgid "Total:"
msgstr "Insgeamt:"

#: src/components/Header/AppHeaderUser.tsx
#: src/components/Header/AppHeaderUser.tsx
msgid "Trade"
msgstr "Handeln"

#: src/pages/Home/Home.js
msgid "Trade BTC, ETH, AVAX and other top cryptocurrencies with up to 50x leverage directly from your wallet"
msgstr ""

#: src/components/Exchange/ExchangeBanner.js
msgid "Trade on GMX and win <0>$250.000</0> in prizes! Live until November 30th, <1>click here</1> to learn more."
msgstr "Handle auf GMX und gewinne <0>$250.000</0> in Preisen! Live bis zum 30. November, <1>Klicke hier</1> um mehr zu erfahren."

#: src/components/Common/SEO.js
msgid "Trade spot or perpetual BTC, ETH, AVAX and other top cryptocurrencies with up to 50x leverage directly from your wallet on Arbitrum and Avalanche."
msgstr ""

#: src/pages/Referrals/Referrals.tsx
msgid "Traders"
msgstr ""

#: src/components/Referrals/AffiliatesStats.tsx
#: src/components/Referrals/AffiliatesStats.tsx
msgid "Traders Referred"
msgstr "Vermittelte Trader"

#: src/components/Referrals/AffiliatesStats.tsx
msgid "Traders Referred on Arbitrum"
msgstr ""

#: src/components/Referrals/AffiliatesStats.tsx
msgid "Traders Referred on Avalanche"
msgstr ""

#: src/components/Referrals/AffiliatesStats.tsx
msgid "Traders Referred on Avalanche Fuji"
msgstr ""

#: src/pages/Exchange/Exchange.js
#: src/pages/SyntheticsPage/SyntheticsPage.tsx
#: src/pages/SyntheticsPage/SyntheticsPage.tsx
msgid "Trades"
msgstr "Trades"

#: src/components/Referrals/AffiliatesStats.tsx
#: src/components/Referrals/TradersStats.tsx
msgid "Trading Volume"
msgstr ""

#: src/components/Exchange/UsefulLinks.tsx
msgid "Trading guide"
msgstr "Handelsleitfaden"

#: src/pages/NftWallet/NftWallet.js
msgid "Tranferring..."
msgstr "Übertragen..."

#: src/components/Exchange/ConfirmationBox.js
#: src/components/Exchange/PositionSeller.js
#: src/components/Synthetics/ConfirmationBox/ConfirmationBox.tsx
msgid "Transacting with a depegged stable coin is subject to spreads reflecting the worse of current market price or $1.00, with transactions involving multiple stablecoins may have multiple spreads."
msgstr ""

#: src/components/Referrals/AffiliatesStats.tsx
#: src/components/Referrals/TradersStats.tsx
msgid "Transaction"
msgstr "Transaktion"

#: src/lib/contracts/callContract.tsx
msgid "Transaction completed!"
msgstr "Transaktion abgeschlossen!"

#: src/lib/contracts/transactionErrors.tsx
msgid "Transaction failed"
msgstr "Transaktion fehlgeschlagen"

#: src/lib/contracts/transactionErrors.tsx
msgid "Transaction failed due to RPC error.<0/><1/>Please try changing the RPC url in your wallet settings. <2>More info</2>"
msgstr "Die Transaktion ist aufgrund eines RPC-Fehlers fehlgeschlagen.<0/><1/>Bitte versuche, die RPC-URL in deinem Wallet-Einstellungen zu ändern. <2>Mehr Infos</2>"

#: src/lib/contracts/callContract.tsx
msgid "Transaction sent."
msgstr "Transaktion gesendet."

#: src/lib/contracts/transactionErrors.tsx
msgid "Transaction was cancelled."
msgstr "Transaktion wurde abgebrochen."

#: src/pages/BeginAccountTransfer/BeginAccountTransfer.js
#: src/pages/Stake/StakeV2.js
msgid "Transfer Account"
msgstr "Transferiere Konto"

#: src/pages/NftWallet/NftWallet.js
msgid "Transfer NFT"
msgstr "Transferiere NFT"

#: src/pages/BeginAccountTransfer/BeginAccountTransfer.js
msgid "Transfer Submitted"
msgstr "Transfer übermittelt"

#: src/pages/BeginAccountTransfer/BeginAccountTransfer.js
msgid "Transfer already initiated"
msgstr "Transfer bereits begonnen"

#: src/pages/BeginAccountTransfer/BeginAccountTransfer.js
#: src/pages/CompleteAccountTransfer/CompleteAccountTransfer.js
#: src/pages/NftWallet/NftWallet.js
msgid "Transfer failed."
msgstr "Transfer fehlgeschlagen"

#: src/pages/BeginAccountTransfer/BeginAccountTransfer.js
#: src/pages/CompleteAccountTransfer/CompleteAccountTransfer.js
#: src/pages/NftWallet/NftWallet.js
msgid "Transfer submitted!"
msgstr "Transfer übermittelt!"

#: src/pages/BuyGMX/BuyGMX.tsx
msgid "Transfer {nativeTokenSymbol}"
msgstr ""

#: src/pages/BeginAccountTransfer/BeginAccountTransfer.js
msgid "Transferring"
msgstr "Übermitteln"

#: src/components/Exchange/OrdersList.js
#: src/components/Exchange/PositionSeller.js
#: src/components/Exchange/SwapBox.js
#: src/components/Synthetics/PositionItem/PositionItem.tsx
#: src/domain/synthetics/positions/utils.ts
msgid "Trigger"
msgstr "Trigger"

#: src/components/Exchange/PositionSeller.js
#: src/components/Synthetics/ConfirmationBox/ConfirmationBox.tsx
#: src/components/Synthetics/OrderItem/OrderItem.tsx
#: src/components/Synthetics/OrderList/OrderList.tsx
#: src/components/Synthetics/PositionSeller/PositionSeller.tsx
#: src/components/Synthetics/TradeBox/TradeBox.tsx
#: src/domain/synthetics/orders/utils.ts
msgid "Trigger Price"
msgstr ""

#: src/components/Synthetics/TradeHistoryRow/utils.ts
msgid "Trigger Price: {pricePrefix} {0}"
msgstr ""

#: src/components/Exchange/PositionSeller.js
msgid "Trigger order disabled, pending {0} upgrade"
msgstr ""

#: src/components/Synthetics/StatusNotification/OrderStatusNotification.tsx
msgid "Trigger order for"
msgstr ""

#: src/components/Synthetics/TradeHistoryRow/utils.ts
msgid "Triggered at: {0}"
msgstr ""

#: src/components/Exchange/TradeHistory.js
msgid "Try increasing the \"Allowed Slippage\", under the Settings menu on the top right"
msgstr "Versuche, die Einstellung \"Erlaubter Slippage\" im Menü \"Einstellungen\" oben rechts zu erhöhen"

#: src/components/Exchange/TradeHistory.js
msgid "Try increasing the \"Allowed Slippage\", under the Settings menu on the top right."
msgstr "Versuche die Einstellung \"Erlaubter Slippage\" im Menü \"Einstellungen\" oben rechts zu erhöhen."

#: src/components/Exchange/PositionShare.tsx
msgid "Tweet"
msgstr "Twittere"

#: src/App/App.js
msgid "Txn failed. <0>View</0>"
msgstr "Txn fehlgeschlagen. <0>Siehe</0>"

#: src/components/Exchange/OrdersList.js
#: src/components/Referrals/AffiliatesStats.tsx
#: src/components/Referrals/TradersStats.tsx
#: src/components/Synthetics/OrderList/OrderList.tsx
#: src/pages/OrdersOverview/OrdersOverview.js
msgid "Type"
msgstr "Typ"

#: src/components/Referrals/AffiliatesStats.tsx
#: src/components/Referrals/TradersStats.tsx
msgid "USD Value may not be accurate since the data does not contain prices for {0}"
msgstr ""

#: src/components/Synthetics/MarketsList/MarketsList.tsx
#: src/pages/Dashboard/DashboardV2.js
msgid "UTILIZATION"
msgstr "NUTZUNG"

#: src/components/Synthetics/StatusNotification/GmStatusNotification.tsx
msgid "Unknown buy GM order"
msgstr ""

#: src/components/Synthetics/StatusNotification/OrderStatusNotification.tsx
msgid "Unknown order"
msgstr ""

#: src/components/Synthetics/StatusNotification/GmStatusNotification.tsx
msgid "Unknown sell GM order"
msgstr ""

#: src/pages/Stake/StakeV1.js
#: src/pages/Stake/StakeV1.js
#: src/pages/Stake/StakeV1.js
#: src/pages/Stake/StakeV1.js
#: src/pages/Stake/StakeV1.js
#: src/pages/Stake/StakeV2.js
#: src/pages/Stake/StakeV2.js
#: src/pages/Stake/StakeV2.js
#: src/pages/Stake/StakeV2.js
msgid "Unstake"
msgstr "Unstaken"

#: src/pages/Stake/StakeV2.js
msgid "Unstake GMX"
msgstr "Unstake GMX"

#: src/pages/Stake/StakeV2.js
msgid "Unstake completed!"
msgstr "Unstaken abgeschlossen!"

#: src/pages/Stake/StakeV2.js
msgid "Unstake esGMX"
msgstr "Unstake esGMX"

#: src/pages/Stake/StakeV1.js
msgid "Unstake failed"
msgstr "Unstaken fehlgeschlagen"

#: src/pages/Stake/StakeV2.js
msgid "Unstake failed."
msgstr "Unstaken fehlgeschlagen."

#: src/pages/Stake/StakeV2.js
msgid "Unstake submitted!"
msgstr "Unstaken übermittelt!"

#: src/pages/Stake/StakeV1.js
msgid "Unstake submitted! <0>View status.</0>"
msgstr "Unstaken übermittelt! <0>Status anzeigen.</0>"

#: src/pages/Stake/StakeV2.js
msgid "Unstaking will burn <0>{0} Multiplier Points</0>. {1}"
msgstr ""

#: src/pages/Stake/StakeV1.js
#: src/pages/Stake/StakeV2.js
msgid "Unstaking..."
msgstr "Unstaken..."

#: src/components/Exchange/TradeHistory.js
#: src/components/Referrals/JoinReferralCode.js
#: src/components/Synthetics/TradeHistoryRow/utils.ts
#: src/components/Synthetics/TradeHistoryRow/utils.ts
msgid "Update"
msgstr "Updaten"

#: src/components/Exchange/OrderEditor.js
msgid "Update Order"
msgstr "Update Order"

#: src/domain/synthetics/orders/updateOrderTxn.ts
msgid "Update order executed"
msgstr ""

#: src/components/Exchange/OrderEditor.js
#: src/components/Synthetics/OrderEditor/OrderEditor.tsx
msgid "Updating Order..."
msgstr "Order updaten..."

#: src/domain/synthetics/orders/updateOrderTxn.ts
msgid "Updating order"
msgstr ""

#: src/components/Referrals/JoinReferralCode.js
msgid "Updating..."
msgstr "Updating.."

#: src/components/Exchange/PositionsList.js
msgid "Use the \"Close\" button to reduce your Position Size, or to set Take-Profit / Stop-Loss Orders."
msgstr ""

#: src/components/Synthetics/PositionItem/PositionItem.tsx
msgid "Use the \"Close\" button to reduce your Position Size."
msgstr ""

#: src/pages/Stake/StakeV2.js
msgid "Use the \"Compound\" button to stake your Multiplier Points."
msgstr "Verwende den Button \"Zusammensetzen\", um deine Multiplikatorpunkte zu staken."

#: src/components/Exchange/PositionsList.js
#: src/components/Exchange/PositionsList.js
#: src/components/Synthetics/PositionItem/PositionItem.tsx
msgid "Use the Edit Collateral icon to deposit or withdraw collateral."
msgstr "Verwende das Symbol Kollateral bearbeiten, um Kollateral zu hinterlegen oder zurückzuziehen."

#: src/components/Exchange/UsefulLinks.tsx
msgid "Useful Links"
msgstr "Nützliche Links"

#: src/components/Synthetics/MarketsList/MarketsList.tsx
#: src/pages/Dashboard/DashboardV2.js
msgid "Utilization"
msgstr "Nutzung"

#: src/components/Referrals/AffiliatesStats.tsx
msgid "V1 Airdrop"
msgstr ""

#: src/components/Referrals/AffiliatesStats.tsx
#: src/components/Referrals/AffiliatesStats.tsx
#: src/components/Referrals/TradersStats.tsx
#: src/components/Referrals/TradersStats.tsx
msgid "V1 Arbitrum"
msgstr ""

#: src/components/Referrals/AffiliatesStats.tsx
#: src/components/Referrals/AffiliatesStats.tsx
#: src/components/Referrals/TradersStats.tsx
#: src/components/Referrals/TradersStats.tsx
msgid "V1 Avalanche"
msgstr ""

#: src/components/Referrals/AffiliatesStats.tsx
#: src/components/Referrals/AffiliatesStats.tsx
#: src/components/Referrals/TradersStats.tsx
#: src/components/Referrals/TradersStats.tsx
msgid "V1 Avalanche Fuji"
msgstr ""

#: src/components/Referrals/AffiliatesStats.tsx
msgid "V1 Rebates and V1/V2 esGMX are airdropped weekly. V2 Rebates are claimed manually."
msgstr ""

#: src/components/Referrals/AffiliatesStats.tsx
msgid "V1 esGMX"
msgstr ""

#: src/components/Referrals/TradersStats.tsx
#: src/components/Referrals/TradersStats.tsx
msgid "V1 rebates are airdropped weekly. V2 rebates are automatically applied as fee discounts on each trade and do not show on this table."
msgstr ""

#: src/components/Referrals/AffiliatesStats.tsx
#: src/components/Referrals/AffiliatesStats.tsx
#: src/components/Referrals/TradersStats.tsx
#: src/components/Referrals/TradersStats.tsx
msgid "V2 Arbitrum"
msgstr ""

#: src/components/Referrals/AffiliatesStats.tsx
#: src/components/Referrals/AffiliatesStats.tsx
#: src/components/Referrals/TradersStats.tsx
#: src/components/Referrals/TradersStats.tsx
msgid "V2 Avalanche"
msgstr ""

#: src/components/Referrals/AffiliatesStats.tsx
#: src/components/Referrals/AffiliatesStats.tsx
#: src/components/Referrals/TradersStats.tsx
#: src/components/Referrals/TradersStats.tsx
msgid "V2 Avalanche Fuji"
msgstr ""

#: src/components/Referrals/AffiliatesStats.tsx
msgid "V2 Claim"
msgstr ""

#: src/pages/SyntheticsFallbackPage/SyntheticsFallbackPage.tsx
msgid "V2 doesn't currently support this network"
msgstr ""

#: src/components/Synthetics/TradeBox/MarketPoolSelectorRow.tsx
msgid "V2 is newly live, and liquidity may be low initially."
msgstr ""

#: src/pages/Stake/StakeV2.js
msgid "Vault Capacity"
msgstr "Vault-Kapazität"

#: src/pages/Stake/StakeV2.js
msgid "Vault Capacity for your Account:"
msgstr "Vault-Kapazität für dein Konto"

#: src/pages/Stake/StakeV2.js
msgid "Vest"
msgstr "Vest"

#: src/pages/ClaimEsGmx/ClaimEsGmx.js
msgid "Vest with GLP on Arbitrum"
msgstr "Vesting mit GLP auf Arbitrum"

#: src/pages/ClaimEsGmx/ClaimEsGmx.js
msgid "Vest with GLP on Avalanche"
msgstr "Vesting mit GLP auf Avalanche"

#: src/pages/ClaimEsGmx/ClaimEsGmx.js
msgid "Vest with GMX on Arbitrum"
msgstr "Vesting mit GMX auf Arbitrum"

#: src/pages/ClaimEsGmx/ClaimEsGmx.js
msgid "Vest with GMX on Avalanche"
msgstr "Vesting mit GMX auf Avalanche"

#: src/pages/BeginAccountTransfer/BeginAccountTransfer.js
msgid "Vested GLP not withdrawn"
msgstr "Gevestete GLP nicht abgehoben"

#: src/pages/BeginAccountTransfer/BeginAccountTransfer.js
msgid "Vested GMX not withdrawn"
msgstr "Gevestete GMX nicht abgehoben"

#: src/pages/Stake/StakeV2.js
#: src/pages/Stake/StakeV2.js
msgid "Vesting Status"
msgstr "Vesting Status"

#: src/App/App.js
#: src/lib/contracts/notifications.tsx
#: src/lib/contracts/notifications.tsx
#: src/pages/Exchange/Exchange.js
#: src/pages/Exchange/Exchange.js
msgid "View"
msgstr "Ansicht"

#: src/components/AddressDropdown/AddressDropdown.tsx
msgid "View in Explorer"
msgstr "Ansicht im Explorer"

#: src/lib/contracts/callContract.tsx
msgid "View status."
msgstr "Siehe Status."

#: src/components/Referrals/AffiliatesStats.tsx
msgid "Volume on V1"
msgstr ""

#: src/components/Referrals/AffiliatesStats.tsx
msgid "Volume on V2"
msgstr ""

#: src/components/Referrals/TradersStats.tsx
msgid "Volume traded by this account with an active referral code."
msgstr "Von diesem Konto gehandeltes Volumen mit einem aktiven Referralcode."

#: src/components/Referrals/AffiliatesStats.tsx
msgid "Volume traded by your referred traders."
msgstr "Von den von dir empfohlenen Tradern gehandeltes Volumen."

#: src/components/Header/HomeHeaderLinks.tsx
msgid "Voting"
msgstr ""

#: src/components/Glp/GlpSwap.js
#: src/components/Synthetics/GmList/GmList.tsx
#: src/components/Synthetics/GmList/GmList.tsx
msgid "WALLET"
msgstr "WALLET"

#: src/components/Glp/GlpSwap.js
msgid "WARNING: High Fees"
msgstr "WARNUNG: Hohe Gebühren"

#: src/components/Exchange/PositionsList.js
#: src/components/Exchange/PositionsList.js
msgid "WARNING: This position has a low amount of collateral after deducting borrowing fees, deposit more collateral to reduce the position's liquidation risk."
msgstr "WARNUNG: Diese Position weist nach Abzug der Leihgebühren einen geringen Betrag an Kollateral auf; hinterlege mehr Kollateral, um das Liquidationsrisiko der Position zu verringern."

#: src/components/Synthetics/PositionItem/PositionItem.tsx
msgid "WARNING: This position has a low amount of collateral after deducting fees, deposit more collateral to reduce the position's liquidation risk."
msgstr ""

#: src/pages/Dashboard/DashboardV2.js
msgid "WEIGHT"
msgstr "GEWICHTUNG"

#: src/components/Exchange/SwapBox.js
#: src/components/Glp/GlpSwap.js
#: src/components/Migration/Migration.js
msgid "Waiting for Approval"
msgstr "Warten auf die Genehmigung"

#: src/components/Glp/GlpSwap.js
#: src/components/Glp/GlpSwap.js
#: src/components/Migration/Migration.js
#: src/components/Synthetics/GmList/GmList.tsx
#: src/components/Synthetics/MarketStats/MarketStats.tsx
#: src/pages/Stake/StakeV1.js
#: src/pages/Stake/StakeV1.js
#: src/pages/Stake/StakeV1.js
#: src/pages/Stake/StakeV1.js
#: src/pages/Stake/StakeV1.js
#: src/pages/Stake/StakeV2.js
#: src/pages/Stake/StakeV2.js
#: src/pages/Stake/StakeV2.js
#: src/pages/Stake/StakeV2.js
msgid "Wallet"
msgstr "Wallet"

#: src/pages/BeginAccountTransfer/BeginAccountTransfer.js
#: src/pages/CompleteAccountTransfer/CompleteAccountTransfer.js
msgid "Wallet is not connected"
msgstr "Wallet ist nicht verbunden"

#: src/pages/ClaimEsGmx/ClaimEsGmx.js
#: src/pages/NftWallet/NftWallet.js
msgid "Wallet not connected"
msgstr "Wallet nicht verbunden"

#: src/pages/Stake/StakeV1.js
msgid "Wallet not yet connected"
msgstr "Wallet noch nicht verbunden"

#: src/pages/Dashboard/DashboardV2.js
msgid "Weight"
msgstr "Gewichtung"

#: src/components/Exchange/SwapBox.js
msgid "When closing the position, you can select which token you would like to receive the profits in."
msgstr "Wenn du die Position schließt, kannst du auswählen, in welchem Token du die Gewinne erhalten möchtest."

#: src/components/Exchange/PositionEditor.js
#: src/components/Exchange/PositionEditor.js
#: src/components/Exchange/PositionEditor.js
#: src/components/Synthetics/PositionEditor/PositionEditor.tsx
#: src/pages/Stake/StakeV2.js
#: src/pages/Stake/StakeV2.js
msgid "Withdraw"
msgstr "Abheben"

#: src/components/Exchange/PositionEditor.js
msgid "Withdraw disabled, pending {0} upgrade"
msgstr ""

#: src/pages/Stake/StakeV2.js
msgid "Withdraw failed."
msgstr "Abheben fehlgeschlagen."

#: src/pages/Stake/StakeV2.js
msgid "Withdraw from GLP Vault"
msgstr "Abheben aus GLP Vault"

#: src/pages/Stake/StakeV2.js
msgid "Withdraw from GMX Vault"
msgstr "Abheben aus GMX Vault"

#: src/pages/Stake/StakeV2.js
msgid "Withdraw submitted."
msgstr "Abhebung übermittelt."

#: src/components/Exchange/TradeHistory.js
msgid "Withdraw {0} USD from {1}{longOrShortText}"
msgstr ""

#: src/domain/synthetics/markets/createWithdrawalTxn.ts
msgid "Withdrawal error."
msgstr ""

#: src/components/Exchange/PositionEditor.js
msgid "Withdrawal failed."
msgstr ""

#: src/components/Exchange/PositionEditor.js
msgid "Withdrawal submitted."
msgstr ""

#: src/components/Synthetics/StatusNotification/OrderStatusNotification.tsx
msgid "Withdrawing {0} from {positionText}"
msgstr ""

#: src/components/Exchange/PositionEditor.js
msgid "Withdrawing..."
msgstr ""

#: src/pages/Stake/StakeV2.js
msgid "Withdrawn!"
msgstr "Abgehoben!"

#: src/pages/Exchange/Exchange.js
msgid "Withdrew {0} USD from {tokenSymbol} {longOrShortText}."
msgstr "{0} USD von {tokenSymbol} {longOrShortText} abgehoben."

#: src/context/SyntheticsEvents/SyntheticsEventsProvider.tsx
msgid "Withdrew {0} from {positionText}"
msgstr ""

#: src/pages/Ecosystem/Ecosystem.js
msgid "Yield Optimizer on Avalanche"
msgstr "Yield-Optimierer auf Avalanche"

#: src/pages/Ecosystem/Ecosystem.js
msgid "Yield Trading"
msgstr ""

#: src/pages/Ecosystem/Ecosystem.js
msgid "Yield Vaults"
msgstr "Yield Vaults"

#: src/pages/Ecosystem/Ecosystem.js
msgid "Yield simulator for GMX"
msgstr "Yield Simulator für GMX"

#: src/pages/Stake/StakeV2.js
msgid "You are earning {0}% more {nativeTokenSymbol} rewards using {1} Staked Multiplier Points."
msgstr "Du verdienst {0}% mehr {nativeTokenSymbol} Rewards mit {1} gestaketen Multiplikatorpunkte\"."

#: src/pages/Stake/StakeV2.js
msgid "You are earning {nativeTokenSymbol} rewards with {0} tokens.<0/>Tokens: {amountStr}."
msgstr "Du verdienst {0}% mehr {nativeTokenSymbol} Rewards mit {1} gestaketen Multiplikatorpunkten."

#: src/components/ModalViews/RedirectModal.js
msgid "You are leaving GMX.io and will be redirected to a third party, independent website."
msgstr "Du verlässt GMX.io und wirst  auf eine unabhängige Website eines Drittanbieters weitergeleitet."

#: src/pages/BuyGMX/BuyGMX.tsx
msgid "You can buy AVAX directly on <0>Avalanche</0> using these options:"
msgstr ""

#: src/pages/BuyGMX/BuyGMX.tsx
msgid "You can buy ETH directly on <0>Arbitrum</0> using these options:"
msgstr ""

#: src/components/Exchange/SwapBox.js
msgid "You can change the \"Collateral In\" token above to find lower fees"
msgstr "Du kannst das obige Zeichen \"Kollateral in\" ändern, um niedrigere Gebühren zu finden"

#: src/components/Exchange/PositionSeller.js
msgid "You can change this in the settings menu on the top right of the page.<0/><1/>Note that a low allowed slippage, e.g. less than {0}, may result in failed orders if prices are volatile."
msgstr ""

#: src/pages/ClaimEsGmx/ClaimEsGmx.js
msgid "You can check your claim history <0>here</0>."
msgstr "Du kannst deine Claim-Historie <0>hier</0> einsehen."

#: src/pages/ClaimEsGmx/ClaimEsGmx.js
msgid "You can currently vest a maximum of {0} esGMX tokens at a ratio of {1} {stakingToken} to 1 esGMX."
msgstr "Du kannst derzeit maximal {0} esGMX-Token in einem Verhältnis von {1} {stakingToken} zu 1 esGMX übertragen."

#: src/components/Exchange/ConfirmationBox.js
#: src/components/Synthetics/ConfirmationBox/ConfirmationBox.tsx
#: src/components/Synthetics/PositionSeller/PositionSeller.tsx
msgid "You can edit the default Allowed Slippage in the settings menu on the top right of the page.<0/><1/>Note that a low allowed slippage, e.g. less than {0}, may result in failed orders if prices are volatile."
msgstr ""

#: src/components/Synthetics/TradeBox/MarketPoolSelectorRow.tsx
msgid "You can get a {0} better execution price in the {1} market pool.<0>Switch to {2} market pool.</0>"
msgstr ""

#: src/pages/BuyGMX/BuyGMX.tsx
msgid "You can transfer AVAX from other networks to Avalanche using any of the below options:"
msgstr ""

#: src/pages/BuyGMX/BuyGMX.tsx
msgid "You can transfer ETH from other networks to Arbitrum using any of the below options:"
msgstr "Du kannst ETH von anderen Netzwerken zu Arbitrum transferieren, indem du eine der folgenden Optionen nutzt:"

#: src/pages/BeginAccountTransfer/BeginAccountTransfer.js
msgid "You have a <0>pending transfer</0> to {pendingReceiver}."
msgstr "Du hast eine <0>ausstehende Übertragung</0> an {pendingReceiver}."

#: src/pages/CompleteAccountTransfer/CompleteAccountTransfer.js
msgid "You have a pending transfer from {sender}."
msgstr "Du hast eine ausstehende Überweisung von {sender}."

#: src/components/Exchange/ConfirmationBox.js
msgid "You have an active Limit Order to Increase {longOrShortText} {sizeInToken} {0} (${1}) at price ${2}"
msgstr "Du hast eine aktive Limit-Order zur Erhöhung von {longOrShortText} {sizeInToken} {0} (${1}) zum Preis von ${2}"

#: src/components/Synthetics/ConfirmationBox/ConfirmationBox.tsx
msgid "You have an active Limit Order to Increase {longShortText} {0} {sizeText} at price {1}."
msgstr ""

#: src/components/Exchange/PositionSeller.js
msgid "You have an active order to decrease {longOrShortText} {sizeInToken} {0} (${1}) at {prefix} {2}"
msgstr ""

#: src/components/Synthetics/TradeBox/MarketPoolSelectorRow.tsx
msgid "You have an existing order in the {0} market pool. <0>Switch to {1} market pool.</0>"
msgstr ""

#: src/components/Synthetics/TradeBox/CollateralSelectorRow.tsx
msgid "You have an existing order with {0} as collateral. <0>Switch to {1} collateral.</0>"
msgstr ""

#: src/components/Synthetics/TradeBox/MarketPoolSelectorRow.tsx
msgid "You have an existing position in the {0} market pool. <0>Switch to {1} market pool.</0>"
msgstr ""

#: src/components/Exchange/SwapBox.js
msgid "You have an existing position with {0} as collateral."
msgstr ""

#: src/components/Synthetics/ConfirmationBox/ConfirmationBox.tsx
msgid "You have an existing position with {0} as collateral. This Order will not be valid for that Position."
msgstr ""

#: src/components/Synthetics/ConfirmationBox/ConfirmationBox.tsx
msgid "You have an existing position with {0} as collateral. This action will not apply for that position."
msgstr ""

#: src/domain/synthetics/orders/utils.ts
msgid ""
"You have an existing {longText} position with {0} as Collateral. This Order will not\n"
"be valid for that Position."
msgstr ""

#: src/components/Exchange/ConfirmationBox.js
msgid "You have multiple existing Increase {longOrShortText} {0} limit orders"
msgstr "Du hast mehrere bestehende {longOrShortText} {0} Limit-Orders zur Erhöhung"

#: src/components/Synthetics/ConfirmationBox/ConfirmationBox.tsx
msgid "You have multiple existing Increase {longShortText} {0} limit orders"
msgstr ""

#: src/pages/Stake/StakeV2.js
#: src/pages/Stake/StakeV2.js
msgid "You have not deposited any tokens for vesting."
msgstr "Du hast keine Token für das Vesting hinterlegt."

#: src/components/Synthetics/ConfirmationBox/ConfirmationBox.tsx
msgid "You have selected {collateralTokenSymbol} as Collateral, the Liquidation Price will vary based on the price of {collateralTokenSymbol}."
msgstr ""

#: src/components/Synthetics/ConfirmationBox/ConfirmationBox.tsx
msgid "You have selected {collateralTokenSymbol} as collateral to short {indexTokenSymbol}."
msgstr ""

#: src/components/Synthetics/ConfirmationBox/ConfirmationBox.tsx
msgid "You have selected {collateralTokenSymbol} as collateral, the Liquidation Price is higher compared to using a stablecoin as collateral since the worth of the collateral will change with its price. If required, you can change the collateral type using the Collateral In option in the trade box."
msgstr ""

#: src/pages/ClaimEsGmx/ClaimEsGmx.js
msgid "You have {0} esGMX (IOU) tokens."
msgstr "Du hast {0} esGMX (IOU)-tokens."

#: src/pages/Stake/StakeV2.js
msgid "You need a total of at least {0} {stakeTokenLabel} to vest {1} esGMX."
msgstr "Du benötigst insgesamt mind. {0} {stakeTokenLabel}, um {1} esGMX zu erhalten."

#: src/components/Exchange/NoLiquidityErrorModal.tsx
msgid "You need to select {swapTokenSymbol} as the \"Pay\" token to use it for collateral to initiate this trade."
msgstr "Du musst {swapTokenSymbol} als \"Bezahlen\"-Token auswählen, um es als Kollateral für die Einleitung dieses Trades zu verwenden."

#: src/pages/CompleteAccountTransfer/CompleteAccountTransfer.js
msgid "You will need to be on this page to accept the transfer, <0>click here</0> to copy the link to this page if needed."
msgstr "Du musst auf dieser Seite sein, um den Transfer zu akzeptieren. <0>Klicke hier</0>, um den Link zu dieser Seite zu kopieren, falls nötig."

#: src/components/Referrals/TradersStats.tsx
msgid "You will receive a {currentTierDiscount}% discount on opening and closing fees."
msgstr ""

#: src/components/Exchange/OrdersList.js
msgid "You will receive at least {0} {1} if this order is executed. The exact execution price may vary depending on fees at the time the order is executed."
msgstr "Du wirst mind. {0} {1} erhalten, wenn dieser Auftrag ausgeführt wird. Der genaue Ausführungspreis kann je nach den Gebühren zum Zeitpunkt der Ausführung des Auftrags variieren."

#: src/components/Exchange/OrdersList.js
msgid "You will receive at least {0} {1} if this order is executed. The execution price may vary depending on swap fees at the time the order is executed."
msgstr "Du wirst mind. {0} {1} erhalten, wenn dieser Auftrag ausgeführt wird. Der Ausführungspreis kann je nach den Swap-Gebühren zum Zeitpunkt der Auftragsausführung variieren."

#: src/components/Synthetics/OrderItem/OrderItem.tsx
msgid "You will receive at least {toAmountText} if this order is executed. This price is being updated in real time based on Swap Fees and Price Impact."
msgstr ""

#: src/pages/ClaimEsGmx/ClaimEsGmx.js
msgid "Your esGMX (IOU) balance will decrease by your claim amount after claiming, this is expected behaviour."
msgstr "Dein esGMX-Guthaben (IOU) verringert sich nach der Beanspruchung um deinen beanspruchten Betrag, dies ist ein zu erwartendes Verhalten."

#: src/components/Exchange/ConfirmationBox.js
#: src/components/Synthetics/ConfirmationBox/ConfirmationBox.tsx
msgid "Your position's collateral after deducting fees."
msgstr "Das Kollateral deiner Position nach Abzug der Gebühren."

#: src/pages/CompleteAccountTransfer/CompleteAccountTransfer.js
msgid "Your transfer has been completed."
msgstr "Dein Transfer wurde abgeschlossen."

#: src/pages/BeginAccountTransfer/BeginAccountTransfer.js
msgid "Your transfer has been initiated."
msgstr "Dein Transfer wurde eingeleitet."

#: src/components/Migration/Migration.js
msgid "Your wallet: {0}"
msgstr "Dein Wallet: {0}"

#: src/pages/PositionsOverview/PositionsOverview.js
msgid "account"
msgstr "Konto"

#: src/pages/PositionsOverview/PositionsOverview.js
msgid "collateral"
msgstr "Kollateral"

#: src/pages/Ecosystem/Ecosystem.js
msgid "esGMX OTC Market"
msgstr ""

#: src/pages/PositionsOverview/PositionsOverview.js
msgid "fee"
msgstr "Gebühren"

#: src/components/Synthetics/ClaimHistoryRow/ClaimHistoryRow.tsx
msgid "from"
msgstr ""

#: src/components/Exchange/ConfirmationBox.js
#: src/components/Synthetics/ConfirmationBox/ConfirmationBox.tsx
msgid "hide"
msgstr "Verstecken"

#: src/pages/Dashboard/DashboardV2.js
msgid "in liquidity"
msgstr "In Liquidität"

#: src/pages/Dashboard/DashboardV2.js
msgid "not staked"
msgstr "Nicht gestaket"

#: src/components/Synthetics/MarketCard/MarketCard.tsx
#: src/components/Synthetics/MarketCard/MarketCard.tsx
msgid "pay"
msgstr ""

#: src/components/Synthetics/MarketCard/MarketCard.tsx
#: src/components/Synthetics/MarketCard/MarketCard.tsx
msgid "receive"
msgstr ""

#: src/pages/PositionsOverview/PositionsOverview.js
msgid "size"
msgstr "Größe"

#: src/pages/Dashboard/DashboardV2.js
msgid "staked"
msgstr "Gestaket"

#: src/pages/PositionsOverview/PositionsOverview.js
msgid "time to liq"
msgstr "Zeit zur Liq"

#: src/components/Exchange/ConfirmationBox.js
#: src/components/Synthetics/ConfirmationBox/ConfirmationBox.tsx
msgid "view"
msgstr "Ansicht"

#: src/components/Synthetics/ClaimHistoryRow/ClaimHistoryRow.tsx
msgid "{0, plural, one {# Position} other {# Positions}}"
msgstr ""

#: src/pages/Exchange/Exchange.js
#: src/pages/SyntheticsPage/SyntheticsPage.tsx
msgid "{0, plural, one {Cancel order} other {Cancel # orders}}"
msgstr ""

#: src/components/Synthetics/GmSwap/GmConfirmationBox/GmConfirmationBox.tsx
msgid "{0, plural, one {Pending {symbolsText} approval} other {Pending {symbolsText} approvals}}"
msgstr ""

#: src/pages/SyntheticsPage/SyntheticsPage.tsx
msgid "{0} <0><1>{indexName}</1><2>[{poolName}]</2></0> <3>market selected</3>."
msgstr ""

#: src/domain/tokens/approveTokens.tsx
msgid "{0} Approved!"
msgstr "{0} Genehmigt!"

#: src/components/Glp/SwapErrorModal.tsx
msgid "{0} Capacity Reached"
msgstr "{0} Erreichte Kapazität"

#: src/components/Glp/GlpSwap.js
msgid "{0} GLP (${1})"
msgstr "{0} GLP (${1})"

#: src/components/Glp/GlpSwap.js
msgid "{0} GLP bought with {1} {2}!"
msgstr "{0} GLP gekauft mit {1} {2}!"

#: src/components/Glp/GlpSwap.js
msgid "{0} GLP have been reserved for vesting."
msgstr "{0} GLP sind für Vesting reserviert worden."

#: src/components/Glp/GlpSwap.js
msgid "{0} GLP sold for {1} {2}!"
msgstr "{0} GLP verkauft für {1} {2}!"

#: src/pages/Stake/StakeV2.js
#: src/pages/Stake/StakeV2.js
msgid "{0} GMX tokens can be claimed, use the options under the Total Rewards section to claim them."
msgstr "{0} GMX-Token können eingefordert werden. Verwende die Optionen im Abschnitt Gesamtrewards, um sie einzufordern."

#: src/components/Exchange/NoLiquidityErrorModal.tsx
msgid "{0} Pool Capacity Reached"
msgstr "{0} Pool-Kapazität erreicht"

#: src/components/Exchange/ConfirmationBox.js
#: src/components/Exchange/ConfirmationBox.js
#: src/components/Exchange/SwapBox.js
#: src/components/Exchange/SwapBox.js
#: src/components/Synthetics/ConfirmationBox/ConfirmationBox.tsx
#: src/components/Synthetics/ConfirmationBox/ConfirmationBox.tsx
#: src/components/Synthetics/SwapCard/SwapCard.tsx
#: src/components/Synthetics/SwapCard/SwapCard.tsx
msgid "{0} Price"
msgstr "{0} Preis"

#: src/components/Exchange/NoLiquidityErrorModal.tsx
msgid "{0} Required"
msgstr "{0} Erforderlich"

#: src/components/Synthetics/MarketStats/MarketStats.tsx
msgid "{0} and {1} can be used to buy GM for this market up to the specified buying caps."
msgstr ""

#: src/components/Synthetics/GmList/GmList.tsx
msgid "{0} and {1} can be used to buy GM tokens for this market up to the specified buying caps."
msgstr ""

#: src/components/Synthetics/MarketStats/MarketStats.tsx
msgid "{0} can be used to buy GM for this market up to the specified buying caps."
msgstr ""

#: src/domain/synthetics/trade/utils/validation.ts
msgid "{0} can not be sent to smart contract addresses. Select another token."
msgstr ""

#: src/pages/Dashboard/DashboardV2.js
msgid "{0} is above its target weight.<0/><1/>Get lower fees to <2>swap</2> tokens for {1}."
msgstr "{0} liegt über der Zielgewichtung.<0/><1/>Erhalte niedrigere Gebühren, um <2>Token für {1} zu tauschen</2>."

#: src/pages/Dashboard/DashboardV2.js
msgid "{0} is below its target weight.<0/><1/>Get lower fees to <2>buy GLP</2> with {1}, and to <3>swap</3> {2} for other tokens."
msgstr ""

#: src/components/Exchange/SwapBox.js
msgid "{0} is required for collateral."
msgstr "{0} ist für das Kollateral erforderlich."

#: src/components/Glp/GlpSwap.js
msgid "{0} pool exceeded, try different token"
msgstr "{0} Pool überschritten, anderen Token versuchen"

#: src/components/Exchange/OrderEditor.js
#: src/components/Exchange/OrderEditor.js
msgid "{0} price"
msgstr "{0} Preis"

#: src/components/Glp/GlpSwap.js
msgid "{0} selected in order form"
msgstr "{0} ausgewählt im Orderformular"

#: src/pages/Stake/StakeV2.js
#: src/pages/Stake/StakeV2.js
msgid "{0} tokens have been converted to GMX from the {1} esGMX deposited for vesting."
msgstr "{0} Token wurden von den {1} esGMX, die als Kollateral hinterlegt wurden, in GMX umgewandelt."

#: src/components/Synthetics/ConfirmationBox/ConfirmationBox.tsx
#: src/components/Synthetics/OrderItem/OrderItem.tsx
#: src/components/Synthetics/OrderItem/OrderItem.tsx
msgid "{0} will be swapped to {1} on order execution."
msgstr ""

#: src/components/Exchange/SwapBox.js
msgid "{0} {1} not supported"
msgstr ""

#: src/components/Exchange/TradeHistory.js
msgid "{0}: Swap {amountInDisplay}{1} for{minOutDisplay} {2}, Price:{3} USD"
msgstr ""

#: src/components/Exchange/TradeHistory.js
msgid "{0}: {1}, Price: {priceDisplay}"
msgstr ""

#: src/components/Exchange/TradeHistory.js
msgid "{0}  {1} {longOrShortText}, -{2} USD, {3} Price: ${4} USD"
msgstr ""

#: src/components/Exchange/TradeHistory.js
msgid "{actionDisplay} Order"
msgstr "{actionDisplay} Order"

#: src/components/Exchange/TradeHistory.js
msgid ""
"{actionDisplay} {0} {longOrShortText},\n"
"-{1} USD,\n"
"{2} Price: {3} USD"
msgstr ""

#: src/components/Synthetics/TradeHistoryRow/utils.ts
msgid "{actionText} Deposit {collateralText} into {positionText}"
msgstr ""

#: src/components/Synthetics/TradeHistoryRow/utils.ts
msgid "{actionText} Withdraw {collateralText} from {positionText}"
msgstr ""

#: src/components/Synthetics/TradeHistoryRow/utils.ts
msgid "{actionText} {orderTypeName} Swap: {fromText} for {toText}"
msgstr ""

#: src/components/Synthetics/TradeHistoryRow/utils.ts
msgid "{actionText} {orderTypeName} Swap: {fromText} for {toText}, Price: {ratioText}"
msgstr ""

#: src/pages/Dashboard/DashboardV2.js
msgid "{chainName} Total Stats start from {totalStatsStartDate}.<0/> For detailed stats:"
msgstr "{chainName} Gesamt-Statistiken beginnen ab {totalStatsStartDate}.<0/> Für detaillierte Statistiken:"

#: src/domain/synthetics/orders/cancelOrdersTxn.ts
msgid "{count, plural, one {Order} other {# Orders}}"
msgstr ""

#: src/components/Synthetics/ClaimHistoryRow/ClaimHistoryRow.tsx
msgid "{eventTitle} from"
msgstr ""

#: src/components/Exchange/ConfirmationBox.js
#: src/components/Synthetics/ConfirmationBox/ConfirmationBox.tsx
msgid "{existingTriggerOrderLength, plural, one {You have an active trigger order that could impact this position.} other {You have # active trigger orders that could impact this position.}}"
msgstr "{existingTriggerOrderLength, plural, one {Du hast einen aktiven Triggerauftrag, der sich auf diese Position auswirken könnte.} other {Du hast # aktive Triggeraufträge, die sich auf diese Position auswirken könnten.}}"

#: src/components/Exchange/ConfirmationBox.js
#: src/components/Synthetics/ConfirmationBox/ConfirmationBox.tsx
msgid "{existingTriggerOrderLength, plural, one {You have an active trigger order that might execute immediately after you open this position. Please cancel the order or accept the confirmation to continue.} other {You have # active trigger orders that might execute immediately after you open this position. Please cancel the orders or accept the confirmation to continue.}}"
msgstr "{existingTriggerOrderLength, plural, one {Du hast eine aktiven Trigger-Order, die unmittelbar nach dem Öffnen dieser Position ausgeführt werden könnte. Bitte storniere den Auftrag oder akzeptiere die Bestätigung, um fortzufahren.} other {Du hast # aktive Trigger-Orders, die sofort ausgeführt werden könnten, nachdem du diese Position eröffnet hast. Bitte storniere die Aufträge oder akzeptieren die Bestätigung, um fortzufahren.}}"

#: src/domain/synthetics/orders/utils.ts
msgid "{increaseOrDecreaseText} {tokenText} by {sizeText}"
msgstr ""

#: src/components/Exchange/PositionsList.js
msgid "{longOrShortText} {0} market selected"
msgstr ""

#: src/components/Synthetics/MarketCard/MarketCard.tsx
msgid "{longShortText} {0} Open Interest"
msgstr ""

#: src/components/Synthetics/MarketCard/MarketCard.tsx
msgid "{longShortText} {0} Reserve"
msgstr ""

#: src/components/Synthetics/ClaimHistoryRow/ClaimHistoryRow.tsx
msgid "{marketsCount, plural, one {# Market} other {# Markets}}"
msgstr ""

#: src/components/Glp/GlpSwap.js
msgid "{nativeTokenSymbol} ({wrappedTokenSymbol}) APR"
msgstr "{nativeTokenSymbol} ({wrappedTokenSymbol}) APR"

#: src/components/Stake/GMXAprTooltip.tsx
msgid "{nativeTokenSymbol} APR"
msgstr ""

#: src/components/Stake/GMXAprTooltip.tsx
msgid "{nativeTokenSymbol} Base APR"
msgstr ""

#: src/components/Stake/GMXAprTooltip.tsx
msgid "{nativeTokenSymbol} Boosted APR"
msgstr ""

#: src/components/Stake/GMXAprTooltip.tsx
msgid "{nativeTokenSymbol} Total APR"
msgstr ""

#: src/components/Exchange/PositionSeller.js
msgid "{nativeTokenSymbol} can not be sent to smart contract addresses. Select another token."
msgstr ""

#: src/context/SyntheticsEvents/SyntheticsEventsProvider.tsx
msgid "{orderTypeLabel} {positionText}, -{0}"
msgstr ""

#: src/components/Synthetics/TradeHistoryRow/utils.ts
msgid "{orderTypeName} Order Execution Failed"
msgstr ""

#: src/components/Synthetics/TradeHistoryRow/utils.ts
msgid "{orderTypeName} Swap Execution Failed: {fromText} for {toText}, Price: {ratioText}"
msgstr ""

#: src/components/Synthetics/StatusNotification/OrderStatusNotification.tsx
msgid "{orderTypeText} {0} for {1}"
msgstr ""

#: src/components/Synthetics/StatusNotification/OrderStatusNotification.tsx
msgid "{orderTypeText} {0} {longShortText}: {sign}{1}"
msgstr ""

#: src/domain/synthetics/orders/cancelOrdersTxn.ts
msgid "{ordersText} canceled"
msgstr ""

#: src/components/Synthetics/StatusNotification/FeesSettlementStatusNotification.tsx
msgid "{positionName} Failed to settle"
msgstr ""

#: src/components/Synthetics/StatusNotification/FeesSettlementStatusNotification.tsx
msgid "{positionName} Fees settled"
msgstr ""

#: src/components/Synthetics/StatusNotification/FeesSettlementStatusNotification.tsx
msgid "{positionName} Fees settling"
msgstr ""

#: src/components/StatsTooltip/ChainsStatsTooltipRow.tsx
msgid "{title}"
msgstr ""<|MERGE_RESOLUTION|>--- conflicted
+++ resolved
@@ -13,17 +13,6 @@
 "Language-Team: \n"
 "Plural-Forms: \n"
 
-<<<<<<< HEAD
-#: src/components/Synthetics/MarketCard/MarketCard.tsx
-msgid "\"Current {0} Long\" takes into account PnL of open positions."
-msgstr ""
-
-#: src/components/Synthetics/TradeFeesRow/TradeFeesRow.tsx
-msgid "({0}% of Open Fee)"
-msgstr ""
-
-=======
->>>>>>> 18ca78c7
 #: src/pages/Dashboard/DashboardV2.js
 msgid "01 Sep 2021"
 msgstr "06 Sep 2021"
@@ -507,10 +496,6 @@
 
 #: src/components/AprInfo/AprInfo.tsx
 msgid "Bonus APR"
-msgstr ""
-
-#: src/components/Synthetics/TradeFeesRow/TradeFeesRow.tsx
-msgid "Bonus Rebate"
 msgstr ""
 
 #: src/components/Migration/Migration.js
@@ -1780,14 +1765,6 @@
 #: src/components/Synthetics/TradeFeesRow/TradeFeesRow.tsx
 msgid "Fees"
 msgstr "Gebühren"
-
-#: src/components/Synthetics/TradeFeesRow/TradeFeesRow.tsx
-msgid "Fees (Rebated)"
-msgstr ""
-
-#: src/components/Synthetics/TradeFeesRow/TradeFeesRow.tsx
-msgid "Fees (Rebated) and Price Impact"
-msgstr ""
 
 #: src/components/Synthetics/GmSwap/GmFees/GmFees.tsx
 #: src/components/Synthetics/TradeFeesRow/TradeFeesRow.tsx
@@ -4518,10 +4495,6 @@
 msgid "The Bonus Rebate is an estimate and is to be airdropped as ARB tokens when migrating this liquidity to GM pools within the same epoch. <0>Read more</0>."
 msgstr ""
 
-#: src/components/Synthetics/TradeFeesRow/TradeFeesRow.tsx
-msgid "The Bonus Rebate will be airdropped as ARB tokens. <0>Read more</0>."
-msgstr ""
-
 #: src/components/Stake/GMXAprTooltip.tsx
 msgid "The Boosted APR is from your staked Multiplier Points."
 msgstr "Der erhöhte APR ergibt sich aus den von dir gestaketen Multiplikatorpunkten."
@@ -4608,10 +4581,6 @@
 
 #: src/components/Exchange/ConfirmationBox.js
 msgid "The spread is > 1%, please ensure the trade details are acceptable before confirming"
-msgstr ""
-
-#: src/components/Synthetics/TradeFeesRow/TradeFeesRow.tsx
-msgid "The trading incentives have reached their cap for this epoch. They will be reset in {timeLeftStr}."
 msgstr ""
 
 #: src/components/ModalViews/RedirectModal.js

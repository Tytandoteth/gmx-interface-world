--- conflicted
+++ resolved
@@ -5424,17 +5424,12 @@
 msgid "Take-profit and stop-loss orders can be set after opening a position. <0/><1/>There will be a \"Close\" button on each position row, clicking this will display the option to set trigger orders. <2/><3/>For screenshots and more information, please see the <4>docs</4>."
 msgstr "Take-Profit- und Stop-Loss-Orders können nach der Eröffnung einer Position gesetzt werden. <0/><1/>Auf jeder Positionszeile befindet sich ein Button \"Schließen\", durch Anklicken dieser Schaltfläche wird die Option zum Setzen von Trigger-Orders angezeigt. <2/><3/>Screenshots und weitere Informationen findest du in den <4>Dokumenten</4>."
 
-<<<<<<< HEAD
-#: src/pages/Dashboard/DashboardV2.tsx
-#: src/pages/Dashboard/DashboardV2.tsx
-=======
 #: src/lib/wallets/connecters/binanceW3W/binanceWallet.ts
 msgid "Tap [Create Wallet] to start using your Web3 Wallet."
 msgstr "Tippe auf [Wallet erstellen], um dein Web3 Wallet zu verwenden."
 
-#: src/pages/Dashboard/DashboardV2.js
-#: src/pages/Dashboard/DashboardV2.js
->>>>>>> b380cfc5
+#: src/pages/Dashboard/DashboardV2.tsx
+#: src/pages/Dashboard/DashboardV2.tsx
 msgid "Target Min Amount"
 msgstr "Ziel Min. Betrag"
 

--- conflicted
+++ resolved
@@ -1430,13 +1430,8 @@
 msgstr "GMX Wöchentliche Updates"
 
 #: src/pages/BuyGMX/BuyGMX.tsx
-<<<<<<< HEAD
-msgid "GMX bonds can be bought on Olympus Pro with a discount and a small vesting period:"
-msgstr "GMX-Anleihen können auf Olympus Pro mit einem Rabatt und einer kurzen Sperrfrist gekauft werden:"
-=======
 msgid "GMX bonds can be bought on Bond Protocol with a discount and a small vesting period:"
 msgstr ""
->>>>>>> 69b9f51c
 
 #: src/pages/Ecosystem/Ecosystem.js
 msgid "GMX community discussion"
@@ -2152,13 +2147,6 @@
 msgid "Note that orders are not guaranteed to be executed.<0/><1/>This can occur in a few situations including but not exclusive to:"
 msgstr "Beachte, dass die Ausführung von Aufträgen nicht garantiert ist.<0/><1/>Dies kann in einigen Situationen vorkommen, einschließlich, aber nicht ausschließlich bei:"
 
-<<<<<<< HEAD
-#: src/pages/BuyGlp/BuyGlp.js
-msgid "Note that there is a minimum holding time of 15 minutes after a purchase.<0/>View <1>staking</1> page."
-msgstr "Beachte, dass nach einem Kauf eine Mindesthaltezeit von 15 Minuten gilt.<0/>Seite <1>Stehlen</1> ansehen."
-
-=======
->>>>>>> 69b9f51c
 #: src/components/Referrals/referralsHelper.js
 msgid "Only letters, numbers and underscores are allowed."
 msgstr "Es sind nur Buchstaben, Zahlen und Unterstriche erlaubt."
@@ -2201,13 +2189,6 @@
 msgid "Opening..."
 msgstr "Öffnen..."
 
-<<<<<<< HEAD
-#: src/pages/Ecosystem/Ecosystem.js
-msgid "Optimal compound interval calculator"
-msgstr "Optimal zusammengesetzter Intervall-Rechner"
-
-=======
->>>>>>> 69b9f51c
 #: src/components/Exchange/OrdersList.js
 #: src/pages/OrdersOverview/OrdersOverview.js
 msgid "Order"
@@ -2481,13 +2462,8 @@
 msgstr "Profit-Preis: {0} ${1}. Diese Regel gilt für die nächsten {2}, bis {3}."
 
 #: src/pages/Ecosystem/Ecosystem.js
-<<<<<<< HEAD
-msgid "Projects developed by the GMX community."
-msgstr "Projekte, die von der GMX-Community entwickelt wurden."
-=======
-msgid "Projects developed by the GMX community. Please exercise caution in interacting with any site, the project's are fully maintained by community developers."
-msgstr ""
->>>>>>> 69b9f51c
+msgid "Projects developed by the GMX community. <0/>Please exercise caution when interacting with any app, apps are fully maintained by community developers."
+msgstr ""
 
 #: src/pages/Ecosystem/Ecosystem.js
 msgid "Projects integrated with GMX."

msgid ""
msgstr ""
"POT-Creation-Date: 2022-10-05 15:32+0530\n"
"MIME-Version: 1.0\n"
"Content-Type: text/plain; charset=utf-8\n"
"Content-Transfer-Encoding: 8bit\n"
"X-Generator: @lingui/cli\n"
"Language: de\n"
"Project-Id-Version: \n"
"Report-Msgid-Bugs-To: \n"
"PO-Revision-Date: \n"
"Last-Translator: \n"
"Language-Team: \n"
"Plural-Forms: \n"

#: src/pages/AccountDashboard/generalPerformanceDetailsDebug.tsx
msgid "Unrealized Base PnL"
msgstr ""

#: src/pages/ClaimEsGmx/ClaimEsGmx.jsx
#: src/pages/NftWallet/NftWallet.jsx
msgid "Wallet not connected"
msgstr "Wallet nicht verbunden"

#: src/components/RatingToast/RatingToast.tsx
msgid "Not likely"
msgstr ""

#: src/pages/Home/Home.tsx
msgid "Available on your preferred network"
msgstr "Verfügbar in deinem bevorzugten Netzwerk"

#: src/pages/Ecosystem/Ecosystem.jsx
msgid "Decentralized Trading Protocol"
msgstr "Dezentrales Tradingprotokoll"

#: src/pages/ClaimEsGmx/ClaimEsGmx.jsx
#: src/pages/Stake/StakeV2.tsx
msgid "Claim submitted!"
msgstr "Anspruch übermittelt!"

#: src/components/AddressDropdown/AddressDropdown.tsx
msgid "Disconnect"
msgstr "Verbindung trennen"

#: src/components/Glp/GlpSwap.jsx
msgid "Buy GM tokens before the epoch resets in {0} to be eligible for the Bonus Rebate. Alternatively, wait for the epoch to reset to redeem GLP and buy GM within the same epoch."
msgstr ""

#: src/components/Glp/GlpSwap.jsx
#: src/components/Synthetics/ChartTokenSelector/ChartTokenSelector.tsx
#: src/components/Synthetics/GmList/GmList.tsx
#: src/components/Synthetics/MarketsList/MarketsList.tsx
#: src/pages/Dashboard/MarketsListV1.tsx
msgid "PRICE"
msgstr "PREIS"

#: src/components/Synthetics/MarketNetFee/MarketNetFee.tsx
#: src/components/Synthetics/MarketNetFee/MarketNetFee.tsx
msgid "receive"
msgstr ""

#: src/pages/Stake/StakeV2.tsx
msgid "Stake GMX Rewards"
msgstr ""

#: src/components/Glp/SwapErrorModal.tsx
msgid "There is not enough liquidity in a single token for your size. Please check the Save on Fees section and consider splitting your order into several different ones"
msgstr "Die Liquidität in einem einzigen Token ist für deine Größe nicht ausreichend. Bitte prüfe den Abschnitt \"Gebühren sparen\" und ziehe in Erwägung, deinen Auftrag in mehrere Aufträge aufzuteilen"

#: src/components/Synthetics/PositionEditor/PositionEditor.tsx
msgid "Decrease the withdraw size to match the max. <0>Read more</0>.<1/><2/><3>Set max withdrawal</3>"
msgstr ""

#: src/domain/synthetics/userFeedback/utils.ts
msgid "What would have made your rating a 9 or 10?"
msgstr ""

#: src/components/Synthetics/StatusNotification/SubaccountNotification.tsx
msgid "Subaccount generation failed"
msgstr ""

#: src/components/Exchange/ConfirmationBox.jsx
msgid "{existingTriggerOrderLength, plural, one {You have an active trigger order that might execute immediately after you open this position. Please cancel the order or accept the confirmation to continue.} other {You have # active trigger orders that might execute immediately after you open this position. Please cancel the orders or accept the confirmation to continue.}}"
msgstr "{existingTriggerOrderLength, plural, one {Du hast eine aktiven Trigger-Order, die unmittelbar nach dem Öffnen dieser Position ausgeführt werden könnte. Bitte storniere den Auftrag oder akzeptiere die Bestätigung, um fortzufahren.} other {Du hast # aktive Trigger-Orders, die sofort ausgeführt werden könnten, nachdem du diese Position eröffnet hast. Bitte storniere die Aufträge oder akzeptieren die Bestätigung, um fortzufahren.}}"

#: src/components/SettingsModal/SettingsModal.tsx
msgid "Show debug values"
msgstr ""

#: src/pages/Exchange/Exchange.tsx
msgid "Could not decrease {tokenSymbol} {longOrShortText} within the allowed slippage, you can adjust the allowed slippage in the settings on the top right of the page."
msgstr "{tokenSymbol} {longOrShortText} konnte nicht innerhalb der erlaubten Zeitspanne verringert werden. Du kannst die erlaubte Zeitspanne in den Einstellungen oben rechts auf der Seite anpassen."

#: src/components/ModalViews/RedirectModal.tsx
msgid "Agree"
msgstr "Zustimmen"

#: src/pages/AccountDashboard/DailyAndCumulativePnL.tsx
msgid "Daily Loss"
msgstr ""

#: src/components/Synthetics/StatusNotification/SubaccountNotification.tsx
msgid "Subaccount activated"
msgstr ""

#: src/pages/Home/Home.tsx
msgid "GMX is currently live on Arbitrum and Avalanche."
msgstr "GMX ist derzeit auf Arbitrum und Avalanche verfügbar."

#: src/components/Glp/GlpSwap.jsx
msgid "Max Pool Capacity"
msgstr "Max. Pool-Kapazität"

#: src/pages/Ecosystem/Ecosystem.jsx
msgid "Yield Optimizer on Avalanche"
msgstr "Yield-Optimierer auf Avalanche"

#: src/components/Exchange/PositionsList.jsx
#: src/components/Synthetics/PositionItem/PositionItem.tsx
#: src/pages/Exchange/Exchange.tsx
msgid "Orders ({0})"
msgstr "Orders ({0})"

#: src/pages/Stake/StakeV2.tsx
#: src/pages/Stake/StakeV2.tsx
#: src/pages/Stake/StakeV2.tsx
msgid "You have not deposited any tokens for vesting."
msgstr ""

#: src/components/Exchange/OrdersList.jsx
#: src/components/Referrals/AffiliatesStats.tsx
#: src/components/Referrals/TradersStats.tsx
#: src/components/Synthetics/OrderList/filters/OrderTypeFilter.tsx
#: src/components/Synthetics/UserIncentiveDistributionList/UserIncentiveDistributionList.tsx
#: src/pages/OrdersOverview/OrdersOverview.jsx
msgid "Type"
msgstr "Typ"

#: src/components/Synthetics/OrderItem/OrderItem.tsx
msgid "Close order"
msgstr ""

#: src/components/Exchange/PositionSeller.jsx
msgid "Order submitted!"
msgstr ""

#: src/domain/synthetics/orders/setAutoCancelOrdersTxn.ts
msgid "Updating {updateOrdersCount} TP/SL order(s)"
msgstr ""

#: src/pages/Dashboard/WeightText.tsx
msgid "{0} is above its target weight.<0/><1/>Get lower fees to <2>swap</2> tokens for {1}."
msgstr "{0} liegt über der Zielgewichtung.<0/><1/>Erhalte niedrigere Gebühren, um <2>Token für {1} zu tauschen</2>."

#: src/domain/synthetics/markets/createGlvWithdrawalTxn.ts
#: src/domain/synthetics/markets/createWithdrawalTxn.ts
msgid "Withdrawal error."
msgstr ""

#: src/components/Synthetics/TradeHistory/keys.ts
msgid "Failed Limit"
msgstr ""

#: src/components/Synthetics/TradeBox/TradeBox.tsx
msgid "The execution price will constantly vary based on fees and price impact to guarantee that you receive the minimum receive amount."
msgstr ""

#: src/pages/Home/Home.tsx
msgid "Decentralized<0/>Perpetual Exchange"
msgstr "Dezentralisierte<0/>Perpetual Börse"

#: src/pages/Stake/StakeV2.tsx
msgid "Current Reserved"
msgstr ""

#: src/components/Synthetics/SubaccountModal/SubaccountModal.tsx
msgid "Main Account {0} Balance is used to top up Subaccount Balance on each Action up to the set Max auto top-up amount. Use the \"Сonvert {1} to {2}\" field if the Main Account {3} Balance is low."
msgstr ""

#: src/components/Referrals/AffiliatesStats.tsx
#: src/components/Referrals/AffiliatesStats.tsx
#: src/components/Referrals/TradersStats.tsx
#: src/components/Referrals/TradersStats.tsx
msgid "V2 Arbitrum"
msgstr ""

#: src/pages/Stake/StakeV2.tsx
#: src/pages/Stake/StakeV2.tsx
msgid "GMX transfers not yet enabled"
msgstr ""

#: src/domain/synthetics/common/incentivesAirdropMessages.ts
#: src/pages/LeaderboardPage/components/LeaderboardNavigation.tsx
msgid "EIP-4844, 13-20 Mar"
msgstr ""

#: src/components/Exchange/PositionSeller.jsx
#: src/components/Exchange/SwapBox.jsx
msgid "Enable leverage sent."
msgstr ""

#: src/components/ToastifyDebug/ToastifyDebug.tsx
msgid "Show error"
msgstr ""

#: src/components/Synthetics/GmList/MintableAmount.tsx
#: src/components/Synthetics/MarketStats/MarketStatsWithComposition.tsx
msgid "{0} can be used to buy GM for this market up to the specified buying caps."
msgstr ""

#: src/components/Synthetics/TradeHistory/keys.ts
msgid "Execute Market Swap"
msgstr "Market Swap ausführen"

#: src/pages/Stake/StakeV2.tsx
msgid "Deposit submitted!"
msgstr ""

#: src/pages/AccountDashboard/GeneralPerformanceDetails.tsx
#: src/pages/Dashboard/StatsCard.tsx
msgid "Volume"
msgstr ""

#: src/components/Synthetics/TradeHistory/keys.ts
msgid "Cancel Limit Swap"
msgstr "Limit Swap abbrechen"

#: src/pages/LeaderboardPage/components/CompetitionCountdown.tsx
msgid "{seconds}s"
msgstr ""

#: src/components/Exchange/NoLiquidityErrorModal.tsx
msgid "{0} Required"
msgstr "{0} Erforderlich"

#: src/components/Synthetics/UserIncentiveDistributionList/UserIncentiveDistributionList.tsx
msgid "No incentives distribution history yet."
msgstr ""

#: src/components/Exchange/ConfirmationBox.jsx
#: src/components/Exchange/ConfirmationBox.jsx
#: src/components/Exchange/ConfirmationBox.jsx
#: src/components/Exchange/PositionEditor.jsx
#: src/components/Exchange/PositionSeller.jsx
#: src/components/Exchange/SwapBox.jsx
#: src/components/Exchange/SwapBox.jsx
#: src/components/Glp/GlpSwap.jsx
#: src/components/Glp/GlpSwap.jsx
#: src/components/Glp/GlpSwap.jsx
#: src/components/Synthetics/OrderEditor/OrderEditor.tsx
#: src/components/Synthetics/TradeFeesRow/TradeFeesRow.tsx
#: src/pages/Dashboard/StatsCard.tsx
msgid "Fees"
msgstr "Gebühren"

#: src/lib/contracts/callContract.tsx
msgid "View status."
msgstr "Siehe Status."

#: src/components/Synthetics/MarketStats/MarketStatsWithComposition.tsx
#: src/components/Synthetics/MarketStats/MarketStatsWithComposition.tsx
msgid "Buyable"
msgstr ""

#: src/components/Synthetics/PositionItem/PositionItem.tsx
msgid "Net Value: Initial Collateral + PnL - Borrow Fee - Negative Funding Fee - Close Fee - UI Fee"
msgstr ""

#: src/components/Exchange/ConfirmationBox.jsx
msgid "The spread is > 1%, please ensure the trade details are acceptable before confirming"
msgstr ""

#: src/components/Glp/GlpSwap.jsx
msgid "Max pool capacity reached for {0}<0/><1/>Please mint GLP using another token"
msgstr "Max. Pool-Kapazität für {0}<0/><1/> erreicht. Bitte minte GLP mit einem anderen Token"

#: src/pages/Stake/StakeV1.jsx
msgid "The Gambit protocol is in beta, please read the <0>staking details</0>before participating."
msgstr "Das Gambit-Protokoll befindet sich in der Beta-Phase, bitte lese die <0>Details zum Staking</0>, bevor du teilnimmst."

#: src/components/MissedCoinsModal/MissedCoinsModal.tsx
msgid "Enter a value"
msgstr ""

#: src/pages/NftWallet/NftWallet.jsx
msgid "Enter NFT Address"
msgstr "NFT Adresse eingeben"

#: src/components/Glp/GlpSwap.jsx
#: src/components/Glp/GlpSwap.jsx
msgid "AVAILABLE"
msgstr "VERFÜGBAR"

#: src/components/Synthetics/SettleAccruedFundingFeeModal/SettleAccruedFundingFeeModal.tsx
msgid "Confirm Settle"
msgstr ""

#: src/domain/synthetics/markets/createDepositTxn.ts
#: src/domain/synthetics/markets/createGlvDepositTxn.ts
msgid "Deposit error."
msgstr ""

#: src/pages/Exchange/Exchange.tsx
msgid "Increased {tokenSymbol} {longOrShortText}, +{0} USD."
msgstr "Erhöht {tokenSymbol} {longOrShortText}, +{0} USD."

#: src/domain/synthetics/orders/setAutoCancelOrdersTxn.ts
msgid "{updateOrdersCount} TP/SL order(s) updated"
msgstr ""

#: src/pages/Stake/StakeV2.tsx
msgid "Pending {stakingTokenSymbol} approval"
msgstr ""

#: src/components/Synthetics/TableMarketFilter/MarketFilterLongShort.tsx
msgid "Open Positions"
msgstr ""

#: src/pages/Stake/StakeV1.jsx
#: src/pages/Stake/StakeV2.tsx
msgid "Unstaking..."
msgstr "Unstaken..."

#: src/components/Exchange/SwapBox.jsx
msgid "You can change the \"Collateral In\" token above to find lower fees"
msgstr "Du kannst das obige Zeichen \"Kollateral in\" ändern, um niedrigere Gebühren zu finden"

#: src/domain/synthetics/trade/utils/validation.ts
msgid "The sellable cap for the pool GM: {0} [{1}]  has been reached, as the tokens are reserved by traders. Please choose a different pool, reduce the sell size, or split your withdrawal from multiple pools."
msgstr ""

#: src/components/Exchange/SwapBox.jsx
#: src/domain/synthetics/trade/utils/validation.ts
msgid "Max {0} short exceeded"
msgstr "Max {0} Short überschritten"

#: src/domain/synthetics/trade/utils/validation.ts
msgid "Insufficient GM balance"
msgstr ""

#: src/components/Synthetics/TradeHistory/keys.ts
msgid "Failed Take-Profit"
msgstr ""

#: src/domain/synthetics/trade/utils/validation.ts
#: src/domain/synthetics/trade/utils/validation.ts
msgid "Max pool USD exceeded"
msgstr ""

#: src/components/Synthetics/GmSwap/GmFees/GmFees.tsx
msgid "sell"
msgstr ""

#: src/pages/AccountDashboard/HistoricalLists.tsx
#: src/pages/Exchange/Exchange.tsx
msgid "Positions"
msgstr "Positionen"

#: src/domain/synthetics/trade/utils/validation.ts
msgid "{0} can not be sent to smart contract addresses. Select another token."
msgstr ""

#: src/domain/synthetics/markets/claimFundingFeesTxn.ts
msgid "Funding Claimed"
msgstr ""

#: src/components/Synthetics/SubaccountModal/SubaccountModal.tsx
msgid "Subaccount Balance"
msgstr ""

#: src/components/Synthetics/SubaccountModal/SubaccountModal.tsx
msgid "Main Account Balance"
msgstr ""

#: src/components/Referrals/JoinReferralCode.jsx
msgid "Referral code added!"
msgstr "Referral Code hinzugefügt!"

#: src/components/Synthetics/MarketTokenSelector/MarketTokenSelector.tsx
msgid "SELLABLE"
msgstr ""

#: src/pages/Dashboard/StatsCard.tsx
msgid "Treasury"
msgstr ""

#: src/components/Synthetics/StatusNotification/SubaccountNotification.tsx
msgid "View status"
msgstr ""

#: src/components/Glp/SwapErrorModal.tsx
msgid "Swap {0} to {1} on 1inch"
msgstr "Swappe {0} gegen {1} auf 1inch"

#: src/components/MarketSelector/GmPoolsSelectorForGlvMarket.tsx
#: src/components/MarketSelector/PoolSelector.tsx
#: src/components/Synthetics/GmList/GmList.tsx
#: src/components/Synthetics/MarketTokenSelector/MarketTokenSelector.tsx
msgid "No pools matched."
msgstr ""

#: src/components/Exchange/PositionsList.jsx
#: src/components/Synthetics/PositionItem/PositionItem.tsx
#: src/pages/AccountDashboard/HistoricalLists.tsx
#: src/pages/AccountDashboard/HistoricalLists.tsx
#: src/pages/Exchange/Exchange.tsx
#: src/pages/SyntheticsPage/SyntheticsPage.tsx
msgid "Orders"
msgstr "Orders"

#: src/components/Exchange/SwapBox.jsx
msgid "Swaps disabled, pending {0} upgrade"
msgstr "Swaps deaktiviert, {0} Upgrade steht an"

#: src/context/SyntheticsEvents/SyntheticsEventsProvider.tsx
msgid "Increased {positionText}, +{0}"
msgstr ""

#: src/components/Synthetics/SubaccountModal/SubaccountModal.tsx
msgid "Convert this amount of {0} to {1} in your Main Account to allow for auto top-ups, as only {2} can be automatically transferred to your Subaccount. The {3} balance of your main account is shown above."
msgstr ""

#: src/components/Synthetics/TradeFeesRow/TradeFeesRow.tsx
#: src/components/Synthetics/TradeHistory/TradeHistoryRow/utils/position.ts
msgid "Funding Fee"
msgstr "Finanzierungsgebühr"

#: src/components/Synthetics/TradeboxPoolWarnings/TradeboxPoolWarnings.tsx
msgid "Insufficient liquidity in the {0} market pool. Select a different pool for this market. Choosing a different pool would open a new position different from the existing one.<0><1>Switch to {1} market pool</1>.</0>"
msgstr ""

#: src/components/Exchange/ConfirmationBox.jsx
msgid "Confirm Limit Order"
msgstr ""

#: src/pages/AccountDashboard/dailyAndCumulativePnLDebug.tsx
#: src/pages/AccountDashboard/GeneralPerformanceDetails.tsx
#: src/pages/LeaderboardPage/components/LeaderboardAccountsTable.tsx
#: src/pages/LeaderboardPage/components/LeaderboardPositionsTable.tsx
msgid "Realized PnL"
msgstr ""

#: src/components/InterviewModal/InterviewModal.tsx
msgid "Discord account: <0>@gmx_feedback</0>"
msgstr ""

#: src/pages/BuyGMX/BuyGMX.tsx
msgid "You can transfer ETH from other networks to Arbitrum using any of the below options:"
msgstr "Du kannst ETH von anderen Netzwerken zu Arbitrum transferieren, indem du eine der folgenden Optionen nutzt:"

#: src/components/Synthetics/StatusNotification/SubaccountNotification.tsx
msgid "Subaccount deactivated"
msgstr ""

#: src/components/Exchange/SwapBox.jsx
msgid "Created limit order for {0} {1}: {2} USD!"
msgstr "Erstellte Limit Order für {0} {1}: {2} USD!"

#: src/pages/OrdersOverview/OrdersOverview.jsx
msgid "Invalid token fromToken: \"{0}\" toToken: \"{toTokenAddress}\""
msgstr "Ungültiger Token von Token: \"{0}\" zu Token: \"{toTokenAddress}\""

#: src/pages/Dashboard/StatsCard.tsx
msgid "Stats"
msgstr "Statistiken"

#: src/components/Synthetics/Claims/ClaimHistoryRow/ClaimCollateralHistoryRow.tsx
#: src/components/Synthetics/Claims/filters/ActionFilter.tsx
msgid "Claim Price Impact Rebates"
msgstr ""

#: src/pages/Stake/StakeV2.tsx
msgid "Max Capacity"
msgstr ""

#: src/domain/synthetics/orders/utils.tsx
msgid "Market Swap"
msgstr "Markt-Tausch"

#: src/components/Synthetics/TradeHistory/TradeHistory.tsx
msgid "Trade History"
msgstr "Handelshistorie"

#: src/components/Synthetics/PositionItem/PositionItem.tsx
msgid "Since your position's collateral is in {symbol}, with an initial value higher than the {indexName} short position size, the collateral value will increase to cover any negative PnL, so there is no liquidation price."
msgstr ""

#: src/config/bridging.tsx
msgid "Buy APE on Arbitrum with <0>Camelot</0>."
msgstr ""

#: src/pages/CompleteAccountTransfer/CompleteAccountTransfer.jsx
msgid "You will need to be on this page to accept the transfer, <0>click here</0> to copy the link to this page if needed."
msgstr "Du musst auf dieser Seite sein, um den Transfer zu akzeptieren. <0>Klicke hier</0>, um den Link zu dieser Seite zu kopieren, falls nötig."

#: src/components/ModalViews/RedirectModal.tsx
msgid "Don't show this message again for 30 days."
msgstr "Diese Meldung 30 Tage lang nicht mehr anzeigen."

#: src/pages/MarketPoolsPage/MarketPoolsPage.tsx
msgid "Shift GM Tokens between eligible pools without paying buy/sell fees."
msgstr ""

#: src/components/Synthetics/SubaccountModal/SubaccountModal.tsx
msgid "This amount of {0} will be sent from your Main Account to your Subaccount to pay for transaction fees."
msgstr ""

#: src/components/Exchange/ConfirmationBox.jsx
msgid "hide"
msgstr "Verstecken"

#: src/pages/Dashboard/GmxCard.tsx
msgid "in liquidity"
msgstr "In Liquidität"

#: src/components/SettingsModal/SettingsModal.tsx
msgid "Max Network Fee buffer below {0}% may result in failed orders."
msgstr ""

#: src/components/Exchange/SwapBox.jsx
msgid "Exit Price"
msgstr "Exit-Preis"

#: src/components/Exchange/OrderEditor.jsx
#: src/components/Exchange/PositionSeller.jsx
msgid "Enter Price"
msgstr "Preis eingeben"

#: src/components/Referrals/AffiliatesStats.tsx
msgid "Rebates on V2"
msgstr ""

#: src/components/Synthetics/UserIncentiveDistributionList/UserIncentiveDistributionList.tsx
#: src/components/Synthetics/UserIncentiveDistributionList/UserIncentiveDistributionList.tsx
msgid "Incentives are airdropped weekly."
msgstr ""

#: src/components/Synthetics/AcceptablePriceImpactInputRow/AcceptablePriceImpactInputRow.tsx
#: src/components/Synthetics/AcceptablePriceImpactInputRow/AcceptablePriceImpactInputRow.tsx
msgid "Acceptable Price Impact"
msgstr ""

#: src/pages/Dashboard/AssetDropdown.tsx
msgid "Add to Metamask"
msgstr "Zu Metamask hinzufügen"

#: src/pages/Stake/StakeV2.tsx
msgid "Insufficient staked tokens"
msgstr ""

#: src/pages/MarketPoolsPage/MarketPoolsPage.tsx
msgid "Select a Pool"
msgstr ""

#: src/lib/wallets/connecters/binanceW3W/binanceWallet.ts
msgid "Tap [Create Wallet] to start using your Web3 Wallet."
msgstr "Tippe auf [Wallet erstellen], um dein Web3 Wallet zu verwenden."

#: src/pages/Actions/ActionsV1/ActionsV1.tsx
msgid "GMX {versionName} {networkName} actions for all accounts."
msgstr ""

#: src/components/Exchange/ConfirmationBox.jsx
msgid "Cancel submitted"
msgstr "Abbruch übermittelt"

#: src/components/Exchange/PositionSeller.jsx
msgid "Please uncheck \"Keep Leverage\", or close a larger position amount."
msgstr ""

#: src/components/Exchange/PositionDropdown.tsx
#: src/components/Exchange/PositionsList.jsx
#: src/components/Synthetics/PositionItem/PositionItem.tsx
msgid "Edit Collateral"
msgstr "Kollateral bearbeiten"

#: src/components/Exchange/PositionSeller.jsx
#: src/components/Exchange/SwapBox.jsx
msgid "Enable leverage failed."
msgstr "Aktivieren der Hebelwirkung fehlgeschlagen."

#: src/lib/wallets/connecters/binanceW3W/binanceWallet.ts
msgid "Create or Import a Wallet"
msgstr "Wallet erstellen oder importieren"

#: src/pages/Stake/StakeV2.tsx
msgid "Stake esGMX Rewards"
msgstr ""

#: src/components/NetworkDropdown/NetworkDropdown.tsx
msgid "Networks and Settings"
msgstr "Netzwerke und Einstellungen"

#: src/components/SettingsModal/SettingsModal.tsx
msgid "Max network fee buffer precision is 0.01%"
msgstr ""

#: src/components/Synthetics/OrderEditor/OrderEditor.tsx
msgid "Max. Leverage Exceeded"
msgstr ""

#: src/components/SearchInput/SearchInput.tsx
#: src/components/Synthetics/ChartTokenSelector/ChartTokenSelector.tsx
msgid "Search Token"
msgstr "Token suchen"

#: src/pages/BuyGMX/BuyGMX.tsx
msgid "Buy GMX using Decentralized Exchange Aggregators:"
msgstr ""

#: src/components/Synthetics/TradeHistory/TradeHistoryRow/utils/position.ts
msgid "Min. Required Collateral"
msgstr ""

#: src/pages/Stake/StakeV2.tsx
#: src/pages/Stake/StakeV2.tsx
#: src/pages/Stake/StakeV2.tsx
msgid "{0} tokens have been converted to GMX from the {1} esGMX deposited for vesting."
msgstr ""

#: src/pages/LeaderboardPage/components/LeaderboardAccountsTable.tsx
#: src/pages/LeaderboardPage/components/LeaderboardPositionsTable.tsx
msgid "Rank"
msgstr ""

#: src/components/Synthetics/SubaccountModal/utils.ts
msgid "Allow {wrappedTokenSymbol} to be spent"
msgstr ""

#: src/pages/LeaderboardPage/components/LeaderboardAccountsTable.tsx
msgid "Average position size."
msgstr ""

#: src/components/Synthetics/TradeHistory/TradeHistoryRow/TradeHistoryRow.tsx
msgid "{0} <0/><1> to </1>{1} <2/>"
msgstr ""

#: src/components/Synthetics/ClaimablePositionPriceImpactRebateModal/ClaimablePositionPriceImpactRebateModal.tsx
msgid "Claim {totalUsd}"
msgstr ""

#: src/components/Synthetics/AccruedPositionPriceImpactRebateModal/AccruedPositionPriceImpactRebateModal.tsx
#: src/components/Synthetics/ClaimablePositionPriceImpactRebateModal/ClaimablePositionPriceImpactRebateModal.tsx
#: src/components/Synthetics/ClaimModal/ClaimModal.tsx
#: src/components/Synthetics/MarketStats/components/CompositionTable.tsx
msgid "MARKET"
msgstr "MARKT"

#: src/domain/synthetics/userFeedback/utils.ts
msgid "What did you like the most about our service?"
msgstr ""

#: src/components/Referrals/AffiliatesStats.tsx
msgid "Claimable Rebates"
msgstr ""

#: src/domain/synthetics/trade/utils/validation.ts
#: src/domain/synthetics/trade/utils/validation.ts
msgid "Max pool amount reached"
msgstr ""

<<<<<<< HEAD
#: src/components/Synthetics/MarketCard/MarketCard.tsx
#~ msgid "Bid Price (Exit)"
#~ msgstr ""

=======
>>>>>>> 9706c907
#: src/components/Synthetics/TradeHistory/filters/ActionFilter.tsx
msgid "Market Orders"
msgstr "Markt-Orders"

#: src/domain/synthetics/userFeedback/utils.ts
msgid "How can we address your concerns and improve your experience?"
msgstr ""

#: src/pages/Dashboard/OverviewCard.tsx
msgid "Total value locked takes into account:"
msgstr ""

#: src/components/Synthetics/StatusNotification/GmStatusNotification.tsx
msgid "Sending buy request"
msgstr ""

#: src/pages/ClaimEsGmx/ClaimEsGmx.jsx
msgid "You can check your claim history <0>here</0>."
msgstr "Du kannst deine Claim-Historie <0>hier</0> einsehen."

#: src/components/Synthetics/SubaccountModal/utils.ts
msgid "Maximum allowed actions is required"
msgstr ""

#: src/components/Synthetics/Claims/ClaimableCard.tsx
msgid "Claimable positive funding fees.<0/><1/>They become available after modifying the position by increasing or decreasing it, depositing or withdrawing collateral, or settling the fees using the \"Settle\" button."
msgstr ""

#: src/components/Synthetics/TradeHistory/TradeHistoryRow/utils/position.ts
#: src/components/Synthetics/TradeHistory/TradeHistoryRow/utils/position.ts
#: src/components/Synthetics/TradeHistory/TradeHistoryRow/utils/position.ts
#: src/components/Synthetics/TradeHistory/TradeHistoryRow/utils/position.ts
#: src/components/Synthetics/TradeHistory/TradeHistoryRow/utils/swap.ts
#: src/components/Synthetics/TradeHistory/TradeHistoryRow/utils/swap.ts
msgid "Acceptable price for the order."
msgstr "Akzeptabler Preis für den Auftrag."

#: src/pages/Home/Home.tsx
msgid "Open positions through a simple swap interface. Conveniently swap from any supported asset into the position of your choice."
msgstr "Eröffne Positionen über eine einfache Swap-Schnittstelle. Tausche bequem von jedem unterstützten Vermögenswert in die Position deiner Wahl."

#: src/components/Synthetics/UserIncentiveDistributionList/UserIncentiveDistributionList.tsx
msgid "Incentives Distribution History"
msgstr ""

#: src/components/BuyInputSection/BuyInputSection.tsx
#: src/components/InputSection/InputSection.jsx
#: src/pages/ClaimEsGmx/ClaimEsGmx.jsx
msgid "MAX"
msgstr "MAX"

#: src/components/Synthetics/StatusNotification/SubaccountNotification.tsx
msgid "Activating Subaccount"
msgstr ""

#: src/components/SettingsModal/SettingsModal.tsx
msgid "Invalid slippage value"
msgstr "Ungültiger Slippagewert"

#: src/components/Exchange/OrderEditor.jsx
#: src/components/Exchange/OrderEditor.jsx
msgid "{0} price"
msgstr "{0} Preis"

#: src/domain/synthetics/trade/utils/validation.ts
msgid "Max {0} buyable amount exceeded"
msgstr ""

#: src/components/Glp/GlpSwap.jsx
msgid "Sell submitted!"
msgstr "Verkauf übermittelt!"

#: src/components/Exchange/PositionSeller.jsx
msgid "Closing..."
msgstr ""

#: src/components/Referrals/AddAffiliateCode.jsx
msgid "Code already taken"
msgstr "Code bereits vergeben"

#: src/components/SettingsModal/SettingsModal.tsx
msgid "Slippage should be less than -5%"
msgstr ""

#: src/pages/AccountDashboard/dailyAndCumulativePnLDebug.tsx
#: src/pages/AccountDashboard/GeneralPerformanceDetails.tsx
#: src/pages/LeaderboardPage/components/LeaderboardAccountsTable.tsx
#: src/pages/LeaderboardPage/components/LeaderboardPositionsTable.tsx
msgid "Unrealized PnL"
msgstr ""

<<<<<<< HEAD
#: src/components/Synthetics/MarketCard/MarketCard.tsx
#~ msgid "Open Interest Balance"
#~ msgstr ""

=======
>>>>>>> 9706c907
#: src/pages/Dashboard/OverviewCard.tsx
msgid "This value may be higher on other websites due to the collateral of positions being included in the calculation."
msgstr ""

#: src/components/Referrals/ClaimAffiliatesModal/ClaimAffiliatesModal.tsx
#: src/pages/Stake/StakeV1.jsx
#: src/pages/Stake/StakeV1.jsx
#: src/pages/Stake/StakeV1.jsx
#: src/pages/Stake/StakeV1.jsx
#: src/pages/Stake/StakeV1.jsx
#: src/pages/Stake/StakeV2.tsx
#: src/pages/Stake/StakeV2.tsx
msgid "Rewards"
msgstr "Rewards"

#: src/components/Exchange/ExchangeTVChart.jsx
msgid "Liq. {0} {longOrShortText}"
msgstr ""

#: src/components/Exchange/ConfirmationBox.jsx
#: src/components/Exchange/ConfirmationBox.jsx
#: src/components/Exchange/SwapBox.jsx
#: src/components/Exchange/SwapBox.jsx
#: src/components/Glp/GlpSwap.jsx
#: src/components/Glp/GlpSwap.jsx
#: src/components/Synthetics/GmSwap/GmSwapBox/GmDepositWithdrawalBox/GmDepositWithdrawalBox.tsx
#: src/components/Synthetics/GmSwap/GmSwapBox/GmDepositWithdrawalBox/GmDepositWithdrawalBox.tsx
#: src/components/Synthetics/GmSwap/GmSwapBox/GmDepositWithdrawalBox/GmDepositWithdrawalBox.tsx
#: src/components/Synthetics/GmSwap/GmSwapBox/GmDepositWithdrawalBox/GmDepositWithdrawalBox.tsx
#: src/components/Synthetics/GmSwap/GmSwapBox/GmShiftBox/GmShiftBox.tsx
#: src/components/Synthetics/TradeBox/TradeBox.tsx
#: src/components/Synthetics/TradeBox/TradeBox.tsx
msgid "Pay"
msgstr "Bezahlen"

#: src/domain/synthetics/sidecarOrders/utils.ts
#: src/domain/synthetics/sidecarOrders/utils.ts
msgid "Price above Limit Price."
msgstr ""

#: src/pages/Ecosystem/Ecosystem.jsx
msgid "GMX Governance Page"
msgstr "GMX Governance Seite"

#: src/pages/Ecosystem/Ecosystem.jsx
msgid "Decentralized Money Market"
msgstr ""

#: src/components/Synthetics/OrderList/filters/OrderTypeFilter.tsx
#: src/components/Synthetics/TradeBox/TradeBoxRows/LimitAndTPSLRows.tsx
#: src/domain/synthetics/positions/utils.ts
msgid "Stop-Loss"
msgstr ""

#: src/pages/AccountDashboard/HistoricalLists.tsx
msgid "Positions ({positionsCount})"
msgstr ""

#: src/pages/Stake/StakeV2.tsx
msgid "<0>Trade GMX</0>"
msgstr ""

#: src/components/Synthetics/OrderEditor/OrderEditor.tsx
msgid "As network fees have increased, an additional network fee is needed."
msgstr ""

#: src/pages/Stake/StakeV2.tsx
msgid "Deposited"
msgstr ""

#: src/components/Glp/GlpSwap.jsx
msgid "{0} GLP have been reserved for vesting."
msgstr "{0} GLP sind für Vesting reserviert worden."

#: src/components/Synthetics/GmSwap/GmSwapBox/GmDepositWithdrawalBox/useSubmitButtonState.tsx
msgid "Selling {symbol}..."
msgstr ""

#: src/components/Glp/GlpSwap.jsx
#: src/components/Glp/GlpSwap.jsx
msgid "Buy with {0}"
msgstr "Kaufe mit {0}"

#: src/components/Referrals/JoinReferralCode.jsx
msgid "Adding..."
msgstr "Hinzufügen..."

#: src/pages/Actions/SyntheticsActions.tsx
msgid "GMX {VERSION_NAME} {networkName} actions for all accounts."
msgstr ""

#: src/components/Exchange/SwapBox.jsx
msgid "Short {0}"
msgstr "Short {0}"

#: src/components/Exchange/ConfirmationBox.jsx
msgid "There may not be sufficient liquidity to execute your order when the price conditions are met"
msgstr "Es kann sein, dass nicht genügend Liquidität vorhanden ist, um deinen Auftrag auszuführen, wenn die Preisbedingungen erfüllt sind."

#: src/pages/Ecosystem/Ecosystem.jsx
msgid "GMX uses TradingView to provide real-time cryptocurrency charts, so you can easily follow <0>BTCUSD</0> price in real-time, along with other currency pair rates. The interactive charts offer advanced tools and a user-friendly interface for easier market analysis and decision-making."
msgstr ""

#: src/pages/Ecosystem/Ecosystem.jsx
msgid "Simulate your hedge strategy"
msgstr ""

#: src/components/Glp/SwapErrorModal.tsx
msgid "Swap on 1inch"
msgstr "Swappe auf 1inch"

#: src/pages/Dashboard/AssetDropdown.tsx
msgid "Open {0} in Coingecko"
msgstr ""

#: src/components/Synthetics/GmSwap/GmSwapBox/GmDepositWithdrawalBox/useSubmitButtonState.tsx
msgid "Buy {operationTokenSymbol}"
msgstr ""

#: src/pages/Dashboard/GlpCard.tsx
#: src/pages/Dashboard/GmCard.tsx
#: src/pages/Dashboard/GmxCard.tsx
msgid "Market Cap"
msgstr "Marktkapitalisierung"

#: src/components/Synthetics/StatusNotification/FeesSettlementStatusNotification.tsx
msgid "{positionName} Fees settled"
msgstr ""

#: src/pages/LeaderboardPage/components/LeaderboardAccountsTable.tsx
msgid "Average leverage used."
msgstr ""

#: src/pages/Stake/StakeV2.tsx
#: src/pages/Stake/StakeV2.tsx
msgid "Escrowed GMX"
msgstr ""

#: src/components/Exchange/PositionSeller.jsx
#: src/components/Exchange/PositionSeller.jsx
#: src/components/Exchange/SwapBox.jsx
#: src/components/Exchange/SwapBox.jsx
#: src/components/Exchange/SwapBox.jsx
#: src/components/Exchange/SwapBox.jsx
#: src/components/Exchange/SwapBox.jsx
#: src/components/Exchange/SwapBox.jsx
#: src/components/Exchange/SwapBox.jsx
#: src/components/Exchange/SwapBox.jsx
#: src/components/Exchange/SwapBox.jsx
#: src/components/Exchange/SwapBox.jsx
msgid "Insufficient Liquidity"
msgstr ""

#: src/components/Synthetics/NetworkFeeRow/NetworkFeeRow.tsx
msgid "The max network fee is overestimated, including by the buffer set under settings. Upon execution, any excess network fee is sent back to your account."
msgstr ""

#: src/components/ModalViews/RedirectModal.tsx
msgid "Alternative links can be found in the <0>docs</0>.<1/><2/>By clicking Agree you accept the <3>T&Cs</3> and <4>Referral T&Cs</4>.<5/><6/>"
msgstr "Alternative Links findest du in den <0>Dokumenten</0>.<1/><2/>Mit dem Klick auf Zustimmen akzeptierst du die <3>Geschäftsbedingungen</3> und <4>Referral-Bedingungen</4>.<5/><6/>"

#: src/pages/AccountDashboard/GeneralPerformanceDetails.tsx
msgid "All Time"
msgstr ""

#: src/pages/Stake/StakeV1.jsx
msgid "Total Assets Staked"
msgstr "Insgesamt gestakete Assets"

#: src/components/Referrals/referralsHelper.js
msgid "The referral code can't be more than {MAX_REFERRAL_CODE_LENGTH} characters."
msgstr "Der Empfehlungscode darf nicht länger als {MAX_REFERRAL_CODE_LENGTH} Zeichen sein."

#: src/components/Synthetics/OrderList/filters/OrderTypeFilter.tsx
#: src/components/Synthetics/TradeHistory/filters/ActionFilter.tsx
msgid "Trigger Orders"
msgstr "Trigger-Aufträge"

#: src/pages/Ecosystem/Ecosystem.jsx
msgid "GMX fundamentals"
msgstr "GMX-Grundlagen"

#: src/components/Referrals/AffiliatesStats.tsx
msgid "Referral Code"
msgstr "Referral Code"

#: src/components/Footer/constants.ts
msgid "Charts by TradingView"
msgstr ""

#: src/pages/Stake/StakeV2.tsx
msgid "GMX Staked Rewards"
msgstr ""

#: src/pages/Stake/StakeV2.tsx
#: src/pages/Stake/StakeV2.tsx
msgid "Staked Tokens"
msgstr ""

#: src/pages/Stake/StakeV2.tsx
msgid "Unstake completed!"
msgstr ""

#: src/components/Exchange/ConfirmationBox.jsx
#: src/components/Synthetics/OrderEditor/OrderEditor.tsx
#: src/components/Synthetics/TradeBox/TradeBoxRows/MinReceiveRow.tsx
msgid "Min. Receive"
msgstr "Min. Empfangen"

#: src/components/Synthetics/NetworkFeeRow/NetworkFeeRow.tsx
msgid "Estimated Fee Refund"
msgstr "Geschätzte Gebührenerstattung"

#: src/components/Synthetics/SubaccountModal/SubaccountModal.tsx
msgid "Deactivating..."
msgstr ""

#: src/components/Synthetics/SubaccountModal/SubaccountModal.tsx
msgid "Deactivate"
msgstr ""

#: src/components/Header/HomeHeaderLinks.tsx
msgid "Protocol"
msgstr ""

#: src/pages/Dashboard/OverviewCard.tsx
msgid "Overview"
msgstr "Übersicht"

#: src/pages/BeginAccountTransfer/BeginAccountTransfer.tsx
msgid "Allow all my tokens to be transferred to a new account"
msgstr ""

#: src/components/TokenCard/TokenCard.tsx
#: src/components/TokenCard/TokenCard.tsx
msgid "Avalanche Max. APY: {0}"
msgstr ""

#: src/components/Exchange/ConfirmationBox.jsx
#: src/components/Exchange/OrdersList.jsx
#: src/components/Exchange/OrdersList.jsx
#: src/components/Exchange/OrdersList.jsx
#: src/components/Exchange/OrdersList.jsx
#: src/components/Exchange/PositionsList.jsx
#: src/components/Exchange/PositionsList.jsx
#: src/components/Synthetics/OrderItem/OrderItem.tsx
#: src/components/Synthetics/PositionItem/PositionItem.tsx
#: src/components/Synthetics/PositionList/PositionList.tsx
#: src/pages/LeaderboardPage/components/LeaderboardPositionsTable.tsx
msgid "Collateral"
msgstr "Kollateral"

#: src/components/Synthetics/TradeHistory/keys.ts
msgid "Execute Limit"
msgstr ""

#: src/components/AprInfo/AprInfo.tsx
msgid "Base APY"
msgstr ""

#: src/components/Exchange/PositionsList.jsx
#: src/components/Exchange/PositionsList.jsx
msgid "WARNING: This position has a low amount of collateral after deducting borrowing fees, deposit more collateral to reduce the position's liquidation risk."
msgstr "WARNUNG: Diese Position weist nach Abzug der Leihgebühren einen geringen Betrag an Kollateral auf; hinterlege mehr Kollateral, um das Liquidationsrisiko der Position zu verringern."

#: src/components/Glp/GlpSwap.jsx
#: src/components/Glp/GlpSwap.jsx
#: src/components/Glp/GlpSwap.jsx
#: src/components/Glp/GlpSwap.jsx
#: src/pages/Stake/StakeV2.tsx
msgid "Sell GLP"
msgstr "GLP verkaufen"

#: src/pages/Stake/StakeV1.jsx
msgid "Stake submitted! <0>View status.</0>"
msgstr "Staken übermittelt! <0>Status anzeigen.</0>"

#: src/components/Synthetics/PositionItem/PositionItem.tsx
msgid "Since your position's collateral is in {symbol}, with an initial value higher than the {indexName} long position size, the collateral value will cover any negative PnL, so there is no liquidation price."
msgstr ""

#: src/components/Synthetics/PoolSelector2/PoolSelector2.tsx
#: src/components/Synthetics/PoolSelector2/PoolSelector2.tsx
msgid "Short Liq."
msgstr ""

#: src/components/Synthetics/MarketStats/components/MarketDescription.tsx
msgid "This token automatically accrues fees from leverage trading and swaps for the {0} market. It is also exposed to {composition} as per the composition displayed."
msgstr ""

#: src/components/Synthetics/GmSwap/GmFees/GmFees.tsx
msgid "Buy Fee"
msgstr ""

#: src/pages/Dashboard/DashboardPageTitle.tsx
msgid "Tokens"
msgstr "Tokens"

#: src/components/Synthetics/TradeHistory/keys.ts
msgid "Request Withdraw"
msgstr "Abhebungsanfrage"

#: src/components/Synthetics/PositionItem/PositionItem.tsx
msgid "Click on the Position to select its market, then use the trade box to increase your Position Size, or to set Take-Profit / Stop-Loss Orders."
msgstr ""

#: src/components/ToastifyDebug/ToastifyDebug.tsx
msgid "Copied"
msgstr ""

#: src/components/Exchange/PositionEditor.jsx
msgid "Requested deposit of {0} {1} into {2} {longOrShortText}."
msgstr ""

#: src/components/SettingsModal/SettingsModal.tsx
msgid "Invalid network fee buffer value"
msgstr ""

#: src/components/Exchange/TradeHistory.jsx
msgid "Request deposit into {0} {longOrShortText}"
msgstr "Einzahlungsanfrage in {0} {longOrShortText}"

#: src/components/Synthetics/ClaimModal/ClaimModal.tsx
#: src/components/Synthetics/SettleAccruedFundingFeeModal/SettleAccruedFundingFeeModal.tsx
msgid "FUNDING FEE"
msgstr ""

#: src/components/Synthetics/TableMarketFilter/MarketFilterLongShort.tsx
#: src/components/Synthetics/TableMarketFilter/MarketFilterLongShort.tsx
msgid "Markets"
msgstr ""

#: src/pages/LeaderboardPage/components/LeaderboardPositionsTable.tsx
msgid "The total realized and unrealized profit and loss for the period, considering price impact and fees but excluding swap fees."
msgstr ""

#: src/components/Referrals/AffiliatesStats.tsx
msgid "Volume on V2"
msgstr ""

#: src/pages/Stake/StakeV2.tsx
msgid "Vest"
msgstr ""

#: src/pages/Dashboard/OverviewCard.tsx
msgid "Total value of tokens in the GLP pools."
msgstr ""

#: src/components/Synthetics/StatusNotification/SubaccountNotification.tsx
msgid "Generating and activating Subaccount"
msgstr ""

#: src/components/SettingsModal/SettingsModal.tsx
msgid "Take-Profit and Stop-Loss orders will be automatically cancelled when the associated position is completely closed. This will only affect newly created TP/SL orders."
msgstr ""

#: src/components/Synthetics/PoolSelector2/PoolSelector2.tsx
msgid "Select pool"
msgstr "Pool wählen"

#: src/pages/Dashboard/MarketsListV1.tsx
msgid "WEIGHT"
msgstr "GEWICHTUNG"

#: src/components/Glp/GlpSwap.jsx
#: src/pages/Stake/StakeV1.jsx
#: src/pages/Stake/StakeV1.jsx
#: src/pages/Stake/StakeV1.jsx
#: src/pages/Stake/StakeV1.jsx
#: src/pages/Stake/StakeV2.tsx
#: src/pages/Stake/StakeV2.tsx
#: src/pages/Stake/StakeV2.tsx
msgid "APR"
msgstr "APR"

#: src/pages/NftWallet/NftWallet.jsx
msgid "Tranferring..."
msgstr "Übertragen..."

#: src/components/Referrals/AffiliatesStats.tsx
#: src/components/Referrals/AffiliatesStats.tsx
#: src/components/Referrals/AffiliatesStats.tsx
#: src/components/Referrals/TradersStats.tsx
#: src/components/Referrals/TradersStats.tsx
#: src/pages/Dashboard/GmxCard.tsx
#: src/pages/LeaderboardPage/components/LeaderboardContainer.tsx
#: src/pages/Stake/StakeV2.tsx
msgid "Total"
msgstr "Insgesamt"

#: src/pages/OrdersOverview/OrdersOverview.jsx
msgid "Swap active: {0}, executed: {1}, cancelled: {2}"
msgstr "Swap aktiv: {0}, ausgeführt: {1}, abgebrochen: {2}"

#: src/pages/AccountDashboard/dailyAndCumulativePnLDebug.tsx
#: src/pages/AccountDashboard/generalPerformanceDetailsDebug.tsx
#: src/pages/LeaderboardPage/components/LeaderboardAccountsTable.tsx
#: src/pages/LeaderboardPage/components/LeaderboardPositionsTable.tsx
msgid "Realized Price Impact"
msgstr ""

#: src/pages/Stake/StakeV1.jsx
msgid "Approve {stakingTokenSymbol}"
msgstr "Genehmige {stakingTokenSymbol}"

#: src/components/Synthetics/TradeHistory/keys.ts
msgid "Failed Limit Swap"
msgstr "Limit Swap fehlgeschlagen"

#: src/pages/Ecosystem/Ecosystem.jsx
msgid "Overall protocol analytics"
msgstr ""

#: src/components/Exchange/ConfirmationBox.jsx
msgid "Longing..."
msgstr "Gehe Long..."

#: src/components/Referrals/AffiliatesStats.tsx
msgid "Total Rebates"
msgstr "Rabatte insgesamt"

#: src/components/Synthetics/MarketStats/components/MarketDescription.tsx
msgid "This token automatically accrues fees from leverage trading and swaps for the {0} market. It is also exposed to {1} and {2} as per the composition displayed."
msgstr ""

#: src/components/Synthetics/MarketStats/MarketStatsWithComposition.tsx
msgid "GLV token pricing is affected by the underlying GM tokens it is composed of and their prices."
msgstr ""

#: src/domain/synthetics/trade/utils/validation.ts
msgid "Min order: {0}"
msgstr ""

#: src/pages/BeginAccountTransfer/BeginAccountTransfer.tsx
#: src/pages/CompleteAccountTransfer/CompleteAccountTransfer.jsx
msgid "Wallet is not connected"
msgstr "Wallet ist nicht verbunden"

#: src/pages/Stake/StakeV1.jsx
msgid "No rewards to claim yet"
msgstr "Noch keine Belohnungen zu beanspruchen"

#: src/components/Synthetics/SubaccountModal/SubaccountModal.tsx
msgid "Withdrawing {0} to Main Account"
msgstr ""

#: src/components/TokenCard/TokenCard.tsx
#: src/pages/Dashboard/DashboardPageTitle.tsx
msgid "GM is the liquidity provider token for GMX V2 markets. Accrues 63% of the V2 markets generated fees."
msgstr ""

#: src/components/ToastifyDebug/ToastifyDebug.tsx
msgid "Hide error"
msgstr ""

#: src/components/Referrals/TradersStats.tsx
msgid "The owner of this Referral Code has set a custom discount of {currentTierDiscount}% instead of the standard {0}% for Tier {1}."
msgstr ""

#: src/components/Exchange/PositionSeller.jsx
msgid "Leftover position below 10 USD"
msgstr ""

#: src/components/Header/AppHeaderLinks.tsx
#: src/pages/Dashboard/DashboardV2.tsx
msgid "Dashboard"
msgstr "Dashboard"

#: src/config/bridging.tsx
msgid "Mint tBTC using BTC with <0>Threshold</0>."
msgstr ""

#: src/components/Synthetics/TradeFeesRow/TradeFeesRow.tsx
msgid "Swap Price Impact"
msgstr ""

#: src/domain/synthetics/userFeedback/utils.ts
msgid "What issues did you encounter that led to your rating?"
msgstr ""

#: src/components/Exchange/SwapBox.jsx
msgid "Leverage disabled, pending {0} upgrade"
msgstr "Hebelwirkung deaktiviert, {0} Upgrade steht an"

#: src/pages/NftWallet/NftWallet.jsx
msgid "NFT Address"
msgstr "NFT Adresse"

#: src/components/TokenCard/TokenCard.tsx
msgid "{avalancheLink} GLV Pools are <0>incentivized{sparkle}.</0>"
msgstr ""

#: src/components/Synthetics/OrderEditor/OrderEditor.tsx
#: src/components/Synthetics/TradeBox/TradeBox.tsx
msgid "Set Max Leverage"
msgstr ""

#: src/components/Exchange/PositionSeller.jsx
msgid "Insufficient Available Liquidity to swap to {0}:"
msgstr ""

#: src/pages/OrdersOverview/OrdersOverview.jsx
msgid "Created At"
msgstr ""

#: src/components/TokenSelector/TokenSelector.tsx
msgid "No tokens matched."
msgstr ""

#: src/components/Exchange/TradeHistory.jsx
msgid "Withdraw {0} USD from {1}{longOrShortText}"
msgstr ""

#: src/context/SyntheticsEvents/SyntheticsEventsProvider.tsx
msgid "{orderTypeLabel} {positionText}, -{0}"
msgstr ""

#: src/pages/PageNotFound/PageNotFound.jsx
#: src/pages/PageNotFound/PageNotFound.jsx
msgid "Page not found"
msgstr "Seite nicht gefunden"

#: src/pages/Ecosystem/Ecosystem.jsx
msgid "Telegram bot for GMX position updates"
msgstr "Telegram-Bot für GMX-Positionsupdates"

#: src/pages/PositionsOverview/PositionsOverview.jsx
msgid "account"
msgstr "Konto"

#: src/components/Synthetics/TradeBox/TradeBoxRows/AdvancedDisplayRows.tsx
msgid "Keep leverage at {0}"
msgstr ""

#: src/components/Exchange/SwapBox.jsx
msgid "If you have an existing position, the position will be closed at {0} USD.<0/><1/>This exit price will change with the price of the asset.<2/><3/><4>Read more</4>."
msgstr "Wenn du eine bestehende Position hast, wird die Position für {0} USD geschlossen.<0/><1/>Dieser Ausstiegskurs ändert sich mit dem Kurs des Assets.<2/><3/><4>Mehr lesen</4>."

#: src/components/Synthetics/ChartTokenSelector/ChartTokenSelector.tsx
msgid "AVAIL. LIQ."
msgstr ""

#: src/pages/BeginAccountTransfer/BeginAccountTransfer.tsx
msgid "Transfer Submitted"
msgstr "Transfer übermittelt"

#: src/components/Synthetics/GmSwap/GmSwapBox/GmShiftBox/useShiftSubmitState.tsx
#: src/components/Synthetics/GmSwap/GmSwapBox/GmSwapBox.tsx
#: src/components/Synthetics/GmSwap/GmSwapBox/GmSwapBox.tsx
msgid "Shift GM"
msgstr ""

#: src/domain/synthetics/sidecarOrders/utils.ts
msgid "Price below Liq. Price."
msgstr ""

#: src/components/Exchange/PositionEditor.jsx
msgid "Requested withdrawal of {0} USD from {1} {longOrShortText}."
msgstr ""

#: src/pages/Exchange/Exchange.tsx
msgid "Could not increase {tokenSymbol} {longOrShortText} within the allowed slippage, you can adjust the allowed slippage in the settings on the top right of the page."
msgstr "Konnte {tokenSymbol} {longOrShortText} nicht innerhalb der erlaubten Zeitspanne erhöhen. Du kannst die erlaubte Zeitspanne in den Einstellungen oben rechts auf der Seite anpassen."

#: src/domain/synthetics/orders/createWrapOrUnwrapTxn.ts
#: src/domain/synthetics/orders/createWrapOrUnwrapTxn.ts
msgid "Swapped {0} for {1}"
msgstr ""

#: src/components/Referrals/AffiliatesStats.tsx
msgid "Tier {0} ({currentRebatePercentage}% rebate)"
msgstr ""

#: src/components/NotifyModal/NotifyModal.tsx
msgid "Discover GMX Alerts"
msgstr ""

#: src/pages/Dashboard/GmxCard.tsx
#: src/pages/Stake/StakeV2.tsx
msgid "Price on Avalanche"
msgstr "Preis auf Avalanche"

#: src/components/Exchange/SwapBox.jsx
msgid "Swap Order creation failed."
msgstr "Swap Order Erstellung fehlgeschlagen."

#: src/components/SettingsModal/SettingsModal.tsx
#: src/pages/Exchange/Exchange.tsx
#: src/pages/SyntheticsPage/SyntheticsPage.tsx
msgid "Chart positions"
msgstr "Chart-Positionen"

#: src/components/Exchange/ConfirmationBox.jsx
msgid "The order will only execute if the price conditions are met and there is sufficient liquidity"
msgstr "Der Auftrag wird nur ausgeführt, wenn die Preisbedingungen erfüllt sind und genügend Liquidität vorhanden ist."

#: src/components/Exchange/FeesTooltip.tsx
msgid "Swap Fee"
msgstr ""

#: src/components/Glp/GlpSwap.jsx
msgid "GLP sell disabled, pending {0} upgrade"
msgstr "GLP-Verkauf deaktiviert, {0} Aktualisierung steht noch aus"

#: src/domain/synthetics/trade/utils/validation.ts
msgid "Insufficient receive token liquidity"
msgstr ""

#: src/pages/Ecosystem/Ecosystem.jsx
msgid "GMX Announcements and Updates"
msgstr "GMX-Ankündigungen und Updates"

#: src/pages/Stake/StakeV1.jsx
msgid "Claim failed"
msgstr "Anpruch fehlgeschlagen"

#: src/components/Synthetics/TradeHistory/keys.ts
msgid "Update Limit Swap"
msgstr "Limit-Swap aktualisieren"

#: src/pages/PositionsOverview/PositionsOverview.jsx
msgid "fee"
msgstr "Gebühren"

#: src/components/Referrals/AffiliatesStats.tsx
#: src/components/Referrals/AffiliatesStats.tsx
#: src/components/Referrals/TradersStats.tsx
#: src/components/Referrals/TradersStats.tsx
msgid "V2 Avalanche Fuji"
msgstr ""

#: src/components/Synthetics/StatusNotification/GmStatusNotification.tsx
msgid "Shift order cancelled"
msgstr ""

#: src/components/Synthetics/StatusNotification/OrderStatusNotification.tsx
msgid "Order executed"
msgstr ""

#: src/components/Synthetics/SettleAccruedFundingFeeModal/SettleAccruedFundingFeeModal.tsx
msgid "Select Positions"
msgstr ""

#: src/components/Synthetics/TradeBox/hooks/useCollateralInTooltipContent.tsx
msgid "You will be long {indexSymbol} from your long position, while being long {collateralSymbol} from your {collateralSymbol} collateral. The liquidation price will vary based on the price of {collateralSymbol}."
msgstr ""

#: src/domain/synthetics/orders/setAutoCancelOrdersTxn.ts
msgid "Failed to update order(s)"
msgstr ""

#: src/components/Referrals/AffiliatesStats.tsx
#: src/components/Referrals/AffiliatesStats.tsx
#: src/components/Referrals/TradersStats.tsx
#: src/components/Referrals/TradersStats.tsx
msgid "V2 Avalanche"
msgstr ""

<<<<<<< HEAD
#: src/components/Synthetics/MarketCard/MarketCard.tsx
#~ msgid "Short Open Interest"
#~ msgstr ""

=======
>>>>>>> 9706c907
#: src/components/Synthetics/TradeHistory/keys.ts
msgid "Failed Market Decrease"
msgstr "Marktverringerung fehlgeschlagen"

#: src/components/Synthetics/TradeHistory/useDownloadAsCsv.tsx
msgid "Full market"
msgstr ""

#: src/pages/NftWallet/NftWallet.jsx
msgid "NFT Wallet"
msgstr "NFT Wallet"

#: src/pages/Ecosystem/Ecosystem.jsx
msgid "GMX Proposals Voting page"
msgstr "GMX-Vorschläge Abstimmungsseite"

#: src/components/Synthetics/GmSwap/GmFees/GmFees.tsx
msgid "Fees and Price Impact"
msgstr ""

#: src/pages/BuyGMX/BuyGMX.tsx
msgid "You can buy ETH directly on <0>Arbitrum</0> using these options:"
msgstr ""

#: src/pages/Ecosystem/Ecosystem.jsx
#: src/pages/Ecosystem/Ecosystem.jsx
#: src/pages/Ecosystem/Ecosystem.jsx
#: src/pages/Ecosystem/Ecosystem.jsx
#: src/pages/Ecosystem/Ecosystem.jsx
#: src/pages/Ecosystem/Ecosystem.jsx
#: src/pages/Ecosystem/Ecosystem.jsx
#: src/pages/Ecosystem/Ecosystem.jsx
msgid "DEX Aggregator"
msgstr "DEX Aggregator"

#: src/components/Synthetics/TradeHistory/TradeHistoryRow/utils/position.ts
#: src/components/Synthetics/TradeHistory/TradeHistoryRow/utils/position.ts
#: src/components/Synthetics/TradeHistory/TradeHistoryRow/utils/position.ts
#: src/components/Synthetics/TradeHistory/TradeHistoryRow/utils/position.ts
#: src/components/Synthetics/TradeHistory/TradeHistoryRow/utils/position.ts
#: src/components/Synthetics/TradeHistory/TradeHistoryRow/utils/position.ts
#: src/components/Synthetics/TradeHistory/TradeHistoryRow/utils/position.ts
#: src/components/Synthetics/TradeHistory/TradeHistoryRow/utils/position.ts
#: src/components/Synthetics/TradeHistory/TradeHistoryRow/utils/position.ts
msgid "Mark price for the order."
msgstr "Marktpreis für die Order."

#: src/components/Exchange/PositionsList.jsx
#: src/components/Exchange/PositionsList.jsx
#: src/components/Synthetics/PositionItem/PositionItem.tsx
#: src/components/Synthetics/PositionList/PositionList.tsx
msgid "Net Value"
msgstr "Nettowert"

#: src/pages/Ecosystem/Ecosystem.jsx
msgid "GMX staking calculator and guide"
msgstr ""

#: src/components/MarketSelector/MarketSelector.tsx
#: src/components/Synthetics/ChartTokenSelector/ChartTokenSelector.tsx
#: src/components/Synthetics/TableMarketFilter/MarketFilterBase.tsx
#: src/components/Synthetics/TableMarketFilter/MarketFilterLongShort.tsx
msgid "Search Market"
msgstr ""

#: src/components/Synthetics/ExecutionPriceRow.tsx
msgid "The order's acceptable price includes the current price impact and set allowed slippage. The execution price must meet this condition for the order to be executed."
msgstr ""

#: src/components/Synthetics/ExecutionPriceRow.tsx
msgid "Once the mark price hits the limit price, the order will attempt to execute, guaranteeing the acceptable price, which includes the set acceptable price impact. Note that if there is a negative price impact, the mark price may need to be higher than the limit price."
msgstr ""

#: src/components/Synthetics/Claims/ClaimsHistory.tsx
#: src/components/Synthetics/TradeHistory/useDownloadAsCsv.tsx
msgid "Transaction ID"
msgstr "Transaktions-ID"

#: src/components/Exchange/PositionsList.jsx
#: src/components/Exchange/PositionsList.jsx
msgid "Borrow Fee / Day"
msgstr "Leihgebühr / Tag"

#: src/components/Exchange/OrderEditor.jsx
msgid "Price is below Mark Price"
msgstr "Preis ist unter Mark Preis"

#: src/pages/Stake/StakeV2.tsx
msgid "Withdraw from GMX Vault"
msgstr ""

#: src/components/Exchange/PositionEditor.jsx
msgid "Withdrawal submitted."
msgstr ""

#: src/components/Synthetics/TradeFeesRow/TradeFeesRow.tsx
msgid "Referral Discount"
msgstr ""

#: src/components/Synthetics/MarketNetFee/MarketNetFee.tsx
msgid "{longOrShort} positions do not pay a funding fee or a borrow fee."
msgstr ""

#: src/pages/Dashboard/OverviewCard.tsx
msgid "Fees for the past"
msgstr ""

<<<<<<< HEAD
#: src/components/Synthetics/MarketCard/MarketCard.tsx
#~ msgid "If you have an existing position, the position will be closed at a reference price of {0}, not accounting for price impact.<0/><1/>This exit price will change with the price of the asset.<2/><3/><4>Read more</4>."
#~ msgstr "Wenn du eine bestehende Position hast, wird die Position zu einem Referenzpreis von {0} geschlossen, ohne Berücksichtigung des Preisnachlasses.<0/><1/>Dieser Ausstiegspreis wird sich mit dem Preis des Vermögenswerts ändern.<2/><3/><4>Mehr lesen</4>."

=======
>>>>>>> 9706c907
#: src/domain/synthetics/trade/utils/validation.ts
msgid "No swap path found"
msgstr ""

#: src/pages/LeaderboardPage/components/CompetitionPrizes.tsx
#: src/pages/LeaderboardPage/components/CompetitionPrizes.tsx
msgid "4-18 Places"
msgstr ""

#: src/components/Synthetics/AcceptablePriceImpactInputRow/AcceptablePriceImpactInputRow.tsx
msgid "The current Price Impact is {0}. Consider using -0.30% Acceptable Price Impact so the order is more likely to be processed."
msgstr ""

#: src/components/Synthetics/MarketsList/MarketsList.tsx
msgid "MARKETS"
msgstr "MÄRKTE"

#: src/components/Synthetics/MarketStats/MarketStatsWithComposition.tsx
#: src/components/Synthetics/MarketStats/MarketStatsWithComposition.tsx
#: src/components/Synthetics/MarketStats/MarketStatsWithComposition.tsx
#: src/components/Synthetics/MarketStats/MarketStatsWithComposition.tsx
msgid "Max {0}"
msgstr ""

#: src/domain/synthetics/sidecarOrders/utils.ts
#: src/domain/synthetics/sidecarOrders/utils.ts
#: src/domain/synthetics/sidecarOrders/utils.ts
msgid "Price above Mark Price."
msgstr ""

#: src/context/SyntheticsEvents/SyntheticsEventsProvider.tsx
msgid "Withdrew {0} from {positionText}"
msgstr ""

#: src/components/Exchange/ConfirmationBox.jsx
#: src/components/Exchange/PositionSeller.jsx
msgid "Create Order"
msgstr "Order erstellen"

#: src/pages/Dashboard/MarketsListV1.tsx
msgid "Utilization"
msgstr "Nutzung"

#: src/components/Synthetics/StatusNotification/OrderStatusNotification.tsx
msgid "{orderTypeText} {0} for {1}"
msgstr ""

#: src/pages/BeginAccountTransfer/BeginAccountTransfer.tsx
msgid "Sender has withdrawn all tokens from GLP Vesting Vault"
msgstr "Sender hat alle Token aus dem GLP Vesting Vault abgehoben"

#: src/components/Synthetics/TradeHistory/keys.ts
msgid "Update Stop-Loss"
msgstr ""

#: src/components/Synthetics/PositionItem/PositionItem.tsx
msgid "WARNING: This position has a low amount of collateral after deducting fees, deposit more collateral to reduce the position's liquidation risk."
msgstr ""

#: src/components/Exchange/SwapBox.jsx
msgid "Max {0} long capacity"
msgstr "Max. {0} Long-Kapazität"

#: src/domain/synthetics/trade/utils/validation.ts
msgid "Enter a  price"
msgstr ""

#: src/pages/OrdersOverview/OrdersOverview.jsx
msgid "Account"
msgstr "Konto"

#: src/components/Synthetics/SubaccountModal/SubaccountModal.tsx
msgid "For additional safety, subaccounts are only allowed to perform a specified number of actions before re-authorization from your main account is required."
msgstr ""

#: src/components/Exchange/FeesTooltip.tsx
#: src/components/Exchange/NetValueTooltip.tsx
#: src/components/Synthetics/PositionItem/PositionItem.tsx
#: src/components/Synthetics/TradeFeesRow/TradeFeesRow.tsx
#: src/components/Synthetics/TradeHistory/TradeHistoryRow/utils/position.ts
msgid "Close Fee"
msgstr ""

#: src/components/Referrals/AffiliatesStats.tsx
msgid "V1 Airdrop"
msgstr ""

#: src/pages/Stake/StakeV2.tsx
msgid "GMX"
msgstr ""

#: src/pages/BuyGMX/BuyGMX.tsx
msgid "Buy GMX from Uniswap or directly on GMX (make sure to select Arbitrum):"
msgstr ""

#: src/pages/OrdersOverview/OrdersOverview.jsx
msgid "Close to execution price"
msgstr "Schließe am Ausführungspreis"

#: src/pages/Ecosystem/Ecosystem.jsx
msgid "Open trades ranking and stats"
msgstr ""

#: src/pages/LeaderboardPage/components/LeaderboardContainer.tsx
#: src/pages/LeaderboardPage/components/LeaderboardNavigation.tsx
msgid "Global Leaderboard"
msgstr ""

#: src/pages/Home/Home.tsx
msgid "Simple Swaps"
msgstr "Einfache Swaps"

#: src/pages/LeaderboardPage/components/LeaderboardAccountsTable.tsx
#: src/pages/LeaderboardPage/components/LeaderboardPositionsTable.tsx
msgid "No results found"
msgstr ""

#: src/components/Synthetics/GmSwap/GmSwapBox/GmSwapBox.tsx
msgid "Pair"
msgstr ""

#: src/components/Exchange/PositionSeller.jsx
#: src/components/Exchange/SwapBox.jsx
#: src/components/Synthetics/SwapCard/SwapCard.tsx
msgid "Max {0} out"
msgstr "Max. {0} heraus"

#: src/components/Synthetics/StatusNotification/SubaccountNotification.tsx
msgid "Updating Subaccount"
msgstr ""

#: src/components/Exchange/OrderEditor.jsx
#: src/components/Exchange/PositionSeller.jsx
#: src/components/Exchange/SwapBox.jsx
#: src/components/Synthetics/OrderEditor/OrderEditor.tsx
#: src/components/Synthetics/PositionSeller/PositionSeller.tsx
#: src/components/Synthetics/TradeBox/TradeBox.tsx
#: src/components/Synthetics/TradeBox/TradeBox.tsx
msgid "Mark"
msgstr ""

#: src/components/Synthetics/PositionSeller/PositionSellerAdvancedDisplayRows.tsx
msgid "Keep leverage at {keepLeverageAtValue}"
msgstr ""

#: src/domain/synthetics/orders/updateOrderTxn.ts
msgid "Update order executed"
msgstr ""

#: src/pages/Dashboard/GmxCard.tsx
msgid "not staked"
msgstr "Nicht gestaket"

#: src/domain/synthetics/tokens/useTokensFavorites.tsx
msgid "Layer 2"
msgstr ""

#: src/components/Referrals/AffiliatesStats.tsx
#: src/components/Referrals/TradersStats.tsx
msgid "Rebates Distribution History"
msgstr "Rabatte Verteilungs-Historie"

#: src/components/Synthetics/PositionItem/PositionItem.tsx
#: src/components/Synthetics/PositionItem/PositionItem.tsx
msgid "Accrued Negative Funding Fee"
msgstr ""

#: src/components/Exchange/ConfirmationBox.jsx
msgid "Forfeit profit not checked"
msgstr "Verzicht auf Gewinn nicht geprüft"

#: src/components/Synthetics/GmSwap/GmSwapBox/GmSwapBox.tsx
msgid "Buy GM"
msgstr ""

#: src/components/Synthetics/TradeFeesRow/TradeFeesRow.tsx
msgid "of close fee"
msgstr ""

#: src/components/Exchange/TradeHistory.jsx
msgid "Increase {0} {longOrShortText}, +{1} USD, {2} Price: {3} USD"
msgstr "Erhöhen {0} {longOrShortText}, +{1} USD, {2} Preis: {3} USD"

#: src/pages/ClaimEsGmx/ClaimEsGmx.jsx
msgid "The address of the esGMX (IOU) token is {esGmxIouAddress}."
msgstr "Die Adresse des esGMX (IOU)-Tokens lautet {esGmxIouAddress}"

#: src/components/NotifyModal/NotifyModal.tsx
msgid "GMX Alerts"
msgstr ""

#: src/components/Synthetics/GmSwap/GmSwapBox/GmDepositWithdrawalBox/useSubmitButtonState.tsx
#: src/components/Synthetics/GmSwap/GmSwapBox/GmShiftBox/useShiftSubmitState.tsx
msgid "{0, plural, one {Pending {symbolsText} approval} other {Pending {symbolsText} approvals}}"
msgstr ""

#: src/components/Synthetics/TVChart/TVChart.tsx
msgid "Open {longOrShortText} {prefix}{tokenSymbol}"
msgstr ""

#: src/components/Exchange/PositionsList.jsx
msgid "Use the \"Close\" button to reduce your Position Size, or to set Take-Profit / Stop-Loss Orders."
msgstr ""

#: src/components/Synthetics/Claims/SettleAccruedCard.tsx
msgid "Show details"
msgstr ""

#: src/components/Glp/GlpSwap.jsx
#: src/components/Glp/GlpSwap.jsx
msgid "To reduce fees, select a different asset to pay with."
msgstr "Um die Gebühren zu senken, wähle ein anderes Zahlungsmittel."

#: src/components/Synthetics/ExecutionPriceRow.tsx
msgid "Once the mark price hits the limit price, the order will attempt to execute, guaranteeing the acceptable price, which includes the set acceptable price impact. Note that if there is a negative price impact, the mark price may need to be lower than the limit price."
msgstr ""

#: src/pages/Dashboard/AssetDropdown.tsx
msgid "Buy {0}"
msgstr ""

#: src/components/Referrals/AffiliatesStats.tsx
#: src/components/Referrals/TradersStats.tsx
msgid "USD Value may not be accurate since the data does not contain prices for {0}"
msgstr ""

#: src/pages/AccountDashboard/DailyAndCumulativePnL.tsx
msgid "Cumulative PnL"
msgstr ""

#: src/components/TokenCard/TokenCard.tsx
#: src/components/TokenCard/TokenCard.tsx
msgid "Arbitrum Max. APY:"
msgstr ""

#: src/pages/Stake/StakeV2.tsx
msgid "Vault Capacity for your Account:"
msgstr ""

#: src/components/Synthetics/OrderList/OrderList.tsx
#: src/pages/Exchange/Exchange.tsx
#: src/pages/SyntheticsPage/SyntheticsPage.tsx
msgid "{0, plural, one {Cancel order} other {Cancel # orders}}"
msgstr ""

<<<<<<< HEAD
#: src/components/Synthetics/MarketCard/MarketCard.tsx
#~ msgid "Long Open Interest"
#~ msgstr ""

=======
>>>>>>> 9706c907
#: src/pages/Ecosystem/Ecosystem.jsx
msgid "Protocol risk explorer and stats"
msgstr ""

#: src/components/Exchange/PositionShareCard.tsx
msgid "Generating shareable image..."
msgstr "Generierung von teilbaren Bildern..."

#: src/components/Exchange/FeesTooltip.tsx
#: src/components/Exchange/NetValueTooltip.tsx
#: src/components/Exchange/PositionEditor.jsx
#: src/components/Exchange/PositionsList.jsx
#: src/components/Exchange/PositionsList.jsx
#: src/components/Exchange/SwapBox.jsx
#: src/components/Exchange/TradeHistory.jsx
#: src/components/Synthetics/TradeFeesRow/TradeFeesRow.tsx
#: src/components/Synthetics/TradeHistory/TradeHistoryRow/utils/position.ts
msgid "Borrow Fee"
msgstr "Leihgebühr"

#: src/components/Glp/GlpSwap.jsx
msgid "Buy submitted."
msgstr "Einkauf übermittelt."

#: src/pages/Stake/StakeV2.tsx
msgid "Incentives & Prizes"
msgstr ""

#: src/components/Glp/GlpSwap.jsx
msgid "Fees may vary depending on which asset you sell GLP for. <0/>Enter the amount of GLP you want to redeem in the order form, then check here to compare fees."
msgstr "Die Gebühren können variieren, je nachdem, für welchen Vermögenswert du GLP verkaufst. <0/>Gebe die Menge an GLP, die du verkaufen möchtest, in das Order-Formular ein und vergleiche dann hier die Gebühren."

#: src/components/Synthetics/StatusNotification/OrderStatusNotification.tsx
msgid "{txnTypeText} {0} order for"
msgstr ""

#: src/components/Exchange/PositionEditor.jsx
#: src/components/Exchange/PositionSeller.jsx
#: src/components/Synthetics/PositionEditor/PositionEditor.tsx
#: src/components/Synthetics/PositionSeller/PositionSeller.tsx
#: src/pages/Stake/StakeV2.tsx
#: src/pages/Stake/StakeV2.tsx
#: src/pages/Stake/StakeV2.tsx
msgid "Max"
msgstr ""

#: src/components/Referrals/AddAffiliateCode.jsx
#: src/components/Referrals/JoinReferralCode.jsx
msgid "Checking code..."
msgstr "Überprüfung des Codes..."

#: src/components/Synthetics/MarketsList/MarketsList.tsx
#: src/pages/Dashboard/OverviewCard.tsx
msgid "GM Pools"
msgstr ""

#: src/components/Synthetics/TradeBox/TradeBoxRows/AvailableLiquidityRow.tsx
msgid "The order will only execute if the price conditions are met and there is sufficient liquidity."
msgstr ""

#: src/pages/Referrals/Referrals.tsx
msgid "Affiliates"
msgstr ""

#: src/components/Synthetics/SubaccountModal/SubaccountModal.tsx
msgid "Max allowed actions"
msgstr ""

#: src/pages/Stake/StakeV2.tsx
msgid "Convert esGMX tokens to GMX tokens.<0/>Please read the <1>vesting details</1> before using the vaults."
msgstr ""

#: src/lib/legacy.ts
msgid "No open position, order cannot be executed unless a position is opened"
msgstr "Keine offene Position, der Auftrag kann nur ausgeführt werden, wenn eine Position eröffnet ist"

#: src/components/Synthetics/MarketNetFee/MarketNetFee.tsx
#: src/pages/Dashboard/OverviewCard.tsx
msgid "Short Positions"
msgstr "Short Positionen"

#: src/components/Synthetics/GmSwap/GmSwapBox/GmDepositWithdrawalBox/useSubmitButtonState.tsx
msgid "Buying {symbol}..."
msgstr ""

#: src/components/Exchange/TradeHistory.jsx
msgid "Could not increase {0} {longOrShortText}, +{1} USD, Acceptable Price: {2}  USD"
msgstr ""

#: src/pages/BuyGMX/BuyGMX.tsx
msgid "Buy GMX on {chainName}"
msgstr ""

#: src/components/Exchange/PositionEditor.jsx
#: src/components/Exchange/PositionSeller.jsx
#: src/components/Exchange/PositionsList.jsx
#: src/components/Exchange/PositionsList.jsx
#: src/components/Synthetics/Claims/ClaimsHistory.tsx
#: src/components/Synthetics/Claims/ClaimsHistory.tsx
#: src/components/Synthetics/OrderEditor/OrderEditor.tsx
#: src/components/Synthetics/OrderItem/OrderItem.tsx
#: src/components/Synthetics/OrderList/OrderList.tsx
#: src/components/Synthetics/PositionEditor/PositionEditorAdvancedRows.tsx
#: src/components/Synthetics/PositionItem/PositionItem.tsx
#: src/components/Synthetics/PositionList/PositionList.tsx
#: src/components/Synthetics/PositionSeller/PositionSellerAdvancedDisplayRows.tsx
#: src/components/Synthetics/TradeBox/TradeBoxRows/AdvancedDisplayRows.tsx
#: src/components/Synthetics/TradeHistory/TradeHistory.tsx
#: src/components/Synthetics/TradeHistory/useDownloadAsCsv.tsx
#: src/pages/LeaderboardPage/components/LeaderboardPositionsTable.tsx
msgid "Size"
msgstr "Größe"

#: src/components/InterviewToast/InterviewToast.tsx
msgid "We value your experience and insights and invite you to participate in an anonymous one-on-one chat."
msgstr ""

#: src/components/Exchange/SwapBox.jsx
#: src/components/Glp/GlpSwap.jsx
#: src/components/Header/AppHeaderUser.tsx
#: src/components/Referrals/AddAffiliateCode.jsx
#: src/components/Referrals/JoinReferralCode.jsx
#: src/components/Synthetics/GmSwap/GmSwapBox/GmDepositWithdrawalBox/useSubmitButtonState.tsx
#: src/components/Synthetics/GmSwap/GmSwapBox/GmShiftBox/useShiftSubmitState.tsx
#: src/components/Synthetics/UserIncentiveDistributionList/UserIncentiveDistributionList.tsx
#: src/domain/synthetics/trade/utils/validation.ts
#: src/pages/Stake/StakeV1.jsx
#: src/pages/Stake/StakeV1.jsx
#: src/pages/Stake/StakeV1.jsx
#: src/pages/Stake/StakeV1.jsx
#: src/pages/Stake/StakeV1.jsx
#: src/pages/Stake/StakeV2.tsx
#: src/pages/Stake/StakeV2.tsx
#: src/pages/Stake/StakeV2.tsx
#: src/pages/Stake/StakeV2.tsx
#: src/pages/Stake/StakeV2.tsx
msgid "Connect Wallet"
msgstr "Wallet verbinden"

#: src/components/Exchange/OrdersToa.jsx
#: src/components/Exchange/PositionSeller.jsx
#: src/components/Exchange/PositionSeller.jsx
#: src/components/Exchange/SwapBox.jsx
#: src/components/Exchange/SwapBox.jsx
msgid "Enabling Orders..."
msgstr "Aktivierung der Orders..."

#: src/pages/ClaimEsGmx/ClaimEsGmx.jsx
msgid "Vest with GLP on Avalanche"
msgstr "Vesting mit GLP auf Avalanche"

#: src/pages/ClaimEsGmx/ClaimEsGmx.jsx
msgid "No esGMX to claim"
msgstr "Kein esGMX zu beanspruchen"

#: src/components/Exchange/SwapBox.jsx
msgid "<0>{0} is required for collateral.</0><1>Short amount for {1} with {2} exceeds potential profits liquidity. Reduce the \"Short Position\" size, or change the \"Collateral In\" token.</1>"
msgstr ""

#: src/components/Synthetics/GmSwap/GmSwapBox/HighPriceImpactRow.tsx
#: src/components/Synthetics/GmSwap/GmSwapBox/HighPriceImpactRow.tsx
msgid "Acknowledge high Price Impact"
msgstr ""

#: src/components/Exchange/SwapBox.jsx
msgid "Requested increase of {tokenSymbol} {longOrShortText} by {0} USD."
msgstr "Angeforderte Erhöhung von {tokenSymbol} {longOrShortText} um {0} USD."

#: src/pages/Home/Home.tsx
msgid "Enter and exit positions with minimal spread and low price impact. Get the optimal price without incurring additional costs."
msgstr ""

#: src/domain/synthetics/common/incentivesAirdropMessages.ts
msgid "STIP.b trading incentives"
msgstr ""

#: src/components/Exchange/ConfirmationBox.jsx
msgid "You can edit the default Allowed Slippage in the settings menu on the top right of the page.<0/><1/>Note that a low allowed slippage, e.g. less than {0}, may result in failed orders if prices are volatile."
msgstr ""

#: src/components/Synthetics/DateRangeSelect/DateRangeSelect.tsx
msgid "Last 365d"
msgstr ""

#: src/components/Exchange/FeesTooltip.tsx
msgid "<0>Read more</0> about fees."
msgstr "<0>Mehr lesen</0> über Gebühren."

#: src/components/Exchange/OrdersList.jsx
msgid "You will receive at least {0} {1} if this order is executed. The execution price may vary depending on swap fees at the time the order is executed."
msgstr "Du wirst mind. {0} {1} erhalten, wenn dieser Auftrag ausgeführt wird. Der Ausführungspreis kann je nach den Swap-Gebühren zum Zeitpunkt der Auftragsausführung variieren."

<<<<<<< HEAD
#: src/components/Synthetics/MarketCard/MarketCard.tsx
#~ msgid "The position will be opened at a reference price of {0}, not accounting for price impact, with a max slippage of -{1}%.<0/><1/>The slippage amount can be configured under Settings, found by clicking on your address at the top right of the page after connecting your wallet.<2/><3/><4>Read more</4>."
#~ msgstr "Die Position wird zu einem Referenzpreis von {0} eröffnet, ohne den Preisimpact zu berücksichtigen, mit einer maximalen Slippage von -{1}%.<0/><1/>Der Slippage-Betrag kann unter Einstellungen konfiguriert werden, die du findest, indem du auf deine Adresse oben rechts auf der Seite klickst, nachdem du deine Wallet verbunden hast.<2/><3/><4>Mehr lesen</4>."

=======
>>>>>>> 9706c907
#: src/components/Exchange/SwapBox.jsx
msgid "Limit order creation failed."
msgstr "Die Erstellung einer Limit-Order ist fehlgeschlagen."

#: src/domain/synthetics/trade/utils/validation.ts
msgid "There isn't enough GM: {0} [{1}] liquidity in GLV to fulfill your sell request. Please choose a different pool, reduce the sell size, or split your withdrawal from multiple pools."
msgstr ""

#: src/components/Exchange/PositionEditor.jsx
#: src/components/Exchange/SwapBox.jsx
#: src/components/Glp/GlpSwap.jsx
msgid "Approving {0}..."
msgstr "Genehmigung von {0}..."

#: src/context/SyntheticsEvents/SyntheticsEventsProvider.tsx
msgid "Deposited {0} into {positionText}"
msgstr ""

#: src/components/Glp/GlpSwap.jsx
msgid "{nativeTokenSymbol} ({wrappedTokenSymbol}) APR"
msgstr "{nativeTokenSymbol} ({wrappedTokenSymbol}) APR"

#: src/components/Synthetics/Claims/ClaimHistoryRow/ClaimCollateralHistoryRow.tsx
#: src/components/Synthetics/Claims/filters/ActionFilter.tsx
msgid "Claim Funding Fees"
msgstr ""

#: src/components/Referrals/AffiliatesStats.tsx
msgid "Rebates are airdropped weekly."
msgstr "Die Rabatte werden wöchentlich per Airdrop verteilt."

#: src/components/StatsTooltip/ChainsStatsTooltipRow.tsx
msgid "Total:"
msgstr "Insgeamt:"

#: src/domain/tokens/approveTokens.tsx
msgid "{0} Approved!"
msgstr "{0} Genehmigt!"

#: src/components/Synthetics/PositionEditor/PositionEditorAdvancedRows.tsx
#: src/components/Synthetics/PositionSeller/PositionSellerAdvancedDisplayRows.tsx
msgid "Advanced display"
msgstr ""

#: src/pages/Stake/StakeV2.tsx
msgid "<0>Provide liquidity</0> and earn {gmxMarketApyDataText} APY"
msgstr ""

#: src/components/Exchange/SwapBox.jsx
msgid "Long {0}"
msgstr "Long {0}"

#: src/pages/LeaderboardPage/components/LeaderboardAccountsTable.tsx
#: src/pages/LeaderboardPage/components/LeaderboardPositionsTable.tsx
msgid "Address"
msgstr ""

#: src/components/Synthetics/TradeHistory/keys.ts
msgid "Update Take-Profit"
msgstr ""

#: src/pages/LeaderboardPage/components/CompetitionPrizes.tsx
msgid "Winner:"
msgstr ""

#: src/components/Exchange/SwapBox.jsx
#: src/components/Exchange/SwapBox.jsx
msgid "Liquidity data not loaded"
msgstr "Liquiditätsdaten nicht geladen"

#: src/pages/Home/Home.tsx
msgid "Total Trading Volume"
msgstr "Trading Volumen insgesamt"

#: src/components/Exchange/ConfirmationBox.jsx
#: src/components/Synthetics/TradeBox/TradeBoxRows/CollateralSpreadRow.tsx
msgid "Collateral Spread"
msgstr ""

#: src/components/Synthetics/TradeBox/TradeBoxRows/CollateralSelectorRow.tsx
msgid "You have an existing limit order with {symbol} as collateral. <0>Switch to {symbol} collateral</0>."
msgstr ""

#: src/components/Header/Header.tsx
msgid "Trade on GMX V2 in Arbitrum and win 280,000 ARB (> $500k) in prizes in <0>two weekly</0> competitions. Live from March 13th to 27th."
msgstr ""

#: src/components/Synthetics/TradeFeesRow/TradeFeesRow.tsx
msgid "Fees {rebatedTextWithSparkle}"
msgstr ""

#: src/pages/OrdersOverview/OrdersOverview.jsx
msgid "Index"
msgstr "Index"

#: src/pages/Ecosystem/Ecosystem.jsx
msgid "Decentralized Finance Dashboard"
msgstr "Dezentrales Finanz-Dashboard"

#: src/components/Glp/GlpSwap.jsx
msgid "GLP buy disabled, pending {0} upgrade"
msgstr "GLP-Kauf deaktiviert, {0} Aktualisierung steht noch aus"

#: src/lib/contracts/transactionErrors.tsx
msgid "Transaction failed due to RPC error.<0/><1/>Please try changing the RPC url in your wallet settings with the help of <2>chainlist.org</2>.<3/><4/><5>Read more</5>."
msgstr ""

#: src/components/Exchange/PositionSeller.jsx
msgid "You have an active order to decrease {longOrShortText} {sizeInToken} {0} (${1}) at {prefix} {2}"
msgstr ""

#: src/domain/synthetics/trade/utils/validation.ts
msgid "Max {0} sellable amount exceeded"
msgstr ""

#: src/components/Glp/GlpSwap.jsx
#: src/pages/Dashboard/MarketsListV1.tsx
msgid "TOKEN"
msgstr "TOKEN"

#: src/pages/NftWallet/NftWallet.jsx
msgid "Transfer NFT"
msgstr "Transferiere NFT"

#: src/components/Exchange/PositionEditor.jsx
msgid "Enable deposit failed."
msgstr ""

#: src/components/Synthetics/SubaccountModal/SubaccountModal.tsx
msgid "Expected Actions are based on the current Network Fee."
msgstr ""

#: src/pages/BeginAccountTransfer/BeginAccountTransfer.tsx
msgid "Receiver has not staked GMX tokens before"
msgstr "Der Empfänger hat noch keine GMX-Token gestaket"

#: src/pages/Ecosystem/Ecosystem.jsx
msgid "Telegram bot for GMX Swaps monitoring"
msgstr ""

#: src/components/Synthetics/MarketsList/MarketsList.tsx
msgid "LIQUIDITY"
msgstr "LIQUIDITÄT"

#: src/components/Synthetics/OrderList/filters/OrderTypeFilter.tsx
#: src/components/Synthetics/TableMarketFilter/MarketFilterLongShort.tsx
#: src/components/Synthetics/TableMarketFilter/MarketFilterLongShort.tsx
#: src/components/Synthetics/TradeHistory/filters/ActionFilter.tsx
msgid "Swaps"
msgstr "Tausch"

#: src/components/Synthetics/SubaccountModal/SubaccountModal.tsx
msgid "Initial top-up"
msgstr ""

#: src/components/ApproveTokenButton/ApproveTokenButton.tsx
msgid "Allow {0} to be spent"
msgstr ""

#: src/components/Exchange/SwapBox.jsx
msgid "Swap Order created!"
msgstr "Swap Order erstellt!"

#: src/components/Synthetics/SubaccountModal/SubaccountModal.tsx
msgid "Unknown"
msgstr ""

#: src/components/Synthetics/SettleAccruedFundingFeeModal/SettleAccruedFundingFeeModal.tsx
msgid "POSITION"
msgstr ""

#: src/components/Referrals/AffiliatesStats.tsx
#: src/components/Referrals/TradersStats.tsx
msgid "Trading Volume"
msgstr ""

#: src/components/Synthetics/TradeboxPoolWarnings/TradeboxPoolWarnings.tsx
msgid "You have an existing limit order in the {0} market pool but it lacks liquidity for this order."
msgstr ""

#: src/pages/Stake/StakeV2.tsx
#: src/pages/Stake/StakeV2.tsx
msgid "Reserved for Vesting"
msgstr ""

#: src/components/Exchange/TradeHistory.jsx
#: src/components/Referrals/JoinReferralCode.jsx
#: src/components/Synthetics/StatusNotification/OrderStatusNotification.tsx
#: src/components/Synthetics/SubaccountModal/utils.ts
#: src/components/Synthetics/SubaccountModal/utils.ts
#: src/components/Synthetics/SubaccountModal/utils.ts
#: src/components/Synthetics/TradeHistory/TradeHistoryRow/utils/shared.ts
msgid "Update"
msgstr "Updaten"

#: src/pages/BeginAccountTransfer/BeginAccountTransfer.tsx
msgid "Your transfer has been initiated."
msgstr "Dein Transfer wurde eingeleitet."

#: src/components/NotifyModal/NotifyModal.tsx
msgid "Liquidation Risk Alerts"
msgstr ""

#: src/components/Synthetics/StatusNotification/FeesSettlementStatusNotification.tsx
msgid "{positionName} Fees settling"
msgstr ""

#: src/components/Exchange/ConfirmationBox.jsx
msgid "{existingTriggerOrderLength, plural, one {You have an active trigger order that could impact this position.} other {You have # active trigger orders that could impact this position.}}"
msgstr "{existingTriggerOrderLength, plural, one {Du hast einen aktiven Triggerauftrag, der sich auf diese Position auswirken könnte.} other {Du hast # aktive Triggeraufträge, die sich auf diese Position auswirken könnten.}}"

#: src/components/Synthetics/TradeBox/TradeBoxRows/OneClickTrading.tsx
msgid "Reduce wallet signing popups with One-Click Trading. This option is also available through the Wallet menu in the top right. <0>Read more</0>."
msgstr "Reduziere die Anzahl der Wallet-Popups mit One-Click Trading. Diese Option ist auch über das Wallet-Menü oben rechts verfügbar. <0>Mehr lesen</0>."

#: src/components/Synthetics/SubaccountModal/SubaccountStatus.tsx
msgid "The maximum number of authorized Actions has been reached. Re-authorize a higher value using the \"<0>Max allowed actions</0>\" field."
msgstr ""

#: src/components/Synthetics/StatusNotification/GmStatusNotification.tsx
msgid "Shift order executed"
msgstr ""

#: src/pages/Stake/StakeV2.tsx
msgid "You need a total of at least {0} {stakeTokenLabel} to vest {1} esGMX."
msgstr ""

#: src/components/Exchange/TradeHistory.jsx
msgid "Swap {0} USDG for{1} {2}"
msgstr ""

#: src/components/Synthetics/OrderItem/OrderItem.tsx
msgid "{0} will be swapped to {1} on order execution."
msgstr ""

#. Button to clear the filter selection
#: src/components/Synthetics/TableOptionsFilter/TableOptionsFilter.tsx
msgid "Clear selection"
msgstr "Auswahl löschen"

#: src/domain/synthetics/orders/utils.tsx
msgid "The order will not be executed as its trigger price is beyond the position's liquidation price."
msgstr ""

#: src/domain/synthetics/orders/cancelOrdersTxn.ts
msgid "Failed to cancel {ordersText}"
msgstr ""

#: src/lib/contracts/transactionErrors.tsx
msgid "The mark price has changed, consider increasing your Allowed Slippage by clicking on the \"...\" icon next to your address."
msgstr "Der Mark-Preis hat sich geändert. Erhöhe dein zulässiges Slippage, indem du auf das Symbol \"...\" neben deiner Adresse klickst."

#. Total Value Locked
#: src/components/Synthetics/MarketsList/MarketsList.tsx
#: src/components/Synthetics/MarketStats/components/CompositionTable.tsx
#: src/pages/Dashboard/OverviewCard.tsx
msgid "TVL"
msgstr "TVL"

#: src/components/Synthetics/GmSwap/GmFees/GmFees.tsx
msgid "Shift Fee"
msgstr ""

#: src/pages/Dashboard/GlpCard.tsx
#: src/pages/Dashboard/OverviewCard.tsx
msgid "GLP Pool"
msgstr "GLP Pool"

#: src/domain/legacy.ts
#: src/pages/Exchange/Exchange.tsx
msgid "Cancel submitted."
msgstr "Abbruch übermittelt."

#: src/pages/BuyGMX/BuyGMX.tsx
msgid "Buy GMX from Traderjoe:"
msgstr ""

#: src/pages/Actions/ActionsRouter.tsx
msgid "V1 is not supported on {chainName}. Please switch to Arbitrum to use V1."
msgstr ""

#: src/domain/synthetics/sidecarOrders/utils.ts
#: src/domain/synthetics/sidecarOrders/utils.ts
msgid "Price below Limit Price."
msgstr ""

#: src/components/Exchange/ConfirmationBox.jsx
#: src/components/Exchange/ConfirmationBox.jsx
#: src/components/Exchange/SwapBox.jsx
#: src/components/Exchange/SwapBox.jsx
#: src/components/Synthetics/SwapCard/SwapCard.tsx
#: src/components/Synthetics/SwapCard/SwapCard.tsx
msgid "{0} Price"
msgstr "{0} Preis"

#: src/pages/BuyGMX/BuyGMX.tsx
msgid "Buy GMX from centralized services"
msgstr ""

#: src/components/Synthetics/TradeFeesRow/TradeFeesRow.tsx
msgid "Borrow Fee Rate"
msgstr ""

#: src/components/Header/AppHeaderUser.tsx
#: src/components/Header/AppHeaderUser.tsx
#: src/components/ModalViews/RedirectModal.tsx
#: src/pages/Home/Home.tsx
msgid "Launch App"
msgstr "App starten"

#: src/pages/Exchange/Exchange.tsx
msgid "Deposited {0} USD into {tokenSymbol} {longOrShortText}"
msgstr "{0} USD in {tokenSymbol} {longOrShortText} eingezahlt"

#: src/pages/BeginAccountTransfer/BeginAccountTransfer.tsx
msgid "Receiver has staked GMX/GLP before"
msgstr ""

#: src/components/Synthetics/StatusNotification/GmStatusNotification.tsx
msgid "Fulfilling sell request"
msgstr ""

#: src/components/Exchange/TradeHistory.jsx
msgid "{actionDisplay} Order"
msgstr "{actionDisplay} Order"

#: src/components/Exchange/SwapBox.jsx
msgid "There are more longs than shorts, borrow fees for shorting is currently zero"
msgstr "Es gibt mehr Longs als Shorts, die Leihgebühren für Shorting sind derzeit gleich Null"

#: src/components/TokenCard/TokenCard.tsx
#: src/components/TokenCard/TokenCard.tsx
msgid "Avalanche APR:"
msgstr "Avalanche APR:"

#: src/components/Exchange/TradeHistory.jsx
msgid "Could not decrease {0} {longOrShortText}, +{1} USD, Acceptable Price: {2}"
msgstr "Konnte {0} {longOrShortText} nicht verringern, +{1} USD, Akzeptabler Preis: {2}"

#: src/components/Synthetics/SubaccountModal/SubaccountModal.tsx
msgid "Top-up"
msgstr ""

#: src/components/Synthetics/MarketStats/MarketStatsWithComposition.tsx
msgid "Vault"
msgstr ""

#: src/components/Synthetics/MarketsList/MarketsList.tsx
msgid "NET RATE / 1 H"
msgstr "NETTO-RATE / 1 H"

#: src/pages/ClaimEsGmx/ClaimEsGmx.jsx
msgid "Vest with GMX on Avalanche"
msgstr "Vesting mit GMX auf Avalanche"

#: src/components/Exchange/TradeHistory.jsx
msgid "Request decrease {0} {longOrShortText}, -{1} USD, Acceptable Price: {2} {3} USD"
msgstr "Reduzierungsanfrage {0} {longOrShortText}, -{1} USD, Akzeptabler Preis: {2} {3} USD"

#: src/components/Exchange/SwapBox.jsx
msgid "You have an existing position with {0} as collateral."
msgstr ""

#: src/pages/BeginAccountTransfer/BeginAccountTransfer.tsx
#: src/pages/Stake/StakeV2.tsx
msgid "Transfer Account"
msgstr "Transferiere Konto"

#: src/pages/Actions/ActionsRouter.tsx
#: src/pages/Actions/ActionsV1/ActionsV1.tsx
msgid "GMX V1 Actions"
msgstr ""

#: src/components/Synthetics/TradeFeesRow/TradeFeesRow.tsx
msgid "Swap Profit Fee"
msgstr ""

#: src/pages/ClaimEsGmx/ClaimEsGmx.jsx
msgid "Amount to claim"
msgstr "Zu beanspruchender Betrag"

#: src/pages/Jobs/Jobs.jsx
msgid "Job openings at GMX."
msgstr "Offene Jobs bei GMX."

#: src/components/Synthetics/OrderEditor/OrderEditor.tsx
msgid "Enter a new ratio"
msgstr ""

#: src/components/Exchange/OrderEditor.jsx
#: src/components/Exchange/SwapBox.jsx
#: src/components/Exchange/SwapBox.jsx
#: src/components/Synthetics/OrderEditor/OrderEditor.tsx
#: src/components/Synthetics/OrderEditor/OrderEditor.tsx
#: src/components/Synthetics/OrderEditor/OrderEditor.tsx
#: src/components/Synthetics/OrderEditor/OrderEditor.tsx
#: src/domain/synthetics/trade/utils/validation.ts
#: src/domain/synthetics/trade/utils/validation.ts
#: src/domain/synthetics/trade/utils/validation.ts
msgid "Price below Mark Price"
msgstr "Preis unter Mark Preis"

#: src/components/Stake/GMXAprTooltip.tsx
msgid "APRs are updated weekly on Wednesday and will depend on the fees collected for the week."
msgstr "APRs werden wöchentlich am Mittwoch aktualisiert und hängen von den in der Woche erhobenen Gebühren ab."

#: src/components/Synthetics/TradeBox/TradeBoxRows/AdvancedDisplayRows.tsx
msgid "Advanced Display"
msgstr ""

#: src/components/Synthetics/SubaccountModal/utils.ts
msgid "Generate & Activate Subaccount"
msgstr ""

#: src/components/Synthetics/TradeHistory/TradeHistoryRow/utils/swap.ts
#: src/components/Synthetics/TradeHistory/TradeHistoryRow/utils/swap.ts
msgid "{fromText} to {toMinText}"
msgstr "{fromText} zu {toMinText}"

#: src/components/Exchange/OrderEditor.jsx
#: src/components/Exchange/PositionSeller.jsx
#: src/components/Synthetics/OrderEditor/OrderEditor.tsx
#: src/domain/synthetics/trade/utils/validation.ts
msgid "Price above Liq. Price"
msgstr "Preis über Liq. Preis"

#: src/domain/synthetics/orders/utils.tsx
msgid "There may not be sufficient liquidity to execute the pay token to collateral token swap when the price conditions are met."
msgstr ""

#: src/components/Glp/GlpSwap.jsx
msgid "{0} pool exceeded, try different token"
msgstr "{0} Pool überschritten, anderen Token versuchen"

#: src/components/Exchange/OrdersList.jsx
#: src/components/Exchange/PositionSeller.jsx
#: src/components/Exchange/SwapBox.jsx
#: src/domain/synthetics/positions/utils.ts
msgid "Trigger"
msgstr "Trigger"

#: src/pages/Exchange/Exchange.tsx
msgid "Positions ({0})"
msgstr "Positionen ({0})"

#: src/pages/Stake/StakeV2.tsx
msgid "Unstake failed."
msgstr ""

#: src/components/Exchange/ConfirmationBox.jsx
#: src/components/Synthetics/StatusNotification/OrderStatusNotification.tsx
msgid "Order cancelled"
msgstr "Order storniert"

#: src/components/Synthetics/TradeHistory/TradeHistoryRow/utils/shared.ts
msgid "Not enough Available Swap Liquidity to fill the Order."
msgstr "Nicht genügend verfügbare Swap-Liquidität, um den Auftrag zu erfüllen."

#: src/pages/Stake/StakeV2.tsx
msgid "Earn prizes by participating in GMX Trading Competitions."
msgstr "Preise gewinnen, indem Sie an GMX-Handelswettbewerben teilnehmen."

#: src/components/Exchange/ConfirmationBox.jsx
msgid "Confirm Long"
msgstr "Bestätige Long"

#: src/components/Referrals/AffiliatesStats.tsx
msgid "Traders Referred on Arbitrum"
msgstr ""

#: src/components/Exchange/NetValueTooltip.tsx
#: src/components/Synthetics/PositionItem/PositionItem.tsx
#: src/components/Synthetics/PositionItem/PositionItem.tsx
msgid "PnL After Fees"
msgstr "PnL nach Gebühren"

#: src/lib/contracts/callContract.tsx
#: src/lib/contracts/callContract.tsx
#: src/lib/contracts/callContract.tsx
msgid "Transaction sent."
msgstr "Transaktion gesendet."

#: src/components/MissedCoinsModal/MissedCoinsModal.tsx
msgid "Enter up to 10 coins"
msgstr ""

#: src/components/Referrals/AddAffiliateCode.jsx
msgid "Creating..."
msgstr "Erstellen..."

#: src/components/Synthetics/SubaccountModal/SubaccountModal.tsx
#: src/components/Synthetics/SubaccountModal/SubaccountModal.tsx
msgid "Withdrawing from Subaccount"
msgstr ""

#: src/components/Synthetics/StatusNotification/FeesSettlementStatusNotification.tsx
msgid "Settling Position Fees"
msgstr ""

#: src/components/Exchange/OrderEditor.jsx
msgid "Minimum received"
msgstr "Min. Empfangen"

#: src/components/Glp/GlpSwap.jsx
#: src/components/Glp/GlpSwap.jsx
msgid "Available amount to withdraw from GLP. Funds not utilized by current open positions."
msgstr "Verfügbarer Auszahlungsbetrag aus GLP. Mittel, die nicht durch aktuelle offene Positionen in Anspruch genommen werden."

#: src/components/UserFeedbackModal/UserFeedbackModal.tsx
msgid "Enter your feedback here"
msgstr ""

#: src/domain/synthetics/trade/utils/validation.ts
msgid "Insufficient GLV liquidity"
msgstr ""

#: src/components/Exchange/ConfirmationBox.jsx
#: src/components/Exchange/OrderEditor.jsx
#: src/components/Exchange/PositionSeller.jsx
msgid "Invalid price, see warning"
msgstr "Ungültiger Preis, siehe Warnung"

#: src/components/Synthetics/TradeBox/hooks/useCollateralInTooltipContent.tsx
msgid "You will be short {indexSymbol} only from your short position."
msgstr ""

#: src/components/SettingsModal/SettingsModal.tsx
msgid "Auto-Cancel TP/SL"
msgstr ""

#: src/components/Synthetics/TradeFeesRow/TradeFeesRow.tsx
msgid "Funding Fee Rate"
msgstr ""

#: src/components/Exchange/PositionSeller.jsx
msgid "Requested decrease of {0} {longOrShortText} by {sizeDeltaUsd} USD."
msgstr ""

#: src/components/Synthetics/TradeHistory/TradeHistoryRow/utils/position.ts
msgid "Returned Collateral"
msgstr ""

#: src/components/Exchange/NoLiquidityErrorModal.tsx
msgid "You need to select {swapTokenSymbol} as the \"Pay\" token to use it for collateral to initiate this trade."
msgstr "Du musst {swapTokenSymbol} als \"Bezahlen\"-Token auswählen, um es als Kollateral für die Einleitung dieses Trades zu verwenden."

#: src/components/Synthetics/TradeBox/TradeBoxRows/LimitAndTPSLRows.tsx
msgid "There are issues in the TP/SL orders."
msgstr ""

#: src/components/Glp/GlpSwap.jsx
msgid "The Bonus Rebate is an estimate and will be airdropped as ARB tokens when migrating this liquidity to GM pools within the same epoch. <0>Read more</0>."
msgstr ""

#: src/components/Glp/GlpSwap.jsx
msgid "{0} GLP sold for {1} {2}!"
msgstr "{0} GLP verkauft für {1} {2}!"

#: src/components/Synthetics/StatusNotification/SubaccountNotification.tsx
msgid "Pending Wallet message sign"
msgstr ""

#: src/domain/synthetics/claimHistory/claimPriceImpactRebate.ts
msgid "Failed to Claim Price Impact Rebate"
msgstr ""

#: src/pages/LeaderboardPage/components/LeaderboardPositionsTable.tsx
msgid "Only positions with over {0} in \"Capital Used\" are ranked."
msgstr ""

#: src/components/Exchange/ConfirmationBox.jsx
msgid "Accept minimum and {action}"
msgstr "Minimum akzeptieren und {action}"

#: src/pages/Stake/StakeV2.tsx
msgid "Withdraw from Affiliate Vault"
msgstr ""

#: src/components/Glp/GlpSwap.jsx
msgid "Current Pool Amount"
msgstr "Aktueller Pool-Betrag"

#: src/domain/legacy.ts
#: src/pages/Exchange/Exchange.tsx
msgid "Cancel failed."
msgstr "Abbruch fehlgeschlagen."

#: src/components/Synthetics/TradeBox/TradeBoxRows/AvailableLiquidityRow.tsx
msgid "The order will be executed if there is sufficient liquidity and the execution price guarantees that you will receive the minimum receive amount."
msgstr ""

#: src/components/Exchange/ConfirmationBox.jsx
#: src/components/Exchange/PositionSeller.jsx
msgid "Transacting with a depegged stable coin is subject to spreads reflecting the worse of current market price or $1.00, with transactions involving multiple stablecoins may have multiple spreads."
msgstr ""

#: src/components/Synthetics/SubaccountModal/SubaccountStatus.tsx
msgid "Generate and activate a Subaccount for <0>One-Click Trading</0> to reduce signing popups."
msgstr ""

#: src/components/Synthetics/PositionItem/PositionItem.tsx
msgid "Use the \"Close\" button to reduce your Position Size."
msgstr ""

#: src/components/Exchange/PositionDropdown.tsx
msgid "Increase Size (Limit)"
msgstr ""

#: src/domain/synthetics/orders/utils.tsx
msgid "The order may not execute at the desired {priceText} as its acceptable price impact is set to {formattedOrderAcceptablePriceImpact}, which is lower than the current market price impact of {formattedCurrentAcceptablePriceImpact}. It can be edited using the \"Edit\" button."
msgstr ""

#: src/components/Exchange/TradeHistory.jsx
#: src/components/Synthetics/TradeHistory/TradeHistoryRow/utils/position.ts
msgid "Liquidation Fee"
msgstr ""

#: src/components/Synthetics/Claims/SettleAccruedCard.tsx
#: src/components/Synthetics/SettleAccruedFundingFeeModal/SettleAccruedFundingFeeModal.tsx
msgid "Settle"
msgstr ""

#: src/domain/synthetics/orders/utils.tsx
msgid "There may not be sufficient liquidity to execute the swap when the min. receive conditions are met."
msgstr ""

#: src/components/Exchange/PositionDropdown.tsx
msgid "Select Market"
msgstr "Markt wählen"

#: src/pages/PositionsOverview/PositionsOverview.jsx
msgid "Open positions: {0}<0/>Under risk: {1}"
msgstr "Offene Positionen: {0}<0/>Unter Risiko: {1}"

#: src/components/Exchange/UsefulLinks.tsx
msgid "Speed up page loading"
msgstr "Beschleunige das Laden von Seiten"

#: src/components/Exchange/TradeHistory.jsx
msgid "{0}: Swap {amountInDisplay}{1} for{minOutDisplay} {2}, Price:{3} USD"
msgstr ""

#: src/components/Synthetics/TradeBox/TradeBox.tsx
msgid "Leverage slider"
msgstr ""

#: src/components/Synthetics/TradeFeesRow/TradeFeesRow.tsx
msgid "(Rebated)"
msgstr ""

#: src/pages/BuyGMX/BuyGMX.tsx
msgid "Buy GMX from centralized exchanges:"
msgstr ""

#: src/pages/BuyGMX/BuyGMX.tsx
msgid "GMX bonds can be bought on Bond Protocol with a discount and a small vesting period:"
msgstr ""

#: src/components/Exchange/OrdersToa.jsx
msgid "Note that orders are not guaranteed to be executed.<0/><1/>This can occur in a few situations including but not exclusive to:"
msgstr "Beachte, dass die Ausführung von Aufträgen nicht garantiert ist.<0/><1/>Dies kann in einigen Situationen vorkommen, einschließlich, aber nicht ausschließlich bei:"

#: src/components/Synthetics/TableMarketFilter/MarketFilterLongShort.tsx
msgid "Open Positions with Orders"
msgstr ""

#: src/components/Exchange/PositionSeller.jsx
msgid "{nativeTokenSymbol} can not be sent to smart contract addresses. Select another token."
msgstr ""

#: src/components/Exchange/SwapBox.jsx
msgid "Fetching token info..."
msgstr "Token-Informationen abrufen..."

#: src/components/Synthetics/TradeFeesRow/TradeFeesRow.tsx
msgid "This swap is routed through several GM pools for the lowest possible fees and price impact."
msgstr ""

#: src/components/Synthetics/TradeHistory/TradeHistoryRow/utils/shared.ts
msgid "Not enough Available Liquidity to fill the Order. The Order will get filled when the condition is met and there is enough Available Liquidity."
msgstr "Nicht genügend verfügbare Liquidität, um den Auftrag zu erfüllen. Der Auftrag wird ausgeführt, wenn die Bedingung erfüllt ist und genügend verfügbare Liquidität vorhanden ist."

#: src/components/Exchange/OrdersToa.jsx
#: src/components/Exchange/OrdersToa.jsx
#: src/components/Exchange/PositionSeller.jsx
#: src/components/Exchange/SwapBox.jsx
msgid "Enable Orders"
msgstr "Orders ermöglichen"

#: src/components/Glp/GlpSwap.jsx
msgid "Max pool capacity reached for {0}. Please mint GLP using another token"
msgstr "Max. Poolkapazität für {0} erreicht. Bitte minte GLP mit einem anderen Token"

#: src/components/Header/AppHeaderUser.tsx
#: src/components/Header/AppHeaderUser.tsx
msgid "Trade"
msgstr "Handeln"

#: src/components/Referrals/JoinReferralCode.jsx
msgid "Adding referral code failed."
msgstr "Hinzufügen des Empfehlungscodes fehlgeschlagen."

#: src/components/Exchange/PositionEditor.jsx
msgid "Max leverage without PnL: {0}x"
msgstr ""

#: src/pages/SyntheticsFallbackPage/SyntheticsFallbackPage.tsx
msgid "V2 doesn't currently support this network"
msgstr ""

#: src/components/Referrals/AffiliatesStats.tsx
#: src/components/Referrals/AffiliatesStats.tsx
#: src/components/Referrals/TradersStats.tsx
#: src/components/Referrals/TradersStats.tsx
msgid "V1 Arbitrum"
msgstr ""

#: src/domain/synthetics/positions/utils.ts
msgid "SL"
msgstr ""

#: src/pages/Stake/StakeV1.jsx
#: src/pages/Stake/StakeV1.jsx
#: src/pages/Stake/StakeV1.jsx
#: src/pages/Stake/StakeV2.tsx
#: src/pages/Stake/StakeV2.tsx
#: src/pages/Stake/StakeV2.tsx
#: src/pages/Stake/StakeV2.tsx
msgid "Stake"
msgstr "Stake"

#: src/components/NpsModal/NpsModal.tsx
msgid "Help us improve"
msgstr ""

#: src/components/Exchange/PositionSeller.jsx
#: src/components/Exchange/PositionSeller.jsx
msgid "Invalid Liquidation Price"
msgstr ""

#: src/pages/Home/Home.tsx
msgid "An aggregate of high-quality price feeds determine when liquidations occur. This keeps positions safe from temporary wicks."
msgstr "Ein Aggregat aus hochwertigen Kursen bestimmt, wann Liquidationen stattfinden. Dadurch sind die Positionen vor vorübergehenden Wicks sicher."

#: src/components/Exchange/PositionSeller.jsx
msgid "Swap amount from {0} to {1} exceeds {2} available liquidity. Choose a different \"Receive\" token."
msgstr ""

#: src/components/Exchange/OrderEditor.jsx
msgid "Update Order"
msgstr "Update Order"

#: src/components/Synthetics/TradeHistory/TradeHistoryRow/utils/position.ts
msgid "Mark price for the liquidation."
msgstr "Marktpreis für die Liquidation."

#: src/components/Synthetics/StatusNotification/GmStatusNotification.tsx
msgid "<0>Selling {0}{1}<1>{poolName}</1></0>"
msgstr ""

#: src/components/Exchange/PositionSeller.jsx
#: src/domain/synthetics/trade/utils/validation.ts
msgid "Max close amount exceeded"
msgstr ""

#: src/components/Exchange/PositionEditor.jsx
#: src/components/Exchange/PositionSeller.jsx
#: src/components/Exchange/SwapBox.jsx
#: src/components/Synthetics/OrderEditor/OrderEditor.tsx
#: src/domain/synthetics/sidecarOrders/utils.ts
#: src/domain/synthetics/trade/utils/validation.ts
#: src/domain/synthetics/trade/utils/validation.ts
#: src/domain/synthetics/trade/utils/validation.ts
msgid "Max leverage: {0}x"
msgstr ""

#: src/domain/synthetics/positions/utils.ts
msgid "T"
msgstr ""

#: src/components/MissedCoinsModal/MissedCoinsModal.tsx
msgid "Please enter the names of the coins you'd like to see added:"
msgstr ""

#: src/components/Synthetics/StatusNotification/SubaccountNotification.tsx
msgid "Subaccount created"
msgstr ""

#: src/components/Exchange/ConfirmationBox.jsx
msgid "Forfeit profit and Short"
msgstr "Verzicht auf Gewinn und Short"

#: src/pages/Dashboard/GmxCard.tsx
msgid "Staked on Arbitrum"
msgstr ""

#: src/components/Exchange/PositionSeller.jsx
msgid "Order creation failed."
msgstr ""

#: src/components/Synthetics/MissedCoinsHint/MissedCoinsHint.tsx
msgid "Can’t find the coin you need? Let us know"
msgstr ""

#: src/pages/Stake/StakeV2.tsx
msgid "Delegated to"
msgstr ""

#: src/components/Exchange/TradeHistory.jsx
msgid "Execute Order: Swap {fromAmountDisplay} {0} for {toAmountDisplay} {1}"
msgstr "Order ausführen: Tausche {fromAmountDisplay} {0} gegen {toAmountDisplay} {1}"

#: src/components/Exchange/NoLiquidityErrorModal.tsx
msgid "Buy {swapTokenSymbol} on 1inch"
msgstr "Kaufe {swapTokenSymbol} auf 1inch"

#: src/pages/AccountDashboard/GeneralPerformanceDetails.tsx
#: src/pages/LeaderboardPage/components/LeaderboardAccountsTable.tsx
msgid "PnL (%)"
msgstr ""

#: src/domain/synthetics/userFeedback/utils.ts
msgid "How can we continue to meet your expectations?"
msgstr ""

#: src/pages/ClaimEsGmx/ClaimEsGmx.jsx
msgid "The esGMX (IOU) token is transferrable. You can add the token to your wallet and send it to another address to claim if you'd like."
msgstr "Der esGMX (IOU) Token ist übertragbar. Du kannst den Token zu deiner Wallet hinzufügen und ihn an eine andere Adresse senden, um ihn einzufordern, wenn du möchtest."

#: src/pages/BeginAccountTransfer/BeginAccountTransfer.tsx
msgid "Self-transfer not supported"
msgstr "Selbstübertragungen werden nicht unterstützt"

#: src/components/Synthetics/MarketStats/components/CompositionTable.tsx
msgid "{col2}"
msgstr ""

#: src/pages/Exchange/Exchange.tsx
msgid "Decreased {tokenSymbol} {longOrShortText}, -{0} USD."
msgstr "Verringert {tokenSymbol} {longOrShortText}, -{0} USD."

#: src/components/Synthetics/TVChart/TVChart.tsx
msgid "Liq. {longOrShortText} {prefix}{tokenSymbol}"
msgstr ""

#: src/components/Exchange/PositionEditor.jsx
msgid "Leave at least {0} ETH for gas"
msgstr ""

#: src/pages/Exchange/Exchange.tsx
msgid "Enable orders failed."
msgstr "Freigabe von Orders ist fehlgeschlagen."

#: src/pages/Dashboard/GlpCard.tsx
#: src/pages/Dashboard/GmxCard.tsx
#: src/pages/Stake/StakeV1.jsx
#: src/pages/Stake/StakeV1.jsx
#: src/pages/Stake/StakeV1.jsx
#: src/pages/Stake/StakeV1.jsx
#: src/pages/Stake/StakeV1.jsx
#: src/pages/Stake/StakeV2.tsx
#: src/pages/Stake/StakeV2.tsx
#: src/pages/Stake/StakeV2.tsx
msgid "Total Staked"
msgstr "Insgeamt gestaket"

#: src/components/Exchange/FeesTooltip.tsx
#: src/components/Synthetics/NetworkFeeRow/NetworkFeeRow.tsx
#: src/components/Synthetics/OrderEditor/OrderEditor.tsx
msgid "Network Fee"
msgstr "Netzwerkgebühr"

#: src/components/Synthetics/ExecutionPriceRow.tsx
msgid "Expected execution price for the order, including the current price impact."
msgstr ""

#: src/components/Exchange/ConfirmationBox.jsx
#: src/components/Exchange/PositionEditor.jsx
#: src/components/Exchange/PositionSeller.jsx
#: src/components/Exchange/SwapBox.jsx
#: src/components/Exchange/SwapBox.jsx
#: src/components/Synthetics/OrderEditor/OrderEditor.tsx
#: src/components/Synthetics/PositionEditor/PositionEditorAdvancedRows.tsx
#: src/components/Synthetics/PositionSeller/PositionSellerAdvancedDisplayRows.tsx
#: src/components/Synthetics/TradeBox/TradeBox.tsx
#: src/components/Synthetics/TradeBox/TradeBoxRows/AdvancedDisplayRows.tsx
#: src/components/Synthetics/TradeBox/TradeBoxRows/AdvancedDisplayRows.tsx
msgid "Leverage"
msgstr "Hebelwirkung"

#: src/pages/Exchange/Exchange.tsx
msgid "Enable orders sent."
msgstr "Freigabe von Orders gesendet."

#: src/components/Synthetics/MarketStats/components/MarketDescription.tsx
msgid "This token is a vault of automatically rebalanced GM tokens that accrue fees from leverage trading and swaps from the included markets."
msgstr ""

#: src/components/Synthetics/SubaccountModal/SubaccountModal.tsx
msgid "The subaccount has no funds."
msgstr ""

#: src/components/Exchange/PositionEditor.jsx
#: src/components/Synthetics/SubaccountModal/SubaccountModal.tsx
msgid "Withdrawing..."
msgstr ""

#: src/components/Synthetics/Claims/ClaimsHistory.tsx
msgid "No claims match the selected filters"
msgstr ""

#: src/components/Exchange/PositionSeller.jsx
#: src/components/Exchange/SwapBox.jsx
#: src/components/Referrals/ClaimAffiliatesModal/ClaimAffiliatesModal.tsx
#: src/components/Synthetics/ChartTokenSelector/ChartTokenSelector.tsx
#: src/components/Synthetics/ChartTokenSelector/ChartTokenSelector.tsx
#: src/components/Synthetics/Claims/ClaimsHistory.tsx
#: src/components/Synthetics/MarketStats/MarketStatsWithComposition.tsx
#: src/components/Synthetics/OrderItem/OrderItem.tsx
#: src/components/Synthetics/PositionItem/PositionItem.tsx
#: src/components/Synthetics/PositionItem/PositionItem.tsx
#: src/components/Synthetics/PositionSeller/PositionSeller.tsx
#: src/components/Synthetics/TableMarketFilter/MarketFilterBase.tsx
#: src/components/Synthetics/TableMarketFilter/MarketFilterLongShort.tsx
#: src/components/Synthetics/TradeBox/TradeBox.tsx
#: src/components/Synthetics/TradeBox/TradeBox.tsx
#: src/components/Synthetics/TradeBox/tradeboxConstants.tsx
#: src/components/Synthetics/TradeHistory/TradeHistoryRow/TradeHistoryRow.tsx
#: src/components/Synthetics/TradeHistory/useDownloadAsCsv.tsx
msgid "Market"
msgstr "Markt"

#: src/components/Exchange/PositionSeller.jsx
msgid "Swap amount from {0} to {1} exceeds {2} acceptable amount. Can only receive {3}."
msgstr ""

#: src/pages/Stake/StakeV2.tsx
msgid "Earn {incentivesToken} token incentives by purchasing GM tokens or trading in GMX V2."
msgstr ""

#: src/components/Exchange/PositionEditor.jsx
msgid "Withdraw disabled, pending {0} upgrade"
msgstr ""

#: src/pages/LeaderboardPage/components/LeaderboardContainer.tsx
msgid "Read the rules"
msgstr ""

#: src/pages/LeaderboardPage/components/LeaderboardPositionsTable.tsx
msgid "Lev."
msgstr ""

#: src/pages/Stake/StakeV2.tsx
msgid "Stake failed."
msgstr ""

#: src/components/NpsModal/NpsModal.tsx
#: src/components/Synthetics/GmSwap/GmSwapBox/GmShiftBox/useShiftSubmitState.tsx
#: src/components/UserFeedbackModal/UserFeedbackModal.tsx
msgid "Submitting..."
msgstr ""

#: src/components/Header/HomeHeaderLinks.tsx
msgid "App"
msgstr "App"

#: src/components/Synthetics/GmAssetDropdown/GmAssetDropdown.tsx
msgid "Add {marketName} to Wallet"
msgstr ""

#: src/components/Exchange/SwapBox.jsx
msgid "High Slippage, Swap Anyway"
msgstr "Hoher Slippage, trotzdem tauschen"

#: src/components/Synthetics/StatusNotification/FeesSettlementStatusNotification.tsx
msgid "<0>{0}</0> <1><2>{indexName}</2><3>[{poolName}]</3></1>"
msgstr ""

#: src/components/Synthetics/TradeFeesRow/TradeFeesRow.tsx
msgid "Swap {0} to {1}"
msgstr ""

#: src/components/Exchange/ConfirmationBox.jsx
msgid "Fees are high to swap from {0} to {1}."
msgstr "Der Wechsel von {0} zu {1} ist mit hohen Gebühren verbunden."

#: src/pages/AccountDashboard/dailyAndCumulativePnLDebug.tsx
msgid "Debug values are not available"
msgstr ""

#: src/pages/ClaimEsGmx/ClaimEsGmx.jsx
#: src/pages/Stake/StakeV2.tsx
#: src/pages/Stake/StakeV2.tsx
msgid "Claim failed."
msgstr "Anspruch gescheitert."

#: src/components/Synthetics/MarketStats/components/CompositionTable.tsx
msgid "{col3}"
msgstr ""

#: src/pages/AccountDashboard/HistoricalLists.tsx
#: src/pages/SyntheticsPage/SyntheticsPage.tsx
msgid "Positions{0}"
msgstr ""

#: src/domain/synthetics/orders/simulateExecuteTxn.tsx
msgid "Unknown Error"
msgstr ""

#: src/components/Glp/GlpSwap.jsx
msgid "Buying..."
msgstr "Kaufen..."

#: src/components/Synthetics/TradeFeesRow/TradeFeesRow.tsx
msgid "Swap UI Fee"
msgstr ""

#: src/components/Synthetics/StatusNotification/SubaccountNotification.tsx
msgid "Deactivating subaccount"
msgstr ""

#: src/components/Synthetics/OrderEditor/OrderEditor.tsx
#: src/components/Synthetics/TradeBox/TradeBox.tsx
msgid "Decrease the size to match the max. allowed leverage:"
msgstr ""

#: src/components/Synthetics/PositionItem/PositionItem.tsx
msgid "Accrued Positive Funding Fee"
msgstr ""

#: src/pages/BeginAccountTransfer/BeginAccountTransfer.tsx
msgid "Sender has withdrawn all tokens from Affiliate Vesting Vault"
msgstr ""

#: src/components/Exchange/TradeHistory.jsx
#: src/components/Synthetics/TradeHistory/keys.ts
#: src/context/SyntheticsEvents/SyntheticsEventsProvider.tsx
msgid "Liquidated"
msgstr "Liquidiert"

<<<<<<< HEAD
#: src/components/Synthetics/MarketCard/MarketCard.tsx
#: src/components/Synthetics/MarketCard/MarketCard.tsx
#~ msgid "The ask price is used for opening longs and closing shorts."
#~ msgstr ""

=======
>>>>>>> 9706c907
#: src/components/NetworkDropdown/LanguagePopupHome.tsx
#: src/components/NetworkDropdown/NetworkDropdown.tsx
msgid "Select Language"
msgstr "Sprache auswählen"

#: src/components/Synthetics/TradeHistory/keys.ts
msgid "Create Stop-Loss"
msgstr ""

#: src/components/Synthetics/TableMarketFilter/MarketFilterLongShort.tsx
msgid "Direction"
msgstr ""

#: src/components/Synthetics/MarketStats/MarketStatsWithComposition.tsx
msgid "GM can be sold for {0} and {1} for this market up to the specified selling caps. The remaining tokens in the pool are reserved for currently open positions."
msgstr ""

#: src/components/Synthetics/ExecutionPriceRow.tsx
#: src/components/Synthetics/TradeHistory/TradeHistoryRow/utils/position.ts
#: src/components/Synthetics/TradeHistory/TradeHistoryRow/utils/position.ts
#: src/components/Synthetics/TradeHistory/TradeHistoryRow/utils/position.ts
#: src/components/Synthetics/TradeHistory/TradeHistoryRow/utils/position.ts
#: src/components/Synthetics/TradeHistory/TradeHistoryRow/utils/position.ts
#: src/components/Synthetics/TradeHistory/TradeHistoryRow/utils/position.ts
#: src/components/Synthetics/TradeHistory/TradeHistoryRow/utils/position.ts
#: src/components/Synthetics/TradeHistory/TradeHistoryRow/utils/position.ts
#: src/components/Synthetics/TradeHistory/TradeHistoryRow/utils/position.ts
#: src/components/Synthetics/TradeHistory/TradeHistoryRow/utils/position.ts
#: src/components/Synthetics/TradeHistory/TradeHistoryRow/utils/position.ts
#: src/components/Synthetics/TradeHistory/TradeHistoryRow/utils/swap.ts
#: src/components/Synthetics/TradeHistory/TradeHistoryRow/utils/swap.ts
#: src/components/Synthetics/TradeHistory/TradeHistoryRow/utils/swap.ts
#: src/components/Synthetics/TradeHistory/TradeHistoryRow/utils/swap.ts
msgid "Order Acceptable Price"
msgstr "Order akzeptabler Preis"

#: src/components/Glp/GlpSwap.jsx
msgid "Max Capacity for {0} Reached"
msgstr "Max. Kapazität für {0} erreicht"

#: src/components/Synthetics/StatusNotification/GmStatusNotification.tsx
msgid "<0>Buying {0}{1}<1>{poolName}</1></0> <2>with {tokensText}</2>"
msgstr ""

#: src/components/Exchange/NetValueTooltip.tsx
#: src/components/Exchange/PositionsList.jsx
#: src/components/Exchange/PositionsList.jsx
#: src/components/Synthetics/PositionItem/PositionItem.tsx
#: src/components/Synthetics/PositionItem/PositionItem.tsx
#: src/components/Synthetics/TradeHistory/TradeHistoryRow/utils/position.ts
msgid "Initial Collateral"
msgstr "Ursprüngliches Kollateral"

#: src/pages/Stake/StakeV2.tsx
msgid "<0>Delegate your undelegated {0} GMX DAO</0> voting power before staking."
msgstr ""

#: src/pages/LeaderboardPage/components/LeaderboardAccountsTable.tsx
msgid "Avg. Size"
msgstr ""

#: src/components/Referrals/AffiliatesStats.tsx
msgid "V1 esGMX"
msgstr ""

#: src/components/MissedCoinsModal/MissedCoinsModal.tsx
msgid "Let us know which coins you're missing"
msgstr ""

#: src/components/Exchange/PositionEditor.jsx
msgid "Enable withdraw sent."
msgstr ""

#: src/pages/ClaimEsGmx/ClaimEsGmx.jsx
msgid "Your esGMX (IOU) balance will decrease by your claim amount after claiming, this is expected behaviour."
msgstr "Dein esGMX-Guthaben (IOU) verringert sich nach der Beanspruchung um deinen beanspruchten Betrag, dies ist ein zu erwartendes Verhalten."

#: src/components/SettingsModal/SettingsModal.tsx
msgid "The Max Network Fee is set to a higher value to handle potential increases in gas price during order execution. Any excess network fee will be refunded to your account when the order is executed. Only applicable to GMX V2."
msgstr ""

#: src/pages/AccountDashboard/GeneralPerformanceDetails.tsx
#: src/pages/AccountDashboard/generalPerformanceDetailsDebug.tsx
#: src/pages/LeaderboardPage/components/LeaderboardAccountsTable.tsx
msgid "Start Unrealized PnL"
msgstr ""

#: src/components/Synthetics/MarketStats/components/CompositionTable.tsx
msgid "AMOUNT"
msgstr ""

#: src/components/Synthetics/StatusNotification/FeesSettlementStatusNotification.tsx
msgid "Sending settle request"
msgstr ""

#: src/lib/legacy.ts
msgid "Order cannot be executed as the remaining position would be smaller than $5.00"
msgstr "Auftrag kann nicht ausgeführt werden, da die verbleibende Position unter $5 wäre"

#: src/components/Referrals/ClaimAffiliatesModal/ClaimAffiliatesModal.tsx
#: src/components/Synthetics/ClaimablePositionPriceImpactRebateModal/ClaimablePositionPriceImpactRebateModal.tsx
#: src/components/Synthetics/ClaimModal/ClaimModal.tsx
#: src/pages/ClaimEsGmx/ClaimEsGmx.jsx
#: src/pages/Stake/StakeV2.tsx
#: src/pages/Stake/StakeV2.tsx
msgid "Claiming..."
msgstr "Beanspruchen..."

#. Filter option for tokens favorites
#: src/domain/synthetics/tokens/useTokensFavorites.tsx
msgid "All"
msgstr ""

#: src/domain/synthetics/sidecarOrders/utils.ts
msgid "Limit size is required."
msgstr ""

#: src/components/Synthetics/TradeHistory/keys.ts
msgid "Request Market Increase"
msgstr "Markterhöhungsanfrage"

#: src/components/Synthetics/OrderEditor/OrderEditor.tsx
msgid "Edit {0}"
msgstr ""

#: src/pages/ClaimEsGmx/ClaimEsGmx.jsx
msgid "Vest with GMX on Arbitrum"
msgstr "Vesting mit GMX auf Arbitrum"

#: src/components/Synthetics/Claims/ClaimableCard.tsx
msgid "Claimable price impact rebates.<0/><1/><2>Read more</2>."
msgstr ""

#: src/components/Synthetics/MarketNetFee/MarketNetFee.tsx
msgid "{longOrShort} positions {fundingAction} a funding fee of {fundingRate} per hour and {borrowAction} a borrow fee of {borrowRate} per hour."
msgstr ""

#: src/components/Synthetics/TradeBox/TradeBoxRows/LimitAndTPSLRows.tsx
msgid "Limit / TP / SL"
msgstr ""

#: src/components/Exchange/OrderEditor.jsx
#: src/components/Synthetics/OrderEditor/OrderEditor.tsx
msgid "Updating Order..."
msgstr "Order updaten..."

#: src/components/Exchange/PositionSeller.jsx
msgid "Close failed."
msgstr ""

#: src/pages/Stake/StakeV2.tsx
msgid "You are earning rewards with {0} tokens.<0/>Tokens: {amountStr}."
msgstr ""

#: src/components/ModalViews/RedirectModal.tsx
msgid "The website is a community deployed and maintained instance of the open source <0>GMX front end</0>, hosted and served on the distributed, peer-to-peer <1>IPFS network</1>."
msgstr "Die Website ist eine von der Community betriebene und gewartete Instanz des open-source <0>GMX-Frontends</0>, das im verteilten Peer-to-Peer-Netzwerk <1>IPFS</1> gehostet und bereitgestellt wird."

#: src/components/Exchange/PositionEditor.jsx
msgid "Deposit failed."
msgstr ""

#: src/pages/BuyGlp/BuyGlp.jsx
msgid "GLP to GM migration has reduced Fees due to STIP incentives. <0>Read more</0>."
msgstr ""

#: src/components/Synthetics/AcceptablePriceImpactInputRow/AcceptablePriceImpactInputRow.tsx
msgid "<0>Set Recommended Impact: {0}</0>."
msgstr ""

#: src/pages/Exchange/Exchange.tsx
msgid "Orders cancelled."
msgstr "Orders gekündigt."

#: src/components/Synthetics/MarketStats/MarketStatsWithComposition.tsx
msgid "Last Rebalance"
msgstr ""

#: src/components/Synthetics/TradeHistory/keys.ts
msgid "Cancel Limit"
msgstr ""

#: src/components/Referrals/AffiliatesStats.tsx
msgid "V2 Claim"
msgstr ""

#: src/components/Exchange/OrdersToa.jsx
msgid "Accept that orders are not guaranteed to execute and trigger orders may not settle at the trigger price"
msgstr "Akzeptiere, dass die Ausführung von Orders nicht garantiert ist und Trigger-Orders möglicherweise nicht zum Trigger-Preis abgerechnet werden."

#: src/domain/synthetics/trade/utils/validation.ts
#: src/domain/synthetics/trade/utils/validation.ts
msgid "Select a market"
msgstr ""

#: src/domain/synthetics/trade/utils/validation.ts
msgid "The buyable cap for the pool GM: {0} in {1} [{2}] has been reached. Please choose a different pool or reduce the buy size."
msgstr ""

#: src/components/Synthetics/GmList/GmTokensTotalBalanceInfo.tsx
msgid "Wallet {daysConsidered}d accrued Fees"
msgstr ""

#: src/components/Exchange/TradeHistory.jsx
#: src/components/Synthetics/TradeHistory/TradeHistory.tsx
msgid "No trades yet"
msgstr "Noch keine Trades"

#: src/components/Exchange/ConfirmationBox.jsx
#: src/components/Exchange/PositionSeller.jsx
#: src/components/SettingsModal/SettingsModal.tsx
#: src/components/Synthetics/PositionSeller/rows/AllowedSlippageRow.tsx
#: src/components/Synthetics/TradeBox/TradeBoxRows/AllowedSlippageRow.tsx
msgid "Allowed Slippage"
msgstr "Erlaubter Slippage"

#: src/components/Exchange/OrderEditor.jsx
msgid "Order update failed."
msgstr "Orderupdate fehlgeschlagen"

#: src/components/Exchange/SwapBox.jsx
#: src/components/Glp/GlpSwap.jsx
msgid "Waiting for Approval"
msgstr "Warten auf die Genehmigung"

#: src/components/Synthetics/MarketNetFee/MarketNetFee.tsx
msgid "{longOrShort} positions {fundingAction} a funding fee of {fundingRate} per hour and do not pay a borrow fee."
msgstr ""

#: src/pages/Ecosystem/Ecosystem.jsx
msgid "Community-led Telegram groups."
msgstr "Von der Gemeinschaft geführte Telegram-Gruppen."

#: src/components/Synthetics/TVChart/components/AvailableLiquidityTooltip.tsx
msgid "{longShortText} {0} Open Interest"
msgstr ""

#: src/components/Synthetics/StatusNotification/SubaccountNotification.tsx
msgid "Subaccount activation failed"
msgstr ""

#: src/components/Synthetics/MarketStats/components/CompositionTable.tsx
#: src/components/Synthetics/MarketStats/components/CompositionTable.tsx
msgid "COMP."
msgstr ""

#: src/pages/Stake/StakeV2.tsx
msgid "You have no GMX tokens to claim."
msgstr ""

#: src/components/Synthetics/Claims/ClaimHistoryRow/ClaimFundingFeesHistoryRow.tsx
#: src/components/Synthetics/Claims/filters/ActionFilter.tsx
msgid "Settled Funding Fees"
msgstr ""

#: src/pages/LeaderboardPage/components/CompetitionCountdown.tsx
msgid "Ends in"
msgstr ""

#: src/components/Referrals/JoinReferralCode.jsx
msgid "Please input a referral code to benefit from fee discounts."
msgstr "Bitte gebe einen Empfehlungscode ein, um von Gebührenermäßigungen zu profitieren."

#: src/components/Synthetics/TradeHistory/keys.ts
msgid "Failed Deposit"
msgstr "Einzahlung fehlgeschlagen"

#: src/components/Synthetics/TradeHistory/keys.ts
msgid "Request Market Swap"
msgstr "Markttausch anfordern"

#: src/components/Synthetics/TradeboxPoolWarnings/TradeboxPoolWarnings.tsx
msgid "Insufficient liquidity in the {0} market pool. Select a different pool for this market.{1}"
msgstr ""

#: src/domain/synthetics/trade/utils/validation.ts
msgid "App disabled, pending {0} upgrade"
msgstr ""

#: src/components/Referrals/AffiliatesStats.tsx
msgid "Rebates earned by this account as an affiliate."
msgstr "Rabatte, die von diesem Konto als Affiliate-Partner verdient wurden."

#: src/components/Glp/GlpSwap.jsx
msgid "Swap {0} on 1inch"
msgstr "Swappe auf 1inch"

#: src/components/Glp/GlpSwap.jsx
msgid "{0} GLP bought with {1} {2}!"
msgstr "{0} GLP gekauft mit {1} {2}!"

#: src/pages/Stake/StakeV1.jsx
#: src/pages/Stake/StakeV1.jsx
#: src/pages/Stake/StakeV1.jsx
#: src/pages/Stake/StakeV1.jsx
#: src/pages/Stake/StakeV1.jsx
#: src/pages/Stake/StakeV2.tsx
#: src/pages/Stake/StakeV2.tsx
#: src/pages/Stake/StakeV2.tsx
#: src/pages/Stake/StakeV2.tsx
msgid "Unstake"
msgstr "Unstaken"

#: src/components/NetworkDropdown/NetworkDropdown.tsx
msgid "More Options"
msgstr "Mehr Optionen"

#: src/components/TokenCard/TokenCard.tsx
msgid "GLV is the liquidity provider token for GMX V2 vaults. Consist of several GM tokens and accrues fees generated by them."
msgstr ""

#: src/components/Synthetics/SubaccountModal/SubaccountStatus.tsx
msgid "There are insufficient funds in your Subaccount for One-Click Trading. Use the \"<0>Top-up</0>\" field to increase the Subaccount Balance."
msgstr ""

#: src/components/Referrals/TradersStats.tsx
msgid "For trades on V1, this discount will be airdropped to your account every Wednesday. On V2, discounts are applied automatically and will reduce your fees when you make a trade."
msgstr ""

#: src/domain/synthetics/orders/utils.tsx
msgid "Swap {fromTokenText} for {toTokenText}"
msgstr ""

#: src/components/Exchange/SwapBox.jsx
#: src/domain/synthetics/orders/createWrapOrUnwrapTxn.ts
#: src/domain/synthetics/orders/createWrapOrUnwrapTxn.ts
msgid "Swap submitted."
msgstr "Swap übermittelt."

#: src/components/Exchange/NetValueTooltip.tsx
#: src/components/Exchange/PositionSeller.jsx
#: src/components/Exchange/PositionsList.jsx
#: src/components/Exchange/TradeHistory.jsx
#: src/components/Synthetics/PositionItem/PositionItem.tsx
#: src/components/Synthetics/PositionItem/PositionItem.tsx
#: src/components/Synthetics/PositionSeller/PositionSellerAdvancedDisplayRows.tsx
#: src/components/Synthetics/PositionSeller/PositionSellerAdvancedDisplayRows.tsx
#: src/components/Synthetics/TradeBox/TradeBoxRows/AdvancedDisplayRows.tsx
#: src/components/Synthetics/TradeHistory/TradeHistoryRow/utils/position.ts
#: src/pages/AccountDashboard/DailyAndCumulativePnL.tsx
msgid "PnL"
msgstr "PnL"

#: src/components/Synthetics/TradeHistory/keys.ts
msgid "Execute Take-Profit"
msgstr ""

#: src/components/Synthetics/TradeHistory/keys.ts
#: src/domain/synthetics/orders/utils.tsx
msgid "Market Increase"
msgstr "Markterhöhung"

#: src/components/SettingsModal/SettingsModal.tsx
msgid "Include PnL in leverage display"
msgstr "PnL in die Anzeige der Hebelwirkung einbeziehen"

#: src/components/Synthetics/Claims/ClaimsHistory.tsx
msgid "No claims yet"
msgstr ""

#: src/components/Exchange/PositionEditor.jsx
#: src/components/Exchange/PositionEditor.jsx
#: src/components/Exchange/PositionEditor.jsx
#: src/components/Synthetics/PositionEditor/PositionEditor.tsx
#: src/components/Synthetics/PositionEditor/types.ts
#: src/components/Synthetics/SubaccountModal/SubaccountModal.tsx
#: src/components/Synthetics/TradeHistory/keys.ts
#: src/pages/Stake/StakeV2.tsx
#: src/pages/Stake/StakeV2.tsx
#: src/pages/Stake/StakeV2.tsx
msgid "Withdraw"
msgstr "Abheben"

#: src/pages/Stake/StakeV2.tsx
msgid "Vested Claimable GMX"
msgstr ""

#: src/pages/BuyGMX/BuyGMX.tsx
msgid "Buy {nativeTokenSymbol}"
msgstr ""

#: src/components/TokenCard/TokenCard.tsx
#: src/components/TokenCard/TokenCard.tsx
#: src/components/TokenCard/TokenCard.tsx
#: src/components/TokenCard/TokenCard.tsx
msgid "View on Avalanche"
msgstr ""

#: src/components/AddressDropdown/AddressDropdown.tsx
msgid "View in Explorer"
msgstr "Ansicht im Explorer"

#: src/components/AprInfo/AprInfo.tsx
msgid "Bonus APR"
msgstr ""

#: src/components/Synthetics/StatusNotification/GmStatusNotification.tsx
msgid "Shift request sent"
msgstr ""

#: src/pages/Jobs/Jobs.jsx
msgid "GMX is not actively looking for new hires at the moment. However, if you think you can contribute to the project, please email <0>jobs@gmx.io</0>."
msgstr "GMX sucht im Moment nicht aktiv nach neuen Mitarbeitern. Wenn du jedoch der Meinung bist, dass du zu dem Projekt beitragen kannst, sende bitte eine E-Mail an <0>jobs@gmx.io</0>."

#: src/components/Exchange/ConfirmationBox.jsx
msgid "You have multiple existing Increase {longOrShortText} {0} limit orders"
msgstr "Du hast mehrere bestehende {longOrShortText} {0} Limit-Orders zur Erhöhung"

#: src/lib/wallets/connecters/binanceW3W/binanceWallet.ts
msgid "After you scan, a connection prompt will appear for you to connect your wallet."
msgstr "Nach dem Scannen erscheint eine Verbindungsaufforderung, um dein Wallet zu verbinden."

#: src/pages/BuyGMX/BuyGMX.tsx
msgid "You can transfer AVAX from other networks to Avalanche using any of the below options:"
msgstr ""

#: src/pages/Stake/StakeV2.tsx
msgid "Unsupported network"
msgstr ""

#: src/components/Synthetics/GmList/GmList.tsx
msgid "Shift"
msgstr ""

#: src/components/Exchange/PositionsList.jsx
#: src/components/Synthetics/PositionItem/PositionItem.tsx
#: src/components/Synthetics/PositionItem/PositionItem.tsx
msgid "Opening..."
msgstr "Öffnen..."

#: src/components/Referrals/AffiliatesStats.tsx
msgid "Traders Referred on Avalanche"
msgstr ""

#: src/components/Exchange/PositionSeller.jsx
msgid "Trigger order disabled, pending {0} upgrade"
msgstr ""

#: src/components/Synthetics/Claims/filters/ActionFilter.tsx
msgid "Funding Fees"
msgstr "Finanzierungsgebühren"

#: src/domain/tokens/approveTokens.tsx
msgid "Approval failed"
msgstr "Genehmigung gescheitert"

#: src/components/Synthetics/TVChart/TVChartHeader.tsx
#: src/components/Synthetics/TVChart/TVChartHeader.tsx
#: src/pages/Dashboard/OverviewCard.tsx
#: src/pages/Home/Home.tsx
msgid "Open Interest"
msgstr "Offenes Interest"

#: src/components/Exchange/SwapBox.jsx
msgid "The position will be opened at {0} USD with a max slippage of {1}%.<0/><1/>The slippage amount can be configured under Settings, found by clicking on your address at the top right of the page after connecting your wallet.<2/><3/><4>Read more</4>."
msgstr "Die Position wird zu {0} USD mit einer maximalen Slippage von {1}% eröffnet.<0/><1/>Die Höhe des Slippage kann unter Einstellungen konfiguriert werden, die du findest, wenn du auf deiner Adresse oben rechts auf der Seite klickst, nachdem du deine Wallet verbunden hast.<2/><3/><4>Mehr lesen</4>."

#: src/components/Referrals/TradersStats.tsx
msgid "Active Referral Code"
msgstr "Aktive Referral Codes"

#: src/components/Synthetics/PositionEditor/PositionEditor.tsx
#: src/components/Synthetics/TradeBox/hooks/useTradeWarningsRows.tsx
msgid "Pending {0} approval"
msgstr ""

#: src/pages/ClaimEsGmx/ClaimEsGmx.jsx
msgid "Please switch your network to Arbitrum."
msgstr "Bitte wechsle dein Netzwerk zu Arbitrum."

#: src/components/Synthetics/TradeBox/TradeBox.tsx
msgid "The position would be immediately liquidated upon order execution. Try reducing the size."
msgstr ""

#: src/components/Synthetics/TradeBox/TradeBoxRows/OneClickTrading.tsx
msgid "Enable"
msgstr ""

#: src/components/Synthetics/GmList/GmList.tsx
#: src/components/Synthetics/MarketTokenSelector/MarketTokenSelector.tsx
msgid "BUYABLE"
msgstr ""

#: src/components/Exchange/PositionEditor.jsx
msgid "Enabling Leverage"
msgstr ""

#: src/pages/BeginAccountTransfer/BeginAccountTransfer.tsx
#: src/pages/NftWallet/NftWallet.jsx
msgid "Invalid Receiver Address"
msgstr "Ungültige Empfängeradresse"

#: src/components/Exchange/PositionSeller.jsx
msgid "Collateral is not enough to cover pending Fees. Please uncheck \"Keep Leverage\" to pay the Fees with the realized PnL."
msgstr ""

#: src/pages/LeaderboardPage/components/LeaderboardAccountsTable.tsx
#: src/pages/LeaderboardPage/components/LeaderboardPositionsTable.tsx
msgid "You have yet to reach the minimum \"Capital Used\" of {0} to qualify for the rankings."
msgstr ""

#: src/components/Synthetics/TradeBox/TradeBoxRows/LimitPriceRow.tsx
msgid "The execution price for the limit order updates in real-time on the orders tab after order creation to guarantee that you receive the minimum receive amount."
msgstr ""

#: src/components/Exchange/SwapBox.jsx
msgid "Swap amount exceeds Available Liquidity."
msgstr ""

#: src/components/Synthetics/TradeBox/TradeBox.tsx
msgid "Decrease the leverage to match the max. allowed leverage."
msgstr ""

#: src/components/Synthetics/TableMarketFilter/MarketFilterLongShort.tsx
#: src/components/Synthetics/TableMarketFilter/MarketFilterLongShort.tsx
msgid "Shorts"
msgstr ""

#: src/pages/PriceImpactRebatesStats/PriceImpactRebatesStats.tsx
msgid "Prev"
msgstr "Prev"

#: src/components/Synthetics/StatusNotification/GmStatusNotification.tsx
msgid "Unknown buy GM order"
msgstr ""

#: src/components/Synthetics/PositionSeller/rows/AllowedSlippageRow.tsx
#: src/components/Synthetics/TradeBox/TradeBoxRows/AllowedSlippageRow.tsx
msgid "You can edit the default Allowed Slippage in the settings menu on the top right of the page.<0/><1/>Note that a low allowed slippage, e.g. less than -{0}, may result in failed orders if prices are volatile."
msgstr ""

#: src/components/Synthetics/TradeHistory/TradeHistory.tsx
msgid "RPnL ($)"
msgstr ""

#: src/domain/synthetics/orders/updateOrderTxn.ts
msgid "Updating order"
msgstr ""

#: src/pages/ClaimEsGmx/ClaimEsGmx.jsx
msgid "After claiming, the esGMX tokens will be airdropped to your account on the selected network within 7 days."
msgstr "Nach Inanspruchnahme werden die esGMX-Tokens innerhalb von 7 Tagen auf dein Konto im ausgewählten Netzwerk überwiesen."

#: src/components/Synthetics/GmSwap/GmSwapBox/GmSwapBox.tsx
msgid "Buy GLV"
msgstr ""

#: src/pages/Ecosystem/Ecosystem.jsx
msgid "Financial reports and protocol analytics"
msgstr "Finanzberichte und Protokollanalyse"

#: src/components/Exchange/TradeHistory.jsx
msgid "Request increase {0} {longOrShortText}, +{1} USD, Acceptable Price: {2} {3} USD"
msgstr "Erhöhungsanfrage {0} {longOrShortText}, +{1} USD, Akzeptabler Preis: {2} {3} USD"

#: src/components/Header/AppHeaderLinks.tsx
#: src/pages/Stake/StakeV2.tsx
#: src/pages/Stake/StakeV2.tsx
msgid "Earn"
msgstr "Verdienen"

#: src/components/Exchange/SwapBox.jsx
#: src/components/Exchange/SwapBox.jsx
#: src/components/Exchange/SwapBox.jsx
#: src/components/Exchange/SwapBox.jsx
#: src/components/Synthetics/CollateralSelector/CollateralSelector.tsx
#: src/components/Synthetics/TradeBox/TradeBoxRows/CollateralSelectorRow.tsx
msgid "Collateral In"
msgstr "Kollateral in"

#: src/pages/Dashboard/GmCard.tsx
msgid "GM Markets"
msgstr ""

#: src/components/UserFeedbackModal/UserFeedbackModal.tsx
msgid "Your opinions and experiences matter to us. Your feedback helps us understand what we are doing well and where we can make enhancements."
msgstr ""

#: src/pages/Stake/StakeV2.tsx
msgid "Stake <0>GMX</0> and buy <1>GM</1> or <2>GLP</2> to earn rewards."
msgstr ""

#: src/components/Exchange/UsefulLinks.tsx
msgid "Trading guide"
msgstr "Handelsleitfaden"

#: src/domain/synthetics/common/incentivesAirdropMessages.ts
msgid "TRADING Airdrop"
msgstr ""

#: src/components/Synthetics/TradeBox/hooks/useCollateralInTooltipContent.tsx
msgid "You will be short {indexSymbol} from your short position, while being long {collateralSymbol} from your {collateralSymbol} collateral. This can be useful for delta-neutral strategies to earn funding fees."
msgstr ""

#: src/components/Referrals/TradersStats.tsx
msgid "Rebates earned by this account as a trader."
msgstr "Rabatte, die mit diesem Konto als Händler verdient wurden."

#: src/components/Exchange/SwapBox.jsx
#: src/components/Synthetics/ExecutionPriceRow.tsx
#: src/components/Synthetics/NetworkFeeRow/NetworkFeeRow.tsx
#: src/components/TokenCard/TokenCard.tsx
#: src/components/TokenCard/TokenCard.tsx
#: src/components/TokenCard/TokenCard.tsx
#: src/components/TokenCard/TokenCard.tsx
#: src/pages/Dashboard/WeightText.tsx
msgid "Read more"
msgstr "Mehr lesen"

#: src/pages/AccountDashboard/GeneralPerformanceDetails.tsx
msgid "This Year"
msgstr ""

#: src/components/Exchange/TradeHistory.jsx
msgid ""
"{actionDisplay} {0} {longOrShortText},\n"
"-{1} USD,\n"
"{2} Price: {3} USD"
msgstr ""

#: src/pages/Stake/StakeV2.tsx
#: src/pages/Stake/StakeV2.tsx
#: src/pages/Stake/StakeV2.tsx
msgid "Vesting Status"
msgstr ""

#: src/components/Exchange/ConfirmationBox.jsx
msgid "You have an active Limit Order to Increase {longOrShortText} {sizeInToken} {0} (${1}) at price ${2}"
msgstr "Du hast eine aktive Limit-Order zur Erhöhung von {longOrShortText} {sizeInToken} {0} (${1}) zum Preis von ${2}"

#: src/domain/synthetics/claimHistory/claimPriceImpactRebate.ts
msgid "Claiming Price Impact Rebate..."
msgstr ""

#: src/components/Synthetics/PositionItem/PositionItem.tsx
msgid "Negative funding fees are automatically settled against the collateral and impact the liquidation price. Positive funding fees can be claimed under the claims tab."
msgstr ""

#: src/pages/Stake/StakeV2.tsx
msgid "Unstake esGMX"
msgstr ""

#: src/components/Exchange/PositionDropdown.tsx
msgid "Set TP/SL"
msgstr ""

#: src/components/Synthetics/TradeHistory/TradeHistoryRow/utils/shared.ts
msgid "The Execution Price didn't meet the Acceptable Price condition. The Order will get filled when the condition is met."
msgstr "Der Ausführungspreis erfüllt die akzeptable Preisbedingung nicht. Der Auftrag wird ausgeführt, wenn die Bedingung erfüllt ist."

#: src/components/Synthetics/PositionEditor/PositionEditorAdvancedRows.tsx
#: src/components/Synthetics/PositionSeller/PositionSellerAdvancedDisplayRows.tsx
msgid "Initial Collateral (Collateral excluding Borrow and Funding Fee)."
msgstr ""

#: src/components/Synthetics/TVChart/TVChartHeader.tsx
#: src/components/Synthetics/TVChart/TVChartHeader.tsx
msgid "Net Rate / 1h"
msgstr "Netto-Rate / 1h"

#: src/pages/Stake/StakeV2.tsx
msgid "Claim esGMX Rewards"
msgstr ""

#: src/components/Synthetics/HighPriceImpactWarning/HighPriceImpactWarning.tsx
msgid "High price impact. Review execution price"
msgstr ""

#: src/pages/Stake/StakeV2.tsx
msgid "Trading incentives program is live on {avalancheLink}."
msgstr ""

#: src/components/Synthetics/StatusNotification/GmStatusNotification.tsx
msgid "Sending sell request"
msgstr ""

#: src/pages/Ecosystem/Ecosystem.jsx
msgid "Structured Products"
msgstr "Strukturierte Produkte"

#: src/components/AprInfo/AprInfo.tsx
#: src/components/AprInfo/AprInfo.tsx
#: src/components/Synthetics/AcceptablePriceImpactInputRow/AcceptablePriceImpactInputRow.tsx
#: src/components/Synthetics/PositionSeller/PositionSellerAdvancedDisplayRows.tsx
#: src/components/Synthetics/TradeBox/TradeBoxRows/AdvancedDisplayRows.tsx
#: src/pages/LeaderboardPage/components/LeaderboardAccountsTable.tsx
#: src/pages/LeaderboardPage/components/LeaderboardPositionsTable.tsx
#: src/pages/LeaderboardPage/components/LeaderboardPositionsTable.tsx
msgid "NA"
msgstr ""

#: src/components/Synthetics/TradeBox/TradeBoxRows/CollateralSelectorRow.tsx
msgid "You have an existing position with {0} as collateral. This action will not apply for that position. <0>Switch to {1} collateral</0>."
msgstr ""

#: src/components/Synthetics/TradeHistory/TradeHistoryRow/utils/position.ts
#: src/components/Synthetics/TradeHistory/TradeHistoryRow/utils/position.ts
#: src/components/Synthetics/TradeHistory/TradeHistoryRow/utils/position.ts
#: src/components/Synthetics/TradeHistory/TradeHistoryRow/utils/position.ts
msgid "Trigger price for the order."
msgstr "Trigger-Preis für den Auftrag."

#: src/components/Exchange/ConfirmationBox.jsx
#: src/components/Exchange/ConfirmationBox.jsx
#: src/components/Exchange/ConfirmationBox.jsx
#: src/components/Exchange/ConfirmationBox.jsx
#: src/components/Exchange/ConfirmationBox.jsx
#: src/components/Exchange/ExchangeTVChart.jsx
#: src/components/Exchange/ExchangeTVChart.jsx
#: src/components/Exchange/OrdersList.jsx
#: src/components/Exchange/PositionEditor.jsx
#: src/components/Exchange/PositionSeller.jsx
#: src/components/Exchange/PositionsList.jsx
#: src/components/Exchange/PositionsList.jsx
#: src/components/Exchange/PositionsList.jsx
#: src/components/Exchange/SwapBox.jsx
#: src/components/Exchange/SwapBox.jsx
#: src/components/Exchange/SwapBox.jsx
#: src/components/Exchange/SwapBox.jsx
#: src/components/Exchange/SwapBox.jsx
#: src/components/Exchange/TradeHistory.jsx
#: src/components/Exchange/TradeHistory.jsx
#: src/components/Exchange/TradeHistory.jsx
#: src/components/MarketWithDirectionLabel/MarketWithDirectionLabel.tsx
#: src/components/Synthetics/ChartTokenSelector/ChartTokenSelector.tsx
#: src/components/Synthetics/Claims/ClaimHistoryRow/ClaimFundingFeesHistoryRow.tsx
#: src/components/Synthetics/Claims/ClaimHistoryRow/ClaimFundingFeesHistoryRow.tsx
#: src/components/Synthetics/Claims/ClaimsHistory.tsx
#: src/components/Synthetics/MarketNetFee/MarketNetFee.tsx
#: src/components/Synthetics/PositionEditor/PositionEditor.tsx
#: src/components/Synthetics/PositionItem/PositionItem.tsx
#: src/components/Synthetics/PositionItem/PositionItem.tsx
#: src/components/Synthetics/PositionSeller/PositionSeller.tsx
#: src/components/Synthetics/SettleAccruedFundingFeeModal/SettleAccruedFundingFeeRow.tsx
#: src/components/Synthetics/StatusNotification/FeesSettlementStatusNotification.tsx
#: src/components/Synthetics/StatusNotification/OrderStatusNotification.tsx
#: src/components/Synthetics/TableMarketFilter/MarketFilterLongShort.tsx
#: src/components/Synthetics/TradeBox/tradeboxConstants.tsx
#: src/components/Synthetics/TradeHistory/TradeHistoryRow/utils/position.ts
#: src/components/Synthetics/TVChart/components/AvailableLiquidityTooltip.tsx
#: src/components/Synthetics/TVChart/TVChart.tsx
#: src/components/Synthetics/TVChart/TVChart.tsx
#: src/context/SyntheticsEvents/SyntheticsEventsProvider.tsx
#: src/context/SyntheticsEvents/SyntheticsEventsProvider.tsx
#: src/domain/synthetics/orders/utils.tsx
#: src/pages/Exchange/Exchange.tsx
#: src/pages/Exchange/Exchange.tsx
#: src/pages/Exchange/Exchange.tsx
#: src/pages/Exchange/Exchange.tsx
#: src/pages/LeaderboardPage/components/LeaderboardPositionsTable.tsx
#: src/pages/LeaderboardPage/components/LeaderboardPositionsTable.tsx
#: src/pages/OrdersOverview/OrdersOverview.jsx
msgid "Short"
msgstr "Short"

#: src/components/Synthetics/TradeHistory/useDownloadAsCsv.tsx
#: src/pages/AccountDashboard/GeneralPerformanceDetails.tsx
#: src/pages/LeaderboardPage/components/LeaderboardAccountsTable.tsx
#: src/pages/LeaderboardPage/components/LeaderboardPositionsTable.tsx
msgid "PnL ($)"
msgstr ""

#: src/components/Synthetics/MarketTokenSelector/MarketTokenSelector.tsx
msgid "GMX Market Tokens"
msgstr ""

#: src/pages/Stake/StakeV2.tsx
#: src/pages/Stake/StakeV2.tsx
msgid "Affiliate Vault"
msgstr ""

#: src/components/Exchange/SwapBox.jsx
#: src/components/Exchange/SwapBox.jsx
#: src/components/Synthetics/OrderEditor/OrderEditor.tsx
#: src/domain/synthetics/trade/utils/validation.ts
msgid "Enter a price"
msgstr "Einen Preis eingeben"

#: src/components/Referrals/JoinReferralCode.jsx
msgid "Updating..."
msgstr "Updating.."

#: src/components/Synthetics/TradeHistory/keys.ts
msgid "Failed Market Increase"
msgstr "Markterhöhung fehlgeschlagen"

#: src/pages/LeaderboardPage/components/LeaderboardContainer.tsx
#: src/pages/LeaderboardPage/components/LeaderboardContainer.tsx
msgid "EIP-4844 Competition"
msgstr ""

#: src/components/Exchange/ConfirmationBox.jsx
#: src/components/Exchange/OrderEditor.jsx
#: src/components/Exchange/PositionEditor.jsx
#: src/components/Exchange/PositionSeller.jsx
#: src/components/Exchange/PositionsList.jsx
#: src/components/Exchange/PositionsList.jsx
#: src/components/Exchange/SwapBox.jsx
#: src/components/Synthetics/OrderEditor/OrderEditor.tsx
#: src/components/Synthetics/PositionEditor/PositionEditor.tsx
#: src/components/Synthetics/PositionItem/PositionItem.tsx
#: src/components/Synthetics/PositionList/PositionList.tsx
#: src/components/Synthetics/PositionSeller/PositionSeller.tsx
#: src/components/Synthetics/TradeBox/TradeBox.tsx
#: src/components/Synthetics/TradeBox/TradeBox.tsx
#: src/pages/LeaderboardPage/components/LeaderboardPositionsTable.tsx
msgid "Liq. Price"
msgstr "Liq. Preis"

#: src/components/NotifyModal/NotifyModal.tsx
msgid "Trading Pair Price Alerts"
msgstr ""

#: src/components/Synthetics/ChartTokenSelector/ChartTokenSelector.tsx
msgid "<0>{0}</0> <1><2>{indexName}</2><3>[{poolName}]</3></1> <4>market selected</4>"
msgstr ""

#: src/components/Exchange/OrdersList.jsx
msgid "You will receive at least {0} {1} if this order is executed. The exact execution price may vary depending on fees at the time the order is executed."
msgstr "Du wirst mind. {0} {1} erhalten, wenn dieser Auftrag ausgeführt wird. Der genaue Ausführungspreis kann je nach den Gebühren zum Zeitpunkt der Ausführung des Auftrags variieren."

#: src/components/Common/SEO.tsx
msgid "GMX | Decentralized Perpetual Exchange"
msgstr ""

#: src/pages/OrdersOverview/OrdersOverview.jsx
msgid "No position"
msgstr "Keine Position"

#: src/components/Glp/GlpSwap.jsx
#: src/components/Glp/GlpSwap.jsx
#: src/components/Glp/GlpSwap.jsx
#: src/pages/Stake/StakeV2.tsx
msgid "Buy GLP"
msgstr "GLP Kaufen"

#: src/components/Exchange/ConfirmationBox.jsx
msgid "Cancel failed"
msgstr "Abbruch fehlgeschlagen"

#: src/components/Synthetics/StatusNotification/OrderStatusNotification.tsx
msgid "Fulfilling order request"
msgstr ""

#: src/pages/ClaimEsGmx/ClaimEsGmx.jsx
msgid "You can currently vest a maximum of {0} esGMX tokens at a ratio of {1} {stakingToken} to 1 esGMX."
msgstr "Du kannst derzeit maximal {0} esGMX-Token in einem Verhältnis von {1} {stakingToken} zu 1 esGMX übertragen."

#: src/pages/BuyGMX/BuyGMX.tsx
msgid "Buy AVAX directly to Avalanche or transfer it there."
msgstr ""

#: src/components/Synthetics/GmSwap/GmSwapBox/GmSwapBox.tsx
msgid "Single"
msgstr ""

#: src/domain/synthetics/orders/prepareOrderTxn.ts
msgid "Error preparing transaction. Provider is not defined"
msgstr ""

#: src/components/Synthetics/Claims/ClaimableCardUI.tsx
msgid "Funding fees"
msgstr "Finanzierungsgebühren"

#: src/domain/synthetics/trade/utils/validation.ts
msgid "Insufficient liquidity in GM Pool"
msgstr ""

#: src/components/Synthetics/TradeHistory/keys.ts
msgid "Failed Stop-Loss"
msgstr ""

#: src/components/Exchange/ExchangeBanner.jsx
msgid "Trade on GMX and win <0>$250.000</0> in prizes! Live until November 30th, <1>click here</1> to learn more."
msgstr "Handle auf GMX und gewinne <0>$250.000</0> in Preisen! Live bis zum 30. November, <1>Klicke hier</1> um mehr zu erfahren."

#: src/domain/synthetics/common/incentivesAirdropMessages.ts
msgid "tBTC LP incentives"
msgstr ""

#: src/components/ModalViews/RedirectModal.tsx
msgid "You are leaving GMX.io and will be redirected to a third party, independent website."
msgstr "Du verlässt GMX.io und wirst  auf eine unabhängige Website eines Drittanbieters weitergeleitet."

#: src/components/Synthetics/PositionItem/PositionItem.tsx
#: src/components/Synthetics/PositionItem/PositionItem.tsx
msgid "Accrued Borrow Fee"
msgstr ""

#: src/domain/synthetics/trade/useMaxAutoCancelOrdersState.tsx
msgid "Read more."
msgstr ""

#: src/components/AddressDropdown/AddressDropdown.tsx
#: src/components/Synthetics/TradeHistory/TradeHistory.tsx
msgid "PnL Analysis"
msgstr ""

#: src/components/Synthetics/TableMarketFilter/MarketFilterLongShort.tsx
#: src/components/Synthetics/TableMarketFilter/MarketFilterLongShort.tsx
msgid "Longs"
msgstr ""

#: src/components/Exchange/PositionEditor.jsx
msgid "Deposit submitted."
msgstr ""

#: src/components/Exchange/SwapBox.jsx
msgid "<0>{0} is required for collateral.</0><1>Swap amount from {1} to {2} exceeds {3} available liquidity. Reduce the \"Pay\" size, or change the \"Collateral In\" token.</1>"
msgstr ""

#: src/components/Synthetics/StatusNotification/GmStatusNotification.tsx
msgid "Unknown sell GM order"
msgstr ""

#: src/components/NotifyModal/NotifyModal.tsx
msgid "<0>Notifications are provided by Notifi and not affiliated with GMX. By subscribing, you agree that info you provide to Notifi will be governed by its </0><1>Privacy Policy</1><2> and </2><3>Terms of Use</3>."
msgstr ""

#: src/components/TokenCard/TokenCard.tsx
msgid "{arbitrumLink} and {avalancheLink} GLV Pools are <0>incentivized{sparkle}.</0>"
msgstr ""

#: src/components/Synthetics/GmSwap/GmSwapBox/GmDepositWithdrawalBox/useSubmitButtonState.tsx
#: src/components/Synthetics/GmSwap/GmSwapBox/GmShiftBox/useShiftSubmitState.tsx
#: src/components/Synthetics/PositionEditor/PositionEditor.tsx
#: src/components/Synthetics/PositionSeller/PositionSeller.tsx
#: src/components/Synthetics/TradeBox/hooks/useTradeWarningsRows.tsx
msgid "High Network Fee not yet acknowledged"
msgstr ""

#: src/domain/synthetics/sidecarOrders/utils.ts
msgid "Price below lowest Limit Price."
msgstr ""

#: src/components/Synthetics/TradeBox/TradeBox.tsx
msgid "{0} is required for collateral.<0/><1/>There is no swap path found for {1} to {2} within GMX.<2/><3/><4>You can buy {3} on 1inch.</4>"
msgstr ""

#: src/components/Synthetics/TradeboxPoolWarnings/TradeboxPoolWarnings.tsx
msgid "You have an existing position in the {0} market pool.<0><1>Switch to {1} market pool</1>.</0>"
msgstr ""

#: src/pages/AccountDashboard/GeneralPerformanceDetails.tsx
#: src/pages/LeaderboardPage/components/LeaderboardAccountsTable.tsx
msgid "Capital Used"
msgstr ""

#: src/components/MissedCoinsModal/MissedCoinsModal.tsx
msgid "Max 10 symbols in name"
msgstr ""

#: src/pages/Dashboard/StatsCard.tsx
msgid "Users"
msgstr ""

#: src/components/Synthetics/Claims/filters/ActionFilter.tsx
#: src/components/Synthetics/ExecutionPriceRow.tsx
#: src/components/Synthetics/GmSwap/GmFees/GmFees.tsx
#: src/components/Synthetics/TradeHistory/TradeHistoryRow/utils/position.ts
#: src/components/Synthetics/TradeHistory/TradeHistoryRow/utils/position.ts
#: src/components/Synthetics/TradeHistory/TradeHistoryRow/utils/position.ts
#: src/components/Synthetics/TradeHistory/TradeHistoryRow/utils/position.ts
#: src/components/Synthetics/TradeHistory/TradeHistoryRow/utils/position.ts
#: src/components/Synthetics/TradeHistory/TradeHistoryRow/utils/position.ts
#: src/components/Synthetics/TradeHistory/useDownloadAsCsv.tsx
msgid "Price Impact"
msgstr "Preisimpact"

#: src/domain/synthetics/trade/utils/validation.ts
msgid "Select a token"
msgstr ""

#: src/components/Synthetics/GmSwap/GmFees/GmFees.tsx
#: src/components/Synthetics/PositionItem/PositionItem.tsx
#: src/components/Synthetics/TradeFeesRow/TradeFeesRow.tsx
#: src/components/Synthetics/TradeFeesRow/TradeFeesRow.tsx
msgid "UI Fee"
msgstr ""

#: src/domain/synthetics/orders/simulateExecuteTxn.tsx
#: src/domain/synthetics/orders/simulateExecuteTxn.tsx
msgid "Execute order simulation failed."
msgstr ""

#: src/pages/CompleteAccountTransfer/CompleteAccountTransfer.jsx
msgid "Invalid Transfer Addresses: Please check the url."
msgstr ""

#: src/pages/Dashboard/MarketsListV1.tsx
#: src/pages/Dashboard/MarketsListV1.tsx
msgid "GLP Index Composition"
msgstr ""

#: src/domain/synthetics/positions/utils.ts
msgid "TP"
msgstr ""

#: src/components/Synthetics/ClaimModal/ClaimModal.tsx
msgid "<0>Claimable Funding Fee.</0>"
msgstr ""

#: src/lib/wallets/connecters/binanceW3W/binanceWallet.ts
msgid "Log in to your Binance app and tap [Wallets]. Go to [Web3]."
msgstr "Melde dich in deiner Binance-App an und tippe auf [Wallets]. Gehe zu [Web3]."

#: src/components/Synthetics/Claims/ClaimableCard.tsx
#: src/pages/Stake/StakeV2.tsx
#: src/pages/Stake/StakeV2.tsx
#: src/pages/Stake/StakeV2.tsx
msgid "Claimable"
msgstr "Beanspruchbar"

#: src/components/Exchange/OrdersToa.jsx
msgid "Additionally, trigger orders are market orders and are not guaranteed to settle at the trigger price."
msgstr "Außerdem handelt es sich bei Trigger-Order um Markt-Orders, bei denen nicht garantiert wird, dass sie zum Trigger-Kurs abgerechnet werden."

#: src/components/Header/AppHeaderLinks.tsx
#: src/components/Header/HomeHeaderLinks.tsx
msgid "Docs"
msgstr "Dokumente"

#: src/components/Exchange/ConfirmationBox.jsx
#: src/components/Exchange/PositionSeller.jsx
#: src/components/Synthetics/PositionEditor/PositionEditor.tsx
#: src/components/Synthetics/PositionSeller/PositionSeller.tsx
#: src/components/Synthetics/TradeBox/hooks/useTradeButtonState.tsx
#: src/components/Synthetics/TradeBox/TradeBox.tsx
msgid "Creating Order..."
msgstr "Erstellen der Order..."

#: src/components/Exchange/PositionEditor.jsx
msgid "Deposit disabled, pending {0} upgrade"
msgstr ""

#: src/pages/Jobs/Jobs.jsx
msgid "Jobs"
msgstr "Jobs"

#: src/pages/Ecosystem/Ecosystem.jsx
msgid "Decentralized Options Strategies"
msgstr "Strategien für dezentralisierte Optionen"

#: src/components/AddressDropdown/AddressDropdown.tsx
#: src/components/Synthetics/SubaccountModal/SubaccountModal.tsx
msgid "Address copied to your clipboard"
msgstr ""

#: src/components/Header/AppHeaderLinks.tsx
#: src/components/NetworkDropdown/NetworkDropdown.tsx
#: src/components/NetworkDropdown/NetworkDropdown.tsx
#: src/components/SettingsModal/SettingsModal.tsx
msgid "Settings"
msgstr "Einstellungen"

#: src/components/Referrals/AffiliatesStats.tsx
msgid "Amount of traders you referred."
msgstr "Anzahl der von dir geworbenen Trader."

#: src/components/Exchange/PositionSeller.jsx
msgid "Close submitted!"
msgstr ""

#: src/domain/synthetics/trade/utils/validation.ts
#: src/domain/synthetics/trade/utils/validation.ts
msgid "Insufficient {0} liquidity"
msgstr ""

#: src/pages/Ecosystem/Ecosystem.jsx
#: src/pages/Ecosystem/Ecosystem.jsx
msgid "Creator"
msgstr "Ersteller"

#: src/components/Synthetics/TradeHistory/keys.ts
msgid "Create Limit"
msgstr ""

#: src/pages/BeginAccountTransfer/BeginAccountTransfer.tsx
msgid "Transfer already initiated"
msgstr "Transfer bereits begonnen"

#: src/pages/Stake/StakeV2.tsx
#: src/pages/Stake/StakeV2.tsx
msgid "Withdraw submitted."
msgstr ""

#: src/components/Referrals/AddAffiliateCode.jsx
#: src/components/Referrals/AddAffiliateCode.jsx
msgid "Enter a code"
msgstr "Einen Code eingeben"

#: src/components/Synthetics/StatusNotification/SubaccountNotification.tsx
msgid "Subaccount is updated"
msgstr ""

#: src/components/Exchange/OrdersList.jsx
#: src/pages/OrdersOverview/OrdersOverview.jsx
msgid "Order"
msgstr "Order"

#: src/pages/Dashboard/GmxCard.tsx
msgid "Staked on Avalanche"
msgstr ""

#: src/components/Footer/constants.ts
#: src/components/Footer/constants.ts
msgid "Media Kit"
msgstr "Medienpaket"

#: src/pages/Home/Home.tsx
msgid "Reduce Liquidation Risks"
msgstr "Verringere Liquidationsrisiken"

#: src/pages/PositionsOverview/PositionsOverview.jsx
msgid "collateral"
msgstr "Kollateral"

#: src/pages/Stake/StakeV1.jsx
msgid "Stake failed"
msgstr "Staken fehlgeschlagen"

#: src/components/Glp/GlpSwap.jsx
#: src/components/Synthetics/GmList/GmList.tsx
msgid "WALLET"
msgstr "WALLET"

#: src/components/Exchange/OrdersList.jsx
#: src/components/Exchange/OrdersList.jsx
#: src/components/Synthetics/OrderList/OrderList.tsx
#: src/components/Synthetics/OrderList/OrderList.tsx
msgid "No open orders"
msgstr "Keine offenen Orders"

#: src/components/Referrals/AffiliatesStats.tsx
msgid "Traders Referred on Avalanche Fuji"
msgstr ""

#: src/components/Referrals/AffiliatesStats.tsx
msgid "Claim V2 Rebates from your referred Traders."
msgstr ""

#: src/pages/Dashboard/OverviewCard.tsx
msgid "Total value of tokens in GM Pools."
msgstr ""

#: src/components/Glp/GlpSwap.jsx
msgid "Reserved"
msgstr "Reserviert"

#: src/components/Synthetics/GmList/GmList.tsx
msgid "Available amount to deposit into the specific GM pool."
msgstr ""

#: src/components/Exchange/OrderEditor.jsx
#: src/components/Exchange/PositionSeller.jsx
#: src/components/Synthetics/OrderEditor/OrderEditor.tsx
#: src/domain/synthetics/trade/utils/validation.ts
msgid "Price below Liq. Price"
msgstr "Preis unter Liq. Preis"

#: src/domain/tokens/approveTokens.tsx
msgid "There is not enough {0} in your account on {networkName} to send this transaction.<0/><1/><2>Buy or Transfer {1} to {networkName}</2>"
msgstr ""

#: src/components/Synthetics/UserIncentiveDistributionList/UserIncentiveDistributionList.tsx
msgid "Airdrop"
msgstr ""

#: src/pages/Stake/StakeV2.tsx
msgid "Unstake submitted!"
msgstr ""

#: src/pages/LeaderboardPage/components/LeaderboardContainer.tsx
msgid "This competition is held on the {0} network. <0>Change your network</0> to participate."
msgstr ""

#: src/pages/LeaderboardPage/components/CompetitionCountdown.tsx
msgid "This competition has ended."
msgstr ""

#: src/components/Synthetics/MarketsList/NetFeeTooltip.tsx
#: src/components/Synthetics/MarketsList/NetFeeTooltip.tsx
msgid "Shorts Net Rate / 1h"
msgstr "Shorts Nettotarif / 1h"

#: src/pages/MarketPoolsPage/MarketPoolsPage.tsx
msgid "Purchase <0>GM Tokens</0> to earn fees from swaps and leverage trading."
msgstr ""

#: src/components/Synthetics/GmList/GmTokensTotalBalanceInfo.tsx
msgid "Expected 365d Fees are projected based on past {daysConsidered}d base APY."
msgstr ""

#: src/pages/Stake/StakeV2.tsx
msgid "<0>Stake GMX</0> and earn {gmxAvgAprText} APR"
msgstr ""

#: src/pages/Exchange/Exchange.tsx
msgid "Withdrew {0} USD from {tokenSymbol} {longOrShortText}."
msgstr "{0} USD von {tokenSymbol} {longOrShortText} abgehoben."

#: src/components/Synthetics/SettleAccruedFundingFeeModal/SettleAccruedFundingFeeModal.tsx
msgid "Accrued Funding Fee."
msgstr ""

#: src/pages/Stake/StakeV2.tsx
#: src/pages/Stake/StakeV2.tsx
msgid "Withdraw failed."
msgstr ""

#: src/pages/Stake/StakeV2.tsx
msgid "Pending GMX approval"
msgstr ""

#: src/components/Synthetics/MarketsList/MarketsList.tsx
msgid "No markets found."
msgstr ""

#: src/components/Referrals/TradersStats.tsx
msgid "Edit Referral Code"
msgstr "Referral Code bearbeiten"

#: src/components/Stake/GMXAprTooltip.tsx
msgid "GMX APR"
msgstr ""

#: src/pages/AccountDashboard/VersionNetworkSwitcherRow.tsx
msgid "Switch to:"
msgstr ""

#: src/components/Synthetics/StatusNotification/OrderStatusNotification.tsx
msgid "{orderTypeText} {visualMultiplierPrefix}{0} {longShortText}: {sign}{1}"
msgstr ""

#: src/components/Synthetics/StatusNotification/OrderStatusNotification.tsx
msgid "{txnTypeText} limit order for"
msgstr ""

#: src/components/Synthetics/TradeboxPoolWarnings/TradeboxPoolWarnings.tsx
msgid "You have an existing limit order in the {0} market pool.<0><1>Switch to {1} market pool</1>.</0>"
msgstr ""

#: src/components/Synthetics/StatusNotification/OrderStatusNotification.tsx
msgid "Decreasing"
msgstr ""

#: src/components/Referrals/AffiliatesStats.tsx
msgid "Create Referral Code"
msgstr "Referral Code erstellen"

#: src/components/NetworkDropdown/NetworkDropdown.tsx
#: src/components/NetworkDropdown/NetworkDropdown.tsx
msgid "Networks"
msgstr "Netzwerke"

#: src/components/Exchange/TradeHistory.jsx
msgid "{0}: {1}, Price: {priceDisplay}"
msgstr ""

#: src/components/Synthetics/GmList/GmList.tsx
#: src/components/Synthetics/MarketTokenSelector/MarketTokenSelector.tsx
#: src/pages/Dashboard/MarketsListV1.tsx
msgid "POOL"
msgstr "POOL"

#: src/components/Header/HomeHeaderLinks.tsx
msgid "Voting"
msgstr ""

#: src/components/Exchange/TradeHistory.jsx
msgid "This position was liquidated as the max leverage of 100x was exceeded."
msgstr "Diese Position wurde liquidiert, da die maximale Hebelwirkung von 100x überschritten wurde."

#: src/pages/SyntheticsFallbackPage/SyntheticsFallbackPage.tsx
msgid "<0>Switch to:</0>"
msgstr ""

#: src/components/Synthetics/AcceptablePriceImpactInputRow/AcceptablePriceImpactInputRow.tsx
msgid "The Current Price Impact is {0}. Consider adding a buffer of 0.30% to it so the order is more likely to be processed."
msgstr ""

#: src/components/Synthetics/TradeHistory/TradeHistory.tsx
msgid "No trades match the selected filters"
msgstr "Keine Trades entsprechen den ausgewählten Filtern"

#: src/components/Exchange/TradeHistory.jsx
#: src/context/SyntheticsEvents/SyntheticsEventsProvider.tsx
msgid "Decreased"
msgstr "Verringert"

#: src/components/Exchange/ConfirmationBox.jsx
#: src/components/Exchange/ConfirmationBox.jsx
#: src/components/Exchange/OrdersList.jsx
#: src/components/Exchange/TradeHistory.jsx
#: src/components/Exchange/TradeHistory.jsx
#: src/domain/synthetics/orders/utils.tsx
#: src/pages/OrdersOverview/OrdersOverview.jsx
msgid "Decrease"
msgstr "Verringern"

#: src/components/Exchange/PositionSeller.jsx
msgid "Leftover collateral below 5 USD"
msgstr ""

#: src/lib/legacy.ts
msgid "Order cannot be executed as it would reduce the position's leverage below 1"
msgstr "Auftrag kann nicht ausgeführt werden, da er die Hebelwirkung der Position unter 1 reduzieren würde"

#: src/pages/Dashboard/MarketsListV1.tsx
msgid "Weight"
msgstr "Gewichtung"

#: src/components/Exchange/PositionShare.tsx
msgid "Link copied to clipboard."
msgstr "Link in die Zwischenablage kopiert."

#: src/components/SettingsModal/SettingsModal.tsx
msgid "Max slippage precision is -0.01%"
msgstr ""

#: src/components/Exchange/ExchangeTVChart.jsx
#: src/components/Synthetics/TVChart/TVChart.tsx
msgid "Dec."
msgstr "Dezentr."

#: src/pages/Ecosystem/Ecosystem.jsx
msgid "GMX Weekly Updates"
msgstr "GMX Wöchentliche Updates"

#: src/components/Synthetics/TradeBox/hooks/useCollateralInTooltipContent.tsx
msgid "You will be long {indexSymbol} only from your long position."
msgstr ""

#: src/pages/OrdersOverview/OrdersOverview.jsx
msgid "Total active: {openTotal}, executed: {executedTotal}, cancelled: {cancelledTotal}"
msgstr "Insgesamt aktiv: {openTotal}, ausgeführt: {executedTotal}, cancelled: {cancelledTotal}"

#: src/components/Synthetics/TVChart/TVChartHeader.tsx
#: src/components/Synthetics/TVChart/TVChartHeader.tsx
msgid "24h Low"
msgstr ""

#: src/pages/LeaderboardPage/components/LeaderboardContainer.tsx
#: src/pages/LeaderboardPage/components/LeaderboardNavigation.tsx
msgid "Chain Icon"
msgstr ""

#: src/components/Synthetics/StatusNotification/FeesSettlementStatusNotification.tsx
msgid "Settle request for {0, plural, one {# position} other {# positions}} sent"
msgstr ""

#: src/pages/Dashboard/GmxCard.tsx
#: src/pages/Stake/StakeV2.tsx
msgid "Price on Arbitrum"
msgstr "Preis auf Arbitrum"

#: src/pages/Ecosystem/Ecosystem.jsx
msgid "Fees generated by GMX"
msgstr "Von GMX generierte Gebühren"

#: src/components/Synthetics/MarketStats/MarketStatsWithComposition.tsx
msgid "GM can be sold for {0} for this market up to the specified selling caps. The remaining tokens in the pool are reserved for currently open positions."
msgstr ""

#: src/components/Synthetics/AccruedPositionPriceImpactRebateModal/AccruedPositionPriceImpactRebateModal.tsx
#: src/components/Synthetics/ClaimablePositionPriceImpactRebateModal/ClaimablePositionPriceImpactRebateModal.tsx
msgid "REBATE"
msgstr ""

#: src/pages/Ecosystem/Ecosystem.jsx
msgid "Yield simulator for GMX"
msgstr "Yield Simulator für GMX"

#: src/components/Synthetics/TradeBox/TradeBoxRows/AvailableLiquidityRow.tsx
msgid "There may not be sufficient liquidity to execute your order when the Min. Receive are met."
msgstr ""

#: src/pages/AccountDashboard/GeneralPerformanceDetails.tsx
#: src/pages/LeaderboardPage/components/LeaderboardAccountsTable.tsx
msgid "Total Trades"
msgstr ""

#: src/components/NpsModal/NpsModal.tsx
msgid "Enter your answer here"
msgstr ""

#: src/pages/Stake/StakeV2.tsx
msgid "Stake GMX"
msgstr ""

#: src/components/Synthetics/StatusNotification/GmStatusNotification.tsx
msgid "Shifting from <0><1>GM: {fromIndexName}</1><2>{fromPoolName}</2></0> to <3><4>GM: {toIndexName}</4><5>{toPoolName}</5></3>"
msgstr ""

#: src/components/Referrals/JoinReferralCode.jsx
msgid "Referral code updated!"
msgstr "Referral Code aktualisiert!"

#: src/domain/synthetics/tokens/useTokensFavorites.tsx
msgid "Favorites"
msgstr ""

#: src/components/Exchange/SwapBox.jsx
msgid "Max {0} short capacity"
msgstr "Max. {0} Short-Kapazität"

#: src/components/Synthetics/TradeHistory/TradeHistoryRow/utils/shared.ts
msgid "The Execution Price didn't meet the Acceptable Price condition."
msgstr "Der Ausführungspreis erfüllt die akzeptable Preisbedingung nicht."

#: src/pages/Stake/StakeV2.tsx
msgid "Reserve Amount"
msgstr ""

#: src/components/Synthetics/StatusNotification/GmStatusNotification.tsx
msgid "Fulfilling buy request"
msgstr ""

#: src/components/Synthetics/TradeHistory/TradeHistoryRow/utils/shared.ts
msgid "Reason: {0}"
msgstr "Grund: {0}"

#: src/components/Synthetics/GmList/GmTokensTotalBalanceInfo.tsx
msgid "Wallet total accrued Fees"
msgstr ""

#: src/components/Exchange/ConfirmationBox.jsx
#: src/components/Exchange/SwapBox.jsx
#: src/components/Exchange/SwapBox.jsx
#: src/components/Exchange/SwapBox.jsx
#: src/components/Synthetics/SwapCard/SwapCard.tsx
#: src/components/Synthetics/TradeBox/TradeBoxRows/AvailableLiquidityRow.tsx
#: src/components/Synthetics/TVChart/TVChartHeader.tsx
#: src/components/Synthetics/TVChart/TVChartHeader.tsx
msgid "Available Liquidity"
msgstr "Verfügbare Liquidität"

#: src/components/Exchange/SwapBox.jsx
msgid "A snapshot of the USD value of your {0} collateral is taken when the position is opened."
msgstr "Bei der Eröffnung der Position wird eine Momentaufnahme des USD-Wertes deines {0} Kollaterals erstellt."

#: src/components/Synthetics/DateRangeSelect/DateRangeSelect.tsx
#: src/components/Synthetics/DateRangeSelect/DateRangeSelect.tsx
#: src/components/Synthetics/DateRangeSelect/DateRangeSelect.tsx
msgid "All time"
msgstr "Gesamtzeit"

#: src/pages/ClaimEsGmx/ClaimEsGmx.jsx
msgid "Select your vesting option below then click \"Claim\"."
msgstr "Wähle unten deine Vestingoption aus und klicke dann auf \"Beanspruchen\"."

#: src/pages/Home/Home.tsx
msgid "Save on Costs"
msgstr "Kosten sparen"

#: src/components/Synthetics/StatusNotification/GmStatusNotification.tsx
msgid "Buy order cancelled"
msgstr ""

#: src/components/Synthetics/TVChart/components/AvailableLiquidityTooltip.tsx
msgid "{longShortText} {0} Reserve"
msgstr ""

#: src/components/Synthetics/StatusNotification/OrderStatusNotification.tsx
msgid "Cancel newly created orders"
msgstr ""

#: src/pages/Stake/StakeV2.tsx
msgid "Delegate"
msgstr ""

#: src/pages/NftWallet/NftWallet.jsx
msgid "Invalid NFT Address"
msgstr "Ungültige NFT-Adresse"

#: src/pages/Ecosystem/Ecosystem.jsx
msgid "GLP and GMX autocompounding vaults"
msgstr ""

#: src/pages/Ecosystem/Ecosystem.jsx
msgid "esGMX OTC Market"
msgstr ""

#: src/pages/Ecosystem/Ecosystem.jsx
msgid "Leverage Trading Terminal"
msgstr ""

#: src/components/Synthetics/TradeFeesRow/TradeFeesRow.tsx
msgid "The bonus rebate is an estimate and can be up to {0}% of the open fee. It will be airdropped as {incentivesTokenTitle} tokens on a pro-rata basis. <0><1>Read more</1>.</0>"
msgstr ""

#: src/components/Synthetics/OrderItem/OrderItem.tsx
msgid "<0>The order will be executed when the oracle price is {0} {1}.</0><1/><2>Note that there may be rare cases where the order cannot be executed, for example, if the chain is down and no oracle reports are produced or if the price impact exceeds your acceptable price.</2>"
msgstr ""

#: src/components/Exchange/SwapBox.jsx
msgid "Swap submitted!"
msgstr "Swap übermittelt!"

#: src/pages/Ecosystem/Ecosystem.jsx
msgid "GBC NFTs APR tracker and rewards"
msgstr "GBC NFTs APR-Tracker und Belohnungen"

#: src/components/Synthetics/StatusNotification/SubaccountNotification.tsx
#: src/components/Synthetics/StatusNotification/SubaccountNotification.tsx
msgid "Pending Wallet transaction sign"
msgstr ""

#: src/components/Referrals/AffiliatesStats.tsx
#: src/components/Referrals/AffiliatesStats.tsx
#: src/components/Referrals/TradersStats.tsx
#: src/components/Referrals/TradersStats.tsx
msgid "V1 Avalanche"
msgstr ""

#: src/components/Exchange/ConfirmationBox.jsx
#: src/components/Exchange/PositionEditor.jsx
#: src/components/Exchange/PositionSeller.jsx
#: src/components/Synthetics/PositionEditor/PositionEditorAdvancedRows.tsx
#: src/components/Synthetics/PositionSeller/PositionSellerAdvancedDisplayRows.tsx
#: src/components/Synthetics/TradeBox/TradeBoxRows/AdvancedDisplayRows.tsx
msgid "Collateral ({0})"
msgstr "Kollateral ({0})"

#: src/pages/Stake/StakeV2.tsx
msgid "You will earn {0}% more rewards with this action."
msgstr ""

#: src/components/SettingsModal/SettingsModal.tsx
msgid "Max Network Fee Buffer"
msgstr ""

#: src/components/Exchange/OrderEditor.jsx
msgid "Order updated!"
msgstr "Orderupdate übermittelt!"

#: src/components/Synthetics/TradeBox/hooks/useCollateralInTooltipContent.tsx
msgid "You will be short {indexSymbol} from your short position, while being long {collateralSymbol} from your {collateralSymbol} collateral. The liquidation price will vary based on the price of {collateralSymbol}."
msgstr ""

#: src/components/Synthetics/TradeBox/TradeBoxRows/OneClickTrading.tsx
msgid "The previously authorized maximum number of actions has been reached for One-Click Trading."
msgstr ""

#: src/components/Synthetics/CollateralSelector/CollateralSelector.tsx
#: src/components/Synthetics/CollateralSelector/CollateralSelector.tsx
msgid "Select a pool containing {0} to use it as collateral."
msgstr "Wähle einen Pool, der {0} enthält, um ihn als Sicherheit zu verwenden."

#: src/lib/contracts/callContract.tsx
msgid "Transaction completed!"
msgstr "Transaktion abgeschlossen!"

#: src/pages/BeginAccountTransfer/BeginAccountTransfer.tsx
msgid "Approving..."
msgstr " Genehmigung..."

#: src/components/Exchange/PositionSeller.jsx
msgid "Neither Collateral nor realized PnL is enough to cover pending Fees. Please close a larger position amount."
msgstr ""

#: src/components/Synthetics/MarketsList/MarketsList.tsx
#: src/pages/Dashboard/MarketsListV1.tsx
msgid "UTILIZATION"
msgstr "NUTZUNG"

#: src/components/NotifyModal/NotifyModal.tsx
msgid "GMX Announcements"
msgstr ""

#: src/components/Header/AppHeaderLinks.tsx
#: src/pages/Referrals/Referrals.tsx
#: src/pages/Referrals/Referrals.tsx
msgid "Referrals"
msgstr "Referrals"

#: src/pages/MarketPoolsPage/MarketPoolsPage.tsx
msgid "<0>GLV Vaults</0> include multiple GM Tokens and are automatically rebalanced."
msgstr ""

#: src/components/Exchange/PositionSeller.jsx
msgid "Max Leverage without PnL: 100x"
msgstr ""

#: src/components/Exchange/ConfirmationBox.jsx
msgid "Confirm Short"
msgstr "Bestätige Short"

#: src/pages/Stake/StakeV1.jsx
msgid "The <0>GMX migration</0> is in progress, please migrate your GMT, xGMT, GMT-USDG and xGMT-USDG tokens.<1/>USDG tokens will continue to function as before and do not need to be migrated."
msgstr "Die <0>GMX-Migration</0> ist im Gange, bitte migriere deine GMT-, xGMT-, GMT-USDG- und xGMT-USDG-Tokens.<1/>USDG-Tokens funktionieren weiterhin wie bisher und müssen nicht migriert werden."

#: src/components/Exchange/ChartTokenSelector.tsx
msgid "Short Liquidity"
msgstr ""

#: src/components/Synthetics/OrderItem/OrderItem.tsx
msgid "Order Type"
msgstr ""

#: src/components/Synthetics/StatusNotification/GmStatusNotification.tsx
msgid "Sell order executed"
msgstr ""

#: src/domain/synthetics/referrals/claimAffiliateRewardsTxn.ts
msgid "Affiliate Rewards Claimed"
msgstr ""

#: src/components/Exchange/ConfirmationBox.jsx
#: src/components/Exchange/PositionSeller.jsx
#: src/components/Synthetics/TradeBox/TradeBoxRows/SwapSpreadRow.tsx
msgid "Spread"
msgstr "Spread"

#: src/components/Synthetics/TradeHistory/TradeHistoryRow/utils/position.ts
msgid "This position was liquidated as the max. leverage of {formattedMaxLeverage} was exceeded when taking into account fees."
msgstr "Diese Position wurde liquidiert, da die maximale Hebelwirkung von {formattedMaxLeverage} überschritten wurde, wenn die Gebühren berücksichtigt werden."

#: src/components/Synthetics/TradeBox/TradeBox.tsx
msgid "Swap {0}"
msgstr ""

#: src/components/Exchange/SwapBox.jsx
msgid "Swap Order submitted!"
msgstr "Swap Order übermittelt!"

#: src/App/MainRoutes.tsx
#: src/components/Exchange/PositionsList.jsx
#: src/components/Exchange/PositionsList.jsx
#: src/components/Exchange/TradeHistory.jsx
#: src/components/Synthetics/Claims/Claims.tsx
#: src/components/Synthetics/GmSwap/GmSwapBox/GmDepositWithdrawalBox/useSubmitButtonState.tsx
#: src/components/Synthetics/OrderEditor/OrderEditor.tsx
#: src/components/Synthetics/OrderEditor/OrderEditor.tsx
#: src/components/Synthetics/OrderList/OrderList.tsx
#: src/components/Synthetics/OrderList/OrderList.tsx
#: src/components/Synthetics/PositionList/PositionList.tsx
#: src/components/Synthetics/PositionList/PositionList.tsx
#: src/domain/synthetics/trade/utils/validation.ts
#: src/domain/synthetics/trade/utils/validation.ts
#: src/domain/synthetics/trade/utils/validation.ts
#: src/domain/synthetics/trade/utils/validation.ts
msgid "Loading..."
msgstr "Lädt..."

#: src/pages/Ecosystem/Ecosystem.jsx
msgid "Leaderboard for GMX traders"
msgstr "Rangliste für GMX-Trader"

#: src/components/Synthetics/TradeBox/TradeBoxRows/OneClickTrading.tsx
msgid "There are insufficient funds in your subaccount for One-Click Trading"
msgstr ""

#: src/components/Exchange/PositionsList.jsx
msgid "Share"
msgstr "Teilen"

#: src/components/Synthetics/TradeHistory/TradeHistoryRow/utils/shared.ts
#: src/pages/OrdersOverview/OrdersOverview.jsx
msgid "Execute"
msgstr "Ausführen"

#: src/pages/AccountDashboard/HistoricalLists.tsx
#: src/pages/AccountDashboard/HistoricalLists.tsx
#: src/pages/Exchange/Exchange.tsx
#: src/pages/SyntheticsPage/SyntheticsPage.tsx
msgid "Trades"
msgstr "Trades"

#: src/pages/Ecosystem/Ecosystem.jsx
msgid "Telegram Groups"
msgstr "Telegram Gruppen"

#: src/components/Synthetics/Claims/filters/ActionFilter.tsx
#: src/components/Synthetics/TradeHistory/filters/ActionFilter.tsx
msgid "Search Action"
msgstr ""

#: src/pages/LeaderboardPage/components/LeaderboardNavigation.tsx
msgid "CONCLUDED"
msgstr ""

#: src/components/Synthetics/OrderItem/OrderItem.tsx
msgid "Collateral Delta"
msgstr ""

#: src/components/Synthetics/TradeHistory/TradeHistory.tsx
msgid "Realized PnL after fees and price impact."
msgstr ""

#: src/components/Exchange/ChartTokenSelector.tsx
msgid "Long Liquidity"
msgstr ""

#: src/components/Synthetics/TradeHistory/TradeHistoryRow/utils/swap.ts
#: src/components/Synthetics/TradeHistory/TradeHistoryRow/utils/swap.ts
#: src/components/Synthetics/TradeHistory/TradeHistoryRow/utils/swap.ts
#: src/components/Synthetics/TradeHistory/TradeHistoryRow/utils/swap.ts
msgid "Execution price for the order."
msgstr "Ausführungspreis für die Order."

#: src/components/AprInfo/AprInfo.tsx
msgid "wstETH APR"
msgstr ""

#: src/pages/Ecosystem/Ecosystem.jsx
msgid "Telegram Group"
msgstr "Telegram Gruppe"

#: src/components/Exchange/SwapBox.jsx
msgid "Open a position"
msgstr "Eine Position eröffnen"

#: src/components/Synthetics/TradeboxPoolWarnings/TradeboxPoolWarnings.tsx
msgid "Insufficient liquidity in any {0}/USD market pools for your order."
msgstr "Unzureichende Liquidität in allen {0}/USD-Marktpools für deine Order."

#: src/pages/LeaderboardPage/components/LeaderboardAccountsTable.tsx
#: src/pages/LeaderboardPage/components/LeaderboardPositionsTable.tsx
msgid "You have not traded during the selected period."
msgstr ""

#: src/components/Synthetics/TradeHistory/TradeHistoryRow/utils/swap.ts
msgid "The trigger price for this order is based on the swap fees and price impact to guarantee that you will receive at least {toMinText} on order execution."
msgstr ""

#: src/components/Referrals/JoinReferralCode.jsx
msgid "Referral code updated failed."
msgstr "Referral Code Update fehlgeschlagen."

#: src/components/Exchange/OrderEditor.jsx
#: src/components/Exchange/OrderEditor.jsx
#: src/components/Exchange/OrderEditor.jsx
#: src/components/Exchange/OrderEditor.jsx
#: src/components/Exchange/OrdersList.jsx
#: src/components/Exchange/OrdersList.jsx
#: src/components/Exchange/OrdersList.jsx
#: src/components/Exchange/PositionSeller.jsx
#: src/components/Exchange/SwapBox.jsx
#: src/components/Exchange/SwapBox.jsx
#: src/components/Exchange/SwapBox.jsx
#: src/components/Glp/GlpSwap.jsx
#: src/components/Glp/GlpSwap.jsx
#: src/components/Synthetics/MarketStats/MarketStatsWithComposition.tsx
#: src/components/Synthetics/OrderEditor/OrderEditor.tsx
#: src/components/Synthetics/OrderEditor/OrderEditor.tsx
#: src/components/Synthetics/PositionSeller/PositionSeller.tsx
#: src/components/Synthetics/SwapCard/SwapCard.tsx
#: src/components/Synthetics/TradeBox/TradeBox.tsx
#: src/components/Synthetics/TradeBox/TradeBox.tsx
#: src/components/Synthetics/TradeHistory/TradeHistory.tsx
#: src/pages/Dashboard/GlpCard.tsx
#: src/pages/Dashboard/GmxCard.tsx
#: src/pages/Dashboard/MarketsListV1.tsx
#: src/pages/OrdersOverview/OrdersOverview.jsx
#: src/pages/Stake/StakeV2.tsx
#: src/pages/Stake/StakeV2.tsx
#: src/pages/Stake/StakeV2.tsx
msgid "Price"
msgstr "Preis"

#: src/components/Exchange/PositionSeller.jsx
msgid "Realized PnL insufficient for Fees"
msgstr ""

#: src/components/Synthetics/StatusNotification/GmStatusNotification.tsx
msgid "Sending shift request"
msgstr ""

#: src/components/Exchange/SwapBox.jsx
#: src/pages/Stake/StakeV1.jsx
msgid "Incorrect Network"
msgstr "Falsches Netzwerk"

#: src/pages/CompleteAccountTransfer/CompleteAccountTransfer.jsx
msgid "Incorrect Account"
msgstr "Falsches Konto"

#: src/components/Exchange/PositionEditor.jsx
msgid "Min residual collateral: 10 USD"
msgstr ""

#: src/pages/Stake/StakeV2.tsx
msgid "GMX & Voting Power"
msgstr ""

#: src/components/TokenCard/TokenCard.tsx
#: src/pages/Dashboard/DashboardPageTitle.tsx
#: src/pages/Dashboard/DashboardPageTitle.tsx
msgid "GMX is the utility and governance token. Accrues 30% and 27% of V1 and V2 markets generated fees, respectively."
msgstr ""

#: src/pages/BeginAccountTransfer/BeginAccountTransfer.tsx
msgid "Transferring"
msgstr "Übermitteln"

#: src/pages/Stake/StakeV2.tsx
#: src/pages/Stake/StakeV2.tsx
msgid "{0} GMX tokens can be claimed, use the options under the Total Rewards section to claim them."
msgstr ""

#: src/pages/Ecosystem/Ecosystem.jsx
msgid "GLP autocompounding vaults"
msgstr ""

#: src/components/Synthetics/TradeBox/hooks/useTradeButtonState.tsx
msgid "TP/SL orders exceed the position"
msgstr ""

#: src/components/Glp/GlpSwap.jsx
msgid "Buy failed."
msgstr "Kauf fehlgeschlagen."

#: src/components/Synthetics/MarketNetFee/MarketNetFee.tsx
#: src/components/Synthetics/MarketNetFee/MarketNetFee.tsx
msgid "pay"
msgstr ""

#: src/pages/Dashboard/GmxCard.tsx
msgid "Total circulating supply of GMX tokens."
msgstr ""

#: src/pages/Dashboard/WeightText.tsx
msgid "Target Weight"
msgstr "Ziel-Gewichtung"

#: src/pages/LeaderboardPage/components/CompetitionPrizes.tsx
msgid "Winners:"
msgstr ""

#: src/components/Exchange/SwapBox.jsx
msgid "When closing the position, you can select which token you would like to receive the profits in."
msgstr "Wenn du die Position schließt, kannst du auswählen, in welchem Token du die Gewinne erhalten möchtest."

#: src/domain/synthetics/trade/useMaxAutoCancelOrdersState.tsx
msgid "You can have up to {allowedAutoCancelOrdersNumber} active auto-cancelable TP/SL orders. Additional orders must be canceled manually, while existing ones will still close automatically with their related position."
msgstr ""

#: src/pages/LeaderboardPage/components/LeaderboardContainer.tsx
msgid "Top PnL (%)"
msgstr ""

#: src/components/Synthetics/TradeBox/TradeBoxRows/AvailableLiquidityRow.tsx
#: src/domain/synthetics/orders/utils.tsx
msgid "There may not be sufficient liquidity to execute your order when the price conditions are met."
msgstr ""

#: src/components/MissedCoinsModal/MissedCoinsModal.tsx
msgid "Error submitting coins"
msgstr ""

#: src/components/Glp/GlpSwap.jsx
msgid "WARNING: High Fees"
msgstr "WARNUNG: Hohe Gebühren"

#: src/components/AprInfo/AprInfo.tsx
msgid "You will earn a 20x Ethena sats multiplier per dollar of GM value. Check your earned sats on the<0>Ethena dashboard</0>."
msgstr ""

#: src/components/Synthetics/TradeHistory/TradeHistoryRow/utils/shared.ts
msgid "Not enough Available Swap Liquidity to fill the Order. The Order will get filled when the condition is met and there is enough Available Swap Liquidity."
msgstr "Nicht genügend verfügbare Swap-Liquidität, um den Auftrag zu erfüllen. Der Auftrag wird ausgeführt, wenn die Bedingung erfüllt ist und genügend verfügbare Swap-Liquidität vorhanden ist."

#: src/components/Referrals/AffiliatesStats.tsx
#: src/components/Referrals/TradersStats.tsx
#: src/components/Synthetics/UserIncentiveDistributionList/UserIncentiveDistributionList.tsx
msgid "Transaction"
msgstr "Transaktion"

#: src/components/Exchange/PositionEditor.jsx
#: src/components/Exchange/PositionEditor.jsx
#: src/components/Exchange/PositionEditor.jsx
#: src/domain/synthetics/trade/utils/validation.ts
#: src/domain/synthetics/trade/utils/validation.ts
#: src/domain/synthetics/trade/utils/validation.ts
#: src/domain/synthetics/trade/utils/validation.ts
msgid "Invalid liq. price"
msgstr "Ungültiger Liq.-Preis"

#: src/components/Synthetics/GmSwap/GmFees/GmFees.tsx
msgid "buy"
msgstr ""

#: src/components/Synthetics/ChartTokenSelector/ChartTokenSelector.tsx
msgid "AVAILABLE LIQ."
msgstr ""

#: src/pages/AccountDashboard/dailyAndCumulativePnLDebug.tsx
msgid "Start unrealized pnl"
msgstr ""

#: src/domain/tokens/approveTokens.tsx
msgid "Approval submitted! <0>View status.</0>"
msgstr "Genehmigung erteilt! <0>Status anzeigen.</0>"

#: src/pages/OrdersOverview/OrdersOverview.jsx
msgid "Order size is 0"
msgstr "Ordergröße ist 0"

#: src/domain/synthetics/trade/utils/validation.ts
msgid "The buyable cap for the pool GM: {0} in {1} [{2}] has been reached. Please reduce the buy size, pick a different GM token, or shift the GM tokens to a different pool and try again."
msgstr ""

#: src/components/Synthetics/HighPriceImpactWarning/HighPriceImpactWarning.tsx
msgid "Acknowledge high Swap Price Impact"
msgstr ""

#: src/components/Exchange/PositionSeller.jsx
msgid "Close {longOrShortText} {0}"
msgstr ""

#: src/pages/Stake/StakeV2.tsx
msgid "Deposited!"
msgstr ""

#: src/components/Synthetics/PositionItem/PositionItem.tsx
#: src/components/Synthetics/PositionSeller/PositionSeller.tsx
#: src/components/Synthetics/TradeBox/tradeboxConstants.tsx
msgid "TP/SL"
msgstr ""

#: src/components/Exchange/PositionSeller.jsx
#: src/components/Exchange/SwapBox.jsx
msgid "Max {0} in"
msgstr "Max. {0} in"

#: src/domain/synthetics/orders/utils.tsx
msgid "Stop Loss Decrease"
msgstr ""

#: src/components/SettingsModal/SettingsModal.tsx
msgid "Allowed Slippage below {0}% may result in failed orders."
msgstr ""

#: src/pages/OrdersOverview/OrdersOverview.jsx
msgid "Diff"
msgstr "Diff"

#: src/pages/Ecosystem/Ecosystem.jsx
msgid "Dashboard for GMX referral stats"
msgstr "Dashboard für GMX Referral Statistiken"

#: src/components/Synthetics/Claims/ClaimsHistory.tsx
#: src/components/Synthetics/Claims/filters/ActionFilter.tsx
#: src/components/Synthetics/TradeHistory/filters/ActionFilter.tsx
#: src/components/Synthetics/TradeHistory/useDownloadAsCsv.tsx
msgid "Action"
msgstr "Aktion"

#: src/pages/Dashboard/GlpCard.tsx
#: src/pages/Dashboard/GmCard.tsx
msgid "Supply"
msgstr "Supply"

#: src/components/Exchange/PositionsList.jsx
#: src/components/Exchange/PositionsList.jsx
#: src/components/Synthetics/PositionList/PositionList.tsx
#: src/components/Synthetics/PositionList/PositionList.tsx
msgid "No open positions"
msgstr "Keine offenen Stellen"

#: src/components/Synthetics/PositionSeller/PositionSeller.tsx
msgid "Close {0} {1}{2}"
msgstr ""

#: src/components/Synthetics/GmSwap/GmSwapBox/GmSwapBox.tsx
msgid "Sell GLV"
msgstr ""

#: src/domain/synthetics/common/incentivesAirdropMessages.ts
msgid "STIP.b Retroactive Bonus"
msgstr ""

#: src/components/Exchange/TradeHistory.jsx
msgid "Try increasing the \"Allowed Slippage\", under the Settings menu on the top right."
msgstr "Versuche die Einstellung \"Erlaubter Slippage\" im Menü \"Einstellungen\" oben rechts zu erhöhen."

#: src/pages/BuyGMX/BuyGMX.tsx
msgid "You can buy AVAX directly on <0>Avalanche</0> using these options:"
msgstr ""

#: src/components/Exchange/NetValueTooltip.tsx
msgid "Net Value: Initial Collateral + PnL - Borrow Fee - Close Fee"
msgstr ""

#: src/pages/Stake/StakeV2.tsx
msgid "Claim Affiliate Vault Rewards"
msgstr ""

#: src/components/Exchange/SwapBox.jsx
#: src/components/Exchange/SwapBox.jsx
#: src/components/Exchange/SwapBox.jsx
#: src/components/Exchange/SwapBox.jsx
#: src/domain/synthetics/trade/utils/validation.ts
msgid "Select different tokens"
msgstr "Anderen Token wählen"

#: src/domain/synthetics/fees/utils/executionFee.ts
msgid "The network fees are very high currently, which may be due to a temporary increase in transactions on the {chainName} network."
msgstr "Die Netzwerkgebühren sind derzeit sehr hoch, was auf eine vorübergehende Zunahme von Transaktionen im {chainName}-Netzwerk zurückzuführen sein kann."

#: src/components/Exchange/SwapBox.jsx
msgid "There are more shorts than longs, borrow fees for longing is currently zero"
msgstr "Es gibt mehr Shorts als Longs, Leihgebühren für Longing sind derzeit gleich Null"

#: src/components/Synthetics/DateRangeSelect/DateRangeSelect.tsx
msgid "Last 90d"
msgstr ""

#: src/pages/LeaderboardPage/components/LeaderboardPositionsTable.tsx
msgid "There is no liquidation price, as the position's collateral value will increase to cover any negative PnL."
msgstr ""

#: src/components/MarketSelector/GmPoolsSelectorForGlvMarket.tsx
#: src/components/MarketSelector/PoolSelector.tsx
msgid "Search Pool"
msgstr ""

#: src/components/Synthetics/ChartTokenSelector/ChartTokenSelector.tsx
msgid "24H%"
msgstr ""

#: src/components/Exchange/UsefulLinks.tsx
msgid "Useful Links"
msgstr "Nützliche Links"

#: src/components/NotifyModal/NotifyModal.tsx
msgid "Trade Confirmations"
msgstr ""

#: src/components/Glp/GlpSwap.jsx
#: src/components/Glp/GlpSwap.jsx
#: src/components/Glp/GlpSwap.jsx
msgid "Available"
msgstr "Verfügbar"

#: src/pages/LeaderboardPage/components/LeaderboardContainer.tsx
msgid "Last 7 days"
msgstr ""

#: src/pages/BeginAccountTransfer/BeginAccountTransfer.tsx
msgid "Begin Transfer"
msgstr "Übertragung beginnen"

#: src/components/Synthetics/TradeBox/TradeBoxRows/OneClickTrading.tsx
msgid "One-Click Trading is not available for wrapping or unwrapping native token {0}."
msgstr ""

#: src/components/RatingToast/RatingToast.tsx
msgid "How likely are you to recommend our service to a friend or colleague?"
msgstr ""

#: src/domain/synthetics/trade/utils/validation.ts
msgid "Insufficient liquidity to swap collateral"
msgstr ""

#: src/components/Synthetics/TradeHistory/keys.ts
#: src/domain/synthetics/orders/utils.tsx
msgid "Market Decrease"
msgstr "Marktverringerung"

#: src/components/Synthetics/GmList/GmTokensTotalBalanceInfo.tsx
msgid "Wallet 365d expected Fees"
msgstr ""

#: src/components/NotifyModal/NotifyModal.tsx
msgid "Governance Alerts"
msgstr ""

#: src/components/Exchange/TradeHistory.jsx
msgid "Swap {0} {1} for{2} USDG"
msgstr ""

#: src/components/Header/HomeHeaderLinks.tsx
msgid "Governance"
msgstr "Governance"

#: src/components/Exchange/ConfirmationBox.jsx
#: src/components/Exchange/ConfirmationBox.jsx
#: src/components/Exchange/OrdersList.jsx
#: src/components/Exchange/OrdersList.jsx
#: src/components/Exchange/OrdersList.jsx
#: src/components/Exchange/TradeHistory.jsx
#: src/components/Synthetics/OrderItem/OrderItem.tsx
#: src/components/Synthetics/StatusNotification/OrderStatusNotification.tsx
#: src/components/Synthetics/TradeHistory/TradeHistoryRow/utils/shared.ts
msgid "Cancel"
msgstr "Abbruch"

<<<<<<< HEAD
#: src/components/Synthetics/MarketCard/MarketCard.tsx
#~ msgid "Bid Price (Entry)"
#~ msgstr ""

=======
>>>>>>> 9706c907
#: src/components/Glp/GlpSwap.jsx
msgid "Redemption time not yet reached"
msgstr "Tilgungszeitpunkt noch nicht erreicht"

#: src/components/Exchange/SwapBox.jsx
#: src/components/Glp/GlpSwap.jsx
#: src/domain/synthetics/trade/utils/validation.ts
msgid "Insufficient liquidity"
msgstr "Unzureichende Liquidität"

#: src/domain/legacy.ts
msgid "Order cancelled."
msgstr "Order storniert."

#: src/pages/BuyGMX/BuyGMX.tsx
msgid "Buy or Transfer AVAX to Avalanche"
msgstr ""

#: src/pages/Ecosystem/Ecosystem.jsx
msgid "Telegram bot for Open Interest on GMX"
msgstr "Telegram-Bot für Open Interest auf GMX"

#: src/components/Glp/GlpSwap.jsx
#: src/components/Glp/GlpSwap.jsx
msgid "Check the \"Save on Fees\" section below to get the lowest fee percentages."
msgstr "Im Abschnitt \"Spare bei den Gebühren\"\\ unten findest du die niedrigsten Gebühren."

#: src/components/SettingsModal/SettingsModal.tsx
msgid "Display PnL after fees"
msgstr "PnL nach Gebühren anzeigen"

#: src/pages/AccountDashboard/GeneralPerformanceDetails.tsx
#: src/pages/LeaderboardPage/components/LeaderboardAccountsTable.tsx
msgid "The total realized and unrealized profit and loss for the period, including fees and price impact."
msgstr ""

#: src/domain/legacy.ts
msgid "The network Fees are very high currently, which may be due to a temporary increase in transactions on the {0} network."
msgstr "Die Netzwerkgebühren sind derzeit sehr hoch, was auf eine vorübergehende Zunahme von Transaktionen im {0}-Netzwerk zurückzuführen sein kann."

#: src/components/Exchange/SwapBox.jsx
msgid "Current {0} long"
msgstr "Aktuell {0} long"

#: src/domain/synthetics/orders/setAutoCancelOrdersTxn.ts
msgid "{0} orders were not updated as max order limit reached"
msgstr ""

#: src/components/Exchange/PositionSeller.jsx
msgid "Order created!"
msgstr ""

#: src/components/Synthetics/TradeHistory/filters/ActionFilter.tsx
msgid "Liquidation"
msgstr "Liquidation"

#: src/pages/BeginAccountTransfer/BeginAccountTransfer.tsx
msgid "Receiver has not staked GLP tokens before"
msgstr "Der Empfänger hat noch keine GLP-Token gestaket"

#: src/domain/synthetics/trade/utils/validation.ts
msgid "Min collateral: {0}"
msgstr ""

#: src/pages/Ecosystem/Ecosystem.jsx
msgid "Spreadsheet for position calculations"
msgstr ""

#: src/components/Synthetics/OrderEditor/OrderEditor.tsx
msgid "Enter new amount or price"
msgstr ""

#: src/components/Synthetics/TradeBox/TradeBoxRows/LimitAndTPSLRows.tsx
msgid "Stop-Loss PnL"
msgstr ""

#: src/pages/LeaderboardPage/components/LeaderboardAccountsTable.tsx
msgid "Wins and losses for fully closed positions."
msgstr ""

#: src/components/Synthetics/TradeHistory/keys.ts
msgid "Cancel Stop-Loss"
msgstr ""

#: src/lib/wallets/connecters/binanceW3W/binanceWallet.ts
msgid "Open Binance app"
msgstr "Binance-App öffnen"

#: src/components/Glp/GlpSwap.jsx
msgid "{0} selected in order form"
msgstr "{0} ausgewählt im Orderformular"

#: src/pages/Stake/StakeV1.jsx
#: src/pages/Stake/StakeV1.jsx
#: src/pages/Stake/StakeV2.tsx
#: src/pages/Stake/StakeV2.tsx
#: src/pages/Stake/StakeV2.tsx
msgid "Max amount exceeded"
msgstr "Maximalbetrag überschritten"

#: src/components/Exchange/SwapBox.jsx
msgid "Current {0} shorts"
msgstr "Aktuell {0} shorts"

#: src/pages/CompleteAccountTransfer/CompleteAccountTransfer.jsx
msgid "To complete the transfer, you must switch your connected account to {receiver}."
msgstr "Um die Übertragung abzuschließen, musst du dein verbundenes Konto auf {receiver} umstellen."

#: src/components/Synthetics/MarketsList/NetFeeTooltip.tsx
#: src/components/Synthetics/MarketsList/NetFeeTooltip.tsx
msgid "Longs Net Rate / 1h"
msgstr "Longs Netto-Rate / 1h"

#: src/components/Exchange/OrdersList.jsx
#: src/components/Exchange/OrdersList.jsx
#: src/components/Exchange/OrdersList.jsx
#: src/components/Synthetics/OrderItem/OrderItem.tsx
msgid "Edit"
msgstr "Bearbeiten"

#: src/components/Synthetics/OrderEditor/OrderEditor.tsx
#: src/components/Synthetics/TradeBox/TradeBox.tsx
msgid "No available leverage found"
msgstr ""

#: src/pages/LeaderboardPage/components/LeaderboardAccountsTable.tsx
msgid "Only addresses with over {0} in \"Capital Used\" are ranked."
msgstr ""

#: src/components/Exchange/ConfirmationBox.jsx
msgid "Shorting..."
msgstr "Shorten..."

#: src/pages/BeginAccountTransfer/BeginAccountTransfer.tsx
msgid "You have a <0>pending transfer</0> to {pendingReceiver}."
msgstr "Du hast eine <0>ausstehende Übertragung</0> an {pendingReceiver}."

#: src/components/Exchange/SwapBox.jsx
msgid "{0} {1} not supported"
msgstr ""

#: src/pages/Buy/Buy.tsx
#: src/pages/Home/Home.tsx
msgid "Protocol Tokens"
msgstr ""

#: src/components/Synthetics/TradeHistory/TradeHistoryRow/utils/position.ts
msgid "Collateral at Liquidation"
msgstr ""

#: src/pages/ClaimEsGmx/ClaimEsGmx.jsx
msgid "After claiming you will be able to vest a maximum of {0} esGMX at a ratio of {1} {stakingToken} to 1 esGMX."
msgstr "Nach Inanspruchnahme kannst du maximal {0} esGMX in einem Verhältnis von {1} {stakingToken} zu 1 esGMX erwerben."

#: src/pages/AccountDashboard/GeneralPerformanceDetails.tsx
msgid "Today"
msgstr ""

#: src/pages/BeginAccountTransfer/BeginAccountTransfer.tsx
#: src/pages/NftWallet/NftWallet.jsx
msgid "Receiver Address"
msgstr "Empfängeradresse"

#: src/pages/AccountDashboard/AccountDashboard.tsx
msgid "GMX {versionName} {networkName} information for account:"
msgstr ""

#: src/pages/AccountDashboard/DailyAndCumulativePnL.tsx
msgid "From"
msgstr ""

#: src/components/Synthetics/TradeHistory/TradeHistoryRow/utils/position.ts
#: src/components/Synthetics/TradeHistory/TradeHistoryRow/utils/position.ts
#: src/components/Synthetics/TradeHistory/TradeHistoryRow/utils/position.ts
#: src/components/Synthetics/TradeHistory/TradeHistoryRow/utils/position.ts
#: src/components/Synthetics/TradeHistory/TradeHistoryRow/utils/position.ts
#: src/components/Synthetics/TradeHistory/TradeHistoryRow/utils/position.ts
msgid "Order Trigger Price"
msgstr "Orderauslösepreis"

#: src/components/Glp/GlpSwap.jsx
msgid "Epoch ending is not acknowledged"
msgstr ""

#: src/components/Synthetics/StatusNotification/SubaccountNotification.tsx
msgid "Subaccount deactivation failed"
msgstr ""

#: src/domain/synthetics/sidecarOrders/utils.ts
msgid "Price above lowest Limit Price."
msgstr ""

#: src/domain/synthetics/orders/utils.tsx
msgid "Limit Increase"
msgstr ""

#: src/components/Exchange/PositionsList.jsx
#: src/components/Exchange/PositionsList.jsx
#: src/components/Synthetics/PositionItem/PositionItem.tsx
msgid "Use the edit collateral icon to deposit or withdraw collateral."
msgstr "Verwende das Kollateral-Bearbeiten-Symbol, um Kollateral einzuzahlen oder abzuheben."

#: src/pages/BuyGMX/BuyGMX.tsx
msgid "Buy GMX using any token from any network:"
msgstr ""

#: src/components/Referrals/AffiliatesStats.tsx
msgid "Volume traded by your referred traders."
msgstr "Von den von dir empfohlenen Tradern gehandeltes Volumen."

#: src/pages/Dashboard/GlpCard.tsx
msgid "Stablecoin Percentage"
msgstr "Prozentsatz von Stablecoins"

#: src/components/Synthetics/TradeBox/TradeBoxRows/CollateralSelectorRow.tsx
msgid "You have an existing position with {0} as collateral. This Order will not be valid for that Position. <0>Switch to {1} collateral</0>."
msgstr ""

#: src/pages/BeginAccountTransfer/BeginAccountTransfer.tsx
msgid "Please only use this for full account transfers.<0/>This will transfer all your GMX, esGMX, GLP, Multiplier Points and voting power to your new account.<1/>Transfers are only supported if the receiving account has not staked GMX or GLP tokens before.<2/>Transfers are one-way, you will not be able to transfer staked tokens back to the sending account."
msgstr ""

#: src/components/Referrals/TradersStats.tsx
msgid "Tier {0} ({currentTierDiscount}% discount)"
msgstr ""

#: src/domain/synthetics/orders/utils.tsx
msgid "This order using {collateralSymbol} as collateral will not be valid for the existing {longText} position using {symbol} as collateral."
msgstr ""

#: src/components/Synthetics/StatusNotification/OrderStatusNotification.tsx
msgid "Order request sent"
msgstr ""

#: src/components/Exchange/NoLiquidityErrorModal.tsx
msgid "Alternatively, you can select a different \"Collateral In\" token."
msgstr "Alternativ kannst du auch einen anderen \"Kollateral In\" Token auswählen."

#: src/components/NotifyModal/NotifyModal.tsx
msgid "Get alerts and announcements from GMX to stay on top of your trades, liquidation risk, and more."
msgstr ""

#: src/components/Exchange/SwapBox.jsx
#: src/components/Exchange/SwapBox.jsx
msgid "<0>{0} is required for collateral.</0><1>Swap amount from {1} to {2} exceeds {3} acceptable amount. Reduce the \"Pay\" size, or use {4} as the \"Pay\" token to use it for collateral.</1><2>You can buy {5} on 1inch.</2>"
msgstr ""

#: src/pages/PageNotFound/PageNotFound.jsx
msgid "<0>Return to </0><1>Homepage</1> <2>or </2> <3>Trade</3>"
msgstr "<0>Zurück zu </0><1>Homepage</1> <2>oder </2> <3>Traden</3>"

#: src/components/Synthetics/BridgingInfo/BridgingInfo.tsx
msgid "Bridge {tokenSymbol} to {chainName} with"
msgstr ""

#: src/components/Exchange/SwapBox.jsx
#: src/components/Exchange/SwapBox.jsx
#: src/components/Exchange/SwapBox.jsx
msgid "Swapped {0} {1} for {2} {3}!"
msgstr "{0} {1} für {2} {3} geswappt!"

#: src/pages/AccountDashboard/dailyAndCumulativePnLDebug.tsx
#: src/pages/AccountDashboard/generalPerformanceDetailsDebug.tsx
#: src/pages/LeaderboardPage/components/LeaderboardAccountsTable.tsx
#: src/pages/LeaderboardPage/components/LeaderboardPositionsTable.tsx
msgid "Unrealized Fees"
msgstr ""

#: src/components/Referrals/AffiliatesStats.tsx
#: src/components/Referrals/AffiliatesStats.tsx
msgid "Traders Referred"
msgstr "Vermittelte Trader"

#: src/pages/Stake/StakeV2.tsx
msgid "Stake submitted!"
msgstr ""

#: src/components/Exchange/PositionDropdown.tsx
msgid "Increase Size (Market)"
msgstr ""

#: src/domain/synthetics/trade/utils/validation.ts
msgid "Couldn't find a swap path with enough liquidity"
msgstr ""

#: src/pages/Stake/StakeV2.tsx
#: src/pages/Stake/StakeV2.tsx
msgid "Withdrawn!"
msgstr ""

#: src/pages/Ecosystem/Ecosystem.jsx
msgid "Yield Trading"
msgstr ""

#: src/pages/LeaderboardPage/components/CompetitionPrizes.tsx
#: src/pages/LeaderboardPage/components/CompetitionPrizes.tsx
msgid "3rd Place"
msgstr ""

#: src/domain/synthetics/markets/claimFundingFeesTxn.ts
#: src/domain/synthetics/referrals/claimAffiliateRewardsTxn.ts
msgid "Claiming failed"
msgstr ""

#: src/components/AprInfo/AprInfo.tsx
msgid "The base APY estimate will be available {0} to ensure accurate data display."
msgstr ""

#: src/components/Exchange/PositionEditor.jsx
#: src/components/Exchange/SwapBox.jsx
#: src/components/Glp/GlpSwap.jsx
msgid "Approve {0}"
msgstr "Genehmige {0}"

#: src/components/Exchange/SwapBox.jsx
#: src/domain/synthetics/trade/utils/validation.ts
msgid "Max {0} long exceeded"
msgstr "Max {0} Long überschritten"

#: src/components/Exchange/PositionEditor.jsx
#: src/domain/synthetics/trade/utils/validation.ts
#: src/domain/synthetics/trade/utils/validation.ts
msgid "Amount should be greater than zero"
msgstr ""

#: src/pages/LeaderboardPage/components/LeaderboardNavigation.tsx
msgid "LIVE"
msgstr ""

#: src/components/Synthetics/PoolSelector2/PoolSelector2.tsx
msgid "{formattedNetRate} / 1h"
msgstr "{formattedNetRate} / 1h"

#: src/components/Exchange/SwapBox.jsx
#: src/components/Exchange/SwapBox.jsx
#: src/components/Glp/GlpSwap.jsx
#: src/components/Glp/GlpSwap.jsx
#: src/components/Glp/GlpSwap.jsx
#: src/components/Synthetics/GmSwap/GmSwapBox/GmDepositWithdrawalBox/GmDepositWithdrawalBox.tsx
#: src/components/Synthetics/GmSwap/GmSwapBox/GmDepositWithdrawalBox/GmDepositWithdrawalBox.tsx
#: src/components/Synthetics/GmSwap/GmSwapBox/GmDepositWithdrawalBox/GmDepositWithdrawalBox.tsx
#: src/components/Synthetics/GmSwap/GmSwapBox/GmShiftBox/GmShiftBox.tsx
#: src/components/Synthetics/GmSwap/GmSwapBox/GmShiftBox/GmShiftBox.tsx
#: src/components/Synthetics/TradeBox/TradeBox.tsx
#: src/components/Synthetics/TradeBox/TradeBox.tsx
msgid "Balance"
msgstr "Balance"

#: src/pages/Stake/StakeV2.tsx
msgid "Liquidity and trading incentives programs are live on {avalancheLink}."
msgstr ""

#: src/pages/BeginAccountTransfer/BeginAccountTransfer.tsx
msgid "I do not want to transfer the Affiliate esGMX tokens"
msgstr ""

#: src/components/Exchange/ConfirmationBox.jsx
msgid "Forfeit profit and {action}"
msgstr "Verzicht auf Gewinn und {action}"

#: src/pages/LeaderboardPage/components/LeaderboardAccountsTable.tsx
msgid "Win/Loss"
msgstr ""

#: src/components/Synthetics/TradeHistory/keys.ts
msgid "Execute Stop-Loss"
msgstr ""

#: src/components/MissedCoinsModal/MissedCoinsModal.tsx
msgid "Names could be separated by commas or spaces"
msgstr ""

#: src/pages/BuyGMX/BuyGMX.tsx
msgid "Buy GMX from decentralized exchanges"
msgstr ""

#: src/components/NotifyModal/NotifyModal.tsx
msgid "Powered by"
msgstr ""

#: src/components/Synthetics/StatusNotification/GmStatusNotification.tsx
msgid "Buy order executed"
msgstr ""

#: src/components/Synthetics/ExecutionPriceRow.tsx
msgid "The order's acceptable price includes the set acceptable price impact. The execution price must meet this condition for the order to be executed."
msgstr ""

#: src/components/Exchange/SwapBox.jsx
msgid "Min order: 10 USD"
msgstr "Min. Order: 10 USD"

#: src/pages/Stake/StakeV2.tsx
msgid "Claim submitted."
msgstr ""

#: src/components/Synthetics/ChartTokenSelector/ChartTokenSelector.tsx
msgid "OPEN INTEREST"
msgstr ""

#: src/components/Synthetics/TradeHistory/useDownloadAsCsv.tsx
msgid "Failed to download trade history CSV."
msgstr ""

#: src/components/Referrals/JoinReferralCode.jsx
msgid "Same as current active code"
msgstr "Gleicher Code wie der derzeitige aktive Code"

#: src/pages/AccountDashboard/GeneralPerformanceDetails.tsx
msgid "Win / Loss"
msgstr ""

#: src/components/Referrals/TradersStats.tsx
#: src/components/Referrals/TradersStats.tsx
msgid "V1 rebates are airdropped weekly. V2 rebates are automatically applied as fee discounts on each trade and do not show on this table."
msgstr ""

#: src/pages/Stake/StakeV2.tsx
msgid "<0>This will claim {0} GMX.<1/><2/>After claiming, you can stake these GMX tokens by using the \"Stake\" button in the GMX section of this Earn page.<3/><4/></0>"
msgstr ""

#: src/pages/Stake/StakeV2.tsx
msgid "No delegate found"
msgstr ""

#: src/pages/Stake/StakeV1.jsx
msgid "Wallet not yet connected"
msgstr "Wallet noch nicht verbunden"

#: src/components/NotifyModal/NotifyModal.tsx
msgid "Liquidation Confirmations"
msgstr ""

#: src/domain/synthetics/sidecarOrders/utils.ts
msgid "Price above highest Limit Price."
msgstr ""

#: src/components/Glp/GlpSwap.jsx
msgid "Acknowledge epoch is ending in {minutes} minutes"
msgstr ""

#: src/components/InterviewModal/InterviewModal.tsx
msgid "We want your insights to help improve GMX. For security reasons, we won't contact you first. Please send the message \"I have feedback\" to any of our official accounts:"
msgstr ""

#: src/pages/ClaimEsGmx/ClaimEsGmx.jsx
msgid "Claim esGMX"
msgstr "Beanspruche esGMX"

#: src/components/Synthetics/TradeBox/TradeBoxRows/OneClickTrading.tsx
msgid "Re-authorize"
msgstr ""

#: src/pages/BuyGMX/BuyGMX.tsx
msgid "Buy or Transfer ETH to Arbitrum"
msgstr ""

#: src/components/Synthetics/ExecutionPriceRow.tsx
msgid "Expected execution price for the order, including the current price impact, once the limit order executes."
msgstr ""

#: src/components/Synthetics/TradeFeesRow/TradeFeesRow.tsx
msgid "of open fee"
msgstr ""

#: src/pages/Dashboard/MarketsListV1.tsx
#: src/pages/Dashboard/MarketsListV1.tsx
msgid "Pool Amount"
msgstr "Pool Betrag"

#: src/pages/BeginAccountTransfer/BeginAccountTransfer.tsx
msgid "Approve GMX"
msgstr "GMX genehmigen"

#: src/components/Glp/SwapErrorModal.tsx
msgid "{0} Capacity Reached"
msgstr "{0} Erreichte Kapazität"

#: src/components/Synthetics/TradeHistory/TradeHistoryRow/utils/swap.ts
#: src/components/Synthetics/TradeHistory/TradeHistoryRow/utils/swap.ts
#: src/components/Synthetics/TradeHistory/TradeHistoryRow/utils/swap.ts
#: src/components/Synthetics/TradeHistory/TradeHistoryRow/utils/swap.ts
msgid "{fromText} to {toExecutionText}"
msgstr "{fromText} zu {toExecutionText}"

#: src/components/Exchange/SwapBox.jsx
#: src/components/Synthetics/PositionSeller/PositionSeller.tsx
#: src/components/Synthetics/TradeBox/TradeBox.tsx
msgid "Create {0} Order"
msgstr "{0} Auftrag erstellen"

#: src/components/Synthetics/TradeBox/TradeBox.tsx
msgid "Create Limit order"
msgstr ""

#: src/components/Synthetics/TradeHistory/keys.ts
msgid "Execute Limit Swap"
msgstr "Limit Swap ausführen"

#: src/pages/BuyGMX/BuyGMX.tsx
msgid "To purchase GMX on the {0} blockchain, please <0>change your network</0>."
msgstr ""

#: src/components/Synthetics/GmList/GmTokensTotalBalanceInfo.tsx
msgid "{daysConsidered}d accrued Fees"
msgstr ""

#: src/components/MissedCoinsModal/MissedCoinsModal.tsx
#: src/components/NpsModal/NpsModal.tsx
#: src/components/Referrals/JoinReferralCode.jsx
#: src/components/UserFeedbackModal/UserFeedbackModal.tsx
msgid "Submit"
msgstr "Übermitteln"

#: src/components/Exchange/TradeHistory.jsx
msgid "Request withdrawal from {0} {longOrShortText}"
msgstr "Antrag auf Abheben von {0} {longOrShortText}"

#: src/pages/ClaimEsGmx/ClaimEsGmx.jsx
msgid "Select an option"
msgstr "Option wählen"

#: src/components/Header/AppHeaderLinks.tsx
msgid "Ecosystem"
msgstr "Ökosystem"

#: src/components/Exchange/SwapBox.jsx
msgid "High USDG Slippage, Long Anyway"
msgstr "Hohe USDG-Abweichung, trotzdem Long"

#: src/components/Synthetics/GmList/GmTokensTotalBalanceInfo.tsx
msgid "Wallet total"
msgstr ""

#: src/components/Synthetics/ExecutionPriceRow.tsx
msgid "Acceptable price does not apply to stop-loss orders, as they will be executed regardless of any price impact."
msgstr ""

#: src/components/Synthetics/StatusNotification/SubaccountNotification.tsx
#: src/components/Synthetics/StatusNotification/SubaccountNotification.tsx
#: src/components/Synthetics/StatusNotification/SubaccountNotification.tsx
msgid "Deactivation"
msgstr ""

#: src/pages/PriceImpactRebatesStats/PriceImpactRebatesStats.tsx
msgid "Next"
msgstr "Weiter"

#: src/components/Exchange/TradeHistory.jsx
#: src/components/Referrals/AddAffiliateCode.jsx
#: src/components/Referrals/AffiliatesStats.tsx
#: src/components/Synthetics/StatusNotification/OrderStatusNotification.tsx
#: src/components/Synthetics/TradeHistory/TradeHistoryRow/utils/shared.ts
#: src/pages/Stake/StakeV1.jsx
#: src/pages/Stake/StakeV1.jsx
#: src/pages/Stake/StakeV1.jsx
msgid "Create"
msgstr "Erstellen"

#: src/components/Exchange/SwapBox.jsx
msgid "Limit order submitted!"
msgstr "Limit-Order übermittelt!"

#: src/components/Synthetics/DateRangeSelect/DateRangeSelect.tsx
#: src/pages/AccountDashboard/GeneralPerformanceDetails.tsx
msgid "Last 7d"
msgstr ""

#: src/components/Exchange/PositionShare.tsx
msgid "Copy"
msgstr "Kopieren"

#: src/components/Referrals/AffiliatesStats.tsx
#: src/components/Referrals/TradersStats.tsx
#: src/components/Synthetics/UserIncentiveDistributionList/UserIncentiveDistributionList.tsx
msgid "Amount"
msgstr "Menge"

#: src/components/Exchange/SwapBox.jsx
msgid "<0>{0} is required for collateral.</0><1>Swap amount from {1} to {2} exceeds {3} Available Liquidity. Reduce the \"Pay\" size, or use {4} as the \"Pay\" token to use it for collateral.</1><2>You can buy {5} on 1inch.</2>"
msgstr ""

#: src/components/Synthetics/PositionEditor/PositionEditor.tsx
msgid "Edit {0} {1}{2}"
msgstr ""

#: src/components/Referrals/AffiliatesStats.tsx
#: src/components/Referrals/TradersStats.tsx
msgid "No rebates distribution history yet."
msgstr "Noch keine Geschichte der Rabattverteilung."

#: src/domain/synthetics/orders/utils.tsx
msgid "trigger price"
msgstr ""

#: src/components/Referrals/ClaimAffiliatesModal/ClaimAffiliatesModal.tsx
#: src/components/Synthetics/ClaimablePositionPriceImpactRebateModal/ClaimablePositionPriceImpactRebateModal.tsx
#: src/components/Synthetics/ClaimModal/ClaimModal.tsx
#: src/components/Synthetics/Claims/ClaimableCard.tsx
#: src/pages/ClaimEsGmx/ClaimEsGmx.jsx
#: src/pages/Stake/StakeV1.jsx
#: src/pages/Stake/StakeV1.jsx
#: src/pages/Stake/StakeV1.jsx
#: src/pages/Stake/StakeV1.jsx
#: src/pages/Stake/StakeV1.jsx
#: src/pages/Stake/StakeV2.tsx
#: src/pages/Stake/StakeV2.tsx
#: src/pages/Stake/StakeV2.tsx
#: src/pages/Stake/StakeV2.tsx
msgid "Claim"
msgstr "Beanspruchen"

#: src/pages/AccountDashboard/AccountDashboard.tsx
#: src/pages/AccountDashboard/AccountDashboard.tsx
msgid "GMX {versionName} Account"
msgstr ""

#: src/components/Synthetics/TradeHistory/TradeHistoryRow/utils/position.ts
#: src/components/Synthetics/TradeHistory/TradeHistoryRow/utils/position.ts
#: src/components/Synthetics/TradeHistory/TradeHistoryRow/utils/position.ts
#: src/components/Synthetics/TradeHistory/TradeHistoryRow/utils/position.ts
#: src/components/Synthetics/TradeHistory/TradeHistoryRow/utils/position.ts
#: src/components/Synthetics/TradeHistory/TradeHistoryRow/utils/position.ts
msgid "Order execution price takes into account price impact."
msgstr "Der Ausführungspreis der Order berücksichtigt den Preisimpact."

#: src/pages/Buy/Buy.tsx
msgid "Buy GLP or GMX"
msgstr ""

#: src/components/Synthetics/PoolSelector2/PoolSelector2.tsx
#: src/components/Synthetics/PoolSelector2/PoolSelector2.tsx
msgid "Open Cost"
msgstr ""

#: src/components/Exchange/ChartTokenSelector.tsx
msgid "Max Out"
msgstr ""

#: src/components/Exchange/PositionEditor.jsx
#: src/components/Exchange/PositionSeller.jsx
#: src/components/Exchange/PositionSeller.jsx
#: src/components/Exchange/SwapBox.jsx
#: src/components/Exchange/SwapBox.jsx
#: src/components/Exchange/SwapBox.jsx
#: src/components/Exchange/SwapBox.jsx
#: src/components/Glp/GlpSwap.jsx
#: src/components/Glp/GlpSwap.jsx
#: src/components/Synthetics/OrderEditor/OrderEditor.tsx
#: src/domain/synthetics/trade/utils/validation.ts
#: src/domain/synthetics/trade/utils/validation.ts
#: src/domain/synthetics/trade/utils/validation.ts
#: src/domain/synthetics/trade/utils/validation.ts
#: src/domain/synthetics/trade/utils/validation.ts
#: src/domain/synthetics/trade/utils/validation.ts
#: src/domain/synthetics/trade/utils/validation.ts
#: src/pages/ClaimEsGmx/ClaimEsGmx.jsx
#: src/pages/Stake/StakeV1.jsx
#: src/pages/Stake/StakeV1.jsx
#: src/pages/Stake/StakeV2.tsx
#: src/pages/Stake/StakeV2.tsx
#: src/pages/Stake/StakeV2.tsx
msgid "Enter an amount"
msgstr "Einen Betrag eingeben"

#: src/components/Exchange/PositionsList.jsx
msgid "{longOrShortText} {0} market selected"
msgstr ""

#: src/components/Header/AppHeaderUser.tsx
msgid "Connect"
msgstr "Verbinden"

#: src/components/Referrals/AffiliatesStats.tsx
#: src/components/Referrals/AffiliatesStats.tsx
#: src/components/Referrals/TradersStats.tsx
#: src/components/Referrals/TradersStats.tsx
msgid "V1 Avalanche Fuji"
msgstr ""

#: src/pages/LeaderboardPage/components/CompetitionPrizes.tsx
#: src/pages/LeaderboardPage/components/CompetitionPrizes.tsx
msgid "1st Place"
msgstr ""

#: src/pages/LeaderboardPage/components/CompetitionCountdown.tsx
msgid "Starts in"
msgstr ""

#: src/domain/synthetics/fees/utils/executionFee.ts
msgid "The network fees are high currently, which may be due to a temporary increase in transactions on the {chainName} network."
msgstr "Die Netzwerkgebühren sind derzeit hoch, was auf eine vorüber vorübergehende Zunahme von Transaktionen im {chainName}-Netzwerk zurückzuführen sein kann."

#: src/lib/wallets/connecters/binanceW3W/binanceWallet.ts
msgid "Scan the QR code"
msgstr "Scanne den QR-Code"

#: src/pages/SyntheticsPage/SyntheticsPage.tsx
msgid "Claims ({totalClaimables})"
msgstr ""

#: src/components/Synthetics/StatusNotification/GmStatusNotification.tsx
msgid "Unknown shift GM order"
msgstr ""

#: src/components/Exchange/TradeHistory.jsx
msgid "Max leverage of 100x was exceeded, the remaining collateral after deducting losses and fees have been sent back to your account:"
msgstr "Die max. Hebelwirkung von 100x wurde überschritten, das verbleibende Kollateral wird nach Abzug von Verlusten und Gebühren wurde auf dein Konto zurücküberwiesen:"

#: src/components/Synthetics/GmSwap/GmSwapBox/GmDepositWithdrawalBox/useSubmitButtonState.tsx
msgid "Shifting {symbol}..."
msgstr ""

#: src/components/Synthetics/TradeHistory/TradeHistoryRow/utils/shared.ts
msgid "Not enough Available Liquidity to fill the Order."
msgstr "Nicht genügend verfügbare Liquidität, um den Auftrag zu erfüllen."

#: src/pages/OrdersOverview/OrdersOverview.jsx
msgid "Order size exceeds position"
msgstr "Ordergröße übersteigt Position"

#: src/components/Exchange/OrderEditor.jsx
msgid "Order update submitted!"
msgstr "Aktualisierung der Bestellung eingereicht!"

#: src/components/Exchange/PositionEditor.jsx
msgid "Enable withdraw failed."
msgstr ""

#: src/pages/Ecosystem/Ecosystem.jsx
msgid "Explore, analyze, and copy on-chain traders"
msgstr ""

#: src/components/Exchange/ConfirmationBox.jsx
msgid "Forfeit profit"
msgstr "Verzicht auf Gewinn"

#: src/components/Synthetics/GmSwap/GmFees/GmFees.tsx
msgid "Sell Fee"
msgstr ""

#: src/domain/synthetics/common/incentivesAirdropMessages.ts
msgid "GM Airdrop"
msgstr ""

#: src/components/Glp/GlpSwap.jsx
msgid "Save on Fees"
msgstr "Gebühren sparen"

#: src/domain/synthetics/sidecarOrders/utils.ts
#: src/domain/synthetics/sidecarOrders/utils.ts
#: src/domain/synthetics/sidecarOrders/utils.ts
msgid "Price below Mark Price."
msgstr ""

#: src/pages/Ecosystem/Ecosystem.jsx
msgid "GMX staking rewards updates and insights"
msgstr "Aktualisierungen und Einblicke in die GMX-Staking-Rewards"

#: src/components/Exchange/PositionsList.jsx
#: src/components/Synthetics/PositionItem/PositionItem.tsx
msgid "Active Orders"
msgstr "Aktive Orders"

#: src/domain/synthetics/trade/useHighExecutionFeeConsent.tsx
msgid "Acknowledge very high network Fees"
msgstr ""

#: src/components/Exchange/SwapBox.jsx
msgid "Switch to {0} collateral."
msgstr ""

#: src/pages/Stake/StakeV2.tsx
#: src/pages/Stake/StakeV2.tsx
msgid "GMX Vault"
msgstr ""

#: src/components/Exchange/TradeHistory.jsx
msgid "Partially Liquidated"
msgstr "Teilweise liquidiert"

#: src/components/Glp/GlpSwap.jsx
msgid "Insufficient GLP balance"
msgstr "Unzureichende GLP-Balance"

#: src/pages/AccountDashboard/generalPerformanceDetailsDebug.tsx
#: src/pages/LeaderboardPage/components/LeaderboardAccountsTable.tsx
msgid "Start Unrealized Fees"
msgstr ""

#: src/components/Exchange/ConfirmationBox.jsx
msgid "view"
msgstr "Ansicht"

#: src/components/Exchange/OrdersToa.jsx
msgid "Accept terms to enable orders"
msgstr "Akzeptiere die Bedingungen, um Orders zu ermöglichen"

#: src/pages/Ecosystem/Ecosystem.jsx
#: src/pages/Ecosystem/Ecosystem.jsx
msgid "Protocol analytics"
msgstr "Protokoll-Analytik"

#: src/pages/BeginAccountTransfer/BeginAccountTransfer.tsx
#: src/pages/CompleteAccountTransfer/CompleteAccountTransfer.jsx
#: src/pages/NftWallet/NftWallet.jsx
msgid "Transfer submitted!"
msgstr "Transfer übermittelt!"

#: src/components/Exchange/TradeHistory.jsx
msgid ""
"Liquidated {0} {longOrShortText},\n"
"-{1} USD,\n"
"{2} Price: {3} USD"
msgstr ""

#: src/components/Exchange/ExchangeTVChart.jsx
#: src/components/Synthetics/TVChart/TVChart.tsx
msgid "Inc."
msgstr "Inc."

#: src/domain/synthetics/trade/utils/validation.ts
msgid "Fees exceed amount"
msgstr ""

#: src/components/Synthetics/OrderList/filters/OrderTypeFilter.tsx
msgid "Search Type"
msgstr ""

#: src/pages/Dashboard/WeightText.tsx
msgid "{0} is below its target weight.<0/><1/>Get lower fees to <2>buy GLP</2> with {1}, and to <3>swap</3> {2} for other tokens."
msgstr ""

#: src/pages/AccountDashboard/GeneralPerformanceDetails.tsx
#: src/pages/LeaderboardPage/components/LeaderboardAccountsTable.tsx
msgid "Win Rate"
msgstr ""

#: src/pages/BeginAccountTransfer/BeginAccountTransfer.tsx
msgid "You have esGMX tokens in the Affiliate Vault, you need to withdraw these tokens if you want to transfer them to the new account"
msgstr ""

#: src/components/Synthetics/SubaccountModal/utils.ts
msgid "Maximum auto top-up amount is required"
msgstr ""

#: src/pages/BuyGlp/BuyGlp.jsx
msgid "Buy / Sell GLP"
msgstr "GLP Kaufen / Verkaufen"

#: src/pages/Dashboard/AssetDropdown.tsx
msgid "Open {0} in Explorer"
msgstr ""

#: src/components/Synthetics/GmList/MintableAmount.tsx
#: src/components/Synthetics/MarketStats/MarketStatsWithComposition.tsx
msgid "{0} and {1} can be used to buy GM for this market up to the specified buying caps."
msgstr ""

#: src/components/Synthetics/TradeBox/TradeBoxRows/OneClickTrading.tsx
msgid "One-Click Trading is not available using network's native token {0}. Consider using {1} instead."
msgstr ""

#: src/App/App.tsx
#: src/components/Synthetics/StatusNotification/OrderStatusNotification.tsx
#: src/lib/contracts/notifications.tsx
#: src/lib/contracts/notifications.tsx
#: src/pages/Exchange/Exchange.tsx
#: src/pages/Exchange/Exchange.tsx
msgid "View"
msgstr "Ansicht"

#: src/App/App.tsx
msgid "Txn failed. <0>View</0>"
msgstr "Txn fehlgeschlagen. <0>Siehe</0>"

#: src/components/Referrals/TradersStats.tsx
msgid "Volume traded by this account with an active referral code."
msgstr "Von diesem Konto gehandeltes Volumen mit einem aktiven Referralcode."

#: src/pages/Stake/StakeV1.jsx
msgid "Unstake failed"
msgstr "Unstaken fehlgeschlagen"

#: src/pages/AccountDashboard/dailyAndCumulativePnLDebug.tsx
msgid "Start unrealized fees"
msgstr ""

#: src/components/Referrals/AffiliatesStats.tsx
msgid "Referral Codes"
msgstr "Referral Codes"

#: src/pages/SyntheticsPage/SyntheticsPage.tsx
msgid "{0} <0><1>{indexName}</1><2>[{poolName}]</2></0> <3>market selected</3>."
msgstr ""

#: src/pages/BeginAccountTransfer/BeginAccountTransfer.tsx
#: src/pages/BeginAccountTransfer/BeginAccountTransfer.tsx
msgid "Vested GMX not withdrawn"
msgstr "Gevestete GMX nicht abgehoben"

#: src/components/Glp/GlpSwap.jsx
msgid "FEES"
msgstr "GEBÜHREN"

#: src/components/Synthetics/GmList/GmList.tsx
msgid "TOTAL SUPPLY"
msgstr ""

#: src/components/Exchange/FeesTooltip.tsx
#: src/components/Exchange/NetValueTooltip.tsx
#: src/components/Synthetics/TradeFeesRow/TradeFeesRow.tsx
msgid "Open Fee"
msgstr ""

#: src/components/Referrals/AddAffiliateCode.jsx
msgid "Looks like you don't have a referral code to share. <0/> Create one now and start earning rebates!"
msgstr "Sieht so aus, als hättest du keinen Empfehlungscode, den du weitergeben kannst. <0/> Erstelle jetzt einen und beginne, Rabatte zu verdienen!"

#: src/pages/NftWallet/NftWallet.jsx
msgid "Enter NFT ID"
msgstr "NFT ID eingeben"

#: src/components/Exchange/PositionEditor.jsx
msgid "Withdrawal failed."
msgstr ""

#: src/components/Exchange/ConfirmationBox.jsx
#: src/components/Exchange/ConfirmationBox.jsx
#: src/components/Synthetics/TradeBox/TradeBoxRows/LimitPriceRow.tsx
msgid "Limit Price"
msgstr "Limit Preis"

#: src/components/AddressView/AddressView.tsx
msgid "You"
msgstr ""

#: src/pages/Stake/StakeV2.tsx
msgid "APRs are updated weekly on Wednesday and will depend on the fees collected for the week. <0/><1/>Historical GLP APRs can be checked in this <2>community dashboard</2>."
msgstr ""

#: src/components/Exchange/TradeHistory.jsx
msgid "Could not execute deposit into {0} {longOrShortText}"
msgstr "Einzahlung in {0} {longOrShortText} konnte nicht ausgeführt werden"

#: src/components/Exchange/PositionEditor.jsx
#: src/components/Exchange/PositionEditor.jsx
#: src/components/Exchange/PositionEditor.jsx
#: src/components/Synthetics/PositionEditor/PositionEditor.tsx
#: src/components/Synthetics/PositionEditor/types.ts
#: src/components/Synthetics/TradeHistory/keys.ts
#: src/pages/Stake/StakeV2.tsx
#: src/pages/Stake/StakeV2.tsx
#: src/pages/Stake/StakeV2.tsx
#: src/pages/Stake/StakeV2.tsx
#: src/pages/Stake/StakeV2.tsx
msgid "Deposit"
msgstr "Einzahlung"

#: src/components/Synthetics/OrderEditor/OrderEditor.tsx
#: src/components/Synthetics/OrderItem/OrderItem.tsx
#: src/components/Synthetics/TradeHistory/useDownloadAsCsv.tsx
msgid "Acceptable Price"
msgstr "Akzeptabler Preis"

#: src/components/Synthetics/StatusNotification/GmStatusNotification.tsx
msgid "Sell request sent"
msgstr ""

#: src/components/Exchange/PositionEditor.jsx
#: src/components/Exchange/PositionSeller.jsx
#: src/components/Exchange/PositionSeller.jsx
#: src/components/Exchange/SwapBox.jsx
#: src/components/Exchange/SwapBox.jsx
msgid "Enabling Leverage..."
msgstr "Aktivierung der Hebelwirkung..."

#: src/domain/synthetics/orders/utils.tsx
msgid "There may not be sufficient liquidity to execute the swap to the receive token when the price conditions are met."
msgstr ""

#: src/components/Synthetics/TradeHistory/keys.ts
msgid "Create Take-Profit"
msgstr ""

#: src/components/NotifyModal/NotifyModal.tsx
msgid "Trade Errors"
msgstr ""

#: src/components/Synthetics/SettleAccruedFundingFeeModal/SettleAccruedFundingFeeModal.tsx
msgid "Consider selecting only positions where the accrued funding fee exceeds the {0} gas cost to settle each position."
msgstr ""

#: src/domain/synthetics/trade/utils/validation.ts
msgid "The buyable cap for the pool GM: {0} using the pay token selected is reached. Please choose a different pool, reduce the buy size, or pick a different composition of tokens."
msgstr ""

#: src/components/Glp/GlpSwap.jsx
msgid "Fees may vary depending on which asset you use to buy GLP. <0/>Enter the amount of GLP you want to purchase in the order form, then check here to compare fees."
msgstr "Die Gebühren können variieren, je nachdem, welche Anlage du für den Kauf von GLP verwendest. <0/>Gebe die Menge an GLP, die du kaufen möchtest, in das Order-Formular ein und vergleiche dann hier die Gebühren."

#: src/components/Synthetics/ClaimModal/ClaimModal.tsx
msgid "Claim <0>{0}</0>"
msgstr ""

#: src/components/Exchange/ConfirmationBox.jsx
#: src/components/Exchange/PositionSeller.jsx
#: src/components/Exchange/PositionSeller.jsx
#: src/components/Exchange/SwapBox.jsx
#: src/components/Exchange/SwapBox.jsx
#: src/components/Glp/GlpSwap.jsx
#: src/components/Glp/GlpSwap.jsx
#: src/components/Synthetics/GmSwap/GmSwapBox/GmDepositWithdrawalBox/GmDepositWithdrawalBox.tsx
#: src/components/Synthetics/GmSwap/GmSwapBox/GmDepositWithdrawalBox/GmDepositWithdrawalBox.tsx
#: src/components/Synthetics/GmSwap/GmSwapBox/GmDepositWithdrawalBox/GmDepositWithdrawalBox.tsx
#: src/components/Synthetics/GmSwap/GmSwapBox/GmDepositWithdrawalBox/GmDepositWithdrawalBox.tsx
#: src/components/Synthetics/GmSwap/GmSwapBox/GmShiftBox/GmShiftBox.tsx
#: src/components/Synthetics/PositionEditor/PositionEditor.tsx
#: src/components/Synthetics/PositionSeller/PositionSeller.tsx
#: src/components/Synthetics/PositionSeller/PositionSeller.tsx
#: src/components/Synthetics/PositionSeller/PositionSeller.tsx
#: src/components/Synthetics/TradeBox/TradeBox.tsx
#: src/components/Synthetics/TradeBox/TradeBox.tsx
#: src/components/Synthetics/TradeBox/TradeBox.tsx
msgid "Receive"
msgstr "Empfangen"

#: src/pages/Ecosystem/Ecosystem.jsx
msgid "Returns calculator for GMX and GLP"
msgstr "Renditerechner für GMX und GLP"

#: src/pages/PositionsOverview/PositionsOverview.jsx
msgid "time to liq"
msgstr "Zeit zur Liq"

#: src/pages/AccountDashboard/dailyAndCumulativePnLDebug.tsx
#: src/pages/AccountDashboard/generalPerformanceDetailsDebug.tsx
#: src/pages/LeaderboardPage/components/LeaderboardAccountsTable.tsx
#: src/pages/LeaderboardPage/components/LeaderboardPositionsTable.tsx
msgid "Realized Fees"
msgstr ""

#: src/pages/Ecosystem/Ecosystem.jsx
msgid "GMX Perpetuals Data"
msgstr "GMX Perpetuals Daten"

#: src/pages/LeaderboardPage/components/LeaderboardContainer.tsx
msgid "Top Positions"
msgstr ""

#: src/components/Synthetics/GmList/GmList.tsx
msgid "Pools"
msgstr ""

#: src/components/Exchange/TradeHistory.jsx
msgid "Could not execute withdrawal from {0} {longOrShortText}"
msgstr "Konnte Abhebung von {0} {longOrShortText} nicht ausführen"

#: src/components/Glp/GlpSwap.jsx
msgid "Fees (Rebated)"
msgstr ""

#: src/pages/CompleteAccountTransfer/CompleteAccountTransfer.jsx
msgid "Your transfer has been completed."
msgstr "Dein Transfer wurde abgeschlossen."

#: src/components/UserFeedbackModal/UserFeedbackModal.tsx
msgid "We Value Your Feedback"
msgstr ""

#: src/pages/Stake/StakeV2.tsx
msgid "Liquidity incentives program is live on {avalancheLink}."
msgstr ""

#: src/components/Synthetics/PositionItem/PositionItem.tsx
msgid "This position could still be liquidated, excluding any price movement, due to funding and borrowing fee rates reducing the position's collateral over time."
msgstr ""

#: src/pages/BuyGMX/BuyGMX.tsx
msgid "Transfer {nativeTokenSymbol}"
msgstr ""

#: src/context/SubaccountContext/SubaccountContext.tsx
msgid "There are insufficient funds in your Subaccount for One-Click Trading. <0>Click here</0> to top-up."
msgstr ""

#: src/domain/synthetics/tokens/useTokensFavorites.tsx
msgid "Meme"
msgstr ""

#: src/components/Synthetics/GmSwap/GmSwapBox/GmDepositWithdrawalBox/useDepositWithdrawalTransactions.tsx
#: src/components/Synthetics/GmSwap/GmSwapBox/GmDepositWithdrawalBox/useDepositWithdrawalTransactions.tsx
#: src/components/Synthetics/GmSwap/GmSwapBox/GmShiftBox/useShiftTransactions.tsx
#: src/components/Synthetics/PositionEditor/PositionEditor.tsx
#: src/components/Synthetics/PositionSeller/PositionSeller.tsx
#: src/components/Synthetics/TradeBox/hooks/useTradeboxTransactions.tsx
#: src/components/Synthetics/TradeBox/hooks/useTradeboxTransactions.tsx
#: src/components/Synthetics/TradeBox/hooks/useTradeboxTransactions.tsx
msgid "Error submitting order"
msgstr ""

#: src/components/Referrals/AffiliatesStats.tsx
msgid "V1 Rebates and V1/V2 esGMX are airdropped weekly. V2 Rebates are claimed manually."
msgstr ""

#: src/components/Common/SEO.tsx
msgid "Trade spot or perpetual BTC, ETH, AVAX and other top cryptocurrencies with up to 100x leverage directly from your wallet on Arbitrum and Avalanche."
msgstr ""

#: src/components/Exchange/ChartTokenSelector.tsx
msgid "Max In"
msgstr ""

#: src/pages/Stake/StakeV2.tsx
msgid "Myself"
msgstr ""

#: src/pages/LeaderboardPage/components/LeaderboardAccountsTable.tsx
#: src/pages/LeaderboardPage/components/LeaderboardPositionsTable.tsx
msgid "Search Address"
msgstr ""

#: src/domain/synthetics/trade/utils/validation.ts
msgid "Max GM buyable amount reached"
msgstr ""

#: src/pages/Stake/StakeV2.tsx
msgid "Buy GMX"
msgstr ""

#: src/pages/Dashboard/MarketsListV1.tsx
#: src/pages/Dashboard/MarketsListV1.tsx
msgid "Max {0} Capacity"
msgstr "Max. {0} Kapazität"

#: src/components/ToastifyDebug/ToastifyDebug.tsx
msgid "Copy error"
msgstr ""

#: src/pages/Ecosystem/Ecosystem.jsx
msgid "Projects developed by the GMX community. <0/>Please exercise caution when interacting with any app, apps are fully maintained by community developers."
msgstr ""

#: src/domain/synthetics/userFeedback/utils.ts
msgid "What areas can we improve to make your experience better?"
msgstr ""

#: src/domain/synthetics/trade/utils/validation.ts
msgid "Select a collateral"
msgstr ""

#: src/components/Exchange/SwapBox.jsx
#: src/components/Exchange/SwapBox.jsx
#: src/components/Glp/GlpSwap.jsx
#: src/domain/synthetics/trade/utils/validation.ts
#: src/domain/synthetics/trade/utils/validation.ts
#: src/domain/synthetics/trade/utils/validation.ts
#: src/domain/synthetics/trade/utils/validation.ts
#: src/domain/synthetics/trade/utils/validation.ts
#: src/domain/synthetics/trade/utils/validation.ts
#: src/domain/synthetics/trade/utils/validation.ts
#: src/domain/synthetics/trade/utils/validation.ts
#: src/domain/synthetics/trade/utils/validation.ts
msgid "Insufficient {0} balance"
msgstr "Unzureichende {0} Balance"

#: src/domain/synthetics/orders/utils.tsx
msgid "limit price"
msgstr ""

#: src/components/Synthetics/ExecutionPriceRow.tsx
msgid "Price impact rebates for closing trades are claimable under the claims tab. <0>Read more</0>."
msgstr ""

#: src/components/Synthetics/StatusNotification/OrderStatusNotification.tsx
msgid "Sending order request"
msgstr ""

#: src/pages/Ecosystem/Ecosystem.jsx
msgid "GMX Stats Page"
msgstr "GMX-Statistiken-Seite"

#: src/pages/OrdersOverview/OrdersOverview.jsx
msgid "Can't execute because of an error"
msgstr "Kann wegen eines Fehlers nicht ausgeführt werden"

#: src/components/Exchange/PositionSeller.jsx
msgid "Keep Leverage is not possible"
msgstr ""

#: src/components/Synthetics/NetworkFeeRow/NetworkFeeRow.tsx
msgid "Max Network Fee includes fees for additional orders. It will be sent back in full to your account if they don't trigger and are cancelled. <0>Read more</0>."
msgstr ""

#: src/components/Synthetics/StatusNotification/FeesSettlementStatusNotification.tsx
msgid "{positionName} Failed to settle"
msgstr ""

#: src/components/Referrals/AffiliatesStats.tsx
#: src/components/Referrals/TradersStats.tsx
msgid "Rebates"
msgstr ""

#: src/components/Glp/GlpSwap.jsx
msgid "Sell failed."
msgstr "Verkauf fehlgeschlagen."

#: src/components/Synthetics/SubaccountModal/utils.ts
msgid "Insufficient {nativeTokenSymbol} balance"
msgstr ""

#: src/domain/synthetics/sidecarOrders/utils.ts
msgid "Price above Liq. Price."
msgstr ""

#: src/components/Synthetics/TradeHistory/keys.ts
msgid "Update Limit"
msgstr ""

#: src/components/Exchange/OrderEditor.jsx
#: src/components/Exchange/OrderEditor.jsx
#: src/components/Synthetics/OrderItem/OrderItem.tsx
msgid "Edit order"
msgstr "Order bearbeiten"

#: src/pages/AccountDashboard/HistoricalLists.tsx
#: src/pages/SyntheticsPage/SyntheticsPage.tsx
msgid "Claims"
msgstr ""

#: src/components/Referrals/AffiliatesStats.tsx
#: src/components/Referrals/TradersStats.tsx
#: src/components/Synthetics/Claims/ClaimsHistory.tsx
#: src/components/Synthetics/TradeHistory/useDownloadAsCsv.tsx
#: src/components/Synthetics/UserIncentiveDistributionList/UserIncentiveDistributionList.tsx
#: src/pages/AccountDashboard/DailyAndCumulativePnL.tsx
#: src/pages/AccountDashboard/GeneralPerformanceDetails.tsx
msgid "Date"
msgstr "Datum"

#: src/components/Synthetics/TradeBox/hooks/useTradeWarningsRows.tsx
#: src/domain/synthetics/trade/utils/validation.ts
#: src/domain/synthetics/trade/utils/validation.ts
#: src/domain/synthetics/trade/utils/validation.ts
#: src/domain/synthetics/trade/utils/validation.ts
#: src/domain/synthetics/trade/utils/validation.ts
msgid "Price Impact not yet acknowledged"
msgstr ""

#: src/pages/BuyGMX/BuyGMX.tsx
msgid "Buy GMX using FIAT gateways:"
msgstr ""

#: src/domain/synthetics/orders/createDecreaseOrderTxn.ts
#: src/domain/synthetics/orders/createIncreaseOrderTxn.ts
#: src/domain/synthetics/orders/createSwapOrderTxn.ts
msgid "Order error."
msgstr ""

#: src/components/Referrals/AddAffiliateCode.jsx
msgid "Referral code created!"
msgstr "Referral Code erstellt!"

#: src/components/Exchange/OrderEditor.jsx
#: src/components/Exchange/SwapBox.jsx
#: src/components/Exchange/SwapBox.jsx
#: src/components/Synthetics/OrderEditor/OrderEditor.tsx
#: src/components/Synthetics/OrderEditor/OrderEditor.tsx
#: src/components/Synthetics/OrderEditor/OrderEditor.tsx
#: src/components/Synthetics/OrderEditor/OrderEditor.tsx
#: src/domain/synthetics/trade/utils/validation.ts
#: src/domain/synthetics/trade/utils/validation.ts
#: src/domain/synthetics/trade/utils/validation.ts
msgid "Price above Mark Price"
msgstr ""

#: src/components/Exchange/PositionSeller.jsx
#: src/components/Synthetics/OrderItem/OrderItem.tsx
#: src/components/Synthetics/OrderList/OrderList.tsx
#: src/components/Synthetics/PositionSeller/PositionSeller.tsx
#: src/components/Synthetics/TradeBox/TradeBox.tsx
#: src/components/Synthetics/TradeHistory/useDownloadAsCsv.tsx
msgid "Trigger Price"
msgstr "Trigger-Preis"

#: src/components/Synthetics/MarketStats/MarketStatsWithComposition.tsx
#: src/components/Synthetics/MarketStats/MarketStatsWithComposition.tsx
msgid "Sellable"
msgstr ""

#: src/components/Exchange/PositionSeller.jsx
msgid "Initial Collateral (Collateral excluding Borrow Fee)."
msgstr ""

#: src/components/Synthetics/UserIncentiveDistributionList/UserIncentiveDistributionList.tsx
msgid "COMPETITION Airdrop"
msgstr ""

#: src/pages/BeginAccountTransfer/BeginAccountTransfer.tsx
#: src/pages/NftWallet/NftWallet.jsx
msgid "Enter Receiver Address"
msgstr "Empfängeradresse eingeben"

#: src/pages/Stake/StakeV2.tsx
msgid "Additional reserve required"
msgstr ""

#: src/components/Footer/constants.ts
#: src/pages/TermsAndConditions/TermsAndConditions.jsx
msgid "Terms and Conditions"
msgstr "Bedingungen und Konditionen"

#: src/pages/Stake/StakeV2.tsx
msgid "Convert {wrappedTokenSymbol} to {nativeTokenSymbol}"
msgstr ""

#: src/components/Glp/GlpSwap.jsx
#: src/components/Glp/GlpSwap.jsx
msgid "Available amount to deposit into GLP."
msgstr "Verfügbarer Betrag zur Einzahlung in GLP."

#: src/components/Exchange/PositionShare.tsx
msgid "Download"
msgstr "Download"

#: src/components/Synthetics/MarketStats/components/CompositionTable.tsx
msgid "{col1}"
msgstr ""

#: src/components/Synthetics/SubaccountModal/SubaccountModal.tsx
msgid "Max auto top-up amount"
msgstr ""

#: src/pages/Stake/StakeV2.tsx
msgid "Vault Capacity"
msgstr ""

#: src/pages/OrdersOverview/OrdersOverview.jsx
msgid "Decrease active: {0}, executed: {1}, cancelled: {2}"
msgstr "Verringern aktiv: {0}, ausgeführt: {1}, abgebrochen: {2}"

#: src/domain/synthetics/tokens/useTokensFavorites.tsx
msgid "Layer 1"
msgstr ""

#: src/components/Exchange/TradeHistory.jsx
msgid "{0}  {1} {longOrShortText}, -{2} USD, {3} Price: ${4} USD"
msgstr ""

#: src/components/Exchange/PositionSeller.jsx
msgid "Keep leverage at {0}x"
msgstr ""

#: src/components/Synthetics/SubaccountModal/SubaccountModal.tsx
msgid "The amount left in the subaccount is not enough to cover network gas costs."
msgstr ""

#: src/components/Synthetics/TradeBox/TradeBoxRows/LimitAndTPSLRows.tsx
msgid "Take-Profit PnL"
msgstr ""

#: src/pages/Stake/StakeV1.jsx
#: src/pages/Stake/StakeV2.tsx
msgid "Staking..."
msgstr "Staken..."

#: src/components/Synthetics/StatusNotification/GmStatusNotification.tsx
msgid "Buy request sent"
msgstr ""

#: src/domain/synthetics/trade/utils/validation.ts
#: src/domain/synthetics/trade/utils/validation.ts
msgid "Max {0} amount exceeded"
msgstr ""

#: src/components/Exchange/PositionSeller.jsx
msgid "Position close disabled, pending {0} upgrade"
msgstr ""

#: src/components/Exchange/ConfirmationBox.jsx
msgid "Swapping..."
msgstr "Swapping..."

#: src/pages/AccountDashboard/generalPerformanceDetailsDebug.tsx
msgid "Realized Base PnL"
msgstr ""

#: src/components/Exchange/SwapBox.jsx
#: src/components/Exchange/SwapBox.jsx
#: src/components/Exchange/SwapBox.jsx
#: src/domain/synthetics/orders/createWrapOrUnwrapTxn.ts
#: src/domain/synthetics/orders/createWrapOrUnwrapTxn.ts
msgid "Swap failed."
msgstr "Swap fehlgeschlagen."

#: src/components/Synthetics/MarketStats/components/MarketDescription.tsx
msgid "This token automatically accrues fees from swaps for the {0}/{1} market. It is also exposed to {2} and {3} as per the composition displayed."
msgstr ""

#: src/components/Exchange/PositionSeller.jsx
#: src/components/Exchange/SwapBox.jsx
#: src/domain/synthetics/trade/utils/validation.ts
msgid "Page outdated, please refresh"
msgstr "Seite veraltet, bitte aktualisieren"

#: src/components/Synthetics/MarketTokenSelector/MarketTokenSelector.tsx
msgid "BUY…"
msgstr ""

#: src/pages/ClaimEsGmx/ClaimEsGmx.jsx
msgid "Vest with GLP on Arbitrum"
msgstr "Vesting mit GLP auf Arbitrum"

#: src/components/InterviewModal/InterviewModal.tsx
msgid "Telegram account"
msgstr ""

#: src/pages/LeaderboardPage/components/LeaderboardNavigation.tsx
msgid "SOON"
msgstr ""

#: src/components/Synthetics/GmSwap/GmSwapBox/GmDepositWithdrawalBox/useSubmitButtonState.tsx
msgid "Sell {operationTokenSymbol}"
msgstr ""

#: src/components/Exchange/PositionEditor.jsx
msgid "Liquidation price would cross mark price."
msgstr ""

#: src/pages/LeaderboardPage/components/LeaderboardContainer.tsx
msgid "Leaderboard for traders on GMX V2."
msgstr ""

#: src/components/Synthetics/TradeHistory/keys.ts
msgid "Failed Withdraw"
msgstr "Abhebung fehlgeschlagen"

#: src/pages/Referrals/Referrals.tsx
msgid "Get fee discounts and earn rebates through the GMX referral program.<0/>For more information, please read the <1>referral program details</1>."
msgstr ""

#: src/components/Synthetics/TradeHistory/TradeHistoryRow/utils/shared.ts
msgid "Freeze"
msgstr ""

#: src/pages/Stake/StakeV1.jsx
msgid "Claim submitted! <0>View status.</0>"
msgstr "Anspruch übermittelt! <0>Status anzeigen.</0>"

#: src/components/Exchange/NoLiquidityErrorModal.tsx
msgid "As there is not enough liquidity in GLP to swap {0} to {swapTokenSymbol}, you can use the option below to do so:"
msgstr "Da die Liquidität in GLP nicht ausreicht, um {0} in {swapTokenSymbol} zu tauschen, kannst du die unten stehende Option verwenden, um dies zu tun:"

#: src/pages/ClaimEsGmx/ClaimEsGmx.jsx
#: src/pages/Stake/StakeV2.tsx
#: src/pages/Stake/StakeV2.tsx
msgid "Claim completed!"
msgstr "Anspruch abgeschlossen!"

#: src/components/Exchange/PositionSeller.jsx
msgid "You can change this in the settings menu on the top right of the page.<0/><1/>Note that a low allowed slippage, e.g. less than {0}, may result in failed orders if prices are volatile."
msgstr ""

#: src/components/Synthetics/Claims/ClaimHistoryRow/ClaimFundingFeesHistoryRow.tsx
#: src/components/Synthetics/Claims/filters/ActionFilter.tsx
msgid "Request Settlement of Funding Fees"
msgstr "Antrag auf Abrechnung von Finanzierungsgebühren"

#: src/components/Glp/GlpSwap.jsx
msgid "{0} GLP (${1})"
msgstr "{0} GLP (${1})"

#: src/pages/Stake/StakeV1.jsx
msgid "Approving {stakingTokenSymbol}..."
msgstr "Genehmigung von {stakingTokenSymbol}..."

#: src/pages/Dashboard/WeightText.tsx
msgid "Current Weight"
msgstr "Aktuelle Gewichtung"

#: src/pages/Ecosystem/Ecosystem.jsx
msgid "Partnerships and Integrations"
msgstr "Partnerschaften und Integrationen"

#: src/components/Exchange/PositionEditor.jsx
msgid "Leftover Collateral not enough to cover fees"
msgstr ""

#: src/components/InterviewToast/InterviewToast.tsx
msgid "As a token of our appreciation, you'll receive a reward of <0>100 <1/></0>."
msgstr ""

#: src/domain/synthetics/trade/utils/validation.ts
msgid "Select a Pay token"
msgstr ""

#: src/components/Exchange/SwapBox.jsx
msgid "Swap {0} submitted!"
msgstr "Swap{0} übermittelt!"

#: src/components/Synthetics/TVChart/components/AvailableLiquidityTooltip.tsx
msgid "The available liquidity will be the lesser of the difference between the maximum value and the current value for both the reserve and open interest."
msgstr ""

#: src/components/Referrals/JoinReferralCode.jsx
msgid "Referral Code does not exist"
msgstr "Referral Code existiert nicht"

#: src/components/Synthetics/GmSwap/GmFees/GmFees.tsx
msgid "shift"
msgstr ""

#: src/pages/Ecosystem/Ecosystem.jsx
msgid "GMX staking calculator"
msgstr "GMX-Sataking-Rechner"

#: src/components/Synthetics/AcceptablePriceImpactInputRow/AcceptablePriceImpactInputRow.tsx
msgid "You have set a high Acceptable Price Impact. The current Price Impact is {0}."
msgstr ""

#: src/domain/synthetics/common/incentivesAirdropMessages.ts
msgid "GLP to GM Airdrop"
msgstr ""

#: src/components/Synthetics/MarketStats/MarketStatsWithComposition.tsx
msgid "GM token pricing includes price impact pool amounts, the pending PnL of open positions, and borrowing fees. It excludes funding fees, which are exchanged between traders.<0/><1/><2>Read more about GM token pricing</2>."
msgstr ""

#: src/pages/Ecosystem/Ecosystem.jsx
msgid "Yield Vaults"
msgstr "Yield Vaults"

#: src/pages/Ecosystem/Ecosystem.jsx
msgid "Telegram Group (Portuguese)"
msgstr "Telegram Gruppe (Portugisisch)"

#: src/components/Synthetics/SubaccountModal/SubaccountModal.tsx
msgid "Withdrawn {0} to Main Account"
msgstr ""

#: src/pages/Actions/SyntheticsActions.tsx
msgid "GMX V2 Actions"
msgstr ""

#: src/components/Referrals/ReferralCodeWarnings.tsx
msgid "This code has been taken by someone else on {takenNetworkNames}, you will not receive rebates from traders using this code on {takenNetworkNames}."
msgstr "Dieser Code wurde von jemand anderem auf {takenNetworkNames} verwendet, du wirst keine Rabatte von Händlern erhalten, die diesen Code auf {takenNetworkNames} verwenden."

#: src/components/Referrals/ClaimAffiliatesModal/ClaimAffiliatesModal.tsx
#: src/components/Synthetics/ClaimablePositionPriceImpactRebateModal/ClaimablePositionPriceImpactRebateModal.tsx
#: src/components/Synthetics/ClaimModal/ClaimModal.tsx
msgid "Confirm Claim"
msgstr ""

#: src/pages/Ecosystem/Ecosystem.jsx
msgid "GMX community discussion"
msgstr "GMX Community-Diskussion"

#: src/components/TokenCard/TokenCard.tsx
msgid "{arbitrumLink} GLV Pools are <0>incentivized{sparkle}.</0>"
msgstr ""

#: src/components/Synthetics/GmSwap/GmSwapBox/GmSwapBox.tsx
msgid "Sell GM"
msgstr ""

#: src/components/TokenCard/TokenCard.tsx
#: src/components/TokenCard/TokenCard.tsx
#: src/components/TokenCard/TokenCard.tsx
#: src/components/TokenCard/TokenCard.tsx
msgid "View on Arbitrum"
msgstr ""

#: src/pages/Stake/StakeV2.tsx
msgid "<0>Delegate your undelegated {0} GMX DAO</0> voting power."
msgstr ""

#: src/domain/synthetics/markets/createShiftTxn.ts
msgid "Shift error."
msgstr ""

#: src/components/Exchange/ConfirmationBox.jsx
#: src/components/Exchange/ConfirmationBox.jsx
#: src/components/Exchange/ConfirmationBox.jsx
#: src/components/Exchange/ConfirmationBox.jsx
#: src/components/Exchange/ConfirmationBox.jsx
#: src/components/Exchange/ExchangeTVChart.jsx
#: src/components/Exchange/ExchangeTVChart.jsx
#: src/components/Exchange/OrdersList.jsx
#: src/components/Exchange/PositionEditor.jsx
#: src/components/Exchange/PositionSeller.jsx
#: src/components/Exchange/PositionsList.jsx
#: src/components/Exchange/PositionsList.jsx
#: src/components/Exchange/PositionsList.jsx
#: src/components/Exchange/SwapBox.jsx
#: src/components/Exchange/SwapBox.jsx
#: src/components/Exchange/SwapBox.jsx
#: src/components/Exchange/SwapBox.jsx
#: src/components/Exchange/SwapBox.jsx
#: src/components/Exchange/TradeHistory.jsx
#: src/components/Exchange/TradeHistory.jsx
#: src/components/Exchange/TradeHistory.jsx
#: src/components/MarketWithDirectionLabel/MarketWithDirectionLabel.tsx
#: src/components/Synthetics/ChartTokenSelector/ChartTokenSelector.tsx
#: src/components/Synthetics/Claims/ClaimHistoryRow/ClaimFundingFeesHistoryRow.tsx
#: src/components/Synthetics/Claims/ClaimHistoryRow/ClaimFundingFeesHistoryRow.tsx
#: src/components/Synthetics/Claims/ClaimsHistory.tsx
#: src/components/Synthetics/MarketNetFee/MarketNetFee.tsx
#: src/components/Synthetics/PositionEditor/PositionEditor.tsx
#: src/components/Synthetics/PositionItem/PositionItem.tsx
#: src/components/Synthetics/PositionItem/PositionItem.tsx
#: src/components/Synthetics/PositionSeller/PositionSeller.tsx
#: src/components/Synthetics/SettleAccruedFundingFeeModal/SettleAccruedFundingFeeRow.tsx
#: src/components/Synthetics/StatusNotification/FeesSettlementStatusNotification.tsx
#: src/components/Synthetics/StatusNotification/OrderStatusNotification.tsx
#: src/components/Synthetics/TableMarketFilter/MarketFilterLongShort.tsx
#: src/components/Synthetics/TradeBox/tradeboxConstants.tsx
#: src/components/Synthetics/TradeHistory/TradeHistoryRow/utils/position.ts
#: src/components/Synthetics/TVChart/components/AvailableLiquidityTooltip.tsx
#: src/components/Synthetics/TVChart/TVChart.tsx
#: src/components/Synthetics/TVChart/TVChart.tsx
#: src/context/SyntheticsEvents/SyntheticsEventsProvider.tsx
#: src/context/SyntheticsEvents/SyntheticsEventsProvider.tsx
#: src/domain/synthetics/orders/utils.tsx
#: src/pages/Exchange/Exchange.tsx
#: src/pages/Exchange/Exchange.tsx
#: src/pages/Exchange/Exchange.tsx
#: src/pages/Exchange/Exchange.tsx
#: src/pages/LeaderboardPage/components/LeaderboardPositionsTable.tsx
#: src/pages/LeaderboardPage/components/LeaderboardPositionsTable.tsx
#: src/pages/OrdersOverview/OrdersOverview.jsx
msgid "Long"
msgstr "Long"

#: src/components/Synthetics/GmSwap/GmSwapBox/GmDepositWithdrawalBox/GmDepositWithdrawalBox.tsx
#: src/components/Synthetics/GmSwap/GmSwapBox/GmDepositWithdrawalBox/InfoRows.tsx
#: src/components/Synthetics/GmSwap/GmSwapBox/GmDepositWithdrawalBox/InfoRows.tsx
#: src/components/Synthetics/GmSwap/GmSwapBox/GmDepositWithdrawalBox/InfoRows.tsx
#: src/components/Synthetics/MarketsList/NetFeeTooltip.tsx
#: src/components/Synthetics/PoolSelector2/PoolSelector2.tsx
#: src/components/Synthetics/TradeBox/MarketPoolSelectorRow.tsx
#: src/pages/Dashboard/MarketsListV1.tsx
msgid "Pool"
msgstr "Pool"

#: src/pages/Referrals/Referrals.tsx
msgid "Referral code creation failed."
msgstr ""

#: src/components/Glp/SwapErrorModal.tsx
msgid "<0>The pool's capacity has been reached for {0}. Please use another token to buy GLP.</0><1>Check the \"Save on Fees\" section for tokens with the lowest fees.</1>"
msgstr "<0>Die Kapazität des Pools wurde für {0} erreicht. Bitte verwende einen anderen Token, um GLP zu kaufen.</0><1>Suche im Abschnitt \"Sparen bei den Gebühren\" nach Token mit den niedrigsten Gebühren.</1>"

#: src/pages/Ecosystem/Ecosystem.jsx
msgid "GMX dashboards and analytics."
msgstr "GMX-Dashboards und -Analysen."

#: src/components/Exchange/PositionsList.jsx
#: src/components/Synthetics/PositionList/PositionList.tsx
#: src/pages/LeaderboardPage/components/LeaderboardPositionsTable.tsx
msgid "Position"
msgstr "Position"

#: src/components/Synthetics/TradeFeesRow/TradeFeesRow.tsx
msgid "Bonus Rebate"
msgstr ""

#: src/pages/Stake/StakeV2.tsx
msgid "Purchase Insurance"
msgstr ""

#: src/pages/Stake/StakeV1.jsx
msgid "Unstake submitted! <0>View status.</0>"
msgstr "Unstaken übermittelt! <0>Status anzeigen.</0>"

#: src/components/Synthetics/TradeboxPoolWarnings/TradeboxPoolWarnings.tsx
msgid "You have an existing position in the {0} market pool, but it lacks liquidity for this order."
msgstr ""

#: src/components/Exchange/PositionEditor.jsx
#: src/components/Exchange/PositionSeller.jsx
#: src/components/Exchange/SwapBox.jsx
msgid "Enable Leverage"
msgstr "Hebelwirkung ermöglichen"

#: src/components/Exchange/PositionSeller.jsx
msgid "Close without profit"
msgstr ""

#: src/components/StatsTooltip/ChainsStatsTooltipRow.tsx
msgid "{title}"
msgstr ""

#: src/components/Synthetics/StatusNotification/OrderStatusNotification.tsx
msgid "Increasing"
msgstr ""

#: src/pages/LeaderboardPage/components/LeaderboardAccountsTable.tsx
msgid "Avg. Lev."
msgstr ""

#: src/domain/synthetics/common/incentivesAirdropMessages.ts
msgid "Avalanche LP incentives"
msgstr ""

#: src/components/Stake/GMXAprTooltip.tsx
msgid "{nativeTokenSymbol} APR"
msgstr ""

#: src/pages/Ecosystem/Ecosystem.jsx
msgid "Telegram Group (Chinese)"
msgstr "Telegram Gruppe (Chinesisch)"

#: src/components/Exchange/TradeHistory.jsx
msgid "Swap {0} {1} for {2} {3}"
msgstr ""

#: src/pages/Stake/StakeV2.tsx
msgid "<0>This will withdraw all esGMX tokens as well as pause vesting.<1/><2/>esGMX tokens that have been converted to GMX will be claimed and remain as GMX tokens.<3/><4/>To claim GMX tokens without withdrawing, use the \"Claim\" button.<5/><6/></0>"
msgstr ""

#: src/domain/synthetics/tokens/useTokensFavorites.tsx
msgid "DeFi"
msgstr ""

#: src/pages/Stake/StakeV2.tsx
msgid "Voting Power"
msgstr ""

#: src/components/Synthetics/TVChart/components/AvailableLiquidityTooltip.tsx
msgid "The long reserve accounts for the PnL of open positions, while the open interest does not."
msgstr ""

#: src/pages/LeaderboardPage/components/LeaderboardContainer.tsx
msgid "Top PnL ($)"
msgstr ""

#: src/pages/AccountDashboard/AccountDashboard.tsx
msgid "Invalid address. Please make sure you have entered a valid Ethereum address"
msgstr ""

#: src/pages/BeginAccountTransfer/BeginAccountTransfer.tsx
msgid "Sender has withdrawn all tokens from GMX Vesting Vault"
msgstr "Sender hat alle Token aus dem GMX Vesting Vault zurückgezogen"

#: src/components/Exchange/SwapBox.jsx
msgid "Incorrect network"
msgstr "Falsches Netzwerk"

#: src/components/Synthetics/Claims/ClaimHistoryRow/ClaimFundingFeesHistoryRow.tsx
#: src/components/Synthetics/Claims/filters/ActionFilter.tsx
msgid "Failed Settlement of Funding Fees"
msgstr ""

#: src/components/Exchange/ConfirmationBox.jsx
msgid "Pay Amount"
msgstr "Betrag bezahlen"

#: src/components/TokenCard/TokenCard.tsx
#: src/pages/Dashboard/DashboardPageTitle.tsx
msgid "GLP is the liquidity provider token for GMX V1 markets. Accrues 70% of the V1 markets generated fees."
msgstr ""

#: src/domain/synthetics/orders/utils.tsx
msgid "{increaseOrDecreaseText} {tokenText} by {sizeText}"
msgstr ""

#: src/pages/Stake/StakeV2.tsx
msgid "{0}<0>You will earn {1}% less rewards with this action.</0>"
msgstr ""

#: src/components/Exchange/ConfirmationBox.jsx
#: src/components/Exchange/ConfirmationBox.jsx
#: src/components/Exchange/OrdersList.jsx
#: src/components/Exchange/TradeHistory.jsx
#: src/components/Exchange/TradeHistory.jsx
#: src/domain/synthetics/orders/utils.tsx
#: src/pages/OrdersOverview/OrdersOverview.jsx
msgid "Increase"
msgstr "Erhöhen"

#: src/pages/Stake/StakeV2.tsx
msgid "Claim {wrappedTokenSymbol} Rewards"
msgstr ""

#: src/components/Glp/GlpSwap.jsx
#: src/components/Synthetics/MarketStats/MarketStatsWithComposition.tsx
#: src/pages/Dashboard/GmxCard.tsx
#: src/pages/Stake/StakeV1.jsx
#: src/pages/Stake/StakeV1.jsx
#: src/pages/Stake/StakeV2.tsx
#: src/pages/Stake/StakeV2.tsx
#: src/pages/Stake/StakeV2.tsx
msgid "Total Supply"
msgstr "Gesamtangebot"

#: src/components/Exchange/NoLiquidityErrorModal.tsx
msgid "{0} Pool Capacity Reached"
msgstr "{0} Pool-Kapazität erreicht"

#: src/components/SettingsModal/SettingsModal.tsx
msgid "Disable order validations"
msgstr "Orderprüfungen deaktivieren"

#: src/components/Glp/GlpSwap.jsx
#: src/pages/Stake/StakeV1.jsx
#: src/pages/Stake/StakeV1.jsx
#: src/pages/Stake/StakeV1.jsx
#: src/pages/Stake/StakeV1.jsx
#: src/pages/Stake/StakeV1.jsx
#: src/pages/Stake/StakeV2.tsx
#: src/pages/Stake/StakeV2.tsx
#: src/pages/Stake/StakeV2.tsx
msgid "Staked"
msgstr "Staked"

#: src/components/Footer/Footer.tsx
msgid "Leave feedback"
msgstr ""

#: src/pages/Referrals/Referrals.tsx
msgid "Traders"
msgstr ""

#: src/domain/synthetics/orders/cancelOrdersTxn.ts
msgid "{ordersText} cancelled"
msgstr ""

#: src/components/Synthetics/TradeBox/hooks/useTradeButtonState.tsx
msgid "Limit price below Mark Price"
msgstr ""

#: src/components/Exchange/ConfirmationBox.jsx
msgid "Fees are high to swap from {0} to {1}. <0/>{2} is needed for collateral."
msgstr "Der Tausch von {0} nach {1} ist mit hohen Gebühren verbunden. <0/>{2} wird für das Kollteral benötigt."

#: src/pages/PositionsOverview/PositionsOverview.jsx
msgid "size"
msgstr "Größe"

#: src/components/Synthetics/TradeHistory/keys.ts
msgid "Create Limit Swap"
msgstr "Limit Swap erstellen"

#: src/lib/contracts/transactionErrors.tsx
msgid "<0>Your wallet is not connected to {0}.</0><1/><2>Switch to {1}</2>"
msgstr "<0>Dein Wallet ist nicht mit {0} verbunden.</0><1/><2>Wechsle zu {1}</2>"

#: src/lib/contracts/transactionErrors.tsx
msgid "Transaction was cancelled."
msgstr "Transaktion wurde abgebrochen."

#: src/components/Exchange/ConfirmationBox.jsx
#: src/components/Synthetics/TradeBox/hooks/useTradeButtonState.tsx
msgid "Accept confirmation of trigger orders"
msgstr "Bestätigung von Trigger-Orders akzeptieren"

#: src/pages/BuyGMX/BuyGMX.tsx
msgid "Choose to buy from decentralized or centralized exchanges."
msgstr ""

#: src/components/Exchange/TradeHistory.jsx
msgid "Min required collateral"
msgstr "Min. erforderliches Kollateral"

#: src/components/Exchange/TradeHistory.jsx
msgid "Try increasing the \"Allowed Slippage\", under the Settings menu on the top right"
msgstr "Versuche, die Einstellung \"Erlaubter Slippage\" im Menü \"Einstellungen\" oben rechts zu erhöhen"

#: src/pages/Ecosystem/Ecosystem.jsx
msgid "GMX ecosystem pages."
msgstr "GMX-Ökosystem-Seiten."

#: src/components/TokenCard/TokenCard.tsx
msgid "{avalancheLink} GM Pools are <0>incentivized{sparkle}.</0>"
msgstr ""

#: src/components/Exchange/PositionsList.jsx
#: src/lib/legacy.ts
msgid "Order size is bigger than position, will only be executable if position increases"
msgstr "Ordergröße ist größer als die Position. Wird nur ausgeführt, wenn sich die Position erhöht"

#: src/components/Header/AppHeaderLinks.tsx
#: src/components/Synthetics/GmList/GmList.tsx
msgid "Buy"
msgstr "Kaufen"

#: src/config/events.tsx
msgid "Incentives are live for <0>Arbitrum</0> and <1>Avalanche</1> GM pools and V2 trading."
msgstr ""

#: src/pages/Stake/StakeV2.tsx
msgid "Total Rewards"
msgstr ""

#: src/pages/NftWallet/NftWallet.jsx
msgid "NFT ID"
msgstr "NFT ID"

#: src/domain/synthetics/markets/claimFundingFeesTxn.ts
#: src/domain/synthetics/referrals/claimAffiliateRewardsTxn.ts
msgid "Success claimings"
msgstr ""

#: src/lib/legacy.ts
msgid "Decentralized Perpetual Exchange | GMX"
msgstr ""

#: src/components/Exchange/PositionEditor.jsx
msgid "The pending borrow fee will be charged on this transaction."
msgstr ""

#: src/components/Glp/GlpSwap.jsx
#: src/components/Glp/GlpSwap.jsx
#: src/components/Glp/GlpSwap.jsx
#: src/components/Glp/GlpSwap.jsx
msgid "Fees will be shown once you have entered an amount in the order form."
msgstr "Die Gebühren werden angezeigt, sobald du einen Betrag in das Order-Formular eingegeben hast."

#: src/pages/Stake/StakeV2.tsx
#: src/pages/Stake/StakeV2.tsx
msgid "GLP Vault"
msgstr ""

#: src/components/Synthetics/TradeHistory/keys.ts
msgid "Cancel Take-Profit"
msgstr ""

#: src/components/Footer/constants.ts
#: src/pages/ReferralTerms/ReferralTerms.jsx
msgid "Referral Terms"
msgstr "Referralbedingungen"

#: src/components/MissedCoinsModal/MissedCoinsModal.tsx
msgid "Enter unique coins"
msgstr ""

#: src/components/MarketSelector/MarketSelector.tsx
#: src/components/Synthetics/ChartTokenSelector/ChartTokenSelector.tsx
msgid "No markets matched."
msgstr ""

#: src/components/Synthetics/GmList/GmList.tsx
msgid "Shifting from GLV to another pool is not possible, as GLV can only be sold into the backing tokens. However, you can buy GLV tokens without incurring buying fees by using eligible GM pool tokens."
msgstr ""

#: src/pages/Stake/StakeV2.tsx
msgid "Stake esGMX"
msgstr ""

#: src/pages/Dashboard/MarketsListV1.tsx
#: src/pages/Dashboard/MarketsListV1.tsx
msgid "Target Min Amount"
msgstr "Ziel Min. Betrag"

#: src/domain/synthetics/trade/utils/validation.ts
#: src/domain/synthetics/trade/utils/validation.ts
#: src/domain/synthetics/trade/utils/validation.ts
#: src/domain/synthetics/trade/utils/validation.ts
msgid "Fees exceed Pay amount"
msgstr ""

#: src/components/Synthetics/TradeHistory/keys.ts
msgid "Failed Market Swap"
msgstr "Markt Swap fehlgeschlagen"

#: src/components/NpsModal/NpsModal.tsx
#: src/components/UserFeedbackModal/UserFeedbackModal.tsx
msgid "Error occurred. Please try again"
msgstr ""

#: src/components/Referrals/referralsHelper.js
msgid "Only letters, numbers and underscores are allowed."
msgstr "Es sind nur Buchstaben, Zahlen und Unterstriche erlaubt."

#: src/components/Synthetics/StatusNotification/GmStatusNotification.tsx
msgid "Fulfilling shift request"
msgstr ""

#: src/pages/Referrals/Referrals.tsx
msgid "Referral code submitted!"
msgstr ""

#: src/components/Synthetics/GmList/GmList.tsx
#: src/components/Synthetics/MarketStats/MarketStatsWithComposition.tsx
#: src/components/Synthetics/MarketTokenSelector/MarketTokenSelector.tsx
msgid "APY"
msgstr ""

#: src/components/Synthetics/DateRangeSelect/DateRangeSelect.tsx
msgid "Last month"
msgstr "Letzter Monat"

#: src/components/Exchange/SwapBox.jsx
#: src/components/Exchange/SwapBox.jsx
msgid "Leave at least {0} {1} for gas"
msgstr "Mindestens {0} {1} für Gas lassen"

#: src/pages/Dashboard/GmxCard.tsx
msgid "staked"
msgstr "Gestaket"

#: src/lib/contracts/transactionErrors.tsx
msgid "There is not enough {0} in your account on {1} to send this transaction.<0/><1/><2>Buy or Transfer {2} to {3}</2>"
msgstr ""

#: src/components/Referrals/AffiliatesStats.tsx
msgid "Total Volume"
msgstr "Volumen insgesamt"

#: src/components/Synthetics/SubaccountModal/SubaccountModal.tsx
msgid "Subaccount:"
msgstr ""

#: src/pages/Ecosystem/Ecosystem.jsx
msgid "GMX Blueberry NFTs"
msgstr "GMX Blueberry NFTs"

#: src/components/Exchange/OrderEditor.jsx
#: src/components/Exchange/OrderEditor.jsx
msgid "Enter new Price"
msgstr "Neuen Preis eingeben"

#: src/pages/Stake/StakeV2.tsx
msgid "Withdraw from GLP Vault"
msgstr ""

#: src/components/Exchange/PositionShare.tsx
msgid "Image generation error, please refresh and try again."
msgstr "Fehler bei der Bilderzeugung, bitte aktualisieren und versuche es erneut."

#: src/components/Synthetics/Claims/ClaimableCardUI.tsx
#: src/components/Synthetics/ExecutionPriceRow.tsx
msgid "Price Impact Rebates"
msgstr ""

#: src/domain/synthetics/orders/updateOrderTxn.ts
msgid "Failed to update order"
msgstr ""

#: src/components/Exchange/ExchangeTVChart.jsx
msgid "Open {0} {longOrShortText}"
msgstr ""

#: src/components/InterviewToast/InterviewToast.tsx
msgid "Give us your feedback on GMX."
msgstr ""

#: src/components/Synthetics/PositionItem/PositionItem.tsx
msgid "Current Borrow Fee / Day"
msgstr ""

#: src/components/Referrals/AffiliatesStats.tsx
msgid "Rebates on V1"
msgstr ""

#: src/pages/OrdersOverview/OrdersOverview.jsx
msgid "Invalid token indexToken: \"{0}\" collateralToken: \"{1}\""
msgstr "Ungültiger Token index Token: \"{0} Kollateral Token: \"{1}\""

#: src/components/Header/AppHeaderLinks.tsx
msgid "Alerts"
msgstr ""

#: src/components/Exchange/OrdersList.jsx
msgid "<0>The price that orders can be executed at may differ slightly from the chart price, as market orders update oracle prices, while limit/trigger orders do not.</0><1>This can also cause limit/triggers to not be executed if the price is not reached for long enough. <2>Read more</2>.</1>"
msgstr ""

#: src/pages/Ecosystem/Ecosystem.jsx
msgid "DeFi Portfolio Tracker"
msgstr "DeFi Portfolio Tracker"

#: src/components/Synthetics/PositionItem/PositionItem.tsx
msgid "Current Funding Fee / Day"
msgstr ""

#: src/components/TokenCard/TokenCard.tsx
#: src/components/TokenCard/TokenCard.tsx
msgid "Arbitrum APR:"
msgstr "Arbitrum APR:"

#: src/pages/Jobs/Jobs.jsx
msgid "Job Openings"
msgstr ""

#: src/pages/Ecosystem/Ecosystem.jsx
msgid "Projects integrated with GMX."
msgstr "Mit GMX integrierte Projekte."

#: src/components/Glp/GlpSwap.jsx
#: src/components/Stake/GMXAprTooltip.tsx
msgid "Escrowed GMX APR"
msgstr "Escrowed GMX APR"

#: src/components/Exchange/TradeHistory.jsx
msgid "Initial collateral"
msgstr "Ursprüngliches Kollateral"

#: src/components/AprInfo/AprInfo.tsx
msgid "The Bonus APR will be airdropped as {airdropTokenTitle} tokens. <0>Read more</0>."
msgstr ""

#: src/components/Glp/GlpSwap.jsx
#: src/components/Glp/GlpSwap.jsx
#: src/components/Synthetics/MarketStats/MarketStatsWithComposition.tsx
#: src/pages/Stake/StakeV1.jsx
#: src/pages/Stake/StakeV1.jsx
#: src/pages/Stake/StakeV1.jsx
#: src/pages/Stake/StakeV1.jsx
#: src/pages/Stake/StakeV1.jsx
#: src/pages/Stake/StakeV2.tsx
#: src/pages/Stake/StakeV2.tsx
#: src/pages/Stake/StakeV2.tsx
#: src/pages/Stake/StakeV2.tsx
msgid "Wallet"
msgstr "Wallet"

#: src/pages/CompleteAccountTransfer/CompleteAccountTransfer.jsx
msgid "You have a pending transfer from {sender}."
msgstr "Du hast eine ausstehende Überweisung von {sender}."

#: src/domain/synthetics/trade/utils/validation.ts
msgid "Enter a trigger price"
msgstr ""

#: src/pages/BeginAccountTransfer/BeginAccountTransfer.tsx
msgid "Vested GLP not withdrawn"
msgstr "Gevestete GLP nicht abgehoben"

#: src/components/Exchange/ConfirmationBox.jsx
#: src/components/Exchange/PositionEditor.jsx
#: src/components/Exchange/PositionSeller.jsx
#: src/components/Exchange/PositionsList.jsx
#: src/components/Exchange/PositionsList.jsx
#: src/components/Exchange/SwapBox.jsx
#: src/components/Exchange/SwapBox.jsx
#: src/components/Synthetics/PositionItem/PositionItem.tsx
#: src/components/Synthetics/PositionList/PositionList.tsx
#: src/components/Synthetics/TradeBox/TradeBoxRows/EntryPriceRow.tsx
#: src/pages/LeaderboardPage/components/LeaderboardPositionsTable.tsx
msgid "Entry Price"
msgstr "Einstiegspreis"

#: src/pages/LeaderboardPage/components/LeaderboardPositionsTable.tsx
msgid "Price change to Liq."
msgstr ""

#: src/domain/synthetics/common/incentivesAirdropMessages.ts
msgid "STIP.b LP incentives"
msgstr ""

#: src/components/Exchange/PositionsList.jsx
msgid "Click on the Position to select its market, then use the trade box to increase your Position Size if needed."
msgstr ""

#: src/domain/synthetics/orders/utils.tsx
msgid "Limit Decrease"
msgstr ""

#: src/components/MissedCoinsModal/MissedCoinsModal.tsx
msgid "Enter a valid coin names"
msgstr ""

#: src/components/AddressDropdown/AddressDropdown.tsx
#: src/components/Synthetics/SubaccountModal/SubaccountModal.tsx
#: src/components/Synthetics/TradeBox/TradeBoxRows/OneClickTrading.tsx
msgid "One-Click Trading"
msgstr ""

#: src/pages/AccountDashboard/DailyAndCumulativePnL.tsx
msgid "Cumulative PnL: <0>{0}</0>"
msgstr ""

#: src/components/Synthetics/PoolSelector2/PoolSelector2.tsx
#: src/components/Synthetics/PoolSelector2/PoolSelector2.tsx
msgid "Long Liq."
msgstr ""

#: src/pages/ClaimEsGmx/ClaimEsGmx.jsx
msgid "You have {0} esGMX (IOU) tokens."
msgstr "Du hast {0} esGMX (IOU)-tokens."

#: src/domain/synthetics/orders/utils.tsx
msgid "There is currently a high swap price impact for the order swap path."
msgstr ""

#: src/domain/synthetics/sidecarOrders/utils.ts
msgid "Price below highest Limit Price."
msgstr ""

#: src/components/Synthetics/SettleAccruedFundingFeeModal/SettleAccruedFundingFeeModal.tsx
msgid "Settling..."
msgstr ""

#: src/components/Exchange/UsefulLinks.tsx
#: src/components/Header/AppHeaderLinks.tsx
msgid "Leaderboard"
msgstr "Bestenliste"

#: src/pages/AccountDashboard/GeneralPerformanceDetails.tsx
#: src/pages/LeaderboardPage/components/LeaderboardAccountsTable.tsx
msgid "The PnL ($) compared to the capital used.<0/><1/>The capital used is calculated as the highest value of [<2>sum of collateral of open positions - realized PnL + period start pending PnL</2>]."
msgstr ""

#: src/components/Synthetics/Claims/SettleAccruedCard.tsx
msgid "Accrued"
msgstr ""

#: src/components/Synthetics/PositionItem/PositionItem.tsx
msgid "Liquidation price is influenced by fees and collateral value."
msgstr ""

#: src/pages/AccountDashboard/DailyAndCumulativePnL.tsx
msgid "No data available"
msgstr ""

#: src/components/Synthetics/SubaccountModal/utils.ts
msgid "{nativeTokenSymbol} is not available"
msgstr ""

#: src/pages/LeaderboardPage/components/CompetitionCountdown.tsx
msgid "{prefix} <0>{text}</0>"
msgstr ""

#: src/components/Exchange/PositionShare.tsx
msgid "Tweet"
msgstr "Twittere"

#: src/components/Synthetics/MarketTokenSelector/MarketTokenSelector.tsx
msgid "SELL…"
msgstr ""

#: src/components/Exchange/ConfirmationBox.jsx
msgid "Confirm Swap"
msgstr "Bestätige Swap"

#: src/components/Synthetics/PositionSeller/PositionSellerAdvancedDisplayRows.tsx
msgid "Keep leverage is not available as Position exceeds max. allowed leverage. <0>Read more</0>."
msgstr ""

#: src/pages/Dashboard/AssetDropdown.tsx
msgid "Add {0} to Metamask"
msgstr ""

#: src/components/SettingsModal/SettingsModal.tsx
msgid "Save"
msgstr "Sparen"

#: src/pages/AccountDashboard/DailyAndCumulativePnL.tsx
msgid "Daily Profit"
msgstr ""

#: src/pages/ClaimEsGmx/ClaimEsGmx.jsx
msgid "The esGMX tokens can be staked or vested at any time."
msgstr "Die esGMX-Tokens können jederzeit gestaket oder gevested werden."

#: src/pages/Stake/StakeV1.jsx
#: src/pages/Stake/StakeV1.jsx
msgid "Max: {0}"
msgstr "Max: {0}"

#: src/pages/BuyGMX/BuyGMX.tsx
msgid "Buy ETH directly on Arbitrum or transfer it there."
msgstr ""

#: src/components/MissedCoinsModal/MissedCoinsModal.tsx
msgid "Max 110 symbols exceeded"
msgstr ""

#: src/lib/contracts/transactionErrors.tsx
msgid "Transaction failed"
msgstr "Transaktion fehlgeschlagen"

#: src/components/Synthetics/MarketStats/components/CompositionTable.tsx
msgid "COLLATERAL"
msgstr ""

#: src/components/Synthetics/Claims/SettleAccruedCard.tsx
msgid "Accrued price impact rebates. They will become claimable after approximately ten days.<0/><1/><2>Read more</2>."
msgstr ""

#: src/components/Exchange/PositionEditor.jsx
#: src/pages/Stake/StakeV2.tsx
msgid "Depositing..."
msgstr "Einzahlen..."

#: src/components/Synthetics/SubaccountModal/SubaccountModal.tsx
msgid "Expected Available Actions"
msgstr ""

#: src/components/Synthetics/MarketNetFee/MarketNetFee.tsx
#: src/components/Synthetics/PoolSelector2/PoolSelector2.tsx
#: src/components/Synthetics/PoolSelector2/PoolSelector2.tsx
msgid "Net Rate"
msgstr "Netto-Rate"

#: src/pages/LeaderboardPage/components/CompetitionPrizes.tsx
#: src/pages/LeaderboardPage/components/CompetitionPrizes.tsx
msgid "2nd Place"
msgstr ""

#: src/components/Synthetics/GmList/ApyTooltipContent.tsx
msgid "<0>The APY is an estimate based on the fees collected for the past seven days, extrapolating the current borrowing fee. It excludes:</0><1><2>price changes of the underlying token(s)</2><3>traders' PnL, which is expected to be neutral in the long term</3><4>funding fees, which are exchanged between traders</4></1><5><6>Read more about GM token pricing</6>.</5><7>Check GM pools' performance against other LP Positions in the <8>GMX Dune Dashboard</8>.</7>"
msgstr ""

#: src/components/Synthetics/TradeBox/TradeBoxRows/OneClickTrading.tsx
msgid "Top-Up"
msgstr ""

#: src/components/Synthetics/ChartTokenSelector/ChartTokenSelector.tsx
msgid "LAST PRICE"
msgstr ""

<<<<<<< HEAD
#: src/components/Synthetics/MarketCard/MarketCard.tsx
#~ msgid "Ask Price (Exit)"
#~ msgstr ""

=======
>>>>>>> 9706c907
#: src/components/Synthetics/GmList/GmList.tsx
msgid "Shift is only applicable to GM pools when there are other pools with the same backing tokens, allowing liquidity to be moved without incurring buy or sell fees."
msgstr ""

#: src/components/Synthetics/SubaccountModal/SubaccountStatus.tsx
msgid "Not enough {0} on your Main Account. Use the \"<0>Convert {1} to {2}</0>\" field to increase the Main Account {3} balance."
msgstr ""

#: src/pages/AccountDashboard/HistoricalLists.tsx
#: src/pages/AccountDashboard/HistoricalLists.tsx
#: src/pages/SyntheticsPage/SyntheticsPage.tsx
msgid "Orders ({ordersCount})"
msgstr ""

#: src/pages/Stake/StakeV2.tsx
msgid "<0>Delegate your undelegated {0} GMX DAO</0>voting power before claiming."
msgstr ""

#: src/components/Synthetics/TradeBox/hooks/useCollateralInTooltipContent.tsx
msgid "You will be long {indexSymbol} from your long position, as well as from your {collateralSymbol} collateral. The liquidation price is higher compared to using a stablecoin as collateral since the worth of the collateral will change with its price."
msgstr ""

#: src/pages/Ecosystem/Ecosystem.jsx
msgid "GMX explorer for stats and traders"
msgstr "GMX-Explorer für Statistiken und Trader"

#: src/components/Synthetics/StatusNotification/GmStatusNotification.tsx
msgid "Sell order cancelled"
msgstr ""

#: src/pages/LeaderboardPage/components/LeaderboardContainer.tsx
msgid "Last 30 days"
msgstr ""

#: src/components/Synthetics/ExecutionPriceRow.tsx
#: src/components/Synthetics/TradeHistory/useDownloadAsCsv.tsx
msgid "Execution Price"
msgstr "Ausführungspreis"

#: src/components/Synthetics/SubaccountModal/SubaccountModal.tsx
msgid "Subaccount {0} Balance is used to pay for the Network Fees. Use the \"Top-up\" field if you need to transfer {1} to your Subaccount."
msgstr ""

#: src/components/Exchange/OrdersList.jsx
msgid "The price that the order can be executed at may differ slightly from the chart price as market orders can change the price while limit / trigger orders cannot."
msgstr "Der Preis, zu dem der Auftrag ausgeführt werden kann, kann geringfügig vom Chartpreis abweichen, da Marktaufträge den Preis ändern können, Limit-/Trigger-Aufträge hingegen nicht."

#: src/components/Synthetics/Claims/ClaimsHistory.tsx
msgid "Claims History"
msgstr ""

#: src/pages/Ecosystem/Ecosystem.jsx
#: src/pages/Ecosystem/Ecosystem.jsx
#: src/pages/Ecosystem/Ecosystem.jsx
#: src/pages/Ecosystem/Ecosystem.jsx
#: src/pages/Ecosystem/Ecosystem.jsx
msgid "About"
msgstr "Über"

#: src/components/Synthetics/GmList/GmTokensTotalBalanceInfo.tsx
msgid "Total accrued Fees"
msgstr ""

#: src/components/Synthetics/Claims/SettleAccruedCard.tsx
msgid "Accrued positive funding fees in positions not yet claimable.<0/><1/>They become available after modifying the position by increasing or decreasing it, depositing or withdrawing collateral, or settling the fees using the \"Settle\" button."
msgstr ""

#: src/components/Synthetics/GmList/GmTokensTotalBalanceInfo.tsx
msgid "Fee values do not include incentives."
msgstr ""

#: src/components/Synthetics/TradeBox/hooks/useTradeButtonState.tsx
msgid "Limit price above Mark Price"
msgstr ""

#: src/components/Referrals/AddAffiliateCode.jsx
msgid "Generate Referral Code"
msgstr "Empfehlungscode generieren"

#: src/components/Synthetics/SubaccountModal/utils.ts
msgid "Activate Subaccount"
msgstr ""

#: src/components/Exchange/OrdersList.jsx
#: src/components/Exchange/SwapBox.jsx
#: src/components/Exchange/SwapBox.jsx
#: src/components/Exchange/SwapBox.jsx
#: src/components/Synthetics/OrderList/filters/OrderTypeFilter.tsx
#: src/components/Synthetics/StatusNotification/OrderStatusNotification.tsx
#: src/components/Synthetics/SwapCard/SwapCard.tsx
#: src/components/Synthetics/TradeBox/tradeboxConstants.tsx
#: src/pages/OrdersOverview/OrdersOverview.jsx
msgid "Swap"
msgstr "Swap"

#: src/domain/synthetics/orders/utils.tsx
msgid "long"
msgstr ""

#: src/components/Synthetics/TVChart/TVChartHeader.tsx
#: src/components/Synthetics/TVChart/TVChartHeader.tsx
msgid "24h High"
msgstr ""

#: src/components/Referrals/ReferralCodeWarnings.tsx
msgid "This code is not yet registered on {nonTakenNetworkNames}, you will not receive rebates there.<0/><1/>Switch your network to create this code on {nonTakenNetworkNames}."
msgstr "Dieser Code ist noch nicht auf {nonTakenNetworkNames} registriert, du wirst dort keine Rabatte erhalten.<0/><1/>Wechsle dein Netzwerk, um diesen Code auf {nonTakenNetworkNames} zu erstellen."

#: src/components/Exchange/TradeHistory.jsx
msgid "Deposit {0} USD into {1} {longOrShortText}"
msgstr "Einzahlung von {0} USD in {1} {longOrShortText}"

#: src/pages/Dashboard/GmxCard.tsx
msgid "Distribution"
msgstr ""

#: src/domain/synthetics/sidecarOrders/utils.ts
msgid "A Size percentage is required."
msgstr ""

#: src/components/NetworkDropdown/NetworkDropdown.tsx
msgid "Language"
msgstr "Sprache"

#: src/pages/CompleteAccountTransfer/CompleteAccountTransfer.jsx
msgid "Complete Transfer"
msgstr "Vollständige Übertragung"

#: src/pages/Home/Home.tsx
msgid "Total Users"
msgstr "User insgesamt"

#: src/components/Synthetics/PositionItem/PositionItem.tsx
msgid "Net Value: Initial Collateral + PnL - Borrow Fee - Negative Funding Fee - Close Fee"
msgstr ""

#: src/components/Exchange/PositionDropdown.tsx
#: src/components/Exchange/PositionShare.tsx
msgid "Share Position"
msgstr "Position teilen"

#: src/components/Exchange/PositionEditor.jsx
#: src/components/Exchange/PositionSeller.jsx
#: src/components/Exchange/SwapBox.jsx
msgid "Min leverage: 1.1x"
msgstr "Min.-Hebelwirkung: 1.1x"

#: src/components/Exchange/FeesTooltip.tsx
msgid "Deposit Fee"
msgstr ""

#: src/components/Synthetics/OrderEditor/OrderEditor.tsx
msgid "Enter a new size or price"
msgstr ""

#: src/domain/synthetics/trade/utils/validation.ts
#: src/domain/synthetics/trade/utils/validation.ts
msgid "Max pool amount exceeded"
msgstr ""

#: src/components/Exchange/SwapBox.jsx
msgid "The borrow fee is calculated as (assets borrowed) / (total assets in pool) * 0.01% per hour."
msgstr "Die Leihgebühr wird berechnet als (ausgeliehenes Vermögen) / (Gesamtvermögen im Pool) * 0,01 % pro Stunde."

#: src/components/Synthetics/StatusNotification/OrderStatusNotification.tsx
msgid "Unknown order"
msgstr ""

#: src/pages/Jobs/Jobs.jsx
msgid "No open positions at GMX currently"
msgstr "Derzeit keine offenen Positionen bei GMX"

<<<<<<< HEAD
#: src/components/Synthetics/MarketCard/MarketCard.tsx
#~ msgid "Ask Price (Entry)"
#~ msgstr ""

=======
>>>>>>> 9706c907
#: src/context/SubaccountContext/SubaccountContext.tsx
msgid "Max Action Count Reached. <0>Click here</0> to update."
msgstr ""

#: src/components/Exchange/TradeHistory.jsx
msgid "Execute Order: {orderTypeText} {0} {longShortDisplay} {sizeDeltaDisplay} USD, Price: {executionPriceDisplay} USD"
msgstr ""

#: src/pages/LeaderboardPage/components/LeaderboardAccountsTable.tsx
#: src/pages/LeaderboardPage/components/LeaderboardPositionsTable.tsx
msgid "You do not have any eligible trade during the competition window."
msgstr ""

#: src/components/Synthetics/DateRangeSelect/DateRangeSelect.tsx
#: src/pages/AccountDashboard/GeneralPerformanceDetails.tsx
msgid "Last 30d"
msgstr ""

#: src/components/Synthetics/GmList/GmTokensTotalBalanceInfo.tsx
msgid "The fees' USD value is calculated at the time they are accrued and does not include incentives."
msgstr ""

#: src/pages/Ecosystem/Ecosystem.jsx
msgid "Dashboards"
msgstr "Dashboards"

#: src/domain/synthetics/trade/utils/validation.ts
msgid "Leftover collateral below {0} USD"
msgstr ""

#: src/pages/Home/Home.tsx
msgid "Trade BTC, ETH, AVAX and other top cryptocurrencies with up to 100x leverage directly from your wallet"
msgstr ""

#: src/pages/Stake/StakeV2.tsx
msgid "Claim GMX Rewards"
msgstr ""

#: src/components/Referrals/JoinReferralCode.jsx
#: src/components/Referrals/JoinReferralCode.jsx
msgid "Enter Referral Code"
msgstr "Referral Code eingeben"

#: src/domain/synthetics/common/incentivesAirdropMessages.ts
#: src/pages/LeaderboardPage/components/LeaderboardNavigation.tsx
msgid "EIP-4844, 20-27 Mar"
msgstr ""

#: src/pages/BeginAccountTransfer/BeginAccountTransfer.tsx
#: src/pages/CompleteAccountTransfer/CompleteAccountTransfer.jsx
#: src/pages/NftWallet/NftWallet.jsx
msgid "Transfer failed."
msgstr "Transfer fehlgeschlagen"

#: src/components/Exchange/PositionEditor.jsx
msgid "Deposit amount is insufficient to bring leverage below the max allowed leverage of 100x"
msgstr ""

#: src/components/Exchange/ConfirmationBox.jsx
#: src/components/Exchange/ConfirmationBox.jsx
#: src/components/Exchange/OrderEditor.jsx
#: src/components/Exchange/OrdersList.jsx
#: src/components/Exchange/OrdersList.jsx
#: src/components/Exchange/OrdersList.jsx
#: src/components/Exchange/PositionEditor.jsx
#: src/components/Exchange/PositionSeller.jsx
#: src/components/Exchange/PositionsList.jsx
#: src/components/Exchange/PositionsList.jsx
#: src/components/Synthetics/OrderItem/OrderItem.tsx
#: src/components/Synthetics/OrderList/OrderList.tsx
#: src/components/Synthetics/PositionItem/PositionItem.tsx
#: src/components/Synthetics/PositionList/PositionList.tsx
#: src/components/Synthetics/TradeHistory/useDownloadAsCsv.tsx
#: src/pages/LeaderboardPage/components/LeaderboardPositionsTable.tsx
#: src/pages/OrdersOverview/OrdersOverview.jsx
msgid "Mark Price"
msgstr "Mark-Preis"

#: src/components/Synthetics/GmAssetDropdown/GmAssetDropdown.tsx
msgid "Open {marketName} in Explorer"
msgstr ""

#: src/components/Exchange/SwapBox.jsx
msgid "Take-profit and stop-loss orders can be set after opening a position. <0/><1/>There will be a \"Close\" button on each position row, clicking this will display the option to set trigger orders. <2/><3/>For screenshots and more information, please see the <4>docs</4>."
msgstr "Take-Profit- und Stop-Loss-Orders können nach der Eröffnung einer Position gesetzt werden. <0/><1/>Auf jeder Positionszeile befindet sich ein Button \"Schließen\", durch Anklicken dieser Schaltfläche wird die Option zum Setzen von Trigger-Orders angezeigt. <2/><3/>Screenshots und weitere Informationen findest du in den <4>Dokumenten</4>."

#: src/components/Exchange/TradeHistory.jsx
msgid "Partial Liquidation"
msgstr "Teilweise Liquidierung"

#: src/components/Synthetics/TVChart/TVChartHeader.tsx
#: src/pages/Dashboard/OverviewCard.tsx
msgid "24h Volume"
msgstr "24h Volumen"

#: src/pages/Dashboard/DashboardV2.tsx
msgid "Total Stats"
msgstr ""

#: src/components/Synthetics/OrderItem/OrderItem.tsx
msgid "<0>{fromTokenText} </0>{fromTokenIcon}<1> to </1><2>{toTokenText} </2>{toTokenIcon}"
msgstr ""

#: src/components/Exchange/PositionEditor.jsx
msgid "Enable deposit sent."
msgstr ""

#: src/components/Synthetics/StatusNotification/OrderStatusNotification.tsx
msgid "Withdrawing {0} from {positionText}"
msgstr ""

#: src/pages/Ecosystem/Ecosystem.jsx
msgid "Community Projects"
msgstr "Community Projekte"

#: src/components/Synthetics/StatusNotification/OrderStatusNotification.tsx
#: src/domain/synthetics/orders/utils.tsx
msgid "Limit Swap"
msgstr ""

#: src/components/Synthetics/ChartTokenSelector/ChartTokenSelector.tsx
msgid "24H VOL."
msgstr ""

#: src/components/Synthetics/GmSwap/GmSwapBox/showMarketToast.tsx
#: src/components/Synthetics/GmSwap/GmSwapBox/useUpdateByQueryParams.tsx
msgid "<0>{titlePrefix}{0}<1>[{poolName}]</1></0> <2>selected in order form</2>"
msgstr ""

#: src/components/Glp/GlpSwap.jsx
#: src/components/Glp/GlpSwap.jsx
msgid "Sell for {0}"
msgstr "Verkaufe für {0}"

#: src/components/Exchange/PositionSeller.jsx
msgid "Fees are higher than Collateral"
msgstr ""

#: src/components/Referrals/TradersStats.tsx
msgid "You will receive a {currentTierDiscount}% discount on opening and closing fees."
msgstr ""

#: src/pages/LeaderboardPage/components/LeaderboardContainer.tsx
msgid "Top Addresses"
msgstr ""

#: src/pages/BeginAccountTransfer/BeginAccountTransfer.tsx
#: src/pages/CompleteAccountTransfer/CompleteAccountTransfer.jsx
msgid "Continue"
msgstr "Weiter"

#: src/components/Synthetics/TradeboxPoolWarnings/TradeboxPoolWarnings.tsx
msgid "You can get {0} better open cost in the {1} market pool.<0><1>Switch to {2} market pool</1>.</0>"
msgstr ""

#: src/pages/AccountDashboard/DailyAndCumulativePnL.tsx
msgid "Daily and Cumulative PnL"
msgstr ""

#: src/components/Exchange/PositionEditor.jsx
msgid "Edit {longOrShortText} {0}"
msgstr ""

#: src/components/Synthetics/GmList/GmList.tsx
msgid "Sell"
msgstr ""

#: src/components/Synthetics/SubaccountModal/SubaccountModal.tsx
msgid "Сonvert {0} to {1}"
msgstr ""

#: src/domain/synthetics/orders/utils.tsx
msgid "short"
msgstr ""

#: src/components/RatingToast/RatingToast.tsx
msgid "Very likely"
msgstr ""

#: src/components/Exchange/ConfirmationBox.jsx
#: src/components/Synthetics/TradeBox/hooks/useTriggerOrdersConsent.tsx
msgid "I am aware of the trigger orders"
msgstr "Ich bin mir der Trigger-Orders bewusst"

#: src/domain/synthetics/orders/cancelOrdersTxn.ts
msgid "{count, plural, one {Order} other {# Orders}}"
msgstr ""

#: src/components/Referrals/AffiliatesStats.tsx
msgid "Volume on V1"
msgstr ""

#: src/domain/synthetics/common/incentivesAirdropMessages.ts
msgid "Avalanche trading incentives"
msgstr ""

#: src/components/Synthetics/TradeHistory/keys.ts
msgid "Request Market Decrease"
msgstr "Marktverringerungsanfrage"

#: src/domain/synthetics/trade/utils/validation.ts
#: src/domain/synthetics/trade/utils/validation.ts
msgid "Max. Leverage exceeded"
msgstr ""

#: src/components/Exchange/OrderEditor.jsx
msgid "Price is above Mark Price"
msgstr "Preis ist über Mark Preis"

#: src/components/Synthetics/PositionItem/PositionItem.tsx
msgid "This position could be liquidated, excluding any price movement, due to funding and borrowing fee rates reducing the position's collateral over time."
msgstr ""

#: src/components/Synthetics/TradeHistory/TradeHistoryRow/utils/position.ts
#: src/components/Synthetics/TradeHistory/TradeHistoryRow/utils/position.ts
#: src/components/Synthetics/TradeHistory/TradeHistoryRow/utils/position.ts
#: src/components/Synthetics/TradeHistory/TradeHistoryRow/utils/position.ts
#: src/components/Synthetics/TradeHistory/TradeHistoryRow/utils/position.ts
#: src/components/Synthetics/TradeHistory/TradeHistoryRow/utils/position.ts
#: src/components/Synthetics/TradeHistory/TradeHistoryRow/utils/position.ts
#: src/components/Synthetics/TradeHistory/TradeHistoryRow/utils/position.ts
#: src/components/Synthetics/TradeHistory/TradeHistoryRow/utils/position.ts
#: src/components/Synthetics/TradeHistory/TradeHistoryRow/utils/position.ts
#: src/components/Synthetics/TradeHistory/TradeHistoryRow/utils/position.ts
msgid "Order Execution Price"
msgstr "Orderausführungspreis"

#: src/components/Exchange/ConfirmationBox.jsx
#: src/components/Exchange/PositionSeller.jsx
#: src/components/Synthetics/PositionSeller/rows/AllowedSlippageRow.tsx
#: src/components/Synthetics/TradeBox/TradeBoxRows/AllowedSlippageRow.tsx
msgid "Slippage is too high"
msgstr ""

#: src/components/Synthetics/MarketsList/NetFeeHeaderTooltipContent.tsx
msgid "Net rate combines funding and borrowing fees but excludes open, swap or impact fees.<0/><1/>Funding fees help to balance longs and shorts and are exchanged between both sides. <2>Read more</2>.<3/><4/>Borrowing fees help ensure available liquidity. <5>Read more</5>."
msgstr "Netto-Rate kombiniert Finanzierungs- und Leihgebühren, schließt jedoch offene, Swap- oder Auswirkungsgebühren aus.<0/><1/>Finanzierungsgebühren helfen, Longs und Shorts auszugleichen und werden zwischen beiden Seiten ausgetauscht. <2>Mehr lesen</2>.<3/><4/>Leihgebühren helfen, die verfügbare Liquidität sicherzustellen. <5>Mehr lesen</5>."

#: src/components/Synthetics/AccruedPositionPriceImpactRebateModal/AccruedPositionPriceImpactRebateModal.tsx
msgid "Accrued Price Impact Rebates"
msgstr ""

#: src/pages/AccountDashboard/GeneralPerformanceDetails.tsx
msgid "Yesterday"
msgstr ""

#: src/components/Synthetics/TradeHistory/keys.ts
msgid "Request Deposit"
msgstr "Einzahlungsanfrage"

#: src/components/Exchange/PositionEditor.jsx
msgid "Deposit not enough to cover fees"
msgstr ""

#: src/pages/Stake/StakeV1.jsx
#: src/pages/Stake/StakeV1.jsx
#: src/pages/Stake/StakeV1.jsx
msgid "Migrate"
msgstr "Migrieren"

#: src/domain/synthetics/orders/cancelOrdersTxn.ts
msgid "Cancelling {ordersText}"
msgstr ""

#: src/pages/Ecosystem/Ecosystem.jsx
msgid "Ecosystem Projects"
msgstr ""

#: src/domain/synthetics/claimHistory/claimPriceImpactRebate.ts
msgid "Price Impact Rebate Claimed"
msgstr ""

#: src/components/Synthetics/GmSwap/GmSwapBox/HighPriceImpactRow.tsx
msgid "Consider selecting and using the \"Pair\" option to reduce the Price Impact."
msgstr ""

#: src/components/InterviewModal/InterviewModal.tsx
msgid "Anonymous chat with GMX"
msgstr ""

#: src/components/Exchange/OrdersList.jsx
#: src/components/Exchange/OrdersList.jsx
#: src/components/Exchange/SwapBox.jsx
#: src/components/Synthetics/OrderEditor/OrderEditor.tsx
#: src/components/Synthetics/OrderItem/OrderItem.tsx
#: src/components/Synthetics/OrderList/filters/OrderTypeFilter.tsx
#: src/components/Synthetics/PositionItem/PositionItem.tsx
#: src/components/Synthetics/TradeBox/tradeboxConstants.tsx
#: src/components/Synthetics/TradeBox/TradeBoxRows/LimitAndTPSLRows.tsx
#: src/components/Synthetics/TradeHistory/keys.ts
msgid "Limit"
msgstr "Limit"

#: src/components/Synthetics/OrderItem/OrderItem.tsx
msgid "You will receive at least {toAmountText} if this order is executed. This price is being updated in real time based on swap fees and price impact."
msgstr ""

#: src/components/Synthetics/SubaccountModal/SubaccountModal.tsx
msgid "This is the maximum top-up amount that will be sent from your Main account to your Subaccount after each transaction. The actual amount sent will depend on the final transaction fee."
msgstr ""

<<<<<<< HEAD
#: src/components/Synthetics/MarketCard/MarketCard.tsx
#: src/components/Synthetics/MarketCard/MarketCard.tsx
#~ msgid "The bid price is used for opening shorts and closing longs."
#~ msgstr ""

=======
>>>>>>> 9706c907
#: src/components/Exchange/OrdersToa.jsx
msgid "<0>Insufficient liquidity to execute the order</0><1>The mark price which is an aggregate of exchange prices did not reach the specified price</1><2>The specified price was reached but not long enough for it to be executed</2><3>No keeper picked up the order for execution</3>"
msgstr "<0>Unzureichende Liquidität für die Ausführung des Auftrags</0><1>Der Markpreis, der ein Aggregat der Börsenkurse ist, hat den angegebenen Preis nicht erreicht</1><2>Der angegebene Preis wurde erreicht, aber nicht lange genug, um ihn auszuführen</2><3>Kein Keeper hat den Auftrag zur Ausführung angenommen</3>"

#: src/components/Exchange/ConfirmationBox.jsx
msgid "Your position's collateral after deducting fees:"
msgstr "Das Kollateral deiner Position nach Abzug der Gebühren:"

#: src/components/Glp/GlpSwap.jsx
msgid "Selling..."
msgstr "Verkaufe..."

#: src/domain/synthetics/orders/utils.tsx
msgid "The order may not execute as the max. allowed leverage is exceeded. Consider decreasing the order's leverage by editing and decreasing its size. <0>Read more</0>."
msgstr ""

#: src/components/Exchange/PositionSeller.jsx
#: src/components/Exchange/PositionSeller.jsx
#: src/components/Exchange/PositionsList.jsx
#: src/components/Exchange/PositionsList.jsx
#: src/components/Synthetics/OrderEditor/OrderEditor.tsx
#: src/components/Synthetics/PositionItem/PositionItem.tsx
#: src/components/Synthetics/PositionItem/PositionItem.tsx
#: src/components/Synthetics/PositionSeller/PositionSeller.tsx
#: src/components/Synthetics/PositionSeller/PositionSeller.tsx
#: src/components/Synthetics/TradeBox/TradeBox.tsx
msgid "Close"
msgstr "Schließen"

#: src/pages/Ecosystem/Ecosystem.jsx
#: src/pages/Ecosystem/Ecosystem.jsx
#: src/pages/Ecosystem/Ecosystem.jsx
#: src/pages/Ecosystem/Ecosystem.jsx
#: src/pages/Ecosystem/Ecosystem.jsx
msgid "Link"
msgstr "Link"

#: src/components/Synthetics/MarketNetFee/MarketNetFee.tsx
#: src/pages/Dashboard/OverviewCard.tsx
msgid "Long Positions"
msgstr "Long Positionen"

#: src/components/Synthetics/StatusNotification/OrderStatusNotification.tsx
msgid "Depositing {0} to {positionText}"
msgstr ""

#: src/components/Synthetics/NetworkFeeRow/NetworkFeeRow.tsx
msgid "Max Network Fee"
msgstr ""

#: src/components/Synthetics/OrderList/filters/OrderTypeFilter.tsx
#: src/components/Synthetics/TradeBox/TradeBoxRows/LimitAndTPSLRows.tsx
#: src/domain/synthetics/positions/utils.ts
msgid "Take-Profit"
msgstr ""

#: src/domain/tokens/approveTokens.tsx
msgid "Approval was cancelled"
msgstr "Genehmigung wurde aufgehoben"

#: src/components/Synthetics/MarketNetFee/MarketNetFee.tsx
msgid "{longOrShort} positions do not pay a funding fee and pay a borrow fee of {borrowRate} per hour."
msgstr ""

#: src/pages/OrdersOverview/OrdersOverview.jsx
msgid "Increase active: {0}, executed: {1}, cancelled: {2}"
msgstr "Erhöhen aktiv: {0}, ausgeführt: {1}, abgebrochen: {2}"

#: src/components/Synthetics/NetworkFeeRow/NetworkFeeRow.tsx
msgid "Maximum network fee paid to the network. This fee is a blockchain cost not specific to GMX, and it does not impact your collateral."
msgstr ""

#: src/pages/Ecosystem/Ecosystem.jsx
msgid "GMX Pages"
msgstr "GMX Seiten"

#: src/components/Exchange/SwapBox.jsx
msgid "{0} is required for collateral."
msgstr "{0} ist für das Kollateral erforderlich."

#: src/pages/Ecosystem/Ecosystem.jsx
msgid "Decentralized Options Protocol"
msgstr "Dezentrales Optionsprotokoll"

#: src/pages/CompleteAccountTransfer/CompleteAccountTransfer.jsx
#: src/pages/CompleteAccountTransfer/CompleteAccountTransfer.jsx
msgid "Complete Account Transfer"
msgstr "Vollständige Kontoübertragung"

#: src/pages/Stake/StakeV2.tsx
msgid "Claim Rewards"
msgstr ""

#: src/components/AddressDropdown/AddressDropdown.tsx
msgid "Copy Address"
msgstr "Adresse kopieren"

#: src/pages/BeginAccountTransfer/BeginAccountTransfer.tsx
msgid "Pending Transfer Approval"
msgstr ""

#: src/pages/Dashboard/DashboardV2.tsx
msgid "For detailed stats:"
msgstr ""

#: src/pages/BuyGlp/BuyGlp.jsx
msgid "Purchase <0>GLP tokens</0> to earn {nativeTokenSymbol} fees from swaps and leverage trading."
msgstr ""

#: src/components/Synthetics/OrderEditor/OrderEditor.tsx
msgid "Enter a ratio"
msgstr ""

#: src/pages/Dashboard/AssetDropdown.tsx
msgid "Proof of Reserves"
msgstr "Reserve-Nachweis"

#: src/pages/AccountDashboard/GeneralPerformanceDetails.tsx
msgid "General Performance Details"
msgstr ""

#: src/pages/Stake/StakeV2.tsx
msgid "<0>This will withdraw and unreserve all tokens as well as pause vesting.<1/><2/>esGMX tokens that have been converted to GMX will be claimed and remain as GMX tokens.<3/><4/>To claim GMX tokens without withdrawing, use the \"Claim\" button under the Total Rewards section.<5/><6/></0>"
msgstr ""

#: src/pages/OrdersOverview/OrdersOverview.jsx
msgid "Price conditions are met"
msgstr "Preisbedingungen sind erfüllt"

#: src/pages/Stake/StakeV2.tsx
msgid "Unstake GMX"
msgstr ""

#: src/pages/Stake/StakeV2.tsx
msgid "Deposit failed!"
msgstr ""<|MERGE_RESOLUTION|>--- conflicted
+++ resolved
@@ -660,13 +660,6 @@
 msgid "Max pool amount reached"
 msgstr ""
 
-<<<<<<< HEAD
-#: src/components/Synthetics/MarketCard/MarketCard.tsx
-#~ msgid "Bid Price (Exit)"
-#~ msgstr ""
-
-=======
->>>>>>> 9706c907
 #: src/components/Synthetics/TradeHistory/filters/ActionFilter.tsx
 msgid "Market Orders"
 msgstr "Markt-Orders"
@@ -758,13 +751,6 @@
 msgid "Unrealized PnL"
 msgstr ""
 
-<<<<<<< HEAD
-#: src/components/Synthetics/MarketCard/MarketCard.tsx
-#~ msgid "Open Interest Balance"
-#~ msgstr ""
-
-=======
->>>>>>> 9706c907
 #: src/pages/Dashboard/OverviewCard.tsx
 msgid "This value may be higher on other websites due to the collateral of positions being included in the calculation."
 msgstr ""
@@ -1423,13 +1409,6 @@
 msgid "V2 Avalanche"
 msgstr ""
 
-<<<<<<< HEAD
-#: src/components/Synthetics/MarketCard/MarketCard.tsx
-#~ msgid "Short Open Interest"
-#~ msgstr ""
-
-=======
->>>>>>> 9706c907
 #: src/components/Synthetics/TradeHistory/keys.ts
 msgid "Failed Market Decrease"
 msgstr "Marktverringerung fehlgeschlagen"
@@ -1537,13 +1516,6 @@
 msgid "Fees for the past"
 msgstr ""
 
-<<<<<<< HEAD
-#: src/components/Synthetics/MarketCard/MarketCard.tsx
-#~ msgid "If you have an existing position, the position will be closed at a reference price of {0}, not accounting for price impact.<0/><1/>This exit price will change with the price of the asset.<2/><3/><4>Read more</4>."
-#~ msgstr "Wenn du eine bestehende Position hast, wird die Position zu einem Referenzpreis von {0} geschlossen, ohne Berücksichtigung des Preisnachlasses.<0/><1/>Dieser Ausstiegspreis wird sich mit dem Preis des Vermögenswerts ändern.<2/><3/><4>Mehr lesen</4>."
-
-=======
->>>>>>> 9706c907
 #: src/domain/synthetics/trade/utils/validation.ts
 msgid "No swap path found"
 msgstr ""
@@ -1789,13 +1761,6 @@
 msgid "{0, plural, one {Cancel order} other {Cancel # orders}}"
 msgstr ""
 
-<<<<<<< HEAD
-#: src/components/Synthetics/MarketCard/MarketCard.tsx
-#~ msgid "Long Open Interest"
-#~ msgstr ""
-
-=======
->>>>>>> 9706c907
 #: src/pages/Ecosystem/Ecosystem.jsx
 msgid "Protocol risk explorer and stats"
 msgstr ""
@@ -1988,13 +1953,6 @@
 msgid "You will receive at least {0} {1} if this order is executed. The execution price may vary depending on swap fees at the time the order is executed."
 msgstr "Du wirst mind. {0} {1} erhalten, wenn dieser Auftrag ausgeführt wird. Der Ausführungspreis kann je nach den Swap-Gebühren zum Zeitpunkt der Auftragsausführung variieren."
 
-<<<<<<< HEAD
-#: src/components/Synthetics/MarketCard/MarketCard.tsx
-#~ msgid "The position will be opened at a reference price of {0}, not accounting for price impact, with a max slippage of -{1}%.<0/><1/>The slippage amount can be configured under Settings, found by clicking on your address at the top right of the page after connecting your wallet.<2/><3/><4>Read more</4>."
-#~ msgstr "Die Position wird zu einem Referenzpreis von {0} eröffnet, ohne den Preisimpact zu berücksichtigen, mit einer maximalen Slippage von -{1}%.<0/><1/>Der Slippage-Betrag kann unter Einstellungen konfiguriert werden, die du findest, indem du auf deine Adresse oben rechts auf der Seite klickst, nachdem du deine Wallet verbunden hast.<2/><3/><4>Mehr lesen</4>."
-
-=======
->>>>>>> 9706c907
 #: src/components/Exchange/SwapBox.jsx
 msgid "Limit order creation failed."
 msgstr "Die Erstellung einer Limit-Order ist fehlgeschlagen."
@@ -3035,14 +2993,6 @@
 msgid "Liquidated"
 msgstr "Liquidiert"
 
-<<<<<<< HEAD
-#: src/components/Synthetics/MarketCard/MarketCard.tsx
-#: src/components/Synthetics/MarketCard/MarketCard.tsx
-#~ msgid "The ask price is used for opening longs and closing shorts."
-#~ msgstr ""
-
-=======
->>>>>>> 9706c907
 #: src/components/NetworkDropdown/LanguagePopupHome.tsx
 #: src/components/NetworkDropdown/NetworkDropdown.tsx
 msgid "Select Language"
@@ -5132,13 +5082,6 @@
 msgid "Cancel"
 msgstr "Abbruch"
 
-<<<<<<< HEAD
-#: src/components/Synthetics/MarketCard/MarketCard.tsx
-#~ msgid "Bid Price (Entry)"
-#~ msgstr ""
-
-=======
->>>>>>> 9706c907
 #: src/components/Glp/GlpSwap.jsx
 msgid "Redemption time not yet reached"
 msgstr "Tilgungszeitpunkt noch nicht erreicht"
@@ -7452,13 +7395,6 @@
 msgid "LAST PRICE"
 msgstr ""
 
-<<<<<<< HEAD
-#: src/components/Synthetics/MarketCard/MarketCard.tsx
-#~ msgid "Ask Price (Exit)"
-#~ msgstr ""
-
-=======
->>>>>>> 9706c907
 #: src/components/Synthetics/GmList/GmList.tsx
 msgid "Shift is only applicable to GM pools when there are other pools with the same backing tokens, allowing liquidity to be moved without incurring buy or sell fees."
 msgstr ""
@@ -7631,13 +7567,6 @@
 msgid "No open positions at GMX currently"
 msgstr "Derzeit keine offenen Positionen bei GMX"
 
-<<<<<<< HEAD
-#: src/components/Synthetics/MarketCard/MarketCard.tsx
-#~ msgid "Ask Price (Entry)"
-#~ msgstr ""
-
-=======
->>>>>>> 9706c907
 #: src/context/SubaccountContext/SubaccountContext.tsx
 msgid "Max Action Count Reached. <0>Click here</0> to update."
 msgstr ""
@@ -7939,14 +7868,6 @@
 msgid "This is the maximum top-up amount that will be sent from your Main account to your Subaccount after each transaction. The actual amount sent will depend on the final transaction fee."
 msgstr ""
 
-<<<<<<< HEAD
-#: src/components/Synthetics/MarketCard/MarketCard.tsx
-#: src/components/Synthetics/MarketCard/MarketCard.tsx
-#~ msgid "The bid price is used for opening shorts and closing longs."
-#~ msgstr ""
-
-=======
->>>>>>> 9706c907
 #: src/components/Exchange/OrdersToa.jsx
 msgid "<0>Insufficient liquidity to execute the order</0><1>The mark price which is an aggregate of exchange prices did not reach the specified price</1><2>The specified price was reached but not long enough for it to be executed</2><3>No keeper picked up the order for execution</3>"
 msgstr "<0>Unzureichende Liquidität für die Ausführung des Auftrags</0><1>Der Markpreis, der ein Aggregat der Börsenkurse ist, hat den angegebenen Preis nicht erreicht</1><2>Der angegebene Preis wurde erreicht, aber nicht lange genug, um ihn auszuführen</2><3>Kein Keeper hat den Auftrag zur Ausführung angenommen</3>"

msgid ""
msgstr ""
"POT-Creation-Date: 2022-08-06 13:30+0530\n"
"MIME-Version: 1.0\n"
"Content-Type: text/plain; charset=utf-8\n"
"Content-Transfer-Encoding: 8bit\n"
"X-Generator: @lingui/cli\n"
"Language: zh\n"
"Project-Id-Version: \n"
"Report-Msgid-Bugs-To: \n"
"PO-Revision-Date: \n"
"Last-Translator: \n"
"Language-Team: \n"
"Plural-Forms: \n"

#: src/components/Synthetics/MarketCard/MarketCard.tsx
msgid "\"Current {0} Long\" takes into account PnL of open positions."
msgstr ""

#: src/pages/Dashboard/DashboardV2.js
msgid "01 Sep 2021"
msgstr "01 Sep 2021"

#: src/pages/Dashboard/DashboardV2.js
msgid "06 Jan 2022"
msgstr "06 Jan 2022"

#: src/pages/Dashboard/DashboardV2.js
msgid "24h Volume"
msgstr "24小时数量"

<<<<<<< HEAD
=======
#: src/pages/Dashboard/DashboardV2.js
msgid "<0>GM Pools total value ({chainName}).</0>"
msgstr ""

#: src/App/App.js
msgid "<0>Install Coinbase Wallet</0> to start using GMX."
msgstr ""

#: src/App/App.js
msgid "<0>Install Coinbase Wallet</0>, and use GMX with its built-in browser."
msgstr ""

#: src/App/App.js
msgid "<0>Install MetaMask</0> to start using GMX."
msgstr ""

#: src/App/App.js
msgid "<0>Install MetaMask</0>, and use GMX with its built-in browser."
msgstr ""

>>>>>>> a5a3f2ae
#: src/components/Exchange/OrdersToa.js
msgid "<0>Insufficient liquidity to execute the order</0><1>The mark price which is an aggregate of exchange prices did not reach the specified price</1><2>The specified price was reached but not long enough for it to be executed</2><3>No keeper picked up the order for execution</3>"
msgstr "执行订单的流动性不足</0><1>作为交易所价格总和的标记价格未达到指定价格</1><2>已达到指定价格但时间不足以执行 </2><3>没有守门员领取执行令</3>"

#: src/components/Exchange/FeesTooltip.tsx
msgid "<0>More Info</0> about fees."
msgstr "<0>更多资讯</0> 关于手续费用"

#: src/pages/PageNotFound/PageNotFound.js
msgid "<0>Return to </0><1>Homepage</1> <2>or </2> <3>Trade</3>"
msgstr "<0>返回 </0><1>主页</1> <2>or </2> <3>交易</3>"

#: src/pages/SyntheticsFallbackPage/SyntheticsFallbackPage.tsx
msgid "<0>Switch to:</0>"
msgstr ""

#: src/components/Synthetics/OrderItem/OrderItem.tsx
msgid "<0>The order will be executed when the oracle price is {0} {1}.</0><1>Note that there may be rare cases where the order cannot be executed, for example, if the chain is down and no oracle reports are produced or if the price impact exceeds your acceptable price.</1>"
msgstr ""

#: src/components/Glp/SwapErrorModal.tsx
msgid "<0>The pool's capacity has been reached for {0}. Please use another token to buy GLP.</0><1>Check the \"Save on Fees\" section for tokens with the lowest fees.</1>"
msgstr "<0>池子容量已到达 {0}.请使用其他代币购买GLP.</0><1>查询 \"节省手续费\" 栏位一查询最低手续费之代币</1>"

#: src/components/Exchange/OrdersList.js
msgid "<0>The price that orders can be executed at may differ slightly from the chart price, as market orders update oracle prices, while limit/trigger orders do not.</0><1>This can also cause limit/triggers to not be executed if the price is not reached for long enough. <2>Read more</2>.</1>"
msgstr ""

#: src/pages/Stake/StakeV2.js
msgid "<0>This will withdraw and unreserve all tokens as well as pause vesting.<1/><2/>esGMX tokens that have been converted to GMX will remain as GMX tokens.<3/><4/>To claim GMX tokens without withdrawing, use the \"Claim\" button under the Total Rewards section.<5/><6/></0>"
msgstr "这将撤回和取消保留所有代币并暂停授权。<1/><2/>esGMX 代币已转换为 GMX 将保留为 GMX 代币。<3/><4/>要在不撤回的情况下领取 GMX 代币，点选 “总奖励”下的“领取”按钮。<5/><6/></0>"

#: src/pages/Dashboard/DashboardV2.js
msgid "<0>Total value of tokens in GLP pool ({chainName}).</0><1>This value may be higher on other websites due to the collateral of positions being included in the calculation.</1>"
msgstr ""

#: src/lib/contracts/transactionErrors.tsx
msgid "<0>Your wallet is not connected to {0}.</0><1/><2>Switch to {1}</2>"
msgstr ""

#: src/components/Exchange/SwapBox.js
msgid "<0>{0} is required for collateral.</0><1>Short amount for {1} with {2} exceeds potential profits liquidity. Reduce the \"Short Position\" size, or change the \"Collateral In\" token.</1>"
msgstr ""

#: src/components/Exchange/SwapBox.js
msgid "<0>{0} is required for collateral.</0><1>Swap amount from {1} to {2} exceeds {3} Available Liquidity. Reduce the \"Pay\" size, or use {4} as the \"Pay\" token to use it for collateral.</1><2>You can buy {5} on 1inch.</2>"
msgstr ""

#: src/components/Exchange/SwapBox.js
#: src/components/Exchange/SwapBox.js
msgid "<0>{0} is required for collateral.</0><1>Swap amount from {1} to {2} exceeds {3} acceptable amount. Reduce the \"Pay\" size, or use {4} as the \"Pay\" token to use it for collateral.</1><2>You can buy {5} on 1inch.</2>"
msgstr ""

#: src/components/Exchange/SwapBox.js
msgid "<0>{0} is required for collateral.</0><1>Swap amount from {1} to {2} exceeds {3} available liquidity. Reduce the \"Pay\" size, or change the \"Collateral In\" token.</1>"
msgstr ""

#: src/components/Exchange/SwapBox.js
msgid "A snapshot of the USD value of your {0} collateral is taken when the position is opened."
msgstr "您的{0}抵押品快照在您开启头寸时已以USD价值被存取"

#: src/components/Glp/GlpSwap.js
#: src/components/Synthetics/GmList/GmList.tsx
#: src/components/Synthetics/GmList/GmList.tsx
#: src/components/Synthetics/MarketStats/MarketStats.tsx
#: src/pages/Stake/StakeV1.js
#: src/pages/Stake/StakeV1.js
#: src/pages/Stake/StakeV1.js
#: src/pages/Stake/StakeV1.js
#: src/pages/Stake/StakeV2.js
#: src/pages/Stake/StakeV2.js
#: src/pages/Stake/StakeV2.js
msgid "APR"
msgstr "年利率"

#: src/components/Stake/GMXAprTooltip.tsx
msgid "APRs are updated weekly on Wednesday and will depend on the fees collected for the week."
msgstr "年利率每周三更新一次，具体数量取决于当周收取的费用"

#: src/pages/Stake/StakeV2.js
msgid "APRs are updated weekly on Wednesday and will depend on the fees collected for the week. <0/><1/>Historical GLP APRs can be checked in this <2>community dashboard</2>."
msgstr ""

#: src/pages/Dashboard/DashboardV2.js
msgid "AUM"
msgstr "管理中的资产"

#: src/components/Glp/GlpSwap.js
#: src/components/Glp/GlpSwap.js
msgid "AVAILABLE"
msgstr "可用的"

#: src/pages/Ecosystem/Ecosystem.js
#: src/pages/Ecosystem/Ecosystem.js
#: src/pages/Ecosystem/Ecosystem.js
#: src/pages/Ecosystem/Ecosystem.js
#: src/pages/Ecosystem/Ecosystem.js
msgid "About"
msgstr "关于"

#: src/components/Exchange/ConfirmationBox.js
#: src/components/Synthetics/ConfirmationBox/ConfirmationBox.tsx
msgid "Accept confirmation of trigger orders"
msgstr "接受并确认触发订单"

#: src/components/Exchange/ConfirmationBox.js
msgid "Accept minimum and {action}"
msgstr "接受最小值并且 {action}"

#: src/components/Exchange/OrdersToa.js
msgid "Accept terms to enable orders"
msgstr "接受条款以開始指令"

#: src/components/Exchange/OrdersToa.js
msgid "Accept that orders are not guaranteed to execute and trigger orders may not settle at the trigger price"
msgstr "接受订单不保证执行，触发订单可能不按触发价格结算"

#: src/components/Synthetics/ConfirmationBox/ConfirmationBox.tsx
#: src/components/Synthetics/ConfirmationBox/ConfirmationBox.tsx
#: src/components/Synthetics/OrderEditor/OrderEditor.tsx
#: src/components/Synthetics/OrderItem/OrderItem.tsx
#: src/components/Synthetics/PositionSeller/PositionSeller.tsx
#: src/components/Synthetics/TradeBox/TradeBox.tsx
#: src/components/Synthetics/TradeBox/TradeBox.tsx
#: src/components/Synthetics/TradeHistoryRow/TradeHistoryRow.tsx
msgid "Acceptable Price"
msgstr ""

#: src/components/Synthetics/AcceptablePriceImpactEditor/AcceptablePriceImpactEditor.tsx
#: src/components/Synthetics/ConfirmationBox/ConfirmationBox.tsx
#: src/components/Synthetics/ConfirmationBox/ConfirmationBox.tsx
#: src/components/Synthetics/TradeBox/TradeBox.tsx
#: src/components/Synthetics/TradeBox/TradeBox.tsx
msgid "Acceptable Price Impact"
msgstr ""

#: src/pages/Actions/Actions.js
#: src/pages/OrdersOverview/OrdersOverview.js
#: src/pages/SyntheticsActions/SyntheticsActions.tsx
msgid "Account"
msgstr "帐户"

#: src/components/Synthetics/PositionItem/PositionItem.tsx
#: src/components/Synthetics/PositionItem/PositionItem.tsx
msgid "Accrued Borrow Fee"
msgstr ""

#: src/components/Synthetics/PositionItem/PositionItem.tsx
#: src/components/Synthetics/PositionItem/PositionItem.tsx
msgid "Accrued Negative Funding Fee"
msgstr ""

#: src/components/Synthetics/PositionItem/PositionItem.tsx
msgid "Accrued Positive Funding Fee"
msgstr ""

#: src/components/Synthetics/ConfirmationBox/ConfirmationBox.tsx
#: src/components/Synthetics/GmSwap/GmSwapBox/GmSwapBox.tsx
#: src/components/Synthetics/GmSwap/GmSwapBox/GmSwapBox.tsx
#: src/components/Synthetics/PositionSeller/PositionSeller.tsx
msgid "Acknowledge high Price Impact"
msgstr ""

#: src/pages/Actions/Actions.js
#: src/pages/SyntheticsActions/SyntheticsActions.tsx
msgid "Actions"
msgstr "指令"

#: src/components/Exchange/PositionsList.js
#: src/components/Synthetics/PositionItem/PositionItem.tsx
msgid "Active Orders"
msgstr "现行的订单"

#: src/components/Referrals/TradersStats.tsx
msgid "Active Referral Code"
msgstr "有效推荐代码"

#: src/pages/Dashboard/AssetDropdown.tsx
#: src/pages/Dashboard/AssetDropdown.tsx
msgid "Add to Metamask"
msgstr "添加到Metamask"

#: src/components/Referrals/JoinReferralCode.js
msgid "Adding referral code failed."
msgstr "添加推荐代码失败"

#: src/components/Referrals/JoinReferralCode.js
msgid "Adding..."
msgstr "添加中"

#: src/pages/Stake/StakeV2.js
msgid "Additional reserve required"
msgstr "额外保留需求"

#: src/components/Exchange/OrdersToa.js
msgid "Additionally, trigger orders are market orders and are not guaranteed to settle at the trigger price."
msgstr "此外，触发订单為市场订单，不保证以触发价格结算"

#: src/components/AddressDropdown/AddressDropdown.tsx
msgid "Address copied to your clipboard"
msgstr ""

#: src/domain/synthetics/referrals/claimAffiliateRewardsTxn.ts
msgid "Affiliate Rewards Claimed"
msgstr ""

#: src/pages/Referrals/Referrals.tsx
msgid "Affiliates"
msgstr ""

#: src/pages/ClaimEsGmx/ClaimEsGmx.js
msgid "After claiming you will be able to vest a maximum of {0} esGMX at a ratio of {1} {stakingToken} to 1 esGMX."
msgstr "申领后，您将能够以{1}{stakingToken}比1 esGMX的比例获得最多的{0}esGMX."

#: src/pages/ClaimEsGmx/ClaimEsGmx.js
msgid "After claiming, the esGMX tokens will be airdropped to your account on the selected network within 7 days."
msgstr "申领后，esGMX代币将在7天内空投到您所选网络的账户中"

#: src/components/ModalViews/RedirectModal.js
msgid "Agree"
msgstr "同意"

#: src/components/ApproveTokenButton/ApproveTokenButton.tsx
msgid "Allow {0} to be spent"
msgstr ""

#: src/App/App.js
#: src/components/Exchange/ConfirmationBox.js
#: src/components/Exchange/PositionSeller.js
#: src/components/Synthetics/ConfirmationBox/ConfirmationBox.tsx
#: src/components/Synthetics/PositionSeller/PositionSeller.tsx
msgid "Allowed Slippage"
msgstr "允许的滑点"

#: src/components/ModalViews/RedirectModal.js
msgid "Alternative links can be found in the <0>docs</0>.<1/><2/>By clicking Agree you accept the <3>T&Cs</3> and <4>Referral T&Cs</4>.<5/><6/>"
msgstr "其他选项链接可在<0>docs</0>.<1/><2/>点选同意接受<3>相关条款</3> 以及 <4>以及推荐条款</4>.<5/><6/>后获得"

#: src/components/Exchange/NoLiquidityErrorModal.tsx
msgid "Alternatively, you can select a different \"Collateral In\" token."
msgstr "或者,您可选择\"Collateral In\" 代币"

#: src/components/Referrals/AffiliatesStats.tsx
#: src/components/Referrals/TradersStats.tsx
msgid "Amount"
msgstr "数量"

#: src/components/Referrals/AffiliatesStats.tsx
msgid "Amount of traders you referred."
msgstr "你所介绍的交易者数量"

#: src/components/Exchange/PositionEditor.js
#: src/domain/synthetics/trade/utils/validation.ts
msgid "Amount should be greater than zero"
msgstr ""

#: src/pages/ClaimEsGmx/ClaimEsGmx.js
msgid "Amount to claim"
msgstr "取回金额"

#: src/pages/Home/Home.js
msgid "An aggregate of high-quality price feeds determine when liquidations occur. This keeps positions safe from temporary wicks."
msgstr "高质量价格供给的总和决定了清算时间。使头寸不受暂时波动的影响"

#: src/components/Header/HomeHeaderLinks.tsx
msgid "App"
msgstr ""

#: src/domain/synthetics/trade/utils/validation.ts
msgid "App disabled, pending {0} upgrade"
msgstr ""

#: src/domain/tokens/approveTokens.tsx
msgid "Approval failed"
msgstr "核准失败"

#: src/domain/tokens/approveTokens.tsx
msgid "Approval submitted! <0>View status.</0>"
msgstr "核准已提交！<0>查看交易状态</0>"

#: src/domain/tokens/approveTokens.tsx
msgid "Approval was cancelled"
msgstr "核准已被取消"

#: src/pages/BeginAccountTransfer/BeginAccountTransfer.js
#: src/pages/Stake/StakeV2.js
msgid "Approve GMX"
msgstr "核准GMX"

#: src/components/Exchange/PositionEditor.js
#: src/components/Exchange/SwapBox.js
#: src/components/Glp/GlpSwap.js
#: src/components/Migration/Migration.js
msgid "Approve {0}"
msgstr "核准"

#: src/pages/Stake/StakeV1.js
#: src/pages/Stake/StakeV2.js
msgid "Approve {stakingTokenSymbol}"
msgstr "核准"

#: src/pages/Stake/StakeV2.js
msgid "Approving GMX..."
msgstr "核准GMX中"

#: src/components/Exchange/PositionEditor.js
#: src/components/Exchange/SwapBox.js
#: src/components/Glp/GlpSwap.js
msgid "Approving {0}..."
msgstr "核准中"

#: src/pages/Stake/StakeV1.js
#: src/pages/Stake/StakeV2.js
msgid "Approving {stakingTokenSymbol}..."
msgstr "核准中"

#: src/components/Migration/Migration.js
#: src/pages/BeginAccountTransfer/BeginAccountTransfer.js
msgid "Approving..."
msgstr "核准中"

#: src/components/TokenCard/TokenCard.js
#: src/components/TokenCard/TokenCard.js
msgid "Arbitrum APR:"
msgstr "Arbitrum年利率"

#: src/components/Exchange/NoLiquidityErrorModal.tsx
msgid "As there is not enough liquidity in GLP to swap {0} to {swapTokenSymbol}, you can use the option below to do so:"
msgstr "若流动率不足以交换GLP {0} 成 {swapTokenSymbol}, 您可使用下方其他选项："

#: src/pages/Dashboard/DashboardV2.js
msgid "Assets Under Management: GMX staked (All chains) + GLP pool ({chainName}) +  GM Pools ({chainName})."
msgstr ""

#: src/components/Glp/GlpSwap.js
#: src/components/Glp/GlpSwap.js
#: src/components/Glp/GlpSwap.js
msgid "Available"
msgstr "可用的"

#: src/components/Exchange/ConfirmationBox.js
#: src/components/Exchange/SwapBox.js
#: src/components/Exchange/SwapBox.js
#: src/components/Exchange/SwapBox.js
#: src/components/Synthetics/ConfirmationBox/ConfirmationBox.tsx
#: src/components/Synthetics/MarketCard/MarketCard.tsx
#: src/components/Synthetics/SwapCard/SwapCard.tsx
msgid "Available Liquidity"
msgstr "可用的流动资金"

#: src/components/Glp/GlpSwap.js
#: src/components/Glp/GlpSwap.js
msgid "Available amount to deposit into GLP."
msgstr "可供存入GLP的金额"

#: src/components/Synthetics/GmList/GmList.tsx
#: src/components/Synthetics/GmList/GmList.tsx
msgid "Available amount to deposit into the specific GM pool."
msgstr ""

#: src/components/Glp/GlpSwap.js
#: src/components/Glp/GlpSwap.js
msgid "Available amount to withdraw from GLP. Funds not utilized by current open positions."
msgstr "可提取的GLP数量. 资金未被当前开仓所使用."

#: src/pages/Home/Home.js
msgid "Available on your preferred network"
msgstr "可在您的首选网络上使用"

#: src/components/TokenCard/TokenCard.js
#: src/components/TokenCard/TokenCard.js
msgid "Avalanche APR:"
msgstr "Avalanche年利率"

#: src/components/Exchange/SwapBox.js
#: src/components/Exchange/SwapBox.js
#: src/components/Glp/GlpSwap.js
#: src/components/Glp/GlpSwap.js
#: src/components/Glp/GlpSwap.js
#: src/components/Synthetics/GmSwap/GmSwapBox/GmSwapBox.tsx
#: src/components/Synthetics/GmSwap/GmSwapBox/GmSwapBox.tsx
#: src/components/Synthetics/GmSwap/GmSwapBox/GmSwapBox.tsx
#: src/components/Synthetics/TradeBox/TradeBox.tsx
#: src/components/Synthetics/TradeBox/TradeBox.tsx
msgid "Balance"
msgstr "余额"

#: src/pages/BeginAccountTransfer/BeginAccountTransfer.js
msgid "Begin Transfer"
msgstr "开始转移"

#: src/components/Migration/Migration.js
#: src/components/Migration/Migration.js
msgid "Bonus Tokens"
msgstr "奖励代币"

#: src/pages/Stake/StakeV2.js
msgid "Boost Percentage"
msgstr "提升百分比"

#: src/pages/Stake/StakeV2.js
msgid "Boost your rewards with Multiplier Points. <0>More info</0>."
msgstr "用点数提升你的奖励。 <0>更多信息</0>"

#: src/components/Exchange/FeesTooltip.tsx
#: src/components/Exchange/NetValueTooltip.tsx
#: src/components/Exchange/PositionEditor.js
#: src/components/Exchange/PositionsList.js
#: src/components/Exchange/PositionsList.js
#: src/components/Exchange/SwapBox.js
#: src/components/Exchange/TradeHistory.js
#: src/components/Synthetics/MarketCard/MarketCard.tsx
#: src/components/Synthetics/TradeFeesRow/TradeFeesRow.tsx
#: src/components/Synthetics/TradeHistoryRow/LiquidationTooltip.tsx
msgid "Borrow Fee"
msgstr "借款费用"

#: src/components/Exchange/PositionsList.js
#: src/components/Exchange/PositionsList.js
msgid "Borrow Fee / Day"
msgstr "借款费用/天"

#: src/components/Synthetics/TradeFeesRow/TradeFeesRow.tsx
msgid "Borrow Fee Rate"
msgstr ""

#: src/components/Header/AppHeaderLinks.tsx
#: src/components/Synthetics/GmList/GmList.tsx
#: src/components/Synthetics/GmList/GmList.tsx
#: src/components/Synthetics/GmSwap/GmConfirmationBox/GmConfirmationBox.tsx
#: src/components/Synthetics/GmSwap/GmConfirmationBox/GmConfirmationBox.tsx
msgid "Buy"
msgstr "购买"

#: src/pages/BuyGlp/BuyGlp.js
msgid "Buy / Sell GLP"
msgstr "购买/出售GLP"

#: src/pages/BuyGMX/BuyGMX.tsx
msgid "Buy AVAX directly to Avalanche or transfer it there."
msgstr ""

#: src/pages/BuyGMX/BuyGMX.tsx
msgid "Buy ETH directly on Arbitrum or transfer it there."
msgstr ""

#: src/components/Synthetics/GmSwap/GmFees/GmFees.tsx
msgid "Buy Fee"
msgstr ""

#: src/components/Glp/GlpSwap.js
#: src/components/Glp/GlpSwap.js
#: src/components/Glp/GlpSwap.js
#: src/pages/Stake/StakeV2.js
msgid "Buy GLP"
msgstr "购买GLP"

#: src/pages/Buy/Buy.js
msgid "Buy GLP or GMX"
msgstr ""

#: src/components/Synthetics/GmSwap/GmSwapBox/GmSwapBox.tsx
#: src/components/Synthetics/GmSwap/GmSwapBox/GmSwapBox.tsx
msgid "Buy GM"
msgstr ""

#: src/pages/Stake/StakeV2.js
msgid "Buy GMX"
msgstr "购买GMX"

#: src/pages/BuyGMX/BuyGMX.tsx
msgid "Buy GMX from Traderjoe:"
msgstr ""

#: src/pages/BuyGMX/BuyGMX.tsx
msgid "Buy GMX from Uniswap (make sure to select Arbitrum):"
msgstr ""

#: src/pages/BuyGMX/BuyGMX.tsx
msgid "Buy GMX from centralized exchanges:"
msgstr ""

#: src/pages/BuyGMX/BuyGMX.tsx
msgid "Buy GMX from centralized services"
msgstr ""

#: src/pages/BuyGMX/BuyGMX.tsx
msgid "Buy GMX from decentralized exchanges"
msgstr ""

#: src/pages/BuyGMX/BuyGMX.tsx
msgid "Buy GMX on {chainName}"
msgstr ""

#: src/pages/BuyGMX/BuyGMX.tsx
msgid "Buy GMX using Decentralized Exchange Aggregators:"
msgstr ""

#: src/pages/BuyGMX/BuyGMX.tsx
msgid "Buy GMX using FIAT gateways:"
msgstr ""

#: src/pages/BuyGMX/BuyGMX.tsx
msgid "Buy GMX using any token from any network:"
msgstr ""

#: src/pages/Buy/Buy.js
msgid "Buy Protocol Tokens"
msgstr ""

#: src/components/Glp/GlpSwap.js
msgid "Buy failed."
msgstr "买入失败"

#: src/components/TokenCard/TokenCard.js
#: src/components/TokenCard/TokenCard.js
#: src/components/TokenCard/TokenCard.js
msgid "Buy on Arbitrum"
msgstr "在Arbitrum上购买"

#: src/components/TokenCard/TokenCard.js
#: src/components/TokenCard/TokenCard.js
#: src/components/TokenCard/TokenCard.js
msgid "Buy on Avalanche"
msgstr "在Avalanche上购买"

#: src/pages/BuyGMX/BuyGMX.tsx
msgid "Buy or Transfer AVAX to Avalanche"
msgstr ""

#: src/pages/BuyGMX/BuyGMX.tsx
msgid "Buy or Transfer ETH to Arbitrum"
msgstr ""

#: src/components/Synthetics/StatusNotification/GmStatusNotification.tsx
msgid "Buy order cancelled"
msgstr ""

#: src/components/Synthetics/StatusNotification/GmStatusNotification.tsx
msgid "Buy order executed"
msgstr ""

#: src/components/Synthetics/StatusNotification/GmStatusNotification.tsx
msgid "Buy request sent"
msgstr ""

#: src/components/Glp/GlpSwap.js
msgid "Buy submitted."
msgstr "送出购买"

#: src/components/Glp/GlpSwap.js
#: src/components/Glp/GlpSwap.js
msgid "Buy with {0}"
msgstr "以{0}购买"

#: src/pages/BuyGMX/BuyGMX.tsx
msgid "Buy {nativeTokenSymbol}"
msgstr ""

#: src/components/Exchange/NoLiquidityErrorModal.tsx
msgid "Buy {swapTokenSymbol} on 1inch"
msgstr "在1inch {swapTokenSymbol}上购买 "

#: src/components/Synthetics/StatusNotification/GmStatusNotification.tsx
msgid "Buying GM ({indexName}) with {tokensText}"
msgstr ""

#: src/components/Synthetics/GmSwap/GmConfirmationBox/GmConfirmationBox.tsx
msgid "Buying GM..."
msgstr ""

#: src/components/Glp/GlpSwap.js
msgid "Buying..."
msgstr "购买中..."

#: src/pages/OrdersOverview/OrdersOverview.js
msgid "Can't execute because of an error"
msgstr "错误，无法执行"

#: src/components/Exchange/ConfirmationBox.js
#: src/components/Exchange/ConfirmationBox.js
#: src/components/Exchange/OrdersList.js
#: src/components/Exchange/OrdersList.js
#: src/components/Exchange/OrdersList.js
#: src/components/Exchange/TradeHistory.js
#: src/components/Synthetics/ConfirmationBox/ConfirmationBox.tsx
#: src/components/Synthetics/OrderItem/OrderItem.tsx
#: src/components/Synthetics/OrderItem/OrderItem.tsx
#: src/components/Synthetics/TradeHistoryRow/TradeHistoryRow.tsx
#: src/components/Synthetics/TradeHistoryRow/TradeHistoryRow.tsx
msgid "Cancel"
msgstr "取消"

#: src/components/Exchange/ConfirmationBox.js
msgid "Cancel failed"
msgstr "取消失败"

#: src/domain/legacy.ts
#: src/pages/Exchange/Exchange.js
msgid "Cancel failed."
msgstr "取消失败"

#: src/components/Exchange/ConfirmationBox.js
msgid "Cancel submitted"
msgstr "送出取消"

#: src/domain/legacy.ts
#: src/pages/Exchange/Exchange.js
msgid "Cancel submitted."
msgstr "送出取消"

#: src/domain/synthetics/orders/cancelOrdersTxn.ts
msgid "Canceling {ordersText}"
msgstr ""

#: src/App/App.js
#: src/pages/Exchange/Exchange.js
#: src/pages/SyntheticsPage/SyntheticsPage.tsx
msgid "Chart positions"
msgstr "图表位置"

#: src/components/Glp/GlpSwap.js
#: src/components/Glp/GlpSwap.js
msgid "Check the \"Save on Fees\" section below to get the lowest fee percentages."
msgstr "检查下方的 \"节省费用 \"，以获得最低的费用百分比"

#: src/components/Referrals/AddAffiliateCode.js
#: src/components/Referrals/JoinReferralCode.js
msgid "Checking code..."
msgstr "检查代码..."

#: src/pages/BuyGMX/BuyGMX.tsx
msgid "Choose to buy from decentralized or centralized exchanges."
msgstr ""

#: src/components/Referrals/ClaimAffiliatesModal/ClaimAffiliatesModal.tsx
#: src/components/Synthetics/ClaimModal/ClaimModal.tsx
#: src/components/Synthetics/ClaimableCard/ClaimableCard.tsx
#: src/pages/ClaimEsGmx/ClaimEsGmx.js
#: src/pages/Stake/StakeV1.js
#: src/pages/Stake/StakeV1.js
#: src/pages/Stake/StakeV1.js
#: src/pages/Stake/StakeV1.js
#: src/pages/Stake/StakeV1.js
#: src/pages/Stake/StakeV2.js
#: src/pages/Stake/StakeV2.js
msgid "Claim"
msgstr "领取"

#: src/components/Synthetics/ClaimHistoryRow/ClaimHistoryRow.tsx
msgid "Claim Funding Fees"
msgstr ""

#: src/pages/Stake/StakeV2.js
#: src/pages/Stake/StakeV2.js
msgid "Claim GMX Rewards"
msgstr "领取GMX奖励"

#: src/components/Synthetics/ClaimHistoryRow/ClaimHistoryRow.tsx
msgid "Claim Price Impact"
msgstr ""

#: src/pages/Stake/StakeV2.js
msgid "Claim Rewards"
msgstr "领取奖励"

#: src/components/Referrals/AffiliatesStats.tsx
msgid "Claim V2 Rebates from your referred Traders."
msgstr ""

#: src/pages/ClaimEsGmx/ClaimEsGmx.js
#: src/pages/Stake/StakeV2.js
msgid "Claim completed!"
msgstr "领取完成"

#: src/pages/ClaimEsGmx/ClaimEsGmx.js
msgid "Claim esGMX"
msgstr "领取esGMX"

#: src/pages/Stake/StakeV2.js
#: src/pages/Stake/StakeV2.js
msgid "Claim esGMX Rewards"
msgstr "领取esGMX奖励"

#: src/pages/Stake/StakeV1.js
msgid "Claim failed"
msgstr "领取失败"

#: src/pages/ClaimEsGmx/ClaimEsGmx.js
#: src/pages/Stake/StakeV2.js
msgid "Claim failed."
msgstr "领取失败"

#: src/pages/ClaimEsGmx/ClaimEsGmx.js
msgid "Claim submitted!"
msgstr "送出领取"

#: src/pages/Stake/StakeV1.js
msgid "Claim submitted! <0>View status.</0>"
msgstr "送出领取！<0>查看状态</0>"

#: src/pages/Stake/StakeV2.js
msgid "Claim submitted."
msgstr "送出领取"

#: src/pages/Stake/StakeV2.js
#: src/pages/Stake/StakeV2.js
msgid "Claim {wrappedTokenSymbol} Rewards"
msgstr "领取{wrappedTokenSymbol}奖励"

#: src/pages/Stake/StakeV2.js
#: src/pages/Stake/StakeV2.js
msgid "Claimable"
msgstr "可领取"

#: src/components/Synthetics/ClaimableCard/ClaimableCard.tsx
msgid "Claimable Funding"
msgstr ""

#: src/components/Referrals/AffiliatesStats.tsx
msgid "Claimable Rebates"
msgstr ""

#: src/domain/synthetics/markets/claimCollateralTxn.ts
#: src/domain/synthetics/referrals/claimAffiliateRewardsTxn.ts
msgid "Claiming failed"
msgstr ""

#: src/components/Referrals/ClaimAffiliatesModal/ClaimAffiliatesModal.tsx
#: src/components/Synthetics/ClaimModal/ClaimModal.tsx
#: src/pages/ClaimEsGmx/ClaimEsGmx.js
#: src/pages/Stake/StakeV2.js
msgid "Claiming..."
msgstr "领取中"

#: src/pages/SyntheticsPage/SyntheticsPage.tsx
#: src/pages/SyntheticsPage/SyntheticsPage.tsx
msgid "Claims"
msgstr ""

#: src/components/Synthetics/PositionItem/PositionItem.tsx
msgid "Click on a row to select the position's market, then use the swap box to increase your position size or to set stop-loss / take-profit orders."
msgstr ""

#: src/components/Exchange/PositionsList.js
msgid "Click on a row to select the position's market, then use the trade box to increase your position size if needed."
msgstr "点取一排以选择仓位市场,若需要可接着点选交换栏来增加幅度"

#: src/components/Exchange/PositionSeller.js
#: src/components/Exchange/PositionSeller.js
#: src/components/Exchange/PositionsList.js
#: src/components/Exchange/PositionsList.js
#: src/components/Synthetics/OrderEditor/OrderEditor.tsx
#: src/components/Synthetics/PositionItem/PositionItem.tsx
#: src/components/Synthetics/PositionItem/PositionItem.tsx
#: src/components/Synthetics/PositionSeller/PositionSeller.tsx
#: src/components/Synthetics/PositionSeller/PositionSeller.tsx
#: src/components/Synthetics/TradeBox/TradeBox.tsx
msgid "Close"
msgstr "收盘"

#: src/components/Exchange/FeesTooltip.tsx
#: src/components/Exchange/NetValueTooltip.tsx
#: src/components/Synthetics/PositionItem/PositionItem.tsx
#: src/components/Synthetics/TradeFeesRow/TradeFeesRow.tsx
msgid "Close Fee"
msgstr ""

#: src/components/Exchange/PositionSeller.js
msgid "Close failed."
msgstr ""

#: src/components/Exchange/PositionSeller.js
msgid "Close submitted!"
msgstr ""

#: src/pages/OrdersOverview/OrdersOverview.js
msgid "Close to execution price"
msgstr "关闭执行价格"

#: src/components/Exchange/PositionSeller.js
msgid "Close without profit"
msgstr ""

#: src/components/Synthetics/PositionSeller/PositionSeller.tsx
msgid "Close {0} {1}"
msgstr ""

#: src/components/Exchange/PositionSeller.js
msgid "Close {longOrShortText} {0}"
msgstr ""

#: src/components/Exchange/PositionSeller.js
msgid "Closing..."
msgstr ""

#: src/components/Referrals/AddAffiliateCode.js
msgid "Code already taken"
msgstr "已采取的代码"

#: src/components/Exchange/ConfirmationBox.js
#: src/components/Exchange/OrdersList.js
#: src/components/Exchange/OrdersList.js
#: src/components/Exchange/OrdersList.js
#: src/components/Exchange/OrdersList.js
#: src/components/Exchange/PositionsList.js
#: src/components/Exchange/PositionsList.js
#: src/components/Synthetics/ConfirmationBox/ConfirmationBox.tsx
#: src/components/Synthetics/OrderItem/OrderItem.tsx
#: src/components/Synthetics/OrderItem/OrderItem.tsx
#: src/components/Synthetics/PositionItem/PositionItem.tsx
#: src/components/Synthetics/PositionList/PositionList.tsx
msgid "Collateral"
msgstr "抵押品"

#: src/components/Exchange/ConfirmationBox.js
#: src/components/Exchange/PositionEditor.js
#: src/components/Exchange/PositionSeller.js
#: src/components/Synthetics/ConfirmationBox/ConfirmationBox.tsx
#: src/components/Synthetics/ConfirmationBox/ConfirmationBox.tsx
#: src/components/Synthetics/ConfirmationBox/ConfirmationBox.tsx
#: src/components/Synthetics/PositionEditor/PositionEditor.tsx
#: src/components/Synthetics/PositionSeller/PositionSeller.tsx
#: src/components/Synthetics/TradeBox/TradeBox.tsx
msgid "Collateral ({0})"
msgstr "抵押品({0})"

#: src/components/Exchange/SwapBox.js
#: src/components/Exchange/SwapBox.js
#: src/components/Exchange/SwapBox.js
#: src/components/Exchange/SwapBox.js
#: src/components/Synthetics/TradeBox/CollateralSelectorRow.tsx
#: src/components/Synthetics/TradeBox/CollateralSelectorRow.tsx
#: src/components/Synthetics/TradeBox/CollateralSelectorRow.tsx
msgid "Collateral In"
msgstr "抵押品进入"

#: src/components/Exchange/ConfirmationBox.js
#: src/components/Synthetics/ConfirmationBox/ConfirmationBox.tsx
msgid "Collateral Spread"
msgstr ""

#: src/components/Exchange/PositionSeller.js
msgid "Collateral is not enough to cover pending Fees. Please uncheck \"Keep Leverage\" to pay the Fees with the realized PnL."
msgstr ""

#: src/components/Synthetics/ConfirmationBox/ConfirmationBox.tsx
msgid "Collateral value may differ due to different Price Impact at the time of execution."
msgstr ""

#: src/pages/Ecosystem/Ecosystem.js
msgid "Community Projects"
msgstr "社区项目"

#: src/pages/Ecosystem/Ecosystem.js
msgid "Community curated tweet collection"
msgstr "社区策划的推文集合"

#: src/pages/Ecosystem/Ecosystem.js
msgid "Community-led Telegram groups."
msgstr "社区主导的Telegram群组"

#: src/pages/CompleteAccountTransfer/CompleteAccountTransfer.js
#: src/pages/CompleteAccountTransfer/CompleteAccountTransfer.js
msgid "Complete Account Transfer"
msgstr "完成账户转移"

#: src/pages/CompleteAccountTransfer/CompleteAccountTransfer.js
msgid "Complete Transfer"
msgstr "完成转移"

#: src/pages/Stake/StakeV2.js
#: src/pages/Stake/StakeV2.js
msgid "Compound"
msgstr "复利"

#: src/pages/Stake/StakeV2.js
msgid "Compound Rewards"
msgstr "复利奖励"

#: src/pages/Stake/StakeV2.js
msgid "Compound completed!"
msgstr "复利完成"

#: src/pages/Stake/StakeV2.js
msgid "Compound failed."
msgstr "复利失败"

#: src/pages/Stake/StakeV2.js
msgid "Compound submitted!"
msgstr "复利送出"

#: src/pages/Stake/StakeV2.js
msgid "Compounding..."
msgstr "复利中"

#: src/components/Referrals/ClaimAffiliatesModal/ClaimAffiliatesModal.tsx
#: src/components/Synthetics/ClaimModal/ClaimModal.tsx
msgid "Confirm Claim"
msgstr ""

#: src/components/Exchange/ConfirmationBox.js
#: src/components/Synthetics/ConfirmationBox/ConfirmationBox.tsx
#: src/components/Synthetics/ConfirmationBox/ConfirmationBox.tsx
msgid "Confirm Limit Order"
msgstr ""

#: src/components/Exchange/ConfirmationBox.js
#: src/components/Synthetics/ConfirmationBox/ConfirmationBox.tsx
msgid "Confirm Long"
msgstr "确认做多"

#: src/components/Exchange/ConfirmationBox.js
#: src/components/Synthetics/ConfirmationBox/ConfirmationBox.tsx
msgid "Confirm Short"
msgstr "确认做空"

#: src/components/Exchange/ConfirmationBox.js
#: src/components/Synthetics/ConfirmationBox/ConfirmationBox.tsx
msgid "Confirm Swap"
msgstr "确认交换"

#: src/components/Synthetics/ConfirmationBox/ConfirmationBox.tsx
#: src/components/Synthetics/ConfirmationBox/ConfirmationBox.tsx
msgid "Confirm Trigger Order"
msgstr ""

#: src/components/Synthetics/GmSwap/GmConfirmationBox/GmConfirmationBox.tsx
#: src/components/Synthetics/GmSwap/GmConfirmationBox/GmConfirmationBox.tsx
msgid "Confirm {operationText}"
msgstr ""

#: src/components/Header/AppHeaderUser.tsx
msgid "Connect"
msgstr "连接"

#: src/components/Exchange/SwapBox.js
#: src/components/Glp/GlpSwap.js
#: src/components/Header/AppHeaderUser.tsx
#: src/components/Migration/Migration.js
#: src/components/Referrals/AddAffiliateCode.js
#: src/components/Referrals/JoinReferralCode.js
#: src/components/Synthetics/GmSwap/GmSwapBox/GmSwapBox.tsx
#: src/domain/synthetics/trade/utils/validation.ts
#: src/pages/Stake/StakeV1.js
#: src/pages/Stake/StakeV1.js
#: src/pages/Stake/StakeV1.js
#: src/pages/Stake/StakeV1.js
#: src/pages/Stake/StakeV1.js
#: src/pages/Stake/StakeV2.js
#: src/pages/Stake/StakeV2.js
#: src/pages/Stake/StakeV2.js
#: src/pages/Stake/StakeV2.js
msgid "Connect Wallet"
msgstr "连接钱包"

#: src/components/Synthetics/GmSwap/GmSwapBox/GmSwapBox.tsx
msgid "Consider selecting and using the \"Pair\" option to reduce the Price Impact."
msgstr ""

#: src/pages/BeginAccountTransfer/BeginAccountTransfer.js
#: src/pages/CompleteAccountTransfer/CompleteAccountTransfer.js
msgid "Continue"
msgstr "继续"

#: src/pages/Stake/StakeV2.js
msgid "Convert esGMX tokens to GMX tokens.<0/>Please read the <1>vesting details</1> before using the vaults."
msgstr "将esGMX代币转换为GMX代币。<0/>使用金库前请阅读<1>投资细节</1>"

#: src/pages/Stake/StakeV2.js
#: src/pages/Stake/StakeV2.js
msgid "Convert {wrappedTokenSymbol} to {nativeTokenSymbol}"
msgstr "将{wrappedTokenSymbol}转换为{nativeTokenSymbol}"

#: src/components/Exchange/PositionShare.js
msgid "Copy"
msgstr "复制"

#: src/components/AddressDropdown/AddressDropdown.tsx
msgid "Copy Address"
msgstr "复制地址"

#: src/components/Exchange/TradeHistory.js
msgid "Could not decrease {0} {longOrShortText}, +{1} USD, Acceptable Price: {2}"
msgstr "无法降低 {0} {longOrShortText}, +{1} USD, 能接受的价钱: {2}"

#: src/pages/Exchange/Exchange.js
msgid "Could not decrease {tokenSymbol} {longOrShortText} within the allowed slippage, you can adjust the allowed slippage in the settings on the top right of the page."
msgstr "无法降低{tokenSymbol} {longOrShortText} 在可接受的滑点内, 您可在页面右上方的设定中调整可接受滑点"

#: src/components/Exchange/TradeHistory.js
msgid "Could not execute deposit into {0} {longOrShortText}"
msgstr "无法执行存入 {0} {longOrShortText}"

#: src/components/Exchange/TradeHistory.js
msgid "Could not execute withdrawal from {0} {longOrShortText}"
msgstr "无法执行提取{0} {longOrShortText}"

#: src/components/Exchange/TradeHistory.js
msgid "Could not increase {0} {longOrShortText}, +{1} USD, Acceptable Price: {2}  USD"
msgstr ""

#: src/pages/Exchange/Exchange.js
msgid "Could not increase {tokenSymbol} {longOrShortText} within the allowed slippage, you can adjust the allowed slippage in the settings on the top right of the page."
msgstr "无法增加 {tokenSymbol} {longOrShortText} 在可接受的滑点内, 您可在页面右上方的设定中调整可接受滑点"

#: src/domain/synthetics/trade/utils/validation.ts
msgid "Couldn't find a swap path with enough liquidity"
msgstr ""

#: src/domain/synthetics/trade/utils/validation.ts
msgid "Couldn't find a swap route with enough liquidity"
msgstr ""

#: src/components/Exchange/TradeHistory.js
#: src/components/Referrals/AddAffiliateCode.js
#: src/components/Referrals/AffiliatesStats.tsx
#: src/components/Synthetics/TradeHistoryRow/TradeHistoryRow.tsx
#: src/pages/Stake/StakeV1.js
#: src/pages/Stake/StakeV1.js
#: src/pages/Stake/StakeV1.js
msgid "Create"
msgstr "创建"

#: src/components/Synthetics/TradeBox/TradeBox.tsx
msgid "Create Limit order"
msgstr ""

#: src/components/Exchange/ConfirmationBox.js
#: src/components/Exchange/PositionSeller.js
msgid "Create Order"
msgstr "创建指令"

#: src/components/Referrals/AffiliatesStats.tsx
msgid "Create Referral Code"
msgstr "创建推荐代码"

#: src/components/Synthetics/TradeBox/TradeBox.tsx
msgid "Create Trigger order"
msgstr ""

#: src/components/Exchange/SwapBox.js
msgid "Create {0} Order"
msgstr "创建 {0} 订单"

#: src/pages/OrdersOverview/OrdersOverview.js
msgid "Created At"
msgstr ""

#: src/components/Exchange/SwapBox.js
msgid "Created limit order for {0} {1}: {2} USD!"
msgstr "为{0} {1}: {2} USD!创建限量的指令"

#: src/components/Exchange/ConfirmationBox.js
#: src/components/Exchange/PositionSeller.js
#: src/components/Synthetics/ConfirmationBox/ConfirmationBox.tsx
#: src/components/Synthetics/PositionEditor/PositionEditor.tsx
#: src/components/Synthetics/PositionSeller/PositionSeller.tsx
msgid "Creating Order..."
msgstr "创建指令中..."

#: src/components/Referrals/AddAffiliateCode.js
msgid "Creating..."
msgstr "创建中..."

#: src/pages/Ecosystem/Ecosystem.js
#: src/pages/Ecosystem/Ecosystem.js
msgid "Creator"
msgstr "创造者"

#: src/components/Synthetics/PositionItem/PositionItem.tsx
msgid "Current Borrow Fee / Day"
msgstr ""

#: src/components/Synthetics/PositionItem/PositionItem.tsx
msgid "Current Funding Fee / Day"
msgstr ""

#: src/components/Glp/GlpSwap.js
msgid "Current Pool Amount"
msgstr "当前池子里的金额"

#: src/pages/Stake/StakeV2.js
msgid "Current Reserved"
msgstr "目前已保存"

#: src/pages/Dashboard/DashboardV2.js
msgid "Current Weight"
msgstr "目前重量"

#: src/components/Exchange/SwapBox.js
msgid "Current {0} long"
msgstr "目前 {0} 多"

#: src/components/Exchange/SwapBox.js
msgid "Current {0} shorts"
msgstr "目前 {0} 空"

#: src/components/Synthetics/MarketCard/MarketCard.tsx
msgid "Current {0} {longShortText}"
msgstr ""

#: src/pages/Ecosystem/Ecosystem.js
#: src/pages/Ecosystem/Ecosystem.js
#: src/pages/Ecosystem/Ecosystem.js
#: src/pages/Ecosystem/Ecosystem.js
#: src/pages/Ecosystem/Ecosystem.js
#: src/pages/Ecosystem/Ecosystem.js
msgid "DEX Aggregator"
msgstr "DEX 聚合器"

#: src/components/Header/AppHeaderLinks.tsx
#: src/pages/Dashboard/DashboardV2.js
msgid "Dashboard"
msgstr "仪表板"

#: src/pages/Ecosystem/Ecosystem.js
msgid "Dashboard for GMX referral stats"
msgstr "GMX推荐统计数据仪表板"

#: src/pages/Ecosystem/Ecosystem.js
msgid "Dashboards"
msgstr "仪表板"

#: src/components/Referrals/AffiliatesStats.tsx
#: src/components/Referrals/TradersStats.tsx
msgid "Date"
msgstr "日期"

#: src/pages/Ecosystem/Ecosystem.js
msgid "DeFi Portfolio Tracker"
msgstr "Defi投资组合追踪器"

#: src/components/Exchange/ExchangeTVChart.js
#: src/components/Synthetics/TVChart/TVChart.tsx
msgid "Dec."
msgstr "Dec"

#: src/pages/Ecosystem/Ecosystem.js
msgid "Decentralized Finance Dashboard"
msgstr "去中心化金融仪表板"

#: src/pages/Ecosystem/Ecosystem.js
msgid "Decentralized Money Market"
msgstr ""

#: src/pages/Ecosystem/Ecosystem.js
msgid "Decentralized Options Protocol"
msgstr "去中心化选项协议"

#: src/pages/Ecosystem/Ecosystem.js
msgid "Decentralized Options Strategies"
msgstr "去中心化选策略"

#: src/lib/legacy.ts
msgid "Decentralized Perpetual Exchange | GMX"
msgstr ""

#: src/pages/Ecosystem/Ecosystem.js
msgid "Decentralized Trading Protocol"
msgstr "去中心化交易协议"

#: src/pages/Home/Home.js
msgid "Decentralized<0/>Perpetual Exchange"
msgstr "去中心化<0/>永续交易所"

#: src/components/Exchange/ConfirmationBox.js
#: src/components/Exchange/ConfirmationBox.js
#: src/components/Exchange/OrdersList.js
#: src/components/Exchange/TradeHistory.js
#: src/components/Exchange/TradeHistory.js
#: src/components/Synthetics/ConfirmationBox/ConfirmationBox.tsx
#: src/components/Synthetics/ConfirmationBox/ConfirmationBox.tsx
#: src/components/Synthetics/OrderItem/OrderItem.tsx
#: src/components/Synthetics/TradeHistoryRow/TradeHistoryRow.tsx
#: src/domain/synthetics/orders/utils.ts
#: src/pages/OrdersOverview/OrdersOverview.js
msgid "Decrease"
msgstr "减少"

#: src/pages/OrdersOverview/OrdersOverview.js
msgid "Decrease active: {0}, executed: {1}, cancelled: {2}"
msgstr "减少活跃度: {0}, 已执行: {1}, 已取消: {2}"

#: src/components/Synthetics/ConfirmationBox/ConfirmationBox.tsx
msgid "Decrease size"
msgstr ""

#: src/components/Exchange/TradeHistory.js
#: src/context/SyntheticsEvents/SyntheticsEventsProvider.tsx
msgid "Decreased"
msgstr "已减少"

#: src/pages/Exchange/Exchange.js
msgid "Decreased {tokenSymbol} {longOrShortText}, -{0} USD."
msgstr "已减少{tokenSymbol} {longOrShortText}, -{0} USD"

#: src/components/Synthetics/StatusNotification/OrderStatusNotification.tsx
msgid "Decreasing"
msgstr ""

#: src/components/Exchange/PositionEditor.js
#: src/components/Exchange/PositionEditor.js
#: src/components/Exchange/PositionEditor.js
#: src/components/Synthetics/PositionEditor/PositionEditor.tsx
#: src/pages/Stake/StakeV2.js
#: src/pages/Stake/StakeV2.js
#: src/pages/Stake/StakeV2.js
#: src/pages/Stake/StakeV2.js
msgid "Deposit"
msgstr "存取"

#: src/components/Exchange/FeesTooltip.tsx
msgid "Deposit Fee"
msgstr ""

#: src/components/Exchange/PositionEditor.js
msgid "Deposit amount is insufficient to bring leverage below the max allowed leverage of 100x"
msgstr ""

#: src/components/Exchange/PositionEditor.js
msgid "Deposit disabled, pending {0} upgrade"
msgstr ""

#: src/pages/Stake/StakeV2.js
msgid "Deposit failed!"
msgstr "存取失败"

#: src/components/Exchange/PositionEditor.js
msgid "Deposit failed."
msgstr ""

#: src/components/Exchange/PositionEditor.js
msgid "Deposit not enough to cover fees"
msgstr ""

#: src/pages/Stake/StakeV2.js
msgid "Deposit submitted!"
msgstr "送出存取"

#: src/components/Exchange/PositionEditor.js
msgid "Deposit submitted."
msgstr ""

#: src/components/Exchange/TradeHistory.js
msgid "Deposit {0} USD into {1} {longOrShortText}"
msgstr "存取{0} USD 至 {1} {longOrShortText}"

#: src/pages/Stake/StakeV2.js
msgid "Deposited"
msgstr "已存取"

#: src/pages/Exchange/Exchange.js
msgid "Deposited {0} USD into {tokenSymbol} {longOrShortText}"
msgstr "已存取{0} USD 至 {tokenSymbol} {longOrShortText}"

#: src/context/SyntheticsEvents/SyntheticsEventsProvider.tsx
msgid "Deposited {0} into {positionText}"
msgstr ""

#: src/pages/Stake/StakeV2.js
msgid "Deposited!"
msgstr "存款完成"

#: src/components/Synthetics/StatusNotification/OrderStatusNotification.tsx
msgid "Depositing {0} to {positionText}"
msgstr ""

#: src/components/Exchange/PositionEditor.js
#: src/pages/Stake/StakeV2.js
msgid "Depositing..."
msgstr "存款中..."

#: src/pages/OrdersOverview/OrdersOverview.js
msgid "Diff"
msgstr "差异"

#: src/App/App.js
msgid "Disable order validations"
msgstr "关闭订单验证"

#: src/components/AddressDropdown/AddressDropdown.tsx
msgid "Disconnect"
msgstr "连线中断"

#: src/App/App.js
msgid "Display PnL after fees"
msgstr "收费后显示PnL"

#: src/pages/Dashboard/DashboardV2.js
msgid "Distribution"
msgstr "分发情况"

#: src/components/Header/AppHeaderLinks.tsx
#: src/components/Header/HomeHeaderLinks.tsx
msgid "Docs"
msgstr ""

#: src/components/ModalViews/RedirectModal.js
msgid "Don't show this message again for 30 days."
msgstr "30天内不要再显示此信息"

#: src/components/Exchange/PositionShare.js
msgid "Download"
msgstr "下载"

#: src/components/Header/AppHeaderLinks.tsx
#: src/pages/Stake/StakeV2.js
#: src/pages/Stake/StakeV2.js
msgid "Earn"
msgstr "赚取"

#: src/components/Header/AppHeaderLinks.tsx
msgid "Ecosystem"
msgstr "生态系统"

#: src/pages/Ecosystem/Ecosystem.js
msgid "Ecosystem Projects"
msgstr ""

#: src/components/Exchange/OrdersList.js
#: src/components/Exchange/OrdersList.js
#: src/components/Exchange/OrdersList.js
#: src/components/Synthetics/AcceptablePriceImpactEditor/AcceptablePriceImpactEditor.tsx
#: src/components/Synthetics/OrderItem/OrderItem.tsx
#: src/components/Synthetics/OrderItem/OrderItem.tsx
msgid "Edit"
msgstr "編輯"

#: src/components/Exchange/PositionDropdown.js
#: src/components/Exchange/PositionsList.js
#: src/components/Synthetics/PositionItem/PositionItem.tsx
msgid "Edit Collateral"
msgstr "编辑抵押品"

#: src/components/Referrals/TradersStats.tsx
msgid "Edit Referral Code"
msgstr "编辑推荐代码"

#: src/components/Exchange/OrderEditor.js
#: src/components/Exchange/OrderEditor.js
msgid "Edit order"
msgstr "编辑订单"

#: src/components/Synthetics/OrderEditor/OrderEditor.tsx
msgid "Edit {0}"
msgstr ""

#: src/components/Synthetics/PositionEditor/PositionEditor.tsx
msgid "Edit {0} {1}"
msgstr ""

#: src/components/Exchange/PositionEditor.js
msgid "Edit {longOrShortText} {0}"
msgstr ""

#: src/components/Exchange/PositionEditor.js
#: src/components/Exchange/PositionSeller.js
#: src/components/Exchange/SwapBox.js
msgid "Enable Leverage"
msgstr "启用杠杆"

#: src/components/Exchange/OrdersToa.js
#: src/components/Exchange/OrdersToa.js
#: src/components/Exchange/PositionSeller.js
#: src/components/Exchange/SwapBox.js
msgid "Enable Orders"
msgstr "启用订单"

#: src/components/Exchange/PositionEditor.js
msgid "Enable deposit failed."
msgstr ""

#: src/components/Exchange/PositionEditor.js
msgid "Enable deposit sent."
msgstr ""

#: src/components/Exchange/PositionSeller.js
#: src/components/Exchange/SwapBox.js
msgid "Enable leverage failed."
msgstr "启用杠杆功能失败"

#: src/components/Exchange/PositionSeller.js
#: src/components/Exchange/SwapBox.js
msgid "Enable leverage sent."
msgstr "启用杠杆发送"

#: src/pages/Exchange/Exchange.js
msgid "Enable orders failed."
msgstr "启用指令失败"

#: src/pages/Exchange/Exchange.js
msgid "Enable orders sent."
msgstr "启用指令发送"

#: src/components/Exchange/PositionEditor.js
msgid "Enable withdraw failed."
msgstr ""

#: src/components/Exchange/PositionEditor.js
msgid "Enable withdraw sent."
msgstr ""

#: src/components/Exchange/PositionEditor.js
msgid "Enabling Leverage"
msgstr ""

#: src/components/Exchange/PositionEditor.js
#: src/components/Exchange/PositionSeller.js
#: src/components/Exchange/PositionSeller.js
#: src/components/Exchange/SwapBox.js
#: src/components/Exchange/SwapBox.js
msgid "Enabling Leverage..."
msgstr "启用杠杆功能中..."

#: src/components/Exchange/OrdersToa.js
#: src/components/Exchange/PositionSeller.js
#: src/components/Exchange/PositionSeller.js
#: src/components/Exchange/SwapBox.js
#: src/components/Exchange/SwapBox.js
msgid "Enabling Orders..."
msgstr "启用指令中..."

#: src/pages/NftWallet/NftWallet.js
msgid "Enter NFT Address"
msgstr "输入NFT地址"

#: src/pages/NftWallet/NftWallet.js
msgid "Enter NFT ID"
msgstr "输入NFT ID"

#: src/components/Exchange/OrderEditor.js
#: src/components/Exchange/PositionSeller.js
msgid "Enter Price"
msgstr "輸入價錢"

#: src/pages/BeginAccountTransfer/BeginAccountTransfer.js
#: src/pages/NftWallet/NftWallet.js
msgid "Enter Receiver Address"
msgstr "输入接收方地址"

#: src/components/Referrals/JoinReferralCode.js
#: src/components/Referrals/JoinReferralCode.js
msgid "Enter Referral Code"
msgstr "输入推荐代码"

#: src/domain/synthetics/trade/utils/validation.ts
msgid "Enter a  price"
msgstr ""

#: src/components/Referrals/AddAffiliateCode.js
#: src/components/Referrals/AddAffiliateCode.js
msgid "Enter a code"
msgstr "输入代码"

#: src/components/Synthetics/OrderEditor/OrderEditor.tsx
msgid "Enter a new ratio"
msgstr ""

#: src/components/Synthetics/OrderEditor/OrderEditor.tsx
msgid "Enter a new size or price"
msgstr ""

#: src/components/Exchange/SwapBox.js
#: src/components/Exchange/SwapBox.js
#: src/components/Synthetics/OrderEditor/OrderEditor.tsx
#: src/domain/synthetics/trade/utils/validation.ts
msgid "Enter a price"
msgstr "輸入價錢"

#: src/components/Synthetics/OrderEditor/OrderEditor.tsx
msgid "Enter a ratio"
msgstr ""

#: src/domain/synthetics/trade/utils/validation.ts
msgid "Enter a trigger price"
msgstr ""

#: src/components/Exchange/PositionEditor.js
#: src/components/Exchange/PositionSeller.js
#: src/components/Exchange/PositionSeller.js
#: src/components/Exchange/SwapBox.js
#: src/components/Exchange/SwapBox.js
#: src/components/Exchange/SwapBox.js
#: src/components/Exchange/SwapBox.js
#: src/components/Glp/GlpSwap.js
#: src/components/Glp/GlpSwap.js
#: src/components/Migration/Migration.js
#: src/components/Synthetics/OrderEditor/OrderEditor.tsx
#: src/domain/synthetics/trade/utils/validation.ts
#: src/domain/synthetics/trade/utils/validation.ts
#: src/domain/synthetics/trade/utils/validation.ts
#: src/domain/synthetics/trade/utils/validation.ts
#: src/domain/synthetics/trade/utils/validation.ts
#: src/domain/synthetics/trade/utils/validation.ts
#: src/pages/ClaimEsGmx/ClaimEsGmx.js
#: src/pages/Stake/StakeV1.js
#: src/pages/Stake/StakeV1.js
#: src/pages/Stake/StakeV2.js
#: src/pages/Stake/StakeV2.js
#: src/pages/Stake/StakeV2.js
msgid "Enter an amount"
msgstr "输入金额"

#: src/pages/Home/Home.js
msgid "Enter and exit positions with minimal spread and low price impact. Get the optimal price without incurring additional costs."
msgstr ""

#: src/components/Exchange/OrderEditor.js
#: src/components/Exchange/OrderEditor.js
msgid "Enter new Price"
msgstr "输入新价钱"

#: src/components/Synthetics/OrderEditor/OrderEditor.tsx
msgid "Enter new amount or price"
msgstr ""

#: src/components/Exchange/ConfirmationBox.js
#: src/components/Exchange/PositionEditor.js
#: src/components/Exchange/PositionSeller.js
#: src/components/Exchange/PositionsList.js
#: src/components/Exchange/PositionsList.js
#: src/components/Exchange/SwapBox.js
#: src/components/Exchange/SwapBox.js
#: src/components/Synthetics/ConfirmationBox/ConfirmationBox.tsx
#: src/components/Synthetics/MarketCard/MarketCard.tsx
#: src/components/Synthetics/PositionEditor/PositionEditor.tsx
#: src/components/Synthetics/PositionItem/PositionItem.tsx
#: src/components/Synthetics/PositionList/PositionList.tsx
#: src/components/Synthetics/PositionSeller/PositionSeller.tsx
#: src/components/Synthetics/TradeBox/TradeBox.tsx
msgid "Entry Price"
msgstr "入场价格"

#: src/components/Synthetics/ConfirmationBox/ConfirmationBox.tsx
#: src/components/Synthetics/ConfirmationBox/ConfirmationBox.tsx
#: src/components/Synthetics/ConfirmationBox/ConfirmationBox.tsx
msgid "Error submitting order"
msgstr ""

#: src/pages/Stake/StakeV2.js
#: src/pages/Stake/StakeV2.js
msgid "Escrowed GMX"
msgstr "托管的GMX"

#: src/components/Glp/GlpSwap.js
#: src/components/Stake/GMXAprTooltip.tsx
msgid "Escrowed GMX APR"
msgstr "托管的GMX年利率"

#: src/components/Synthetics/TradeHistoryRow/TradeHistoryRow.tsx
#: src/pages/OrdersOverview/OrdersOverview.js
msgid "Execute"
msgstr "执行"

#: src/components/Exchange/TradeHistory.js
msgid "Execute Order: Swap {fromAmountDisplay} {0} for {toAmountDisplay} {1}"
msgstr "执行指令: 交换 {fromAmountDisplay} {0} 为 {toAmountDisplay} {1}"

#: src/components/Synthetics/TradeHistoryRow/TradeHistoryRow.tsx
msgid "Execute Order: {increaseText} {positionText} {sizeDeltaText}, {0} Price: {1}, Market: {2}"
msgstr ""

#: src/components/Exchange/TradeHistory.js
msgid "Execute Order: {orderTypeText} {0} {longShortDisplay} {sizeDeltaDisplay} USD, Price: {executionPriceDisplay} USD"
msgstr ""

#: src/components/Exchange/FeesTooltip.tsx
msgid "Execution Fee"
msgstr ""

#: src/components/Exchange/SwapBox.js
#: src/components/Synthetics/MarketCard/MarketCard.tsx
msgid "Exit Price"
msgstr "退出价格"

#: src/components/Glp/GlpSwap.js
msgid "FEES"
msgstr "费用"

#: src/components/Synthetics/MarketsList/MarketsList.tsx
msgid "FUNDING RATE / 1h"
msgstr ""

#: src/domain/synthetics/orders/cancelOrdersTxn.ts
msgid "Failed to cancel {ordersText}"
msgstr ""

#: src/domain/synthetics/orders/updateOrderTxn.ts
msgid "Failed to update order"
msgstr ""

#: src/components/Exchange/ConfirmationBox.js
#: src/components/Exchange/ConfirmationBox.js
#: src/components/Exchange/ConfirmationBox.js
#: src/components/Exchange/PositionEditor.js
#: src/components/Exchange/PositionSeller.js
#: src/components/Exchange/SwapBox.js
#: src/components/Exchange/SwapBox.js
#: src/components/Glp/GlpSwap.js
#: src/components/Glp/GlpSwap.js
#: src/components/Glp/GlpSwap.js
#: src/components/Synthetics/ConfirmationBox/ConfirmationBox.tsx
#: src/components/Synthetics/TradeFeesRow/TradeFeesRow.tsx
msgid "Fees"
msgstr "费用"

#: src/components/Synthetics/GmSwap/GmFees/GmFees.tsx
#: src/components/Synthetics/TradeFeesRow/TradeFeesRow.tsx
msgid "Fees and Price Impact"
msgstr ""

#: src/components/Exchange/ConfirmationBox.js
msgid "Fees are high to swap from {0} to {1}."
msgstr "从{0}换到{1}的费用较高"

#: src/components/Exchange/ConfirmationBox.js
msgid "Fees are high to swap from {0} to {1}. <0/>{2} is needed for collateral."
msgstr "从{0}交换到{1}的费用较高。<0/>{2}需要抵押品"

#: src/components/Exchange/PositionSeller.js
msgid "Fees are higher than Collateral"
msgstr ""

#: src/domain/synthetics/trade/utils/validation.ts
#: src/domain/synthetics/trade/utils/validation.ts
#: src/domain/synthetics/trade/utils/validation.ts
msgid "Fees exceed Pay amount"
msgstr ""

#: src/domain/synthetics/trade/utils/validation.ts
msgid "Fees exceed amount"
msgstr ""

#: src/pages/Ecosystem/Ecosystem.js
msgid "Fees generated by GMX"
msgstr "费用由GMX所产生"

#: src/components/Glp/GlpSwap.js
msgid "Fees may vary depending on which asset you sell GLP for. <0/>Enter the amount of GLP you want to redeem in the order form, then check here to compare fees."
msgstr "费用决于你出售GLP的资产可能有所不同。<0/>在订单中输入你要取回的GLP数量，然后在此查看以比较费用。"

#: src/components/Glp/GlpSwap.js
msgid "Fees may vary depending on which asset you use to buy GLP. <0/>Enter the amount of GLP you want to purchase in the order form, then check here to compare fees."
msgstr "费用决于你出售GLP的资产可能有所不同。<0/>在订单中输入你要购买的GLP数量，然后在此查看以比较费用。"

#: src/pages/Dashboard/DashboardV2.js
msgid "Fees since"
msgstr "费用來自"

#: src/components/Glp/GlpSwap.js
#: src/components/Glp/GlpSwap.js
#: src/components/Glp/GlpSwap.js
#: src/components/Glp/GlpSwap.js
msgid "Fees will be shown once you have entered an amount in the order form."
msgstr "在订单中输入金额，费用就会显示出来"

#: src/components/Exchange/SwapBox.js
msgid "Fetching token info..."
msgstr "正在获取代币信息"

#: src/pages/Ecosystem/Ecosystem.js
msgid "Financial reports and protocol analytics"
msgstr "财务报告和协议分析"

#: src/pages/Dashboard/DashboardV2.js
msgid "Floor Price Fund"
msgstr "底价金额"

#: src/components/Referrals/TradersStats.tsx
msgid "For trades on V1, this discount will be airdropped to your account every Wednesday. On V2, discounts are applied automatically and will reduce your fees when you make a trade."
msgstr ""

#: src/components/Exchange/ConfirmationBox.js
msgid "Forfeit profit"
msgstr "没收收益"

#: src/components/Exchange/ConfirmationBox.js
msgid "Forfeit profit and Short"
msgstr "没收收益并做空"

#: src/components/Exchange/ConfirmationBox.js
msgid "Forfeit profit and {action}"
msgstr "没收收益并 {action}"

#: src/components/Exchange/ConfirmationBox.js
msgid "Forfeit profit not checked"
msgstr "未检查没收利润"

#: src/components/Synthetics/TradeHistoryRow/TradeHistoryRow.tsx
#: src/components/Synthetics/TradeHistoryRow/TradeHistoryRow.tsx
msgid "Freeze"
msgstr ""

#: src/components/Synthetics/StatusNotification/GmStatusNotification.tsx
msgid "Fulfilling Buy request"
msgstr ""

#: src/components/Synthetics/StatusNotification/GmStatusNotification.tsx
msgid "Fulfilling Sell request"
msgstr ""

#: src/components/Synthetics/StatusNotification/OrderStatusNotification.tsx
msgid "Fulfilling order request"
msgstr ""

#: src/domain/synthetics/markets/claimCollateralTxn.ts
msgid "Funding Claimed"
msgstr ""

#: src/components/Synthetics/MarketCard/MarketCard.tsx
#: src/components/Synthetics/TradeFeesRow/TradeFeesRow.tsx
#: src/components/Synthetics/TradeHistoryRow/LiquidationTooltip.tsx
msgid "Funding Fee"
msgstr ""

#: src/components/Synthetics/TradeFeesRow/TradeFeesRow.tsx
msgid "Funding Fee Rate"
msgstr ""

#: src/components/Synthetics/ClaimableCard/ClaimableCard.tsx
msgid "Funding Fees"
msgstr ""

#: src/components/Synthetics/MarketsList/MarketsList.tsx
msgid "Funding Rate / 1h"
msgstr ""

#: src/components/Synthetics/ClaimModal/ClaimModal.tsx
msgid "Funding fee"
msgstr ""

#: src/pages/Ecosystem/Ecosystem.js
msgid "GBC NFTs APR tracker and rewards"
msgstr "GBC NFTs 年利率跟踪器和奖励"

#: src/pages/Dashboard/DashboardV2.js
#: src/pages/Dashboard/DashboardV2.js
msgid "GLP Index Composition"
msgstr "GLP指数构成"

#: src/pages/Dashboard/DashboardV2.js
msgid "GLP Pool"
msgstr "GLP池"

#: src/pages/Stake/StakeV2.js
#: src/pages/Stake/StakeV2.js
msgid "GLP Vault"
msgstr "GLP库"

#: src/pages/Ecosystem/Ecosystem.js
msgid "GLP and GMX autocompounding vaults"
msgstr ""

#: src/pages/Ecosystem/Ecosystem.js
msgid "GLP autocompounding vaults"
msgstr ""

#: src/components/Glp/GlpSwap.js
msgid "GLP buy disabled, pending {0} upgrade"
msgstr "GLP购买已禁止，等待{0}升级"

#: src/components/TokenCard/TokenCard.js
msgid "GLP is the liquidity provider token for GMX V1 markets. Accrues 70% of the V1 markets generated fees."
msgstr ""

#: src/components/Glp/GlpSwap.js
msgid "GLP sell disabled, pending {0} upgrade"
msgstr "GLP售卖已禁止，等待{0}升级"

#: src/components/Synthetics/GmList/GmList.tsx
#: src/components/Synthetics/GmList/GmList.tsx
#: src/components/Synthetics/MarketsList/MarketsList.tsx
#: src/components/Synthetics/MarketsList/MarketsList.tsx
#: src/pages/Dashboard/DashboardV2.js
msgid "GM Pools"
msgstr ""

#: src/components/Synthetics/MarketStats/MarketStats.tsx
msgid "GM Token pricing includes positions' Pending PnL, Impact Pool Amount and Borrow Fees."
msgstr ""

#: src/components/TokenCard/TokenCard.js
msgid "GM is the liquidity provider token for GMX V2 markets. Accrues 63% of the V2 markets generated fees."
msgstr ""

#: src/pages/Ecosystem/Ecosystem.js
msgid "GMX Announcements and Updates"
msgstr "GMX公告和更新"

#: src/pages/Ecosystem/Ecosystem.js
msgid "GMX Blueberry NFTs"
msgstr "GMX 蓝莓 NFTs"

#: src/pages/Ecosystem/Ecosystem.js
msgid "GMX Governance Page"
msgstr "GMX治理页面"

#: src/pages/Ecosystem/Ecosystem.js
msgid "GMX Pages"
msgstr "GMX页面"

#: src/pages/Ecosystem/Ecosystem.js
msgid "GMX Perpetuals Data"
msgstr "GMX永续产品数据"

#: src/pages/Ecosystem/Ecosystem.js
msgid "GMX Proposals Voting page"
msgstr "GMX提案投票页面"

#: src/pages/Ecosystem/Ecosystem.js
msgid "GMX Stats Page"
msgstr "GMX统计页面"

#: src/pages/Stake/StakeV2.js
#: src/pages/Stake/StakeV2.js
msgid "GMX Vault"
msgstr "GMX库"

#: src/pages/Ecosystem/Ecosystem.js
msgid "GMX Weekly Updates"
msgstr "GMX每周更新"

#: src/pages/BuyGMX/BuyGMX.tsx
msgid "GMX bonds can be bought on Bond Protocol with a discount and a small vesting period:"
msgstr ""

#: src/pages/Ecosystem/Ecosystem.js
msgid "GMX community discussion"
msgstr "GMX社区讨论"

#: src/pages/Ecosystem/Ecosystem.js
msgid "GMX dashboards and analytics."
msgstr "GMX信息板和分析"

#: src/pages/Ecosystem/Ecosystem.js
msgid "GMX ecosystem pages."
msgstr "GMX 生态系统页面"

#: src/pages/Ecosystem/Ecosystem.js
msgid "GMX explorer for stats and traders"
msgstr "用于统计和交易的GMX探索器"

#: src/pages/Ecosystem/Ecosystem.js
msgid "GMX fundamentals"
msgstr "GMX基础"

#: src/pages/Home/Home.js
msgid "GMX is currently live on Arbitrum and Avalanche."
msgstr "GMX目前在Arbitrum和Avalanche上线"

#: src/pages/Jobs/Jobs.js
msgid "GMX is not actively looking for new hires at the moment. However, if you think you can contribute to the project, please email <0>jobs@gmx.io</0>."
msgstr "GMX目前没有积极寻找新员工。但是，如果你认为你能为项目做出贡献，请发电子邮件到<0>jobs@gmx.io</0>"

#: src/components/TokenCard/TokenCard.js
msgid "GMX is the utility and governance token. Accrues 30% of the platform's generated fees."
msgstr "GMX是效用和治理代币。拥有30%累积平台产生的费用"

#: src/pages/Ecosystem/Ecosystem.js
msgid "GMX staking calculator"
msgstr "GMX质押计算器"

#: src/pages/Ecosystem/Ecosystem.js
msgid "GMX staking calculator and guide"
msgstr ""

#: src/pages/Ecosystem/Ecosystem.js
msgid "GMX staking rewards updates and insights"
msgstr "GMX质押奖励更新和详解"

#: src/pages/Stake/StakeV2.js
#: src/pages/Stake/StakeV2.js
msgid "GMX transfers not yet enabled"
msgstr "尚未启用GMX转账功能"

#: src/components/Common/SEO.js
msgid "GMX | Decentralized Perpetual Exchange"
msgstr ""

#: src/components/Referrals/AddAffiliateCode.js
msgid "Generate Referral Code"
msgstr "生成推荐代码"

#: src/components/Exchange/PositionShare.js
msgid "Generating shareable image..."
msgstr "生成可分享的图像中..."

#: src/pages/Referrals/Referrals.tsx
msgid "Get fee discounts and earn rebates through the GMX referral program.<0/>For more information, please read the <1>referral program details</1>."
msgstr ""

#: src/components/Header/HomeHeaderLinks.tsx
msgid "Governance"
msgstr ""

#: src/components/Exchange/SwapBox.js
msgid "High Slippage, Swap Anyway"
msgstr "高滑点，继续交易"

#: src/components/Exchange/SwapBox.js
msgid "High USDG Slippage, Long Anyway"
msgstr "高 USDG 滑点，继续做多"

#: src/components/Exchange/ConfirmationBox.js
#: src/components/Synthetics/ConfirmationBox/ConfirmationBox.tsx
msgid "I am aware of the trigger orders"
msgstr "我了解触发的指令"

#: src/components/Synthetics/MarketCard/MarketCard.tsx
msgid "If you have an existing position, the position will be closed at a reference price of {0}, not accounting for price impact.<0/><1/>This exit price will change with the price of the asset.<2/><3/><4>More Info</4>"
msgstr ""

#: src/components/Exchange/SwapBox.js
msgid "If you have an existing position, the position will be closed at {0} USD.<0/><1/>This exit price will change with the price of the asset.<2/><3/><4>More Info</4>"
msgstr "如果你有一个现有的头寸，它将在{0}美元被关闭。<0/><1/>这个退出价格将随着资产的价格所变化。<2/><3/><4>更多信息</4>"

#: src/components/Exchange/PositionShare.js
msgid "Image generation error, please refresh and try again."
msgstr "图片生成错误，请刷新并重试"

#: src/components/Exchange/ExchangeTVChart.js
#: src/components/Synthetics/TVChart/TVChart.tsx
msgid "Inc."
msgstr "公司"

#: src/App/App.js
msgid "Include PnL in leverage display"
msgstr "在杠杆显示中包括PnL"

#: src/pages/CompleteAccountTransfer/CompleteAccountTransfer.js
msgid "Incorrect Account"
msgstr "账户错误"

#: src/components/Exchange/SwapBox.js
#: src/pages/Stake/StakeV1.js
msgid "Incorrect Network"
msgstr "网络错误"

#: src/components/Exchange/SwapBox.js
msgid "Incorrect network"
msgstr "网络错误"

#: src/components/Exchange/ConfirmationBox.js
#: src/components/Exchange/ConfirmationBox.js
#: src/components/Exchange/OrdersList.js
#: src/components/Exchange/TradeHistory.js
#: src/components/Exchange/TradeHistory.js
#: src/components/Synthetics/ConfirmationBox/ConfirmationBox.tsx
#: src/components/Synthetics/OrderItem/OrderItem.tsx
#: src/components/Synthetics/TradeHistoryRow/TradeHistoryRow.tsx
#: src/domain/synthetics/orders/utils.ts
#: src/pages/OrdersOverview/OrdersOverview.js
msgid "Increase"
msgstr "增加"

#: src/components/Exchange/PositionDropdown.js
msgid "Increase Size (Limit)"
msgstr ""

#: src/components/Exchange/PositionDropdown.js
msgid "Increase Size (Market)"
msgstr ""

#: src/pages/OrdersOverview/OrdersOverview.js
msgid "Increase active: {0}, executed: {1}, cancelled: {2}"
msgstr "提升活跃度：{0}，执行。{1}，取消了。{2}"

#: src/components/Exchange/TradeHistory.js
msgid "Increase {0} {longOrShortText}, +{1} USD, {2} Price: {3} USD"
msgstr "增加 {0} {longOrShortText}, +{1} USD, {2} 价格: {3} USD"

#: src/context/SyntheticsEvents/SyntheticsEventsProvider.tsx
msgid "Increased {positionText}, +{0}"
msgstr ""

#: src/pages/Exchange/Exchange.js
msgid "Increased {tokenSymbol} {longOrShortText}, +{0} USD."
msgstr "已增加 {tokenSymbol} {longOrShortText}, +{0} USD"

#: src/components/Synthetics/StatusNotification/OrderStatusNotification.tsx
msgid "Increasing"
msgstr ""

#: src/pages/OrdersOverview/OrdersOverview.js
msgid "Index"
msgstr "索引"

#: src/components/Exchange/NetValueTooltip.tsx
#: src/components/Exchange/PositionsList.js
#: src/components/Exchange/PositionsList.js
#: src/components/Synthetics/PositionItem/PositionItem.tsx
#: src/components/Synthetics/PositionItem/PositionItem.tsx
msgid "Initial Collateral"
msgstr "初始抵押品"

#: src/components/Exchange/PositionSeller.js
msgid "Initial Collateral (Collateral excluding Borrow Fee)."
msgstr ""

#: src/components/Synthetics/PositionEditor/PositionEditor.tsx
#: src/components/Synthetics/PositionSeller/PositionSeller.tsx
msgid "Initial Collateral (Collateral excluding Borrow and Funding Fee)."
msgstr ""

#: src/components/Exchange/TradeHistory.js
#: src/components/Synthetics/TradeHistoryRow/LiquidationTooltip.tsx
msgid "Initial collateral"
msgstr "初始抵押品"

#: src/components/Exchange/PositionSeller.js
msgid "Insufficient Available Liquidity to swap to {0}:"
msgstr ""

#: src/components/Glp/GlpSwap.js
msgid "Insufficient GLP balance"
msgstr "GLP余额不足"

#: src/components/Exchange/PositionSeller.js
#: src/components/Exchange/PositionSeller.js
#: src/components/Exchange/SwapBox.js
#: src/components/Exchange/SwapBox.js
#: src/components/Exchange/SwapBox.js
#: src/components/Exchange/SwapBox.js
#: src/components/Exchange/SwapBox.js
#: src/components/Exchange/SwapBox.js
#: src/components/Exchange/SwapBox.js
#: src/components/Exchange/SwapBox.js
#: src/components/Exchange/SwapBox.js
#: src/components/Exchange/SwapBox.js
msgid "Insufficient Liquidity"
msgstr ""

#: src/components/Exchange/SwapBox.js
#: src/components/Glp/GlpSwap.js
#: src/domain/synthetics/trade/utils/validation.ts
msgid "Insufficient liquidity"
msgstr "流动资金不足"

#: src/components/Synthetics/TradeBox/MarketPoolSelectorRow.tsx
msgid "Insufficient liquidity in any {0}/USD market pools for your order."
msgstr ""

#: src/components/Synthetics/TradeBox/MarketPoolSelectorRow.tsx
msgid "Insufficient liquidity in {0} market pool. <0/><1>Switch to {1} market pool.</1>"
msgstr ""

#: src/domain/synthetics/trade/utils/validation.ts
msgid "Insufficient liquidity to swap collateral"
msgstr ""

#: src/domain/synthetics/trade/utils/validation.ts
msgid "Insufficient receive token liquidity"
msgstr ""

#: src/pages/Stake/StakeV2.js
msgid "Insufficient staked tokens"
msgstr "质押代币不足"

#: src/components/Exchange/SwapBox.js
#: src/components/Exchange/SwapBox.js
#: src/components/Glp/GlpSwap.js
#: src/domain/synthetics/trade/utils/validation.ts
#: src/domain/synthetics/trade/utils/validation.ts
#: src/domain/synthetics/trade/utils/validation.ts
#: src/domain/synthetics/trade/utils/validation.ts
#: src/domain/synthetics/trade/utils/validation.ts
#: src/domain/synthetics/trade/utils/validation.ts
msgid "Insufficient {0} balance"
msgstr " {0}余额不足"

#: src/domain/synthetics/trade/utils/validation.ts
#: src/domain/synthetics/trade/utils/validation.ts
msgid "Insufficient {0} liquidity"
msgstr ""

#: src/components/Exchange/PositionSeller.js
#: src/components/Exchange/PositionSeller.js
msgid "Invalid Liquidation Price"
msgstr ""

#: src/pages/NftWallet/NftWallet.js
msgid "Invalid NFT Address"
msgstr "无效的NFT地址"

#: src/pages/BeginAccountTransfer/BeginAccountTransfer.js
msgid "Invalid Receiver"
msgstr "无效的接收者"

#: src/pages/BeginAccountTransfer/BeginAccountTransfer.js
#: src/pages/NftWallet/NftWallet.js
msgid "Invalid Receiver Address"
msgstr "无效的接收地址"

#: src/pages/CompleteAccountTransfer/CompleteAccountTransfer.js
msgid "Invalid Transfer Addresses: Please check the url."
msgstr ""

#: src/components/Synthetics/AcceptablePriceImpactEditor/AcceptablePriceImpactEditor.tsx
msgid "Invalid acceptable Price Impact value"
msgstr ""

#: src/App/App.js
msgid "Invalid execution fee buffer value"
msgstr ""

#: src/components/Exchange/PositionEditor.js
#: src/components/Exchange/PositionEditor.js
#: src/components/Exchange/PositionEditor.js
#: src/domain/synthetics/trade/utils/validation.ts
#: src/domain/synthetics/trade/utils/validation.ts
msgid "Invalid liq. price"
msgstr "无效的流动资金价格"

#: src/components/Exchange/ConfirmationBox.js
#: src/components/Exchange/OrderEditor.js
#: src/components/Exchange/PositionSeller.js
msgid "Invalid price, see warning"
msgstr "无效的价格，请参阅警告"

#: src/App/App.js
msgid "Invalid slippage value"
msgstr "无效的滑点值"

#: src/pages/OrdersOverview/OrdersOverview.js
msgid "Invalid token fromToken: \"{0}\" toToken: \"{toTokenAddress}\""
msgstr "无效代币从代币: \"{0}\" 代币: \"{toTokenAddress}\\"

#: src/pages/OrdersOverview/OrdersOverview.js
msgid "Invalid token indexToken: \"{0}\" collateralToken: \"{1}\""
msgstr "无效代币索引代币: \"{0}\" 抵押品代币: \"{1}\\"

#: src/pages/Jobs/Jobs.js
msgid "Job Openings"
msgstr ""

#: src/pages/Jobs/Jobs.js
msgid "Job openings at GMX."
msgstr "GMX的职位空缺"

#: src/pages/Jobs/Jobs.js
msgid "Jobs"
msgstr "工作"

#: src/components/Exchange/PositionSeller.js
msgid "Keep Leverage is not possible"
msgstr ""

#: src/components/Synthetics/ConfirmationBox/ConfirmationBox.tsx
#: src/components/Synthetics/PositionSeller/PositionSeller.tsx
#: src/components/Synthetics/TradeBox/TradeBox.tsx
msgid "Keep leverage at {0}"
msgstr ""

#: src/components/Exchange/PositionSeller.js
msgid "Keep leverage at {0}x"
msgstr ""

#: src/components/NetworkDropdown/NetworkDropdown.tsx
msgid "Language"
msgstr "语言"

#: src/components/Header/AppHeaderUser.tsx
#: src/components/Header/AppHeaderUser.tsx
#: src/components/ModalViews/RedirectModal.js
#: src/pages/Home/Home.js
msgid "Launch App"
msgstr "启动应用程序"

#: src/components/Exchange/UsefulLinks.tsx
msgid "Leaderboard"
msgstr "排行榜"

#: src/pages/Ecosystem/Ecosystem.js
msgid "Leaderboard for GMX traders"
msgstr "GMX交易者排行榜"

#: src/components/Exchange/PositionEditor.js
msgid "Leave at least {0} ETH for gas"
msgstr ""

#: src/components/Exchange/SwapBox.js
#: src/components/Exchange/SwapBox.js
msgid "Leave at least {0} {1} for gas"
msgstr "至少为手续费留{0}{1}"

#: src/components/Exchange/PositionEditor.js
msgid "Leftover Collateral not enough to cover fees"
msgstr ""

#: src/components/Exchange/PositionSeller.js
msgid "Leftover collateral below 5 USD"
msgstr ""

#: src/domain/synthetics/trade/utils/validation.ts
msgid "Leftover collateral below {0} USD"
msgstr ""

#: src/components/Exchange/PositionSeller.js
msgid "Leftover position below 10 USD"
msgstr ""

#: src/components/Exchange/ConfirmationBox.js
#: src/components/Exchange/PositionEditor.js
#: src/components/Exchange/PositionSeller.js
#: src/components/Exchange/SwapBox.js
#: src/components/Exchange/SwapBox.js
#: src/components/Synthetics/ConfirmationBox/ConfirmationBox.tsx
#: src/components/Synthetics/ConfirmationBox/ConfirmationBox.tsx
#: src/components/Synthetics/PositionEditor/PositionEditor.tsx
#: src/components/Synthetics/PositionSeller/PositionSeller.tsx
#: src/components/Synthetics/TradeBox/TradeBox.tsx
#: src/components/Synthetics/TradeBox/TradeBox.tsx
#: src/components/Synthetics/TradeBox/TradeBox.tsx
msgid "Leverage"
msgstr "杠杆"

#: src/pages/Ecosystem/Ecosystem.js
msgid "Leverage Trading Terminal"
msgstr ""

#: src/components/Exchange/SwapBox.js
msgid "Leverage disabled, pending {0} upgrade"
msgstr "杠杆失效，等待{0}升级"

#: src/components/Synthetics/TradeBox/TradeBox.tsx
msgid "Leverage slider"
msgstr ""

#: src/components/Exchange/OrdersList.js
#: src/components/Exchange/OrdersList.js
#: src/components/Exchange/SwapBox.js
#: src/components/Synthetics/OrderItem/OrderItem.tsx
#: src/components/Synthetics/TradeBox/TradeBox.tsx
msgid "Limit"
msgstr "限制"

#: src/domain/synthetics/orders/utils.ts
msgid "Limit Decrease"
msgstr ""

#: src/domain/synthetics/orders/utils.ts
msgid "Limit Increase"
msgstr ""

#: src/components/Synthetics/ConfirmationBox/ConfirmationBox.tsx
msgid "Limit Order Price to guarantee Min. Receive amount is updated in real time in the Orders tab after the order has been created."
msgstr ""

#: src/components/Synthetics/ConfirmationBox/ConfirmationBox.tsx
msgid "Limit Order Price will vary based on Fees and Price Impact to guarantee the Min. Receive amount."
msgstr ""

#: src/components/Exchange/ConfirmationBox.js
#: src/components/Exchange/ConfirmationBox.js
#: src/components/Synthetics/ConfirmationBox/ConfirmationBox.tsx
#: src/components/Synthetics/ConfirmationBox/ConfirmationBox.tsx
msgid "Limit Price"
msgstr "限制价格"

#: src/components/Synthetics/StatusNotification/OrderStatusNotification.tsx
#: src/domain/synthetics/orders/utils.ts
msgid "Limit Swap"
msgstr ""

#: src/components/Exchange/SwapBox.js
msgid "Limit order creation failed."
msgstr "限价订单创建失败"

#: src/components/Synthetics/StatusNotification/OrderStatusNotification.tsx
msgid "Limit order for"
msgstr ""

#: src/components/Exchange/SwapBox.js
msgid "Limit order submitted!"
msgstr "限价订单送出"

#: src/pages/Ecosystem/Ecosystem.js
#: src/pages/Ecosystem/Ecosystem.js
#: src/pages/Ecosystem/Ecosystem.js
#: src/pages/Ecosystem/Ecosystem.js
#: src/pages/Ecosystem/Ecosystem.js
msgid "Link"
msgstr "链接"

#: src/components/Exchange/PositionShare.js
msgid "Link copied to clipboard."
msgstr "链接被复制到剪贴板上"

#: src/components/Synthetics/PositionEditor/PositionEditor.tsx
#: src/components/Synthetics/PositionList/PositionList.tsx
msgid "Liq Price"
msgstr ""

#: src/components/Exchange/ConfirmationBox.js
#: src/components/Exchange/OrderEditor.js
#: src/components/Exchange/PositionEditor.js
#: src/components/Exchange/PositionSeller.js
#: src/components/Exchange/PositionsList.js
#: src/components/Exchange/PositionsList.js
#: src/components/Exchange/SwapBox.js
#: src/components/Synthetics/ConfirmationBox/ConfirmationBox.tsx
#: src/components/Synthetics/ConfirmationBox/ConfirmationBox.tsx
#: src/components/Synthetics/OrderEditor/OrderEditor.tsx
#: src/components/Synthetics/PositionItem/PositionItem.tsx
#: src/components/Synthetics/PositionSeller/PositionSeller.tsx
#: src/components/Synthetics/TradeBox/TradeBox.tsx
#: src/components/Synthetics/TradeBox/TradeBox.tsx
msgid "Liq. Price"
msgstr "流动资金价格"

#: src/components/Exchange/ExchangeTVChart.js
msgid "Liq. {0} {longOrShortText}"
msgstr ""

#: src/components/Synthetics/TVChart/TVChart.tsx
msgid "Liq. {longOrShortText} {tokenSymbol}"
msgstr ""

#: src/components/Exchange/TradeHistory.js
#: src/components/Synthetics/TradeHistoryRow/LiquidationTooltip.tsx
#: src/context/SyntheticsEvents/SyntheticsEventsProvider.tsx
msgid "Liquidated"
msgstr "清偿完毕"

#: src/components/Exchange/TradeHistory.js
msgid ""
"Liquidated {0} {longOrShortText},\n"
"-{1} USD,\n"
"{2} Price: {3} USD"
msgstr ""

#: src/components/Exchange/TradeHistory.js
msgid "Liquidation Fee"
msgstr ""

#: src/components/Exchange/PositionEditor.js
msgid "Liquidation price would cross mark price."
msgstr ""

#: src/components/Exchange/SwapBox.js
#: src/components/Exchange/SwapBox.js
msgid "Liquidity data not loaded"
msgstr "未加载流动资金数据"

#: src/components/Exchange/PositionsList.js
#: src/components/Exchange/PositionsList.js
#: src/components/Synthetics/ClaimHistory/ClaimHistory.tsx
#: src/components/Synthetics/GmSwap/GmConfirmationBox/GmConfirmationBox.tsx
#: src/components/Synthetics/OrderEditor/OrderEditor.tsx
#: src/components/Synthetics/OrderEditor/OrderEditor.tsx
#: src/components/Synthetics/OrderList/OrderList.tsx
#: src/components/Synthetics/OrderList/OrderList.tsx
#: src/components/Synthetics/PositionList/PositionList.tsx
#: src/components/Synthetics/PositionList/PositionList.tsx
#: src/components/Synthetics/TradeHistory/TradeHistory.tsx
#: src/domain/synthetics/trade/utils/validation.ts
#: src/domain/synthetics/trade/utils/validation.ts
msgid "Loading..."
msgstr "加载中..."

#: src/components/Exchange/ConfirmationBox.js
#: src/components/Exchange/ConfirmationBox.js
#: src/components/Exchange/ConfirmationBox.js
#: src/components/Exchange/ConfirmationBox.js
#: src/components/Exchange/ConfirmationBox.js
#: src/components/Exchange/ExchangeTVChart.js
#: src/components/Exchange/ExchangeTVChart.js
#: src/components/Exchange/OrdersList.js
#: src/components/Exchange/PositionEditor.js
#: src/components/Exchange/PositionSeller.js
#: src/components/Exchange/PositionsList.js
#: src/components/Exchange/PositionsList.js
#: src/components/Exchange/PositionsList.js
#: src/components/Exchange/SwapBox.js
#: src/components/Exchange/SwapBox.js
#: src/components/Exchange/SwapBox.js
#: src/components/Exchange/SwapBox.js
#: src/components/Exchange/SwapBox.js
#: src/components/Exchange/TradeHistory.js
#: src/components/Exchange/TradeHistory.js
#: src/components/Exchange/TradeHistory.js
#: src/components/Synthetics/ConfirmationBox/ConfirmationBox.tsx
#: src/components/Synthetics/ConfirmationBox/ConfirmationBox.tsx
#: src/components/Synthetics/ConfirmationBox/ConfirmationBox.tsx
#: src/components/Synthetics/ConfirmationBox/ConfirmationBox.tsx
#: src/components/Synthetics/ConfirmationBox/ConfirmationBox.tsx
#: src/components/Synthetics/MarketCard/MarketCard.tsx
#: src/components/Synthetics/OrderItem/OrderItem.tsx
#: src/components/Synthetics/PositionEditor/PositionEditor.tsx
#: src/components/Synthetics/PositionItem/PositionItem.tsx
#: src/components/Synthetics/PositionItem/PositionItem.tsx
#: src/components/Synthetics/PositionSeller/PositionSeller.tsx
#: src/components/Synthetics/StatusNotification/OrderStatusNotification.tsx
#: src/components/Synthetics/TVChart/TVChart.tsx
#: src/components/Synthetics/TVChart/TVChart.tsx
#: src/components/Synthetics/TradeBox/TradeBox.tsx
#: src/components/Synthetics/TradeHistoryRow/TradeHistoryRow.tsx
#: src/context/SyntheticsEvents/SyntheticsEventsProvider.tsx
#: src/context/SyntheticsEvents/SyntheticsEventsProvider.tsx
#: src/domain/synthetics/orders/utils.ts
#: src/pages/Actions/Actions.js
#: src/pages/Actions/Actions.js
#: src/pages/Exchange/Exchange.js
#: src/pages/Exchange/Exchange.js
#: src/pages/Exchange/Exchange.js
#: src/pages/Exchange/Exchange.js
#: src/pages/OrdersOverview/OrdersOverview.js
msgid "Long"
msgstr "做多"

#: src/components/Synthetics/MarketStats/MarketStats.tsx
msgid "Long Collateral"
msgstr ""

#: src/components/Exchange/ChartTokenSelector.tsx
msgid "Long Liquidity"
msgstr ""

#: src/components/Synthetics/MarketCard/MarketCard.tsx
msgid "Long Open Interest"
msgstr ""

#: src/pages/Dashboard/DashboardV2.js
msgid "Long Positions"
msgstr "开仓做多"

#: src/components/Exchange/SwapBox.js
msgid "Long {0}"
msgstr "做多 {0}"

#: src/components/Exchange/ConfirmationBox.js
msgid "Longing..."
msgstr "做多中"

#: src/components/Referrals/AddAffiliateCode.js
msgid "Looks like you don't have a referral code to share. <0/> Create one now and start earning rebates!"
msgstr "看来你没有推荐代码可以分享。<0/> 创建一个，开始赚取回扣！"

#: src/pages/Actions/Actions.js
msgid "Loss"
msgstr "亏损"

#: src/components/Synthetics/GmList/GmList.tsx
msgid "MARKET"
msgstr ""

#: src/components/BuyInputSection/BuyInputSection.tsx
#: src/components/InputSection/InputSection.js
#: src/pages/ClaimEsGmx/ClaimEsGmx.js
msgid "MAX"
msgstr "最大值"

#: src/pages/Ecosystem/Ecosystem.js
msgid "MEV Optimizer"
msgstr "MEV优化器"

#: src/components/Synthetics/GmList/GmList.tsx
msgid "MINTABLE"
msgstr ""

#: src/components/Exchange/PositionSeller.js
#: src/components/Exchange/SwapBox.js
#: src/components/Synthetics/OrderEditor/OrderEditor.tsx
#: src/components/Synthetics/TradeBox/TradeBox.tsx
#: src/components/Synthetics/TradeBox/TradeBox.tsx
msgid "Mark"
msgstr ""

#: src/components/Exchange/ConfirmationBox.js
#: src/components/Exchange/ConfirmationBox.js
#: src/components/Exchange/OrdersList.js
#: src/components/Exchange/OrdersList.js
#: src/components/Exchange/OrdersList.js
#: src/components/Exchange/PositionEditor.js
#: src/components/Exchange/PositionSeller.js
#: src/components/Exchange/PositionsList.js
#: src/components/Exchange/PositionsList.js
#: src/components/Synthetics/ConfirmationBox/ConfirmationBox.tsx
#: src/components/Synthetics/ConfirmationBox/ConfirmationBox.tsx
#: src/components/Synthetics/ConfirmationBox/ConfirmationBox.tsx
#: src/components/Synthetics/OrderItem/OrderItem.tsx
#: src/components/Synthetics/OrderList/OrderList.tsx
#: src/components/Synthetics/PositionEditor/PositionEditor.tsx
#: src/components/Synthetics/PositionItem/PositionItem.tsx
#: src/components/Synthetics/PositionList/PositionList.tsx
#: src/components/Synthetics/PositionSeller/PositionSeller.tsx
#: src/components/Synthetics/TradeBox/TradeBox.tsx
#: src/pages/OrdersOverview/OrdersOverview.js
msgid "Mark Price"
msgstr "标价"

#: src/components/Exchange/OrderEditor.js
msgid "Mark Price:"
msgstr "标价"

#: src/components/Exchange/OrderEditor.js
msgid "Mark: {0}"
msgstr "标识: {0}"

#: src/components/Exchange/PositionSeller.js
#: src/components/Exchange/SwapBox.js
#: src/components/Referrals/ClaimAffiliatesModal/ClaimAffiliatesModal.tsx
#: src/components/Synthetics/ClaimModal/ClaimModal.tsx
#: src/components/Synthetics/GmSwap/GmSwapBox/GmSwapBox.tsx
#: src/components/Synthetics/GmSwap/GmSwapBox/GmSwapBox.tsx
#: src/components/Synthetics/MarketCard/MarketCard.tsx
#: src/components/Synthetics/MarketStats/MarketStats.tsx
#: src/components/Synthetics/OrderItem/OrderItem.tsx
#: src/components/Synthetics/PositionItem/PositionItem.tsx
#: src/components/Synthetics/PositionItem/PositionItem.tsx
#: src/components/Synthetics/PositionSeller/PositionSeller.tsx
#: src/components/Synthetics/TradeBox/TradeBox.tsx
#: src/components/Synthetics/TradeBox/TradeBox.tsx
#: src/components/Synthetics/TradeBox/TradeBox.tsx
msgid "Market"
msgstr "市场"

#: src/pages/Dashboard/DashboardV2.js
#: src/pages/Dashboard/DashboardV2.js
msgid "Market Cap"
msgstr "标记上限"

#: src/domain/synthetics/orders/utils.ts
msgid "Market Decrease"
msgstr ""

#: src/domain/synthetics/orders/utils.ts
msgid "Market Increase"
msgstr ""

#: src/domain/synthetics/orders/utils.ts
msgid "Market Swap"
msgstr ""

#: src/components/Exchange/PositionEditor.js
#: src/components/Exchange/PositionSeller.js
#: src/components/Synthetics/PositionEditor/PositionEditor.tsx
#: src/components/Synthetics/PositionSeller/PositionSeller.tsx
#: src/pages/Stake/StakeV2.js
#: src/pages/Stake/StakeV2.js
#: src/pages/Stake/StakeV2.js
msgid "Max"
msgstr ""

#: src/pages/Stake/StakeV2.js
msgid "Max Capacity"
msgstr "最高上限"

#: src/components/Glp/GlpSwap.js
msgid "Max Capacity for {0} Reached"
msgstr "达到{0}的最高上限"

#: src/components/Synthetics/GmSwap/GmFees/GmFees.tsx
#: src/components/Synthetics/OrderEditor/OrderEditor.tsx
#: src/components/Synthetics/TradeFeesRow/TradeFeesRow.tsx
msgid "Max Execution Fee"
msgstr ""

#: src/App/App.js
msgid "Max Execution Fee Buffer"
msgstr ""

#: src/App/App.js
msgid "Max Execution Fee buffer below {0}% may result in failed orders."
msgstr ""

#: src/components/Exchange/ChartTokenSelector.tsx
msgid "Max In"
msgstr ""

#: src/components/Exchange/PositionSeller.js
msgid "Max Leverage without PnL: 100x"
msgstr ""

#: src/components/Exchange/ChartTokenSelector.tsx
msgid "Max Out"
msgstr ""

#: src/components/Glp/GlpSwap.js
msgid "Max Pool Capacity"
msgstr "池子高上限"

#: src/components/Synthetics/AcceptablePriceImpactEditor/AcceptablePriceImpactEditor.tsx
msgid "Max acceptable Price Impact precision is 0.01%"
msgstr ""

#: src/components/Migration/Migration.js
#: src/pages/Stake/StakeV1.js
#: src/pages/Stake/StakeV1.js
#: src/pages/Stake/StakeV2.js
#: src/pages/Stake/StakeV2.js
#: src/pages/Stake/StakeV2.js
msgid "Max amount exceeded"
msgstr "超出最高金额"

#: src/components/Exchange/PositionSeller.js
#: src/domain/synthetics/trade/utils/validation.ts
msgid "Max close amount exceeded"
msgstr ""

#: src/App/App.js
msgid "Max execution fee buffer precision is 0.01%"
msgstr ""

#: src/components/Exchange/TradeHistory.js
msgid "Max leverage of 100x was exceeded, the remaining collateral after deducting losses and fees have been sent back to your account:"
msgstr "超过100倍的最大杠杆率，扣除损失和费用后的剩余抵押物已发回你的账户:"

#: src/components/Exchange/PositionEditor.js
msgid "Max leverage without PnL: {0}x"
msgstr ""

#: src/components/Exchange/PositionEditor.js
#: src/components/Exchange/PositionSeller.js
#: src/components/Exchange/SwapBox.js
#: src/domain/synthetics/trade/utils/validation.ts
#: src/domain/synthetics/trade/utils/validation.ts
#: src/domain/synthetics/trade/utils/validation.ts
msgid "Max leverage: {0}x"
msgstr ""

#: src/components/Glp/GlpSwap.js
msgid "Max pool capacity reached for {0}. Please mint GLP using another token"
msgstr "已达到{0}池的最大容量。请使用另一个代币挖GLP"

#: src/components/Glp/GlpSwap.js
msgid "Max pool capacity reached for {0}<0/><1/>Please mint GLP using another token"
msgstr "已达到{0}<0/><1/>池的最大容量，请使用另一个代币铸币GLP"

#: src/App/App.js
msgid "Max slippage precision is 0.01%"
msgstr "最大滑点精准度为0.01%"

#: src/components/Synthetics/MarketStats/MarketStats.tsx
#: src/components/Synthetics/MarketStats/MarketStats.tsx
msgid "Max {0}"
msgstr ""

#: src/pages/Dashboard/DashboardV2.js
#: src/pages/Dashboard/DashboardV2.js
msgid "Max {0} Capacity"
msgstr "最高{0}上限"

#: src/domain/synthetics/trade/utils/validation.ts
#: src/domain/synthetics/trade/utils/validation.ts
msgid "Max {0} amount exceeded"
msgstr ""

#: src/components/Exchange/PositionSeller.js
#: src/components/Exchange/SwapBox.js
msgid "Max {0} in"
msgstr "最高{0}以内"

#: src/components/Exchange/SwapBox.js
msgid "Max {0} long capacity"
msgstr "最大{0}做多限制"

#: src/components/Exchange/SwapBox.js
#: src/domain/synthetics/trade/utils/validation.ts
msgid "Max {0} long exceeded"
msgstr "超过了最大{0}做多范围"

#: src/components/Exchange/PositionSeller.js
#: src/components/Exchange/SwapBox.js
#: src/components/Synthetics/SwapCard/SwapCard.tsx
msgid "Max {0} out"
msgstr "最高{0}以外"

#: src/components/Exchange/SwapBox.js
msgid "Max {0} short capacity"
msgstr "最大{0}做空范围"

#: src/components/Exchange/SwapBox.js
#: src/domain/synthetics/trade/utils/validation.ts
msgid "Max {0} short exceeded"
msgstr "超过了最大{0}做空范围"

#: src/components/Synthetics/MarketCard/MarketCard.tsx
msgid "Max {0} {longShortText} capacity"
msgstr ""

#: src/components/Migration/Migration.js
#: src/pages/Stake/StakeV1.js
#: src/pages/Stake/StakeV1.js
msgid "Max: {0}"
msgstr "最高: {0}"

#: src/components/Footer/constants.ts
#: src/components/Footer/constants.ts
msgid "Media Kit"
msgstr "多媒体工具"

#: src/components/Migration/Migration.js
#: src/components/Migration/Migration.js
#: src/pages/Stake/StakeV1.js
#: src/pages/Stake/StakeV1.js
#: src/pages/Stake/StakeV1.js
msgid "Migrate"
msgstr "转移"

#: src/components/Migration/Migration.js
msgid "Migrated"
msgstr "已转移"

#: src/components/Migration/Migration.js
msgid "Migrating..."
msgstr "转移中"

#: src/components/Migration/Migration.js
msgid "Migration Price"
msgstr "转移价格"

#: src/components/Migration/Migration.js
msgid "Migration failed"
msgstr "转移失败"

#: src/components/Migration/Migration.js
msgid "Migration submitted! <0>View status.</0>"
msgstr "转移已送出! <0>查看状态</0>"

#: src/domain/synthetics/trade/utils/validation.ts
msgid "Min collateral: {0}"
msgstr ""

#: src/domain/synthetics/trade/utils/validation.ts
msgid "Min collateral: {0} USD"
msgstr ""

#: src/components/Exchange/PositionEditor.js
#: src/components/Exchange/PositionSeller.js
#: src/components/Exchange/SwapBox.js
msgid "Min leverage: 1.1x"
msgstr "最小杠杆率:1.1x"

#: src/components/Exchange/SwapBox.js
msgid "Min order: 10 USD"
msgstr "最小订单:10美元"

#: src/domain/synthetics/trade/utils/validation.ts
msgid "Min order: {0}"
msgstr ""

#: src/components/Exchange/TradeHistory.js
#: src/components/Synthetics/TradeHistoryRow/LiquidationTooltip.tsx
msgid "Min required collateral"
msgstr "所需的最低抵押品"

#: src/components/Exchange/PositionEditor.js
msgid "Min residual collateral: 10 USD"
msgstr ""

#: src/components/Exchange/ConfirmationBox.js
#: src/components/Synthetics/ConfirmationBox/ConfirmationBox.tsx
#: src/components/Synthetics/OrderEditor/OrderEditor.tsx
msgid "Min. Receive"
msgstr "最低接收"

#: src/components/Exchange/OrderEditor.js
msgid "Minimum received"
msgstr "最低已接收"

#: src/components/Synthetics/GmList/GmList.tsx
#: src/components/Synthetics/MarketStats/MarketStats.tsx
msgid "Mintable"
msgstr ""

#: src/components/Exchange/SwapBox.js
#: src/pages/Dashboard/DashboardV2.js
msgid "More Info"
msgstr "更多资讯"

#: src/components/NetworkDropdown/NetworkDropdown.tsx
msgid "More Options"
msgstr "更多选项"

#: src/pages/Stake/StakeV2.js
msgid "Multiplier Points"
msgstr "积分"

#: src/pages/Stake/StakeV2.js
msgid "Multiplier Points APR"
msgstr "积分点数年利率"

#: src/pages/NftWallet/NftWallet.js
msgid "NFT Address"
msgstr "NFT地址"

#: src/pages/NftWallet/NftWallet.js
msgid "NFT ID"
msgstr "NFT ID"

#: src/pages/NftWallet/NftWallet.js
msgid "NFT Wallet"
msgstr "NFT钱包"

#: src/components/Synthetics/PositionItem/PositionItem.tsx
msgid "Negative Funding Fees are settled against the collateral automatically and will influence the liquidation price. Positive Funding Fees can be claimed under Claimable Funding after realizing any action on the position."
msgstr ""

#: src/components/Exchange/PositionSeller.js
msgid "Neither Collateral nor realized PnL is enough to cover pending Fees. Please close a larger position amount."
msgstr ""

#: src/components/Exchange/PositionsList.js
#: src/components/Exchange/PositionsList.js
#: src/components/Synthetics/PositionItem/PositionItem.tsx
#: src/components/Synthetics/PositionList/PositionList.tsx
msgid "Net Value"
msgstr "净值"

#: src/components/Exchange/NetValueTooltip.tsx
msgid "Net Value: Initial Collateral + PnL - Borrow Fee - Close Fee"
msgstr ""

#: src/components/Synthetics/PositionItem/PositionItem.tsx
msgid "Net Value: Initial Collateral + PnL - Borrow Fee - Negative Funding Fee - Close Fee"
msgstr ""

#: src/components/NetworkDropdown/NetworkDropdown.tsx
#: src/components/NetworkDropdown/NetworkDropdown.tsx
msgid "Networks"
msgstr "网络"

#: src/components/NetworkDropdown/NetworkDropdown.tsx
msgid "Networks and Settings"
msgstr "网络和设定"

#: src/components/Exchange/TradeHistory.js
#: src/components/Synthetics/ClaimHistory/ClaimHistory.tsx
#: src/components/Synthetics/TradeHistory/TradeHistory.tsx
msgid "Next"
msgstr "下一步"

#: src/pages/Actions/Actions.js
msgid "No PnLs found"
msgstr "未发现PnLs"

#: src/components/Synthetics/ClaimHistory/ClaimHistory.tsx
msgid "No claims yet"
msgstr ""

#: src/pages/ClaimEsGmx/ClaimEsGmx.js
msgid "No esGMX to claim"
msgstr "没有esGMX可供索取"

#: src/components/Exchange/OrdersList.js
#: src/components/Exchange/OrdersList.js
#: src/components/Synthetics/OrderList/OrderList.tsx
#: src/components/Synthetics/OrderList/OrderList.tsx
msgid "No open orders"
msgstr "没有未完成的订单"

#: src/lib/legacy.ts
msgid "No open position, order cannot be executed unless a position is opened"
msgstr "没有未结头寸，除非有头寸，否则订单不能被执行"

#: src/components/Exchange/PositionsList.js
#: src/components/Exchange/PositionsList.js
#: src/components/Synthetics/PositionList/PositionList.tsx
#: src/components/Synthetics/PositionList/PositionList.tsx
msgid "No open positions"
msgstr "没有未结头寸"

#: src/pages/Jobs/Jobs.js
msgid "No open positions at GMX currently"
msgstr "目前在GMX没有未结头寸"

#: src/pages/OrdersOverview/OrdersOverview.js
msgid "No position"
msgstr "没有头寸"

#: src/components/Referrals/AffiliatesStats.tsx
#: src/components/Referrals/TradersStats.tsx
msgid "No rebates distribution history yet."
msgstr "尚未有回扣分配记录"

#: src/pages/Stake/StakeV1.js
msgid "No rewards to claim yet"
msgstr "暂时没有奖励可领"

#: src/components/Exchange/TradeHistory.js
#: src/components/Synthetics/TradeHistory/TradeHistory.tsx
msgid "No trades yet"
msgstr "暂时没有交易"

#: src/components/Exchange/OrdersToa.js
msgid "Note that orders are not guaranteed to be executed.<0/><1/>This can occur in a few situations including but not exclusive to:"
msgstr "请注意，订单不保证被执行。<0/><1/>可能发生在几种情况下，包括但不限于:"

#: src/components/Referrals/referralsHelper.js
msgid "Only letters, numbers and underscores are allowed."
msgstr "只允许使用字母、数字和下底线"

#: src/components/Exchange/FeesTooltip.tsx
#: src/components/Exchange/NetValueTooltip.tsx
#: src/components/Synthetics/TradeFeesRow/TradeFeesRow.tsx
msgid "Open Fee"
msgstr ""

#: src/pages/Dashboard/DashboardV2.js
#: src/pages/Home/Home.js
msgid "Open Interest"
msgstr "开启利息"

#: src/components/Synthetics/MarketCard/MarketCard.tsx
msgid "Open Interest Balance"
msgstr ""

#: src/components/Exchange/SwapBox.js
msgid "Open a position"
msgstr "开启仓位"

#: src/pages/Dashboard/AssetDropdown.tsx
msgid "Open in Coingecko"
msgstr "在Coingecko开启"

#: src/pages/Dashboard/AssetDropdown.tsx
msgid "Open in Explorer"
msgstr "在Explorer开启"

#: src/pages/Home/Home.js
msgid "Open positions through a simple swap interface. Conveniently swap from any supported asset into the position of your choice."
msgstr "通过简单的互换界面开立头寸。方便地从任何币值换成你选择的头寸"

#: src/pages/PositionsOverview/PositionsOverview.js
msgid "Open positions: {0}<0/>Under risk: {1}"
msgstr "未结头寸: {0}<0/>风险之下: {1}"

#: src/pages/Ecosystem/Ecosystem.js
msgid "Open trades ranking and stats"
msgstr ""

#: src/components/Exchange/ExchangeTVChart.js
msgid "Open {0} {longOrShortText}"
msgstr ""

#: src/components/Synthetics/TVChart/TVChart.tsx
msgid "Open {longOrShortText} {tokenSymbol}"
msgstr ""

#: src/components/Exchange/PositionsList.js
#: src/components/Synthetics/PositionItem/PositionItem.tsx
#: src/components/Synthetics/PositionItem/PositionItem.tsx
msgid "Opening..."
msgstr "开仓中"

#: src/components/Exchange/OrdersList.js
#: src/components/Synthetics/OrderList/OrderList.tsx
#: src/pages/OrdersOverview/OrdersOverview.js
msgid "Order"
msgstr "订单"

#: src/domain/synthetics/orders/utils.ts
msgid "Order Trigger Price is beyond position's Liquidation Price."
msgstr ""

#: src/components/Exchange/ConfirmationBox.js
#: src/components/Synthetics/StatusNotification/OrderStatusNotification.tsx
msgid "Order cancelled"
msgstr "订单已取消"

#: src/domain/legacy.ts
msgid "Order cancelled."
msgstr "订单已取消"

#: src/lib/legacy.ts
msgid "Order cannot be executed as it would reduce the position's leverage below 1"
msgstr "订单无法被执行，这将使头寸的杠杆率低于1"

#: src/lib/legacy.ts
msgid "Order cannot be executed as the remaining position would be smaller than $5.00"
msgstr "订单无法执行，剩余头寸小于5美元"

#: src/components/Exchange/PositionSeller.js
msgid "Order created!"
msgstr ""

#: src/components/Exchange/PositionSeller.js
msgid "Order creation failed."
msgstr ""

#: src/components/Synthetics/StatusNotification/OrderStatusNotification.tsx
msgid "Order executed"
msgstr ""

#: src/components/Synthetics/StatusNotification/OrderStatusNotification.tsx
msgid "Order request sent"
msgstr ""

#: src/pages/OrdersOverview/OrdersOverview.js
msgid "Order size exceeds position"
msgstr "订单规模超过位置"

#: src/pages/OrdersOverview/OrdersOverview.js
msgid "Order size is 0"
msgstr "订单大小为0"

#: src/components/Exchange/PositionsList.js
#: src/lib/legacy.ts
msgid "Order size is bigger than position, will only be executable if position increases"
msgstr "订单规模大于头寸，只有在头寸增加的情况下才会执行"

#: src/components/Exchange/PositionSeller.js
msgid "Order submitted!"
msgstr ""

#: src/components/Exchange/OrderEditor.js
msgid "Order update failed."
msgstr "指令更新失败"

#: src/components/Exchange/OrderEditor.js
msgid "Order update submitted!"
msgstr "指令更新已提交!"

#: src/components/Exchange/OrderEditor.js
msgid "Order updated!"
msgstr "指令已更新"

#: src/components/Exchange/PositionsList.js
#: src/components/Synthetics/PositionItem/PositionItem.tsx
#: src/pages/Actions/Actions.js
#: src/pages/Exchange/Exchange.js
#: src/pages/SyntheticsActions/SyntheticsActions.tsx
msgid "Orders"
msgstr "订单"

#: src/components/Exchange/PositionsList.js
#: src/components/Synthetics/PositionItem/PositionItem.tsx
#: src/pages/Exchange/Exchange.js
msgid "Orders ({0})"
msgstr "订单 ({0})"

#: src/pages/Exchange/Exchange.js
msgid "Orders cancelled."
msgstr "订单取消"

#: src/pages/SyntheticsPage/SyntheticsPage.tsx
#: src/pages/SyntheticsPage/SyntheticsPage.tsx
msgid "Orders{0}"
msgstr ""

#: src/pages/Ecosystem/Ecosystem.js
msgid "Overall protocol analytics"
msgstr ""

#: src/pages/Dashboard/DashboardV2.js
msgid "Overview"
msgstr "总览"

#: src/pages/Dashboard/DashboardV2.js
msgid "POOL"
msgstr "池子"

#: src/components/Synthetics/MarketsList/MarketsList.tsx
msgid "POOLS VALUE"
msgstr ""

#: src/components/Glp/GlpSwap.js
#: src/components/Synthetics/GmList/GmList.tsx
#: src/components/Synthetics/MarketsList/MarketsList.tsx
#: src/pages/Dashboard/DashboardV2.js
msgid "PRICE"
msgstr "价钱"

#: src/pages/PageNotFound/PageNotFound.js
#: src/pages/PageNotFound/PageNotFound.js
msgid "Page not found"
msgstr "没有找到页面"

#: src/components/Exchange/PositionSeller.js
#: src/components/Exchange/SwapBox.js
#: src/domain/synthetics/trade/utils/validation.ts
msgid "Page outdated, please refresh"
msgstr "页面已过期，请刷新"

#: src/components/Synthetics/GmSwap/GmSwapBox/GmSwapBox.tsx
msgid "Pair"
msgstr ""

#: src/components/Exchange/TradeHistory.js
msgid "Partial Liquidation"
msgstr "部分清偿"

#: src/components/Exchange/TradeHistory.js
msgid "Partially Liquidated"
msgstr "部分已清偿"

#: src/pages/Ecosystem/Ecosystem.js
msgid "Partnerships and Integrations"
msgstr "合作伙伴与整合"

#: src/components/Exchange/ConfirmationBox.js
#: src/components/Exchange/ConfirmationBox.js
#: src/components/Exchange/SwapBox.js
#: src/components/Exchange/SwapBox.js
#: src/components/Glp/GlpSwap.js
#: src/components/Glp/GlpSwap.js
#: src/components/Synthetics/ConfirmationBox/ConfirmationBox.tsx
#: src/components/Synthetics/ConfirmationBox/ConfirmationBox.tsx
#: src/components/Synthetics/GmSwap/GmConfirmationBox/GmConfirmationBox.tsx
#: src/components/Synthetics/GmSwap/GmConfirmationBox/GmConfirmationBox.tsx
#: src/components/Synthetics/GmSwap/GmSwapBox/GmSwapBox.tsx
#: src/components/Synthetics/GmSwap/GmSwapBox/GmSwapBox.tsx
#: src/components/Synthetics/GmSwap/GmSwapBox/GmSwapBox.tsx
#: src/components/Synthetics/GmSwap/GmSwapBox/GmSwapBox.tsx
#: src/components/Synthetics/TradeBox/TradeBox.tsx
#: src/components/Synthetics/TradeBox/TradeBox.tsx
msgid "Pay"
msgstr "支付"

#: src/components/Exchange/ConfirmationBox.js
#: src/components/Synthetics/ConfirmationBox/ConfirmationBox.tsx
msgid "Pay Amount"
msgstr "支付金额"

#: src/components/Synthetics/ConfirmationBox/ConfirmationBox.tsx
#: src/components/Synthetics/PositionEditor/PositionEditor.tsx
msgid "Pending {0} approval"
msgstr ""

#: src/pages/Dashboard/DashboardV2.js
msgid "Platform, GLP and GM tokens."
msgstr ""

#: src/components/Referrals/JoinReferralCode.js
msgid "Please input a referral code to benefit from fee discounts."
msgstr "请输入推荐代码，以获得折扣"

#: src/pages/BeginAccountTransfer/BeginAccountTransfer.js
msgid "Please only use this for full account transfers.<0/>This will transfer all your GMX, esGMX, GLP and Multiplier Points to your new account.<1/>Transfers are only supported if the receiving account has not staked GMX or GLP tokens before.<2/>Transfers are one-way, you will not be able to transfer staked tokens back to the sending account."
msgstr "<0/>这将把你所有的GMX、esGMX、GLP和乘数点转移到你的新账户<1/>只有在接收账户前没有抵押过GMX或GLP代币的情况下才支持转移<2/>转移是单向的，你将不能把抵押的代币转回发送账户"

#: src/pages/ClaimEsGmx/ClaimEsGmx.js
msgid "Please switch your network to Arbitrum."
msgstr "请将您的网络切换到Arbitrum"

#: src/components/Exchange/PositionSeller.js
msgid "Please uncheck \"Keep Leverage\", or close a larger position amount."
msgstr ""

#: src/components/Exchange/NetValueTooltip.tsx
#: src/components/Exchange/PositionSeller.js
#: src/components/Exchange/PositionsList.js
#: src/components/Exchange/TradeHistory.js
#: src/components/Synthetics/ConfirmationBox/ConfirmationBox.tsx
#: src/components/Synthetics/PositionItem/PositionItem.tsx
#: src/components/Synthetics/PositionItem/PositionItem.tsx
#: src/components/Synthetics/PositionSeller/PositionSeller.tsx
#: src/components/Synthetics/TradeHistoryRow/LiquidationTooltip.tsx
#: src/pages/Actions/Actions.js
msgid "PnL"
msgstr "PnL"

#: src/components/Exchange/NetValueTooltip.tsx
#: src/components/Synthetics/PositionItem/PositionItem.tsx
msgid "PnL After Fees"
msgstr "扣除费用后的PnL"

#: src/components/Synthetics/GmSwap/GmSwapBox/GmSwapBox.tsx
#: src/components/Synthetics/GmSwap/GmSwapBox/GmSwapBox.tsx
#: src/components/Synthetics/TradeBox/MarketPoolSelectorRow.tsx
#: src/components/Synthetics/TradeBox/MarketPoolSelectorRow.tsx
#: src/components/Synthetics/TradeBox/MarketPoolSelectorRow.tsx
#: src/pages/Dashboard/DashboardV2.js
msgid "Pool"
msgstr "池子"

#: src/components/Synthetics/MarketStats/MarketStats.tsx
#: src/components/Synthetics/MarketStats/MarketStats.tsx
#: src/pages/Dashboard/DashboardV2.js
#: src/pages/Dashboard/DashboardV2.js
msgid "Pool Amount"
msgstr "池子数量"

#: src/components/Synthetics/MarketsList/MarketsList.tsx
msgid "Pools Value"
msgstr ""

#: src/components/Exchange/PositionsList.js
#: src/components/Synthetics/PositionList/PositionList.tsx
msgid "Position"
msgstr "仓位"

#: src/components/Synthetics/TradeHistoryRow/LiquidationTooltip.tsx
msgid "Position Fee"
msgstr ""

#: src/components/Synthetics/TradeFeesRow/TradeFeesRow.tsx
msgid "Position Price Impact"
msgstr ""

#: src/components/Exchange/PositionSeller.js
msgid "Position close disabled, pending {0} upgrade"
msgstr ""

#: src/pages/Actions/Actions.js
#: src/pages/Exchange/Exchange.js
#: src/pages/SyntheticsActions/SyntheticsActions.tsx
msgid "Positions"
msgstr "仓位"

#: src/pages/Exchange/Exchange.js
msgid "Positions ({0})"
msgstr "仓位({0})"

#: src/pages/SyntheticsPage/SyntheticsPage.tsx
#: src/pages/SyntheticsPage/SyntheticsPage.tsx
msgid "Positions{0}"
msgstr ""

#: src/components/Synthetics/ClaimableCard/ClaimableCard.tsx
msgid "Positive Funding Fees for a position become claimable after the position is increased, decreased or closed."
msgstr ""

#: src/components/Exchange/TradeHistory.js
#: src/components/Synthetics/ClaimHistory/ClaimHistory.tsx
#: src/components/Synthetics/TradeHistory/TradeHistory.tsx
msgid "Prev"
msgstr "上一页"

#: src/components/Exchange/OrderEditor.js
#: src/components/Exchange/OrderEditor.js
#: src/components/Exchange/OrderEditor.js
#: src/components/Exchange/OrderEditor.js
#: src/components/Exchange/OrdersList.js
#: src/components/Exchange/OrdersList.js
#: src/components/Exchange/OrdersList.js
#: src/components/Exchange/PositionSeller.js
#: src/components/Exchange/SwapBox.js
#: src/components/Exchange/SwapBox.js
#: src/components/Exchange/SwapBox.js
#: src/components/Glp/GlpSwap.js
#: src/components/Glp/GlpSwap.js
#: src/components/Synthetics/GmList/GmList.tsx
#: src/components/Synthetics/MarketStats/MarketStats.tsx
#: src/components/Synthetics/MarketsList/MarketsList.tsx
#: src/components/Synthetics/OrderEditor/OrderEditor.tsx
#: src/components/Synthetics/OrderEditor/OrderEditor.tsx
#: src/components/Synthetics/SwapCard/SwapCard.tsx
#: src/components/Synthetics/TradeBox/TradeBox.tsx
#: src/components/Synthetics/TradeBox/TradeBox.tsx
#: src/components/Synthetics/TradeHistoryRow/TradeHistoryRow.tsx
#: src/pages/Dashboard/DashboardV2.js
#: src/pages/Dashboard/DashboardV2.js
#: src/pages/Dashboard/DashboardV2.js
#: src/pages/OrdersOverview/OrdersOverview.js
#: src/pages/Stake/StakeV2.js
#: src/pages/Stake/StakeV2.js
#: src/pages/Stake/StakeV2.js
msgid "Price"
msgstr "价钱"

#: src/components/Synthetics/ConfirmationBox/ConfirmationBox.tsx
#: src/components/Synthetics/GmSwap/GmFees/GmFees.tsx
#: src/components/Synthetics/PositionSeller/PositionSeller.tsx
#: src/components/Synthetics/TradeBox/TradeBox.tsx
#: src/components/Synthetics/TradeHistoryRow/LiquidationTooltip.tsx
msgid "Price Impact"
msgstr ""

#: src/components/Synthetics/ConfirmationBox/ConfirmationBox.tsx
#: src/components/Synthetics/PositionSeller/PositionSeller.tsx
#: src/domain/synthetics/trade/utils/validation.ts
msgid "Price Impact not yet acknowledged"
msgstr ""

#: src/components/Exchange/OrderEditor.js
#: src/components/Exchange/PositionSeller.js
#: src/components/Synthetics/OrderEditor/OrderEditor.tsx
#: src/domain/synthetics/trade/utils/validation.ts
msgid "Price above Liq. Price"
msgstr "价格高于流动资金价格"

#: src/components/Exchange/OrderEditor.js
#: src/components/Exchange/SwapBox.js
#: src/components/Exchange/SwapBox.js
#: src/components/Synthetics/OrderEditor/OrderEditor.tsx
#: src/components/Synthetics/OrderEditor/OrderEditor.tsx
#: src/components/Synthetics/OrderEditor/OrderEditor.tsx
#: src/components/Synthetics/OrderEditor/OrderEditor.tsx
#: src/domain/synthetics/trade/utils/validation.ts
#: src/domain/synthetics/trade/utils/validation.ts
#: src/domain/synthetics/trade/utils/validation.ts
msgid "Price above Mark Price"
msgstr "价格高于标价"

#: src/components/Exchange/OrderEditor.js
#: src/components/Exchange/PositionSeller.js
#: src/components/Synthetics/OrderEditor/OrderEditor.tsx
#: src/domain/synthetics/trade/utils/validation.ts
msgid "Price below Liq. Price"
msgstr "价格低于流动资金价格"

#: src/components/Exchange/OrderEditor.js
#: src/components/Exchange/SwapBox.js
#: src/components/Exchange/SwapBox.js
#: src/components/Synthetics/OrderEditor/OrderEditor.tsx
#: src/components/Synthetics/OrderEditor/OrderEditor.tsx
#: src/components/Synthetics/OrderEditor/OrderEditor.tsx
#: src/components/Synthetics/OrderEditor/OrderEditor.tsx
#: src/domain/synthetics/trade/utils/validation.ts
#: src/domain/synthetics/trade/utils/validation.ts
#: src/domain/synthetics/trade/utils/validation.ts
msgid "Price below Mark Price"
msgstr "价格低于标价"

#: src/pages/OrdersOverview/OrdersOverview.js
msgid "Price conditions are met"
msgstr "符合价格条件"

#: src/components/Exchange/OrderEditor.js
msgid "Price is above Mark Price"
msgstr "价格高于标价"

#: src/components/Exchange/OrderEditor.js
msgid "Price is below Mark Price"
msgstr "价格低于标价"

#: src/pages/Dashboard/DashboardV2.js
#: src/pages/Stake/StakeV2.js
msgid "Price on Arbitrum"
msgstr "Arbitrum上的价格"

#: src/pages/Dashboard/DashboardV2.js
#: src/pages/Stake/StakeV2.js
msgid "Price on Avalanche"
msgstr "Avalanche上的价格"

#: src/pages/Actions/Actions.js
msgid "Profit"
msgstr "盈利"

#: src/pages/Ecosystem/Ecosystem.js
msgid "Projects developed by the GMX community. <0/>Please exercise caution when interacting with any app, apps are fully maintained by community developers."
msgstr ""

#: src/pages/Ecosystem/Ecosystem.js
msgid "Projects integrated with GMX."
msgstr "与GMX整合的项目"

#: src/pages/Dashboard/AssetDropdown.tsx
msgid "Proof of Reserves"
msgstr "储备证明"

#: src/components/Header/HomeHeaderLinks.tsx
msgid "Protocol"
msgstr ""

#: src/pages/Ecosystem/Ecosystem.js
#: src/pages/Ecosystem/Ecosystem.js
msgid "Protocol analytics"
msgstr "协议分析"

#: src/pages/Ecosystem/Ecosystem.js
msgid "Protocol risk explorer and stats"
msgstr ""

#: src/pages/BuyGlp/BuyGlp.js
msgid "Purchase <0>GLP tokens</0> to earn {nativeTokenSymbol} fees from swaps and leverage trading."
msgstr ""

#: src/pages/MarketPoolsPage/MarketPoolsPage.tsx
msgid "Purchase <0>GM Tokens</0> to earn fees from swaps and leverage trading."
msgstr ""

#: src/pages/Stake/StakeV2.js
msgid "Purchase Insurance"
msgstr "购买保险"

#: src/components/TokenCard/TokenCard.js
#: src/components/TokenCard/TokenCard.js
#: src/components/TokenCard/TokenCard.js
msgid "Read more"
msgstr "了解更多"

#: src/components/Exchange/PositionSeller.js
msgid "Realized PnL insufficient for Fees"
msgstr ""

#: src/components/Referrals/AffiliatesStats.tsx
#: src/components/Referrals/TradersStats.tsx
msgid "Rebates"
msgstr ""

#: src/components/Referrals/AffiliatesStats.tsx
#: src/components/Referrals/TradersStats.tsx
msgid "Rebates Distribution History"
msgstr "返利分配历史"

#: src/components/Referrals/AffiliatesStats.tsx
msgid "Rebates are airdropped weekly."
msgstr "回扣将在每周空投一次"

#: src/components/Referrals/TradersStats.tsx
msgid "Rebates earned by this account as a trader."
msgstr "该账户作为交易商所赚取的回扣"

#: src/components/Referrals/AffiliatesStats.tsx
msgid "Rebates earned by this account as an affiliate."
msgstr "该账户作为合作公司赚取的回扣"

#: src/components/Referrals/AffiliatesStats.tsx
msgid "Rebates on V1"
msgstr ""

#: src/components/Referrals/AffiliatesStats.tsx
msgid "Rebates on V2"
msgstr ""

#: src/components/Exchange/ConfirmationBox.js
#: src/components/Exchange/PositionSeller.js
#: src/components/Exchange/PositionSeller.js
#: src/components/Exchange/SwapBox.js
#: src/components/Exchange/SwapBox.js
#: src/components/Glp/GlpSwap.js
#: src/components/Glp/GlpSwap.js
#: src/components/Synthetics/ConfirmationBox/ConfirmationBox.tsx
#: src/components/Synthetics/ConfirmationBox/ConfirmationBox.tsx
#: src/components/Synthetics/GmSwap/GmConfirmationBox/GmConfirmationBox.tsx
#: src/components/Synthetics/GmSwap/GmConfirmationBox/GmConfirmationBox.tsx
#: src/components/Synthetics/GmSwap/GmSwapBox/GmSwapBox.tsx
#: src/components/Synthetics/GmSwap/GmSwapBox/GmSwapBox.tsx
#: src/components/Synthetics/GmSwap/GmSwapBox/GmSwapBox.tsx
#: src/components/Synthetics/PositionEditor/PositionEditor.tsx
#: src/components/Synthetics/PositionSeller/PositionSeller.tsx
#: src/components/Synthetics/PositionSeller/PositionSeller.tsx
#: src/components/Synthetics/TradeBox/TradeBox.tsx
#: src/components/Synthetics/TradeBox/TradeBox.tsx
msgid "Receive"
msgstr "收取"

#: src/pages/BeginAccountTransfer/BeginAccountTransfer.js
#: src/pages/NftWallet/NftWallet.js
msgid "Receiver Address"
msgstr "收取地址"

#: src/pages/BeginAccountTransfer/BeginAccountTransfer.js
msgid "Receiver has not staked GLP tokens before"
msgstr "收款人未质押过GLP代币"

#: src/pages/BeginAccountTransfer/BeginAccountTransfer.js
msgid "Receiver has not staked GMX tokens before"
msgstr "收款人未质押过GMX代币"

#: src/components/Glp/GlpSwap.js
msgid "Redemption time not yet reached"
msgstr "赎回时间尚未到达"

#: src/pages/Home/Home.js
msgid "Reduce Liquidation Risks"
msgstr "降低清算风险"

#: src/components/Referrals/AffiliatesStats.tsx
msgid "Referral Code"
msgstr "推荐代码"

#: src/components/Referrals/JoinReferralCode.js
msgid "Referral Code does not exist"
msgstr "推荐代码不存在"

#: src/components/Referrals/AffiliatesStats.tsx
msgid "Referral Codes"
msgstr "推荐代码"

#: src/components/Synthetics/TradeFeesRow/TradeFeesRow.tsx
msgid "Referral Discount"
msgstr ""

#: src/components/Footer/constants.ts
#: src/pages/ReferralTerms/ReferralTerms.js
msgid "Referral Terms"
msgstr "推荐条款"

#: src/components/Referrals/JoinReferralCode.js
msgid "Referral code added!"
msgstr "添加了推荐代码"

#: src/components/Referrals/AddAffiliateCode.js
msgid "Referral code created!"
msgstr "推荐代码已建立"

#: src/pages/Referrals/Referrals.tsx
msgid "Referral code creation failed."
msgstr ""

#: src/pages/Referrals/Referrals.tsx
msgid "Referral code submitted!"
msgstr ""

#: src/components/Referrals/JoinReferralCode.js
msgid "Referral code updated failed."
msgstr "推荐代码更新失败"

#: src/components/Referrals/JoinReferralCode.js
msgid "Referral code updated!"
msgstr "推荐代码已更新"

#: src/components/Header/AppHeaderLinks.tsx
#: src/pages/Referrals/Referrals.tsx
#: src/pages/Referrals/Referrals.tsx
msgid "Referrals"
msgstr "推荐人"

#: src/components/Synthetics/TradeHistoryRow/TradeHistoryRow.tsx
#: src/components/Synthetics/TradeHistoryRow/TradeHistoryRow.tsx
msgid "Request"
msgstr ""

#: src/components/Exchange/TradeHistory.js
msgid "Request decrease {0} {longOrShortText}, -{1} USD, Acceptable Price: {2} {3} USD"
msgstr "要求减少 {0} {longOrShortText}, -{1} USD, 可接受的价格: {2} {3} USD"

#: src/components/Exchange/TradeHistory.js
msgid "Request deposit into {0} {longOrShortText}"
msgstr "要求将存款存入 {0} {longOrShortText}"

#: src/components/Exchange/TradeHistory.js
msgid "Request increase {0} {longOrShortText}, +{1} USD, Acceptable Price: {2} {3} USD"
msgstr "要求增加 {0} {longOrShortText}, +{1} USD, 可接受的价格: {2} {3} USD"

#: src/components/Exchange/TradeHistory.js
msgid "Request withdrawal from {0} {longOrShortText}"
msgstr "要求提款从 {0} {longOrShortText}"

#: src/components/Exchange/PositionSeller.js
msgid "Requested decrease of {0} {longOrShortText} by {sizeDeltaUsd} USD."
msgstr ""

#: src/components/Exchange/PositionEditor.js
msgid "Requested deposit of {0} {1} into {2} {longOrShortText}."
msgstr ""

#: src/components/Exchange/SwapBox.js
msgid "Requested increase of {tokenSymbol} {longOrShortText} by {0} USD."
msgstr "要求增加{tokenSymbol} {longOrShortText} 由 {0} USD"

#: src/components/Exchange/PositionEditor.js
msgid "Requested withdrawal of {0} USD from {1} {longOrShortText}."
msgstr ""

#: src/pages/Stake/StakeV2.js
msgid "Reserve Amount"
msgstr "储备金额"

#: src/components/Glp/GlpSwap.js
msgid "Reserved"
msgstr "储备"

#: src/pages/Stake/StakeV2.js
#: src/pages/Stake/StakeV2.js
msgid "Reserved for Vesting"
msgstr "保留授权"

#: src/pages/Ecosystem/Ecosystem.js
msgid "Returns calculator for GMX and GLP"
msgstr "GMX和GLP的收益计算器"

#: src/components/Referrals/ClaimAffiliatesModal/ClaimAffiliatesModal.tsx
#: src/pages/Stake/StakeV1.js
#: src/pages/Stake/StakeV1.js
#: src/pages/Stake/StakeV1.js
#: src/pages/Stake/StakeV1.js
#: src/pages/Stake/StakeV1.js
#: src/pages/Stake/StakeV2.js
#: src/pages/Stake/StakeV2.js
msgid "Rewards"
msgstr "奖励"

#: src/components/Referrals/JoinReferralCode.js
msgid "Same as current active code"
msgstr "与当前的有效代码相同"

#: src/App/App.js
#: src/components/Synthetics/AcceptablePriceImpactEditor/AcceptablePriceImpactEditor.tsx
msgid "Save"
msgstr "储存"

#: src/pages/Home/Home.js
msgid "Save on Costs"
msgstr "节省成本"

#: src/components/Glp/GlpSwap.js
msgid "Save on Fees"
msgstr "节省费用"

#: src/components/MarketSelector/MarketSelector.tsx
msgid "Search Market"
msgstr ""

#: src/components/MarketSelector/PoolSelector.tsx
msgid "Search Pool"
msgstr ""

#: src/components/SearchInput/SearchInput.tsx
msgid "Search Token"
msgstr "搜索代币"

#: src/components/NetworkDropdown/LanguagePopupHome.tsx
#: src/components/NetworkDropdown/NetworkDropdown.tsx
msgid "Select Language"
msgstr "选择语言"

#: src/components/Exchange/PositionDropdown.js
msgid "Select Market"
msgstr "选择市场"

#: src/pages/MarketPoolsPage/MarketPoolsPage.tsx
msgid "Select a Market"
msgstr ""

#: src/domain/synthetics/trade/utils/validation.ts
msgid "Select a Pay token"
msgstr ""

#: src/domain/synthetics/trade/utils/validation.ts
msgid "Select a collateral"
msgstr ""

#: src/domain/synthetics/trade/utils/validation.ts
#: src/domain/synthetics/trade/utils/validation.ts
msgid "Select a market"
msgstr ""

#: src/domain/synthetics/trade/utils/validation.ts
msgid "Select a token"
msgstr ""

#: src/pages/ClaimEsGmx/ClaimEsGmx.js
msgid "Select an option"
msgstr "选择一个方案"

#: src/components/Exchange/SwapBox.js
#: src/components/Exchange/SwapBox.js
#: src/components/Exchange/SwapBox.js
#: src/components/Exchange/SwapBox.js
#: src/domain/synthetics/trade/utils/validation.ts
msgid "Select different tokens"
msgstr "选择不同的币种"

#: src/pages/ClaimEsGmx/ClaimEsGmx.js
msgid "Select your vesting option below then click \"Claim\"."
msgstr "在下面选择你的归属选项，然后点击 \"Claim\""

#: src/pages/BeginAccountTransfer/BeginAccountTransfer.js
msgid "Self-transfer not supported"
msgstr "不支持自行转让"

#: src/components/Synthetics/GmList/GmList.tsx
#: src/components/Synthetics/GmList/GmList.tsx
#: src/components/Synthetics/GmSwap/GmConfirmationBox/GmConfirmationBox.tsx
msgid "Sell"
msgstr ""

#: src/components/Synthetics/GmSwap/GmFees/GmFees.tsx
msgid "Sell Fee"
msgstr ""

#: src/components/Glp/GlpSwap.js
#: src/components/Glp/GlpSwap.js
#: src/components/Glp/GlpSwap.js
#: src/components/Glp/GlpSwap.js
#: src/pages/Stake/StakeV2.js
msgid "Sell GLP"
msgstr "出售GLP"

#: src/components/Synthetics/GmSwap/GmSwapBox/GmSwapBox.tsx
#: src/components/Synthetics/GmSwap/GmSwapBox/GmSwapBox.tsx
msgid "Sell GM"
msgstr ""

#: src/components/Glp/GlpSwap.js
msgid "Sell failed."
msgstr "出售失败"

#: src/components/Glp/GlpSwap.js
#: src/components/Glp/GlpSwap.js
msgid "Sell for {0}"
msgstr "以{0}出售"

#: src/components/Synthetics/StatusNotification/GmStatusNotification.tsx
msgid "Sell order cancelled"
msgstr ""

#: src/components/Synthetics/StatusNotification/GmStatusNotification.tsx
msgid "Sell order executed"
msgstr ""

#: src/components/Synthetics/StatusNotification/GmStatusNotification.tsx
msgid "Sell request sent"
msgstr ""

#: src/components/Glp/GlpSwap.js
msgid "Sell submitted!"
msgstr "出售提交"

#: src/components/Synthetics/StatusNotification/GmStatusNotification.tsx
msgid "Selling GM ({indexName})"
msgstr ""

#: src/components/Synthetics/GmSwap/GmConfirmationBox/GmConfirmationBox.tsx
msgid "Selling GM..."
msgstr ""

#: src/components/Glp/GlpSwap.js
msgid "Selling..."
msgstr "出售中..."

#: src/pages/BeginAccountTransfer/BeginAccountTransfer.js
msgid "Sender has withdrawn all tokens from GLP Vesting Vault"
msgstr "发送者已从GLP授权金库中撤回所有代币"

#: src/pages/BeginAccountTransfer/BeginAccountTransfer.js
msgid "Sender has withdrawn all tokens from GMX Vesting Vault"
msgstr "发送者已从GMX授权金库中撤回所有代币"

#: src/components/Synthetics/StatusNotification/GmStatusNotification.tsx
msgid "Sending Buy request"
msgstr ""

#: src/components/Synthetics/StatusNotification/GmStatusNotification.tsx
msgid "Sending Sell request"
msgstr ""

#: src/components/Synthetics/StatusNotification/OrderStatusNotification.tsx
msgid "Sending order request"
msgstr ""

#: src/App/App.js
#: src/components/Header/AppHeaderLinks.tsx
#: src/components/NetworkDropdown/NetworkDropdown.tsx
#: src/components/NetworkDropdown/NetworkDropdown.tsx
msgid "Settings"
msgstr "设置"

#: src/components/Exchange/PositionsList.js
msgid "Share"
msgstr "分享"

#: src/components/Exchange/PositionDropdown.js
#: src/components/Exchange/PositionShare.js
msgid "Share Position"
msgstr "分享仓位"

#: src/components/Exchange/ConfirmationBox.js
#: src/components/Exchange/ConfirmationBox.js
#: src/components/Exchange/ConfirmationBox.js
#: src/components/Exchange/ConfirmationBox.js
#: src/components/Exchange/ConfirmationBox.js
#: src/components/Exchange/ExchangeTVChart.js
#: src/components/Exchange/ExchangeTVChart.js
#: src/components/Exchange/OrdersList.js
#: src/components/Exchange/PositionEditor.js
#: src/components/Exchange/PositionSeller.js
#: src/components/Exchange/PositionsList.js
#: src/components/Exchange/PositionsList.js
#: src/components/Exchange/PositionsList.js
#: src/components/Exchange/SwapBox.js
#: src/components/Exchange/SwapBox.js
#: src/components/Exchange/SwapBox.js
#: src/components/Exchange/SwapBox.js
#: src/components/Exchange/SwapBox.js
#: src/components/Exchange/TradeHistory.js
#: src/components/Exchange/TradeHistory.js
#: src/components/Exchange/TradeHistory.js
#: src/components/Synthetics/ConfirmationBox/ConfirmationBox.tsx
#: src/components/Synthetics/ConfirmationBox/ConfirmationBox.tsx
#: src/components/Synthetics/ConfirmationBox/ConfirmationBox.tsx
#: src/components/Synthetics/ConfirmationBox/ConfirmationBox.tsx
#: src/components/Synthetics/ConfirmationBox/ConfirmationBox.tsx
#: src/components/Synthetics/MarketCard/MarketCard.tsx
#: src/components/Synthetics/OrderItem/OrderItem.tsx
#: src/components/Synthetics/PositionEditor/PositionEditor.tsx
#: src/components/Synthetics/PositionItem/PositionItem.tsx
#: src/components/Synthetics/PositionItem/PositionItem.tsx
#: src/components/Synthetics/PositionSeller/PositionSeller.tsx
#: src/components/Synthetics/StatusNotification/OrderStatusNotification.tsx
#: src/components/Synthetics/TVChart/TVChart.tsx
#: src/components/Synthetics/TVChart/TVChart.tsx
#: src/components/Synthetics/TradeBox/TradeBox.tsx
#: src/components/Synthetics/TradeHistoryRow/TradeHistoryRow.tsx
#: src/context/SyntheticsEvents/SyntheticsEventsProvider.tsx
#: src/context/SyntheticsEvents/SyntheticsEventsProvider.tsx
#: src/domain/synthetics/orders/utils.ts
#: src/pages/Actions/Actions.js
#: src/pages/Actions/Actions.js
#: src/pages/Exchange/Exchange.js
#: src/pages/Exchange/Exchange.js
#: src/pages/Exchange/Exchange.js
#: src/pages/Exchange/Exchange.js
#: src/pages/OrdersOverview/OrdersOverview.js
msgid "Short"
msgstr "做空"

#: src/components/Synthetics/MarketStats/MarketStats.tsx
msgid "Short Collateral"
msgstr ""

#: src/components/Exchange/ChartTokenSelector.tsx
msgid "Short Liquidity"
msgstr ""

#: src/components/Synthetics/MarketCard/MarketCard.tsx
msgid "Short Open Interest"
msgstr ""

#: src/pages/Dashboard/DashboardV2.js
msgid "Short Positions"
msgstr "做空仓位"

#: src/components/Exchange/SwapBox.js
msgid "Short {0}"
msgstr "做空{0}"

#: src/components/Exchange/ConfirmationBox.js
msgid "Shorting..."
msgstr "做空中..."

#: src/App/App.js
msgid "Show debug values"
msgstr ""

#: src/pages/Home/Home.js
msgid "Simple Swaps"
msgstr "简易交易"

#: src/pages/Ecosystem/Ecosystem.js
msgid "Simulate your hedge strategy"
msgstr ""

#: src/components/Synthetics/PositionItem/PositionItem.tsx
msgid "Since your position's Collateral is {0} with a value larger than the Position Size, the Collateral value will cover any negative PnL."
msgstr ""

#: src/components/Synthetics/PositionItem/PositionItem.tsx
msgid "Since your position's Collateral is {0} with a value larger than the Position Size, the Collateral value will increase to cover any negative PnL."
msgstr ""

#: src/components/Synthetics/GmSwap/GmSwapBox/GmSwapBox.tsx
msgid "Single"
msgstr ""

#: src/components/Exchange/PositionEditor.js
#: src/components/Exchange/PositionSeller.js
#: src/components/Exchange/PositionsList.js
#: src/components/Exchange/PositionsList.js
#: src/components/Synthetics/ConfirmationBox/ConfirmationBox.tsx
#: src/components/Synthetics/OrderEditor/OrderEditor.tsx
#: src/components/Synthetics/PositionEditor/PositionEditor.tsx
#: src/components/Synthetics/PositionItem/PositionItem.tsx
#: src/components/Synthetics/PositionList/PositionList.tsx
#: src/components/Synthetics/PositionSeller/PositionSeller.tsx
#: src/components/Synthetics/TradeBox/TradeBox.tsx
msgid "Size"
msgstr "规模"

#: src/App/App.js
msgid "Slippage should be less than 5%"
msgstr "滑点应低于5%"

#: src/components/Exchange/UsefulLinks.tsx
msgid "Speed up page loading"
msgstr "加速页面加载"

#: src/components/Exchange/ConfirmationBox.js
#: src/components/Exchange/PositionSeller.js
#: src/components/Synthetics/ConfirmationBox/ConfirmationBox.tsx
msgid "Spread"
msgstr "分散"

#: src/pages/Ecosystem/Ecosystem.js
msgid "Spreadsheet for position calculations"
msgstr ""

#: src/pages/Dashboard/DashboardV2.js
msgid "Stablecoin Percentage"
msgstr "稳定币百分比"

#: src/pages/Stake/StakeV1.js
#: src/pages/Stake/StakeV1.js
#: src/pages/Stake/StakeV1.js
#: src/pages/Stake/StakeV2.js
#: src/pages/Stake/StakeV2.js
#: src/pages/Stake/StakeV2.js
#: src/pages/Stake/StakeV2.js
msgid "Stake"
msgstr "质押"

#: src/pages/Stake/StakeV2.js
msgid "Stake <0>GMX</0> and <1>GLP</1> to earn rewards."
msgstr "质押<0>GMX</0>和<1>GLP</1>以获得奖励"

#: src/pages/Stake/StakeV2.js
msgid "Stake GMX"
msgstr "质押 GMX"

#: src/pages/Stake/StakeV2.js
msgid "Stake GMX Rewards"
msgstr "质押GMX奖励"

#: src/pages/Stake/StakeV2.js
msgid "Stake Multiplier Points"
msgstr "质押倍数点"

#: src/pages/Stake/StakeV2.js
msgid "Stake esGMX"
msgstr "质押 esGMX"

#: src/pages/Stake/StakeV2.js
msgid "Stake esGMX Rewards"
msgstr "质押esGMX奖励"

#: src/pages/Stake/StakeV1.js
msgid "Stake failed"
msgstr "质押失败"

#: src/pages/Stake/StakeV2.js
msgid "Stake failed."
msgstr "质押失败"

#: src/pages/Stake/StakeV2.js
msgid "Stake submitted!"
msgstr "质押送出"

#: src/pages/Stake/StakeV1.js
msgid "Stake submitted! <0>View status.</0>"
msgstr "质押送出! <0>查看状况</0>"

#: src/components/Glp/GlpSwap.js
#: src/pages/Stake/StakeV1.js
#: src/pages/Stake/StakeV1.js
#: src/pages/Stake/StakeV1.js
#: src/pages/Stake/StakeV1.js
#: src/pages/Stake/StakeV1.js
#: src/pages/Stake/StakeV2.js
#: src/pages/Stake/StakeV2.js
#: src/pages/Stake/StakeV2.js
msgid "Staked"
msgstr "质押完成"

#: src/pages/Stake/StakeV2.js
msgid "Staked Multiplier Points"
msgstr "积分已质押"

#: src/pages/Stake/StakeV2.js
#: src/pages/Stake/StakeV2.js
msgid "Staked Tokens"
msgstr "代币质押"

#: src/pages/Stake/StakeV1.js
#: src/pages/Stake/StakeV2.js
msgid "Staking..."
msgstr "质押中..."

#: src/pages/Dashboard/DashboardV2.js
msgid "Stats"
msgstr "统计数据"

#: src/domain/synthetics/orders/utils.ts
msgid "Stop Loss Decrease"
msgstr ""

#: src/pages/Ecosystem/Ecosystem.js
msgid "Structured Products"
msgstr "结构化产品"

#: src/components/Referrals/JoinReferralCode.js
msgid "Submit"
msgstr "送出"

#: src/domain/synthetics/markets/claimCollateralTxn.ts
#: src/domain/synthetics/referrals/claimAffiliateRewardsTxn.ts
msgid "Success claimings"
msgstr ""

#: src/pages/Dashboard/DashboardV2.js
#: src/pages/Dashboard/DashboardV2.js
msgid "Supply"
msgstr "供应"

#: src/components/Exchange/OrdersList.js
#: src/components/Exchange/SwapBox.js
#: src/components/Exchange/SwapBox.js
#: src/components/Exchange/SwapBox.js
#: src/components/Synthetics/ConfirmationBox/ConfirmationBox.tsx
#: src/components/Synthetics/StatusNotification/OrderStatusNotification.tsx
#: src/components/Synthetics/SwapCard/SwapCard.tsx
#: src/components/Synthetics/TradeBox/TradeBox.tsx
#: src/pages/OrdersOverview/OrdersOverview.js
msgid "Swap"
msgstr "交易"

#: src/components/Exchange/FeesTooltip.tsx
msgid "Swap Fee"
msgstr ""

#: src/components/Synthetics/OrderEditor/OrderEditor.tsx
msgid "Swap Fees"
msgstr ""

#: src/components/Exchange/SwapBox.js
msgid "Swap Order created!"
msgstr "创建了交易订单"

#: src/components/Exchange/SwapBox.js
msgid "Swap Order creation failed."
msgstr "创建交易订单失败"

#: src/components/Exchange/SwapBox.js
msgid "Swap Order submitted!"
msgstr "交易订单送出"

#: src/components/Synthetics/OrderEditor/OrderEditor.tsx
#: src/components/Synthetics/TradeFeesRow/TradeFeesRow.tsx
msgid "Swap Price Impact"
msgstr ""

#: src/components/Synthetics/TradeFeesRow/TradeFeesRow.tsx
msgid "Swap Profit Fee"
msgstr ""

#: src/pages/OrdersOverview/OrdersOverview.js
msgid "Swap active: {0}, executed: {1}, cancelled: {2}"
msgstr "交易启动：{0}执行{1}已取消{2}"

#: src/components/Exchange/SwapBox.js
msgid "Swap amount exceeds Available Liquidity."
msgstr ""

#: src/components/Exchange/PositionSeller.js
msgid "Swap amount from {0} to {1} exceeds {2} acceptable amount. Can only receive {3}."
msgstr ""

#: src/components/Exchange/PositionSeller.js
msgid "Swap amount from {0} to {1} exceeds {2} available liquidity. Choose a different \"Receive\" token."
msgstr ""

#: src/components/Exchange/SwapBox.js
#: src/components/Exchange/SwapBox.js
#: src/components/Exchange/SwapBox.js
#: src/domain/synthetics/orders/createWrapOrUnwrapTxn.ts
#: src/domain/synthetics/orders/createWrapOrUnwrapTxn.ts
msgid "Swap failed."
msgstr "交易失败"

#: src/components/Glp/SwapErrorModal.tsx
msgid "Swap on 1inch"
msgstr "在1inch上交易"

#: src/components/Exchange/SwapBox.js
msgid "Swap submitted!"
msgstr "交易送出!"

#: src/components/Exchange/SwapBox.js
#: src/domain/synthetics/orders/createWrapOrUnwrapTxn.ts
#: src/domain/synthetics/orders/createWrapOrUnwrapTxn.ts
msgid "Swap submitted."
msgstr "交易送出"

#: src/components/Synthetics/TradeBox/TradeBox.tsx
msgid "Swap {0}"
msgstr ""

#: src/components/Exchange/TradeHistory.js
msgid "Swap {0} USDG for{1} {2}"
msgstr ""

#: src/components/Glp/GlpSwap.js
msgid "Swap {0} on 1inch"
msgstr "在1inch上交易{0}"

#: src/components/Exchange/SwapBox.js
msgid "Swap {0} submitted!"
msgstr "交易{0}送出!"

#: src/components/Synthetics/TradeFeesRow/TradeFeesRow.tsx
msgid "Swap {0} to {1}"
msgstr ""

#: src/components/Glp/SwapErrorModal.tsx
msgid "Swap {0} to {1} on 1inch"
msgstr "交易{0} 成 {1}在1inch"

#: src/components/Exchange/TradeHistory.js
msgid "Swap {0} {1} for {2} {3}"
msgstr ""

#: src/components/Exchange/TradeHistory.js
msgid "Swap {0} {1} for{2} USDG"
msgstr ""

#: src/domain/synthetics/orders/utils.ts
msgid "Swap {fromTokenText} for {toTokenText}"
msgstr ""

#: src/domain/synthetics/orders/createWrapOrUnwrapTxn.ts
#: src/domain/synthetics/orders/createWrapOrUnwrapTxn.ts
msgid "Swapped {0} for {1}"
msgstr ""

#: src/components/Exchange/SwapBox.js
#: src/components/Exchange/SwapBox.js
#: src/components/Exchange/SwapBox.js
msgid "Swapped {0} {1} for {2} {3}!"
msgstr "已将 {0} {1} 交易成 {2} {3}"

#: src/components/Exchange/ConfirmationBox.js
msgid "Swapping..."
msgstr "交易中..."

#: src/components/Exchange/SwapBox.js
msgid "Swaps disabled, pending {0} upgrade"
msgstr "交易取消，等待 {0} 升级"

#: src/components/Exchange/SwapBox.js
msgid "Switch to {0} collateral."
msgstr ""

#: src/components/Glp/GlpSwap.js
#: src/components/Synthetics/MarketsList/MarketsList.tsx
#: src/pages/Dashboard/DashboardV2.js
msgid "TOKEN"
msgstr "代币"

#: src/components/Synthetics/GmList/GmList.tsx
msgid "TOTAL SUPPLY"
msgstr ""

#: src/components/Synthetics/PositionSeller/PositionSeller.tsx
msgid "Take-Profit and Stop-Loss orders are created in the main Tradebox.<0/><1/><2>Set Trigger Order for this position.</2><3/><4/><5>More Info</5>."
msgstr ""

#: src/components/Exchange/SwapBox.js
msgid "Take-profit and stop-loss orders can be set after opening a position. <0/><1/>There will be a \"Close\" button on each position row, clicking this will display the option to set trigger orders. <2/><3/>For screenshots and more information, please see the <4>docs</4>."
msgstr "获利和止损订单可以在开仓后设置 <0/><1/>每一行仓位上都会有一个 \"Close/\"按钮, 点击它将会显示设置触发订单的选项 <2/><3/>屏幕截图和更多信息，请参见<4>文档</4>"

#: src/pages/Dashboard/DashboardV2.js
#: src/pages/Dashboard/DashboardV2.js
msgid "Target Min Amount"
msgstr "目标最低金额"

#: src/pages/Dashboard/DashboardV2.js
msgid "Target Weight"
msgstr "目标重量"

#: src/pages/Ecosystem/Ecosystem.js
msgid "Telegram Group"
msgstr "电报群"

#: src/pages/Ecosystem/Ecosystem.js
msgid "Telegram Group (Chinese)"
msgstr "电报群（中文）"

#: src/pages/Ecosystem/Ecosystem.js
msgid "Telegram Group (Portuguese)"
msgstr "电报群（葡萄牙文）"

#: src/pages/Ecosystem/Ecosystem.js
msgid "Telegram Groups"
msgstr "电报群"

#: src/pages/Ecosystem/Ecosystem.js
msgid "Telegram bot for GMX Swaps monitoring"
msgstr ""

#: src/pages/Ecosystem/Ecosystem.js
msgid "Telegram bot for GMX position updates"
msgstr "更新GMX仓位的Telegram机器人"

#: src/pages/Ecosystem/Ecosystem.js
msgid "Telegram bot for Open Interest on GMX"
msgstr "GMX上未平仓合约的电报机器人"

#: src/components/Footer/constants.ts
#: src/pages/TermsAndConditions/TermsAndConditions.js
msgid "Terms and Conditions"
msgstr "条款及细则"

#: src/pages/Stake/StakeV1.js
msgid "The <0>GMX migration</0> is in progress, please migrate your GMT, xGMT, GMT-USDG and xGMT-USDG tokens.<1/>USDG tokens will continue to function as before and do not need to be migrated."
msgstr "<0>GMX迁移</0>正在进行中,请迁移您的GMT, xGMT, GMT-USDG 和 xGMT-USDG 代币<1/>USDG 代币将继续像以前一样发挥作用，不需要迁移"

#: src/components/Stake/GMXAprTooltip.tsx
msgid "The Boosted APR is from your staked Multiplier Points."
msgstr "提升的年利率来自于你所投注的乘数点"

#: src/pages/Stake/StakeV1.js
msgid "The Gambit protocol is in beta, please read the <0>staking details</0>before participating."
msgstr "Gambit协议处于测试阶段，请在参与之前阅读<0>质押细节</0>"

#: src/App/App.js
msgid "The Max Execution Fee is set to a higher value to handle potential increases in gas price during order execution. Any excess execution fee will be refunded to your account when the order is executed. Only applicable to GMX V2."
msgstr ""

#: src/pages/ClaimEsGmx/ClaimEsGmx.js
msgid "The address of the esGMX (IOU) token is {esGmxIouAddress}."
msgstr "esGMX（IOU）代币的地址是{esGmxIouAddress}"

#: src/components/Exchange/SwapBox.js
msgid "The borrow fee is calculated as (assets borrowed) / (total assets in pool) * 0.01% per hour."
msgstr "借款费用的计算方法是 (已借资产) / (池中总资产) * 0.01%/小时"

#: src/pages/ClaimEsGmx/ClaimEsGmx.js
msgid "The esGMX (IOU) token is transferrable. You can add the token to your wallet and send it to another address to claim if you'd like."
msgstr "esGMX（IOU）代币是可以转让的，如果你愿意，你可以把代币加入你的钱包，并把它发送到另一个地址"

#: src/pages/ClaimEsGmx/ClaimEsGmx.js
msgid "The esGMX tokens can be staked or vested at any time."
msgstr "esGMX代币可以在任何时候被质押或授权"

#: src/lib/contracts/transactionErrors.tsx
msgid "The mark price has changed, consider increasing your Allowed Slippage by clicking on the \"...\" icon next to your address."
msgstr "标价已改变, 请考虑点击你地址旁的 \"...\" 图示来增加你的允许滑点"

#: src/domain/synthetics/fees/utils/executionFee.ts
msgid "The network cost to send transactions is high at the moment, please check the \"Max Execution Fee\" value before proceeding."
msgstr ""

#: src/components/Synthetics/ConfirmationBox/ConfirmationBox.tsx
msgid "The order will only execute if the Min. Receive is met and there is sufficient liquidity."
msgstr ""

#: src/components/Exchange/ConfirmationBox.js
msgid "The order will only execute if the price conditions are met and there is sufficient liquidity"
msgstr "该订单只在满足价格条件并有足够的流动性时才会执行"

#: src/components/Synthetics/ConfirmationBox/ConfirmationBox.tsx
msgid "The order will only execute if the price conditions are met and there is sufficient liquidity."
msgstr ""

#: src/components/Referrals/TradersStats.tsx
msgid "The owner of this Referral Code has set a custom discount of {currentTierDiscount}% instead of the standard {0}% for Tier {1}."
msgstr ""

#: src/components/Exchange/PositionEditor.js
msgid "The pending borrow fee will be charged on this transaction."
msgstr ""

#: src/components/Synthetics/MarketCard/MarketCard.tsx
msgid "The position will be opened at a reference price of {0}, not accounting for price impact, with a max slippage of {1}%.<0/><1/>The slippage amount can be configured under Settings, found by clicking on your address at the top right of the page after connecting your wallet.<2/><3/><4>More Info</4>"
msgstr ""

#: src/components/Exchange/SwapBox.js
msgid "The position will be opened at {0} USD with a max slippage of {1}%.<0/><1/>The slippage amount can be configured under Settings, found by clicking on your address at the top right of the page after connecting your wallet.<2/><3/><4>More Info</4>"
msgstr "该仓位将在 {0} USD 开仓,最大滑点为{1}%.<0/><1/>滑点金额可在设置下配置, 在连接你的钱包后，点击页面右上方的地址即可找到<2/><3/><4>更多资讯</4>"

#: src/components/Exchange/OrdersList.js
msgid "The price that the order can be executed at may differ slightly from the chart price as market orders can change the price while limit / trigger orders cannot."
msgstr "订单可以执行的价格可能与图表价格略有不同，因为市价订单可以改变价格，而限定/触发订单不能"

#: src/components/Referrals/referralsHelper.js
msgid "The referral code can't be more than {MAX_REFERRAL_CODE_LENGTH} characters."
msgstr "推荐代码不能超过{MAX_REFERRAL_CODE_LENGTH}符号"

#: src/components/Synthetics/ConfirmationBox/ConfirmationBox.tsx
msgid "The spread is > 1%, please ensure the trade details are acceptable before comfirming"
msgstr ""

#: src/components/Exchange/ConfirmationBox.js
msgid "The spread is > 1%, please ensure the trade details are acceptable before confirming"
msgstr ""

#: src/components/ModalViews/RedirectModal.js
msgid "The website is a community deployed and maintained instance of the open source <0>GMX front end</0>, hosted and served on the distributed, peer-to-peer <1>IPFS network</1>."
msgstr "该网站是一个社区部署和维护的开放资源<0>GMX前端的实例</0>，在分布式、对等的<1>IPFS网络</1>上托管和服务"

#: src/components/Exchange/SwapBox.js
msgid "There are more longs than shorts, borrow fees for shorting is currently zero"
msgstr "多头比空头多，做空的借贷费用目前为零"

#: src/components/Exchange/SwapBox.js
msgid "There are more shorts than longs, borrow fees for longing is currently zero"
msgstr "空头多于多头，做多的借贷费用目前为零"

#: src/domain/tokens/approveTokens.tsx
#: src/lib/contracts/transactionErrors.tsx
msgid "There is not enough ETH in your account on Arbitrum to send this transaction.<0/><1/><2>Bridge ETH to Arbitrum</2>"
msgstr "您在Arbitrum的账户中没有足够的ETH来发送这笔交易<0/><1/><2>转接ETH到Arbitrum</2>"

#: src/components/Glp/SwapErrorModal.tsx
msgid "There is not enough liquidity in a single token for your size. Please check the Save on Fees section and consider splitting your order into several different ones"
msgstr "没有足够的单一代币流动资金。请检查节省费用，并考虑将您的订单分成几个不同的订单"

#: src/components/Synthetics/ConfirmationBox/ConfirmationBox.tsx
msgid "There may not be sufficient liquidity to execute your order when the Min. Receive are met."
msgstr ""

#: src/components/Exchange/ConfirmationBox.js
msgid "There may not be sufficient liquidity to execute your order when the price conditions are met"
msgstr "当价格条件得到满足时，可能没有足够的流动性来执行您的订单"

#: src/components/Synthetics/ConfirmationBox/ConfirmationBox.tsx
msgid "There may not be sufficient liquidity to execute your order when the price conditions are met."
msgstr ""

#: src/components/Referrals/AffiliatesStats.tsx
msgid "This code has been taken by someone else on {0}, you will not receive rebates from traders using this code on {1}."
msgstr "这个代码在{0}上已被别人取用，你将不会获得从{1}上使用此代码的交易者回扣"

#: src/components/Referrals/AffiliatesStats.tsx
msgid "This code is not yet registered on {0}, you will not receive rebates there.<0/><1/>Switch your network to create this code on {1}."
msgstr "此代码尚未在{0}上注册，你将不会收到回扣<0/><1/>切换你的网络，在{1}上创建此代码"

#: src/components/Exchange/TradeHistory.js
msgid "This position was liquidated as the max leverage of 100x was exceeded."
msgstr "这个头寸因超过100倍的最大杠杆而被清算了"

#: src/components/Synthetics/TradeHistoryRow/LiquidationTooltip.tsx
msgid "This position was liquidated as the max leverage of {maxLeverageText} was exceeded."
msgstr ""

#: src/pages/Home/Home.js
msgid "Three tokens create our ecosystem"
msgstr ""

#: src/components/Referrals/AffiliatesStats.tsx
msgid "Tier {0} ({currentRebatePercentage}% rebate)"
msgstr ""

#: src/components/Referrals/TradersStats.tsx
msgid "Tier {0} ({currentTierDiscount}% discount)"
msgstr ""

#: src/components/Migration/Migration.js
msgid "To Receive"
msgstr "收取"

#: src/pages/CompleteAccountTransfer/CompleteAccountTransfer.js
msgid "To complete the transfer, you must switch your connected account to {receiver}."
msgstr "为了完成转移，你必须将你的连接账户切换到{receiver}"

#: src/pages/BuyGMX/BuyGMX.tsx
msgid "To purchase GMX on the {0} blockchain, please <0>change your network</0>."
msgstr ""

#: src/components/Glp/GlpSwap.js
msgid "To reduce fees, select a different asset to pay with."
msgstr "为了减少费用，请选择不同的资产来支付"

#: src/components/Glp/GlpSwap.js
msgid "To reduce fees, select a different asset to receive."
msgstr "为了减少费用，请选择不同的资产来接收"

#: src/pages/Dashboard/DashboardV2.js
msgid "Tokens"
msgstr "代币"

#: src/components/Referrals/AffiliatesStats.tsx
#: src/components/Referrals/AffiliatesStats.tsx
#: src/components/Referrals/AffiliatesStats.tsx
#: src/components/Referrals/TradersStats.tsx
#: src/components/Referrals/TradersStats.tsx
#: src/pages/Stake/StakeV2.js
msgid "Total"
msgstr "总计"

#: src/components/Migration/Migration.js
msgid "Total Assets Migrated"
msgstr "迁移的资产总额"

#: src/pages/Stake/StakeV1.js
msgid "Total Assets Staked"
msgstr "质押的资产总额"

#: src/components/Synthetics/ClaimableCard/ClaimableCard.tsx
msgid "Total Claimable"
msgstr ""

#: src/pages/Dashboard/DashboardV2.js
msgid "Total Fees"
msgstr "费用总额"

#: src/components/Referrals/AffiliatesStats.tsx
msgid "Total Rebates"
msgstr "返利总额"

#: src/pages/Stake/StakeV2.js
msgid "Total Rewards"
msgstr "奖励总额"

#: src/pages/Dashboard/DashboardV2.js
#: src/pages/Dashboard/DashboardV2.js
#: src/pages/Stake/StakeV1.js
#: src/pages/Stake/StakeV1.js
#: src/pages/Stake/StakeV1.js
#: src/pages/Stake/StakeV1.js
#: src/pages/Stake/StakeV1.js
#: src/pages/Stake/StakeV2.js
#: src/pages/Stake/StakeV2.js
#: src/pages/Stake/StakeV2.js
msgid "Total Staked"
msgstr "质押总额"

#: src/pages/Dashboard/DashboardV2.js
msgid "Total Stats"
msgstr "总统计表"

#: src/components/Glp/GlpSwap.js
#: src/components/Synthetics/GmList/GmList.tsx
#: src/components/Synthetics/MarketStats/MarketStats.tsx
#: src/pages/Stake/StakeV1.js
#: src/pages/Stake/StakeV1.js
#: src/pages/Stake/StakeV2.js
#: src/pages/Stake/StakeV2.js
#: src/pages/Stake/StakeV2.js
msgid "Total Supply"
msgstr "总供应量"

#: src/pages/Home/Home.js
msgid "Total Trading Volume"
msgstr "总交易量"

#: src/pages/Dashboard/DashboardV2.js
#: src/pages/Home/Home.js
msgid "Total Users"
msgstr "用户总数"

#: src/components/Referrals/AffiliatesStats.tsx
#: src/pages/Dashboard/DashboardV2.js
msgid "Total Volume"
msgstr "总量"

#: src/pages/OrdersOverview/OrdersOverview.js
msgid "Total active: {openTotal}, executed: {executedTotal}, cancelled: {cancelledTotal}"
msgstr "活跃总数： {openTotal}, 已执行: {executedTotal}, 已取消: {cancelledTotal}"

#: src/components/StatsTooltip/ChainsStatsTooltipRow.tsx
msgid "Total:"
msgstr "总数:"

#: src/components/Header/AppHeaderUser.tsx
#: src/components/Header/AppHeaderUser.tsx
msgid "Trade"
msgstr "交易"

#: src/pages/Home/Home.js
msgid "Trade BTC, ETH, AVAX and other top cryptocurrencies with up to 50x leverage directly from your wallet"
msgstr ""

#: src/components/Exchange/ExchangeBanner.js
msgid "Trade on GMX and win <0>$250.000</0> in prizes! Live until November 30th, <1>click here</1> to learn more."
msgstr "在GMX上进行交易，赢取<0>$250.000</0> 美元的奖金! 活动至11月30h, <1>点击这里</1> 了解更多"

#: src/components/Common/SEO.js
msgid "Trade spot or perpetual BTC, ETH, AVAX and other top cryptocurrencies with up to 50x leverage directly from your wallet on Arbitrum and Avalanche."
msgstr ""

#: src/pages/Referrals/Referrals.tsx
msgid "Traders"
msgstr ""

#: src/components/Referrals/AffiliatesStats.tsx
#: src/components/Referrals/AffiliatesStats.tsx
msgid "Traders Referred"
msgstr "推荐的交易商"

#: src/components/Referrals/AffiliatesStats.tsx
msgid "Traders Referred on Arbitrum"
msgstr ""

#: src/components/Referrals/AffiliatesStats.tsx
msgid "Traders Referred on Avalanche"
msgstr ""

#: src/components/Referrals/AffiliatesStats.tsx
msgid "Traders Referred on Avalanche Fuji"
msgstr ""

#: src/pages/Exchange/Exchange.js
#: src/pages/SyntheticsPage/SyntheticsPage.tsx
#: src/pages/SyntheticsPage/SyntheticsPage.tsx
msgid "Trades"
msgstr "交易"

#: src/components/Referrals/AffiliatesStats.tsx
#: src/components/Referrals/TradersStats.tsx
msgid "Trading Volume"
msgstr ""

#: src/components/Exchange/UsefulLinks.tsx
msgid "Trading guide"
msgstr "交易指南"

#: src/pages/NftWallet/NftWallet.js
msgid "Tranferring..."
msgstr "转移中..."

#: src/components/Exchange/ConfirmationBox.js
#: src/components/Exchange/PositionSeller.js
#: src/components/Synthetics/ConfirmationBox/ConfirmationBox.tsx
msgid "Transacting with a depegged stable coin is subject to spreads reflecting the worse of current market price or $1.00, with transactions involving multiple stablecoins may have multiple spreads."
msgstr ""

#: src/components/Referrals/AffiliatesStats.tsx
#: src/components/Referrals/TradersStats.tsx
msgid "Transaction"
msgstr "交易"

#: src/lib/contracts/callContract.tsx
msgid "Transaction completed!"
msgstr "交易完成!"

#: src/lib/contracts/transactionErrors.tsx
msgid "Transaction failed"
msgstr "交易失败"

#: src/lib/contracts/transactionErrors.tsx
msgid "Transaction failed due to RPC error.<0/><1/>Please try changing the RPC url in your wallet settings. <2>More info</2>"
msgstr "由于RPC错误，交易失败<0/><1/>请尝试在你的钱包设置中改变RPC网址 <2>更多信息</2>"

#: src/lib/contracts/callContract.tsx
msgid "Transaction sent."
msgstr "交易送出"

#: src/lib/contracts/transactionErrors.tsx
msgid "Transaction was cancelled."
msgstr "交易已取消"

#: src/pages/BeginAccountTransfer/BeginAccountTransfer.js
#: src/pages/Stake/StakeV2.js
msgid "Transfer Account"
msgstr "转移账户"

#: src/pages/NftWallet/NftWallet.js
msgid "Transfer NFT"
msgstr "转移NFT"

#: src/pages/BeginAccountTransfer/BeginAccountTransfer.js
msgid "Transfer Submitted"
msgstr "送出转移"

#: src/pages/BeginAccountTransfer/BeginAccountTransfer.js
msgid "Transfer already initiated"
msgstr "已启动转移"

#: src/pages/BeginAccountTransfer/BeginAccountTransfer.js
#: src/pages/CompleteAccountTransfer/CompleteAccountTransfer.js
#: src/pages/NftWallet/NftWallet.js
msgid "Transfer failed."
msgstr "转移失败"

#: src/pages/BeginAccountTransfer/BeginAccountTransfer.js
#: src/pages/CompleteAccountTransfer/CompleteAccountTransfer.js
#: src/pages/NftWallet/NftWallet.js
msgid "Transfer submitted!"
msgstr "转移送出"

#: src/pages/BuyGMX/BuyGMX.tsx
msgid "Transfer {nativeTokenSymbol}"
msgstr ""

#: src/pages/BeginAccountTransfer/BeginAccountTransfer.js
msgid "Transferring"
msgstr "转移中"

#: src/components/Exchange/OrdersList.js
#: src/components/Exchange/PositionSeller.js
#: src/components/Exchange/SwapBox.js
#: src/components/Synthetics/OrderItem/OrderItem.tsx
#: src/components/Synthetics/PositionItem/PositionItem.tsx
#: src/components/Synthetics/PositionSeller/PositionSeller.tsx
#: src/components/Synthetics/TradeBox/TradeBox.tsx
msgid "Trigger"
msgstr "触发"

#: src/components/Exchange/PositionDropdown.js
msgid "Trigger Close"
msgstr ""

#: src/components/Exchange/PositionSeller.js
#: src/components/Synthetics/ConfirmationBox/ConfirmationBox.tsx
#: src/components/Synthetics/OrderItem/OrderItem.tsx
#: src/components/Synthetics/OrderList/OrderList.tsx
#: src/components/Synthetics/TradeBox/TradeBox.tsx
msgid "Trigger Price"
msgstr ""

#: src/components/Exchange/PositionSeller.js
msgid "Trigger order disabled, pending {0} upgrade"
msgstr ""

#: src/components/Synthetics/StatusNotification/OrderStatusNotification.tsx
msgid "Trigger order for"
msgstr ""

#: src/components/Exchange/TradeHistory.js
msgid "Try increasing the \"Allowed Slippage\", under the Settings menu on the top right"
msgstr "尝试增加 \"Allowed Slippage\", 在右上角设置下方"

#: src/components/Exchange/TradeHistory.js
msgid "Try increasing the \"Allowed Slippage\", under the Settings menu on the top right."
msgstr "尝试增加 \"Allowed Slippage\", 在右上角设置下方"

#: src/components/Exchange/PositionShare.js
msgid "Tweet"
msgstr "推特"

#: src/App/App.js
msgid "Txn failed. <0>View</0>"
msgstr "转移失败 <0>查看</0>"

#: src/components/Exchange/OrdersList.js
#: src/components/Referrals/AffiliatesStats.tsx
#: src/components/Referrals/TradersStats.tsx
#: src/components/Synthetics/OrderList/OrderList.tsx
#: src/pages/OrdersOverview/OrdersOverview.js
msgid "Type"
msgstr "种类"

#: src/components/Referrals/AffiliatesStats.tsx
#: src/components/Referrals/TradersStats.tsx
msgid "USD Value may not be accurate since the data does not contain prices for {0}"
msgstr ""

#: src/components/Synthetics/MarketsList/MarketsList.tsx
#: src/pages/Dashboard/DashboardV2.js
msgid "UTILIZATION"
msgstr "使用方法"

#: src/components/Synthetics/StatusNotification/GmStatusNotification.tsx
msgid "Unknown buy GM order"
msgstr ""

#: src/components/Synthetics/StatusNotification/OrderStatusNotification.tsx
msgid "Unknown order"
msgstr ""

#: src/components/Synthetics/StatusNotification/GmStatusNotification.tsx
msgid "Unknown sell GM order"
msgstr ""

#: src/pages/Stake/StakeV1.js
#: src/pages/Stake/StakeV1.js
#: src/pages/Stake/StakeV1.js
#: src/pages/Stake/StakeV1.js
#: src/pages/Stake/StakeV1.js
#: src/pages/Stake/StakeV2.js
#: src/pages/Stake/StakeV2.js
#: src/pages/Stake/StakeV2.js
#: src/pages/Stake/StakeV2.js
msgid "Unstake"
msgstr "解除质押"

#: src/pages/Stake/StakeV2.js
msgid "Unstake GMX"
msgstr "GMX解除质押"

#: src/pages/Stake/StakeV2.js
msgid "Unstake completed!"
msgstr "解除质押完成"

#: src/pages/Stake/StakeV2.js
msgid "Unstake esGMX"
msgstr "esGMX解除质押"

#: src/pages/Stake/StakeV1.js
msgid "Unstake failed"
msgstr "解除质押失败"

#: src/pages/Stake/StakeV2.js
msgid "Unstake failed."
msgstr "解除质押失败"

#: src/pages/Stake/StakeV2.js
msgid "Unstake submitted!"
msgstr "解除质押送出!"

#: src/pages/Stake/StakeV1.js
msgid "Unstake submitted! <0>View status.</0>"
msgstr "解除质押送出!<0>查看状况</0>"

#: src/pages/Stake/StakeV2.js
msgid "Unstaking will burn <0>{0} Multiplier Points</0>. {1}"
msgstr ""

#: src/pages/Stake/StakeV1.js
#: src/pages/Stake/StakeV2.js
msgid "Unstaking..."
msgstr "解除质押中..."

#: src/components/Exchange/TradeHistory.js
#: src/components/Referrals/JoinReferralCode.js
#: src/components/Synthetics/TradeHistoryRow/TradeHistoryRow.tsx
#: src/components/Synthetics/TradeHistoryRow/TradeHistoryRow.tsx
msgid "Update"
msgstr "更新"

#: src/components/Exchange/OrderEditor.js
msgid "Update Order"
msgstr "更新指令"

#: src/domain/synthetics/orders/updateOrderTxn.ts
msgid "Update order executed"
msgstr ""

#: src/components/Exchange/OrderEditor.js
#: src/components/Synthetics/OrderEditor/OrderEditor.tsx
msgid "Updating Order..."
msgstr "更新指令中..."

#: src/domain/synthetics/orders/updateOrderTxn.ts
msgid "Updating order"
msgstr ""

#: src/components/Referrals/JoinReferralCode.js
msgid "Updating..."
msgstr "更新中..."

#: src/components/Exchange/PositionsList.js
msgid "Use the \"Close\" button to reduce your position size, or to set stop-loss / take-profit orders."
msgstr "使用 \"Close\" 按钮来减少你的头寸大小，或设置止损/止盈订单"

#: src/components/Synthetics/PositionItem/PositionItem.tsx
msgid "Use the \"Close\" button to reduce your position size."
msgstr ""

#: src/pages/Stake/StakeV2.js
msgid "Use the \"Compound\" button to stake your Multiplier Points."
msgstr "使用 \"Compound\" 按钮来质押你的积分点"

#: src/components/Exchange/PositionsList.js
#: src/components/Exchange/PositionsList.js
#: src/components/Synthetics/PositionItem/PositionItem.tsx
msgid "Use the Edit Collateral icon to deposit or withdraw collateral."
msgstr "使用编辑抵押品图示已存入或提取抵押品"

#: src/components/Exchange/UsefulLinks.tsx
msgid "Useful Links"
msgstr "实用链接"

#: src/components/Synthetics/MarketsList/MarketsList.tsx
#: src/pages/Dashboard/DashboardV2.js
msgid "Utilization"
msgstr "使用情况"

#: src/components/Referrals/AffiliatesStats.tsx
msgid "V1 Airdrop"
msgstr ""

#: src/components/Referrals/AffiliatesStats.tsx
#: src/components/Referrals/AffiliatesStats.tsx
#: src/components/Referrals/TradersStats.tsx
#: src/components/Referrals/TradersStats.tsx
msgid "V1 Arbitrum"
msgstr ""

#: src/components/Referrals/AffiliatesStats.tsx
#: src/components/Referrals/AffiliatesStats.tsx
#: src/components/Referrals/TradersStats.tsx
#: src/components/Referrals/TradersStats.tsx
msgid "V1 Avalanche"
msgstr ""

#: src/components/Referrals/AffiliatesStats.tsx
#: src/components/Referrals/AffiliatesStats.tsx
#: src/components/Referrals/TradersStats.tsx
#: src/components/Referrals/TradersStats.tsx
msgid "V1 Avalanche Fuji"
msgstr ""

#: src/components/Referrals/AffiliatesStats.tsx
msgid "V1 Rebates and V1/V2 esGMX are airdropped weekly. V2 Rebates are claimed manually."
msgstr ""

#: src/components/Referrals/AffiliatesStats.tsx
msgid "V1 esGMX"
msgstr ""

#: src/components/Referrals/TradersStats.tsx
#: src/components/Referrals/TradersStats.tsx
msgid "V1 rebates are airdropped weekly. V2 rebates are automatically applied as fee discounts on each trade and do not show on this table."
msgstr ""

#: src/components/Referrals/AffiliatesStats.tsx
#: src/components/Referrals/AffiliatesStats.tsx
#: src/components/Referrals/TradersStats.tsx
#: src/components/Referrals/TradersStats.tsx
msgid "V2 Arbitrum"
msgstr ""

#: src/components/Referrals/AffiliatesStats.tsx
#: src/components/Referrals/AffiliatesStats.tsx
#: src/components/Referrals/TradersStats.tsx
#: src/components/Referrals/TradersStats.tsx
msgid "V2 Avalanche"
msgstr ""

#: src/components/Referrals/AffiliatesStats.tsx
#: src/components/Referrals/AffiliatesStats.tsx
#: src/components/Referrals/TradersStats.tsx
#: src/components/Referrals/TradersStats.tsx
msgid "V2 Avalanche Fuji"
msgstr ""

#: src/components/Referrals/AffiliatesStats.tsx
msgid "V2 Claim"
msgstr ""

#: src/pages/SyntheticsFallbackPage/SyntheticsFallbackPage.tsx
msgid "V2 doesn't currently support this network"
msgstr ""

#: src/components/Synthetics/TradeBox/MarketPoolSelectorRow.tsx
msgid "V2 is newly live, and liquidity may be low initially."
msgstr ""

#: src/pages/Stake/StakeV2.js
msgid "Vault Capacity"
msgstr "金库容量"

#: src/pages/Stake/StakeV2.js
msgid "Vault Capacity for your Account:"
msgstr "您账户的金库容量:"

#: src/pages/Stake/StakeV2.js
msgid "Vest"
msgstr "授权"

#: src/pages/ClaimEsGmx/ClaimEsGmx.js
msgid "Vest with GLP on Arbitrum"
msgstr "在Arbitrum上授权GLP"

#: src/pages/ClaimEsGmx/ClaimEsGmx.js
msgid "Vest with GLP on Avalanche"
msgstr "在Avalanche上授权GLP"

#: src/pages/ClaimEsGmx/ClaimEsGmx.js
msgid "Vest with GMX on Arbitrum"
msgstr "在Arbitrum上授权GMX"

#: src/pages/ClaimEsGmx/ClaimEsGmx.js
msgid "Vest with GMX on Avalanche"
msgstr "在Avalanche上授权GMX"

#: src/pages/BeginAccountTransfer/BeginAccountTransfer.js
msgid "Vested GLP not withdrawn"
msgstr "归属的GLP未被撤回"

#: src/pages/BeginAccountTransfer/BeginAccountTransfer.js
msgid "Vested GMX not withdrawn"
msgstr "归属的GMX未被撤回"

#: src/pages/Stake/StakeV2.js
#: src/pages/Stake/StakeV2.js
msgid "Vesting Status"
msgstr "授权状态"

#: src/App/App.js
#: src/lib/contracts/notifications.tsx
#: src/lib/contracts/notifications.tsx
#: src/pages/Exchange/Exchange.js
#: src/pages/Exchange/Exchange.js
msgid "View"
msgstr "浏览"

#: src/pages/BuyGlp/BuyGlp.js
msgid "View <0>staking</0> page."
msgstr ""

#: src/components/AddressDropdown/AddressDropdown.tsx
msgid "View in Explorer"
msgstr "在浏览器中查看"

#: src/lib/contracts/callContract.tsx
msgid "View status."
msgstr "查看状况"

#: src/components/Referrals/AffiliatesStats.tsx
msgid "Volume on V1"
msgstr ""

#: src/components/Referrals/AffiliatesStats.tsx
msgid "Volume on V2"
msgstr ""

#: src/components/Referrals/TradersStats.tsx
msgid "Volume traded by this account with an active referral code."
msgstr "该账户的交易量与活跃的推荐代码相关"

#: src/components/Referrals/AffiliatesStats.tsx
msgid "Volume traded by your referred traders."
msgstr "您推荐交易者的交易量"

#: src/components/Header/HomeHeaderLinks.tsx
msgid "Voting"
msgstr ""

#: src/components/Glp/GlpSwap.js
#: src/components/Synthetics/GmList/GmList.tsx
msgid "WALLET"
msgstr "钱包"

#: src/components/Glp/GlpSwap.js
msgid "WARNING: High Fees"
msgstr "警告：高额费用"

#: src/components/Exchange/PositionsList.js
#: src/components/Exchange/PositionsList.js
msgid "WARNING: This position has a low amount of collateral after deducting borrowing fees, deposit more collateral to reduce the position's liquidation risk."
msgstr "警告：该仓位在扣除借款费用后，抵押品数量较少，请存入更多的抵押品，以降低该仓位的清算风险"

#: src/components/Synthetics/PositionItem/PositionItem.tsx
msgid "WARNING: This position has a low amount of collateral after deducting fees, deposit more collateral to reduce the position's liquidation risk."
msgstr ""

#: src/pages/Dashboard/DashboardV2.js
msgid "WEIGHT"
msgstr "重量"

#: src/components/Exchange/SwapBox.js
#: src/components/Glp/GlpSwap.js
#: src/components/Migration/Migration.js
msgid "Waiting for Approval"
msgstr "等待核准"

#: src/components/Glp/GlpSwap.js
#: src/components/Glp/GlpSwap.js
#: src/components/Migration/Migration.js
#: src/components/Synthetics/GmList/GmList.tsx
#: src/components/Synthetics/MarketStats/MarketStats.tsx
#: src/pages/Stake/StakeV1.js
#: src/pages/Stake/StakeV1.js
#: src/pages/Stake/StakeV1.js
#: src/pages/Stake/StakeV1.js
#: src/pages/Stake/StakeV1.js
#: src/pages/Stake/StakeV2.js
#: src/pages/Stake/StakeV2.js
#: src/pages/Stake/StakeV2.js
#: src/pages/Stake/StakeV2.js
msgid "Wallet"
msgstr "钱包"

#: src/pages/BeginAccountTransfer/BeginAccountTransfer.js
#: src/pages/CompleteAccountTransfer/CompleteAccountTransfer.js
msgid "Wallet is not connected"
msgstr "钱包未被连接"

#: src/pages/ClaimEsGmx/ClaimEsGmx.js
#: src/pages/NftWallet/NftWallet.js
msgid "Wallet not connected"
msgstr "钱包未连接"

#: src/pages/Stake/StakeV1.js
msgid "Wallet not yet connected"
msgstr "钱包尚未连接"

#: src/pages/Dashboard/DashboardV2.js
msgid "Weight"
msgstr "重量"

#: src/components/Exchange/SwapBox.js
msgid "When closing the position, you can select which token you would like to receive the profits in."
msgstr "在平仓时，你可以选择你想用哪种代币来接收利润"

#: src/components/Exchange/PositionEditor.js
#: src/components/Exchange/PositionEditor.js
#: src/components/Exchange/PositionEditor.js
#: src/components/Synthetics/PositionEditor/PositionEditor.tsx
#: src/pages/Stake/StakeV2.js
#: src/pages/Stake/StakeV2.js
msgid "Withdraw"
msgstr "提领"

#: src/components/Exchange/PositionEditor.js
msgid "Withdraw disabled, pending {0} upgrade"
msgstr ""

#: src/pages/Stake/StakeV2.js
msgid "Withdraw failed."
msgstr "提领失败"

#: src/pages/Stake/StakeV2.js
msgid "Withdraw from GLP Vault"
msgstr "从GLP库中提领"

#: src/pages/Stake/StakeV2.js
msgid "Withdraw from GMX Vault"
msgstr "从GMX库中提领"

#: src/pages/Stake/StakeV2.js
msgid "Withdraw submitted."
msgstr "提领送出"

#: src/components/Exchange/TradeHistory.js
msgid "Withdraw {0} USD from {1}{longOrShortText}"
msgstr ""

#: src/components/Exchange/PositionEditor.js
msgid "Withdrawal failed."
msgstr ""

#: src/components/Exchange/PositionEditor.js
msgid "Withdrawal submitted."
msgstr ""

#: src/components/Synthetics/StatusNotification/OrderStatusNotification.tsx
msgid "Withdrawing {0} from {positionText}"
msgstr ""

#: src/components/Exchange/PositionEditor.js
msgid "Withdrawing..."
msgstr ""

#: src/pages/Stake/StakeV2.js
msgid "Withdrawn!"
msgstr "完成提领"

#: src/pages/Exchange/Exchange.js
msgid "Withdrew {0} USD from {tokenSymbol} {longOrShortText}."
msgstr "从{tokenSymbol}{longOrShortText}提取了{0}美元"

#: src/context/SyntheticsEvents/SyntheticsEventsProvider.tsx
msgid "Withdrew {0} from {positionText}"
msgstr ""

#: src/pages/Ecosystem/Ecosystem.js
msgid "Yield Optimizer on Avalanche"
msgstr "Avalanche上的产量优化器"

#: src/pages/Ecosystem/Ecosystem.js
msgid "Yield Trading"
msgstr ""

#: src/pages/Ecosystem/Ecosystem.js
msgid "Yield Vaults"
msgstr "产量库"

#: src/pages/Ecosystem/Ecosystem.js
msgid "Yield simulator for GMX"
msgstr "GMX的产量模拟器"

#: src/pages/Stake/StakeV2.js
msgid "You are earning {0}% more {nativeTokenSymbol} rewards using {1} Staked Multiplier Points."
msgstr "你正使用{1}质押积分点赚取{0}%以上的{nativeTokenSymbol}奖励"

#: src/pages/Stake/StakeV2.js
msgid "You are earning {nativeTokenSymbol} rewards with {0} tokens.<0/>Tokens: {amountStr}."
msgstr "你正在用{0}代币赚取{nativeTokenSymbol}奖励。<0/>代币：{amountStr}"

#: src/components/ModalViews/RedirectModal.js
msgid "You are leaving GMX.io and will be redirected to a third party, independent website."
msgstr "您正要离开GMX.io，并且将被重新导向到第三方独立网站"

#: src/pages/BuyGMX/BuyGMX.tsx
msgid "You can buy AVAX directly on <0>Avalanche</0> using these options:"
msgstr ""

#: src/pages/BuyGMX/BuyGMX.tsx
msgid "You can buy ETH directly on <0>Arbitrum</0> using these options:"
msgstr ""

#: src/components/Exchange/SwapBox.js
msgid "You can change the \"Collateral In\" token above to find lower fees"
msgstr "您可更改\"Collateral In\"上述的代币来找寻较低的费用 "

#: src/components/Exchange/PositionSeller.js
msgid "You can change this in the settings menu on the top right of the page.<0/><1/>Note that a low allowed slippage, e.g. less than {0}, may result in failed orders if prices are volatile."
msgstr ""

#: src/pages/ClaimEsGmx/ClaimEsGmx.js
msgid "You can check your claim history <0>here</0>."
msgstr "你可以在这里查看你的提领历史<0></0>"

#: src/pages/ClaimEsGmx/ClaimEsGmx.js
msgid "You can currently vest a maximum of {0} esGMX tokens at a ratio of {1} {stakingToken} to 1 esGMX."
msgstr "目前，您最多可以授权{0}个esGMX代币，比例为{1}个esGMX。 {stakingToken}对1esGMX"

#: src/components/Exchange/ConfirmationBox.js
#: src/components/Synthetics/ConfirmationBox/ConfirmationBox.tsx
#: src/components/Synthetics/PositionSeller/PositionSeller.tsx
msgid "You can edit the default Allowed Slippage in the settings menu on the top right of the page.<0/><1/>Note that a low allowed slippage, e.g. less than {0}, may result in failed orders if prices are volatile."
msgstr ""

#: src/components/Synthetics/TradeBox/MarketPoolSelectorRow.tsx
msgid "You can get a {0} better execution price in the {1} market pool.<0>Switch to {2} market pool.</0>"
msgstr ""

#: src/pages/BuyGMX/BuyGMX.tsx
msgid "You can transfer AVAX from other networks to Avalanche using any of the below options:"
msgstr ""

#: src/pages/BuyGMX/BuyGMX.tsx
msgid "You can transfer ETH from other networks to Arbitrum using any of the below options:"
msgstr "您可以使用以下任何一种方式将ETH从其他网络转移到Arbitrum："

#: src/pages/BeginAccountTransfer/BeginAccountTransfer.js
msgid "You have a <0>pending transfer</0> to {pendingReceiver}."
msgstr "你有一个<0>正在进行的转移</0>到{pendingReceiver}"

#: src/pages/CompleteAccountTransfer/CompleteAccountTransfer.js
msgid "You have a pending transfer from {sender}."
msgstr "您有一个来自{sender}的待处理转账"

#: src/components/Exchange/ConfirmationBox.js
msgid "You have an active Limit Order to Increase {longOrShortText} {sizeInToken} {0} (${1}) at price ${2}"
msgstr "您有一个有效的限价订单，{longOrShortText} {sizeInToken} {0} (${1}) 以{2}美元的价格增加"

#: src/components/Synthetics/ConfirmationBox/ConfirmationBox.tsx
msgid "You have an active Limit Order to Increase {longShortText} {0} {sizeText} at price {1}."
msgstr ""

#: src/components/Exchange/PositionSeller.js
msgid "You have an active order to decrease {longOrShortText} {sizeInToken} {0} (${1}) at {prefix} {2}"
msgstr ""

#: src/components/Synthetics/TradeBox/MarketPoolSelectorRow.tsx
msgid "You have an existing order in the {0} market pool. <0>Switch to {1} market pool.</0>"
msgstr ""

#: src/components/Synthetics/TradeBox/CollateralSelectorRow.tsx
msgid "You have an existing order with {0} as collateral. <0>Switch to {1} collateral.</0>"
msgstr ""

#: src/components/Synthetics/TradeBox/MarketPoolSelectorRow.tsx
msgid "You have an existing position in the {0} market pool. <0>Switch to {1} market pool.</0>"
msgstr ""

#: src/components/Exchange/SwapBox.js
msgid "You have an existing position with {0} as collateral."
msgstr ""

#: src/components/Synthetics/TradeBox/CollateralSelectorRow.tsx
msgid "You have an existing position with {0} as collateral. <0>Switch to {1} collateral.</0>"
msgstr ""

#: src/components/Exchange/ConfirmationBox.js
msgid "You have multiple existing Increase {longOrShortText} {0} limit orders"
msgstr "你现有多个增加 {longOrShortText} {0} 限价订单"

#: src/components/Synthetics/ConfirmationBox/ConfirmationBox.tsx
msgid "You have multiple existing Increase {longShortText} {0} limit orders"
msgstr ""

#: src/pages/Stake/StakeV2.js
#: src/pages/Stake/StakeV2.js
msgid "You have not deposited any tokens for vesting."
msgstr "你尚未存入任何可用于授权的代币"

#: src/components/Synthetics/ConfirmationBox/ConfirmationBox.tsx
msgid "You have selected {collateralTokenSymbol} as Collateral, the Liquidation Price will vary based on the price of {collateralTokenSymbol}."
msgstr ""

#: src/components/Synthetics/ConfirmationBox/ConfirmationBox.tsx
msgid "You have selected {collateralTokenSymbol} as collateral to short {indexTokenSymbol}."
msgstr ""

#: src/components/Synthetics/ConfirmationBox/ConfirmationBox.tsx
msgid "You have selected {collateralTokenSymbol} as collateral, the Liquidation Price is higher compared to using a stablecoin as collateral since the worth of the collateral will change with its price. If required, you can change the collateral type using the Collateral In option in the trade box."
msgstr ""

#: src/pages/ClaimEsGmx/ClaimEsGmx.js
msgid "You have {0} esGMX (IOU) tokens."
msgstr "你有{0}个esGMX (IOU) 代币"

#: src/pages/Stake/StakeV2.js
msgid "You need a total of at least {0} {stakeTokenLabel} to vest {1} esGMX."
msgstr "你需要至少{0} {stakeTokenLabel} 来归属 {1} esGMX"

#: src/components/Exchange/NoLiquidityErrorModal.tsx
msgid "You need to select {swapTokenSymbol} as the \"Pay\" token to use it for collateral to initiate this trade."
msgstr "你需要选择 {swapTokenSymbol} 作为 \"Pay\" 代币 以将它作为抵押品来启动这个交易"

#: src/pages/CompleteAccountTransfer/CompleteAccountTransfer.js
msgid "You will need to be on this page to accept the transfer, <0>click here</0> to copy the link to this page if needed."
msgstr "你需要在此页面上接受转让，<0>点击这里</0>，若需要，可复制链接至此页面"

#: src/components/Referrals/TradersStats.tsx
msgid "You will receive a {currentTierDiscount}% discount on opening and closing fees."
msgstr ""

#: src/components/Exchange/OrdersList.js
msgid "You will receive at least {0} {1} if this order is executed. The exact execution price may vary depending on fees at the time the order is executed."
msgstr "如果该订单被执行，您将至少收到{0} {1} 确切的执行价格可能会根据订单执行时的费用而变化"

#: src/components/Exchange/OrdersList.js
msgid "You will receive at least {0} {1} if this order is executed. The execution price may vary depending on swap fees at the time the order is executed."
msgstr "如果该订单被执行，您将至少收到{0} {1} 确切的执行价格可能会根据订单执行时的交易费用而变化"

#: src/components/Synthetics/OrderItem/OrderItem.tsx
msgid "You will receive at least {toAmountText} if this order is executed. This price is being updated in real time based on Swap Fees and Price Impact."
msgstr ""

#: src/pages/ClaimEsGmx/ClaimEsGmx.js
msgid "Your esGMX (IOU) balance will decrease by your claim amount after claiming, this is expected behaviour."
msgstr "你的esGMX（IOU）余额在提领后将减少您的领回金额，这是可预期的"

#: src/components/Exchange/ConfirmationBox.js
#: src/components/Synthetics/ConfirmationBox/ConfirmationBox.tsx
msgid "Your position's collateral after deducting fees."
msgstr "扣除费用后，你的头寸的抵押品"

#: src/pages/CompleteAccountTransfer/CompleteAccountTransfer.js
msgid "Your transfer has been completed."
msgstr "你的转汇已完成"

#: src/pages/BeginAccountTransfer/BeginAccountTransfer.js
msgid "Your transfer has been initiated."
msgstr "你的转汇已启动"

#: src/components/Migration/Migration.js
msgid "Your wallet: {0}"
msgstr "你的钱包: {0}"

#: src/pages/PositionsOverview/PositionsOverview.js
msgid "account"
msgstr "帐户"

#: src/pages/PositionsOverview/PositionsOverview.js
msgid "collateral"
msgstr "抵押品"

#: src/components/Synthetics/MarketCard/MarketCard.tsx
msgid "earn"
msgstr ""

#: src/pages/Ecosystem/Ecosystem.js
msgid "esGMX OTC Market"
msgstr ""

#: src/pages/PositionsOverview/PositionsOverview.js
msgid "fee"
msgstr "费用"

#: src/components/Exchange/ConfirmationBox.js
#: src/components/Synthetics/ConfirmationBox/ConfirmationBox.tsx
msgid "hide"
msgstr "隐藏"

#: src/pages/Dashboard/DashboardV2.js
msgid "in liquidity"
msgstr "流动性中"

#: src/pages/Dashboard/DashboardV2.js
msgid "not staked"
msgstr "未质押的"

#: src/components/Synthetics/MarketCard/MarketCard.tsx
msgid "pay"
msgstr ""

#: src/pages/PositionsOverview/PositionsOverview.js
msgid "size"
msgstr "大小"

#: src/pages/Dashboard/DashboardV2.js
msgid "staked"
msgstr "已质押"

#: src/pages/PositionsOverview/PositionsOverview.js
msgid "time to liq"
msgstr "流动性时间将至"

#: src/components/Exchange/ConfirmationBox.js
#: src/components/Synthetics/ConfirmationBox/ConfirmationBox.tsx
msgid "view"
msgstr "查看"

#: src/pages/Exchange/Exchange.js
#: src/pages/SyntheticsPage/SyntheticsPage.tsx
msgid "{0, plural, one {Cancel order} other {Cancel # orders}}"
msgstr ""

#: src/components/Synthetics/GmSwap/GmConfirmationBox/GmConfirmationBox.tsx
msgid "{0, plural, one {Pending {symbolsText} approval} other {Pending {symbolsText} approvals}}"
msgstr ""

#: src/domain/tokens/approveTokens.tsx
msgid "{0} Approved!"
msgstr "{0} 通过!"

#: src/components/Glp/SwapErrorModal.tsx
msgid "{0} Capacity Reached"
msgstr "{0} 到达容量"

#: src/components/Glp/GlpSwap.js
msgid "{0} GLP (${1})"
msgstr "{0} GLP (${1})"

#: src/components/Glp/GlpSwap.js
msgid "{0} GLP bought with {1} {2}!"
msgstr "{0}GLP以{1}{2}买入!"

#: src/components/Glp/GlpSwap.js
msgid "{0} GLP have been reserved for vesting."
msgstr "{0}GLP已被保留用于授权"

#: src/components/Glp/GlpSwap.js
msgid "{0} GLP sold for {1} {2}!"
msgstr "{0}GLP以{1}{2}售出 !"

#: src/pages/Stake/StakeV2.js
#: src/pages/Stake/StakeV2.js
msgid "{0} GMX tokens can be claimed, use the options under the Total Rewards section to claim them."
msgstr "{0}GMX代币可认领，使用总奖励下的选项以领取。"

#: src/components/Exchange/NoLiquidityErrorModal.tsx
msgid "{0} Pool Capacity Reached"
msgstr "{0} 池子到达容量"

#: src/components/Exchange/ConfirmationBox.js
#: src/components/Exchange/ConfirmationBox.js
#: src/components/Exchange/SwapBox.js
#: src/components/Exchange/SwapBox.js
#: src/components/Synthetics/ConfirmationBox/ConfirmationBox.tsx
#: src/components/Synthetics/ConfirmationBox/ConfirmationBox.tsx
#: src/components/Synthetics/SwapCard/SwapCard.tsx
#: src/components/Synthetics/SwapCard/SwapCard.tsx
msgid "{0} Price"
msgstr "{0} 价钱"

#: src/components/Exchange/NoLiquidityErrorModal.tsx
msgid "{0} Required"
msgstr "{0} 需要的"

#: src/components/Synthetics/MarketStats/MarketStats.tsx
msgid "{0} and {1} can be used to mint GM for this market up to the specified minting caps."
msgstr ""

#: src/components/Synthetics/GmList/GmList.tsx
msgid "{0} and {1} can be used to mint GM tokens for this market up to the specified minting caps."
msgstr ""

#: src/components/Synthetics/MarketStats/MarketStats.tsx
msgid "{0} can be used to mint GM for this market up to the specified minting caps."
msgstr ""

#: src/domain/synthetics/trade/utils/validation.ts
msgid "{0} can not be sent to smart contract addresses. Select another token."
msgstr ""

#: src/pages/Dashboard/DashboardV2.js
msgid "{0} is above its target weight.<0/><1/>Get lower fees to <2>swap</2> tokens for {1}."
msgstr "{0}高于其目标重量。<0/><1/>获取较低的费用，以<2>交换</2> 代币成 {1}"

#: src/pages/Dashboard/DashboardV2.js
msgid "{0} is below its target weight.<0/><1/>Get lower fees to <2>buy GLP</2> with {1}, and to <3>swap</3> {2} for other tokens."
msgstr "{0}低于其目标重量。<0/><1/>获取较低的费用，以<2>用{1}购买GLP</2>，并<3>用{2}交换</3>其他代币"

#: src/components/Exchange/SwapBox.js
msgid "{0} is required for collateral."
msgstr "{0}是需要抵押品的"

#: src/components/Glp/GlpSwap.js
msgid "{0} pool exceeded, try different token"
msgstr "{0}池超量，请尝试不同的代币"

#: src/components/Exchange/OrderEditor.js
#: src/components/Exchange/OrderEditor.js
msgid "{0} price"
msgstr "{0}价格"

#: src/components/Glp/GlpSwap.js
#: src/components/Synthetics/GmSwap/GmSwapBox/GmSwapBox.tsx
#: src/components/Synthetics/GmSwap/GmSwapBox/GmSwapBox.tsx
msgid "{0} selected in order form"
msgstr "{0}在指令表中选择"

#: src/pages/Stake/StakeV2.js
#: src/pages/Stake/StakeV2.js
msgid "{0} tokens have been converted to GMX from the {1} esGMX deposited for vesting."
msgstr "{0}代币已经从存入的{1}esGMX中转换为GMX，以便归属。"

#: src/components/Synthetics/ConfirmationBox/ConfirmationBox.tsx
#: src/components/Synthetics/OrderItem/OrderItem.tsx
#: src/components/Synthetics/OrderItem/OrderItem.tsx
msgid "{0} will be swapped to {1} on order execution."
msgstr ""

#: src/pages/SyntheticsPage/SyntheticsPage.tsx
msgid "{0} {1} market selected"
msgstr ""

#: src/components/Exchange/SwapBox.js
msgid "{0} {1} not supported"
msgstr ""

#: src/components/Exchange/TradeHistory.js
msgid "{0}: Swap {amountInDisplay}{1} for{minOutDisplay} {2}, Price:{3} USD"
msgstr ""

#: src/components/Exchange/TradeHistory.js
msgid "{0}: {1}, Price: {priceDisplay}"
msgstr ""

#: src/components/Exchange/TradeHistory.js
msgid "{0}  {1} {longOrShortText}, -{2} USD, {3} Price: ${4} USD"
msgstr ""

#: src/components/Exchange/TradeHistory.js
msgid "{actionDisplay} Order"
msgstr "{actionDisplay} 指令"

#: src/components/Exchange/TradeHistory.js
msgid ""
"{actionDisplay} {0} {longOrShortText},\n"
"-{1} USD,\n"
"{2} Price: {3} USD"
msgstr ""

#: src/components/Synthetics/TradeHistoryRow/TradeHistoryRow.tsx
msgid "{actionText} Deposit {collateralText} into {positionText},  Market: {0}"
msgstr ""

#: src/components/Synthetics/TradeHistoryRow/TradeHistoryRow.tsx
msgid "{actionText} Order: Swap {fromText} for {toText}, Price: {ratioText}"
msgstr ""

#: src/components/Synthetics/TradeHistoryRow/TradeHistoryRow.tsx
msgid "{actionText} Order: {increaseText} {positionText} {sizeDeltaText}, {0} Price: {pricePrefix} {1}, Market: {2}"
msgstr ""

#: src/components/Synthetics/TradeHistoryRow/TradeHistoryRow.tsx
msgid "{actionText} Swap {fromText} for {toText}"
msgstr ""

#: src/components/Synthetics/TradeHistoryRow/TradeHistoryRow.tsx
msgid "{actionText} Withdraw {collateralText} from {positionText},  Market: {0}"
msgstr ""

#: src/components/Synthetics/TradeHistoryRow/TradeHistoryRow.tsx
msgid "{actionText} {increaseText} {positionText} {sizeDeltaText}, {pricePrefix}: {0},  Market: {1}"
msgstr ""

#: src/pages/Dashboard/DashboardV2.js
msgid "{chainName} Total Stats start from {totalStatsStartDate}.<0/> For detailed stats:"
msgstr "{chainName}总统计数据从{totalStatsStartDate}开始。<0/>详细统计数据："

#: src/domain/synthetics/orders/cancelOrdersTxn.ts
msgid "{count, plural, one {Order} other {# Orders}}"
msgstr ""

#: src/components/Exchange/ConfirmationBox.js
#: src/components/Synthetics/ConfirmationBox/ConfirmationBox.tsx
msgid "{existingTriggerOrderLength, plural, one {You have an active trigger order that could impact this position.} other {You have # active trigger orders that could impact this position.}}"
msgstr "{existingTriggerOrderLength, plural, one {You have an active trigger order that could impact this position.} other {You have # active trigger orders that could impact this position.}}"

#: src/components/Exchange/ConfirmationBox.js
#: src/components/Synthetics/ConfirmationBox/ConfirmationBox.tsx
msgid "{existingTriggerOrderLength, plural, one {You have an active trigger order that might execute immediately after you open this position. Please cancel the order or accept the confirmation to continue.} other {You have # active trigger orders that might execute immediately after you open this position. Please cancel the orders or accept the confirmation to continue.}}"
msgstr "{existingTriggerOrderLength, plural, one {You have an active trigger order that might execute immediately after you open this position. Please cancel the order or accept the confirmation to continue.} other {You have # active trigger orders that might execute immediately after you open this position. Please cancel the orders or accept the confirmation to continue.}}"

#: src/domain/synthetics/orders/utils.ts
msgid "{increaseOrDecreaseText} {tokenText} by {sizeText}"
msgstr ""

#: src/components/Exchange/PositionsList.js
msgid "{longOrShortText} {0} market selected"
msgstr ""

#: src/components/Synthetics/MarketCard/MarketCard.tsx
msgid "{longShortText} positions {0} a funding fee of {1}% per hour."
msgstr ""

#: src/components/Synthetics/ClaimHistoryRow/ClaimHistoryRow.tsx
msgid "{marketsCount, plural, one {# Market} other {# Markets}}"
msgstr ""

#: src/components/Glp/GlpSwap.js
msgid "{nativeTokenSymbol} ({wrappedTokenSymbol}) APR"
msgstr "{nativeTokenSymbol} ({wrappedTokenSymbol}) 年利率"

#: src/components/Stake/GMXAprTooltip.tsx
msgid "{nativeTokenSymbol} APR"
msgstr ""

#: src/components/Stake/GMXAprTooltip.tsx
msgid "{nativeTokenSymbol} Base APR"
msgstr ""

#: src/components/Stake/GMXAprTooltip.tsx
msgid "{nativeTokenSymbol} Boosted APR"
msgstr ""

#: src/components/Stake/GMXAprTooltip.tsx
msgid "{nativeTokenSymbol} Total APR"
msgstr ""

#: src/components/Exchange/PositionSeller.js
msgid "{nativeTokenSymbol} can not be sent to smart contract addresses. Select another token."
msgstr ""

#: src/context/SyntheticsEvents/SyntheticsEventsProvider.tsx
msgid "{orderTypeLabel} {positionText}, -{0}"
msgstr ""

#: src/components/Synthetics/StatusNotification/OrderStatusNotification.tsx
msgid "{orderTypeText} {0} for {1}"
msgstr ""

#: src/components/Synthetics/StatusNotification/OrderStatusNotification.tsx
msgid "{orderTypeText} {0} {longShortText}: {sign}{1}"
msgstr ""

#: src/domain/synthetics/orders/cancelOrdersTxn.ts
msgid "{ordersText} canceled"
msgstr ""

#: src/components/Synthetics/TradeHistoryRow/TradeHistoryRow.tsx
msgid "{positionText} {sizeDeltaText}, Price: {0}, Market: {1}"
msgstr ""

#: src/components/StatsTooltip/ChainsStatsTooltipRow.tsx
msgid "{title}"
msgstr ""<|MERGE_RESOLUTION|>--- conflicted
+++ resolved
@@ -29,29 +29,10 @@
 msgid "24h Volume"
 msgstr "24小时数量"
 
-<<<<<<< HEAD
-=======
 #: src/pages/Dashboard/DashboardV2.js
 msgid "<0>GM Pools total value ({chainName}).</0>"
 msgstr ""
 
-#: src/App/App.js
-msgid "<0>Install Coinbase Wallet</0> to start using GMX."
-msgstr ""
-
-#: src/App/App.js
-msgid "<0>Install Coinbase Wallet</0>, and use GMX with its built-in browser."
-msgstr ""
-
-#: src/App/App.js
-msgid "<0>Install MetaMask</0> to start using GMX."
-msgstr ""
-
-#: src/App/App.js
-msgid "<0>Install MetaMask</0>, and use GMX with its built-in browser."
-msgstr ""
-
->>>>>>> a5a3f2ae
 #: src/components/Exchange/OrdersToa.js
 msgid "<0>Insufficient liquidity to execute the order</0><1>The mark price which is an aggregate of exchange prices did not reach the specified price</1><2>The specified price was reached but not long enough for it to be executed</2><3>No keeper picked up the order for execution</3>"
 msgstr "执行订单的流动性不足</0><1>作为交易所价格总和的标记价格未达到指定价格</1><2>已达到指定价格但时间不足以执行 </2><3>没有守门员领取执行令</3>"

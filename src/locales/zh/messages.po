msgid ""
msgstr ""
"POT-Creation-Date: 2022-08-06 13:30+0530\n"
"MIME-Version: 1.0\n"
"Content-Type: text/plain; charset=utf-8\n"
"Content-Transfer-Encoding: 8bit\n"
"X-Generator: @lingui/cli\n"
"Language: zh\n"
"Project-Id-Version: \n"
"Report-Msgid-Bugs-To: \n"
"PO-Revision-Date: \n"
"Last-Translator: \n"
"Language-Team: \n"
"Plural-Forms: \n"

#: src/pages/AccountDashboard/generalPerformanceDetailsDebug.tsx
msgid "Unrealized Base PnL"
msgstr ""

#: src/pages/ClaimEsGmx/ClaimEsGmx.js
#: src/pages/NftWallet/NftWallet.js
msgid "Wallet not connected"
msgstr "钱包未连接"

#: src/pages/Home/Home.js
msgid "Available on your preferred network"
msgstr "可在您的首选网络上使用"

#: src/pages/Ecosystem/Ecosystem.js
msgid "Decentralized Trading Protocol"
msgstr "去中心化交易协议"

#: src/pages/ClaimEsGmx/ClaimEsGmx.js
msgid "Claim submitted!"
msgstr "送出领取"

#: src/components/AddressDropdown/AddressDropdown.tsx
msgid "Disconnect"
msgstr "连线中断"

#: src/components/Glp/GlpSwap.js
msgid "Buy GM tokens before the epoch resets in {0} to be eligible for the Bonus Rebate. Alternatively, wait for the epoch to reset to redeem GLP and buy GM within the same epoch."
msgstr ""

#: src/components/Synthetics/TradeboxPoolWarnings/TradeboxPoolWarnings.tsx
msgid "You have an existing order in the {0} market pool.<0><1>Switch to {1} market pool</1>.</0>"
msgstr ""

#: src/components/Glp/GlpSwap.js
#: src/components/Synthetics/GmList/GmList.tsx
#: src/components/Synthetics/MarketsList/MarketsList.tsx
#: src/pages/Dashboard/DashboardV2.tsx
msgid "PRICE"
msgstr "价钱"

#: src/components/Synthetics/MarketNetFee/MarketNetFee.tsx
#: src/components/Synthetics/MarketNetFee/MarketNetFee.tsx
msgid "receive"
msgstr ""

#: src/pages/Stake/StakeV2.tsx
msgid "Stake GMX Rewards"
msgstr ""

#: src/components/Glp/SwapErrorModal.tsx
msgid "There is not enough liquidity in a single token for your size. Please check the Save on Fees section and consider splitting your order into several different ones"
msgstr "没有足够的单一代币流动资金。请检查节省费用，并考虑将您的订单分成几个不同的订单"

#: src/components/Synthetics/PositionEditor/PositionEditor.tsx
msgid "Decrease the withdraw size to match the max. <0>Read more</0>.<1/><2/><3>Set max withdrawal</3>"
msgstr ""

#: src/components/Synthetics/TradeHistory/TradeHistoryRow/utils/position.ts
msgid "Position Fee"
msgstr "仓位费用"

#: src/components/Synthetics/StatusNotification/SubaccountNotification.tsx
msgid "Subaccount generation failed"
msgstr ""

#: src/components/Exchange/ConfirmationBox.js
#: src/components/Synthetics/ConfirmationBox/ConfirmationBox.tsx
msgid "{existingTriggerOrderLength, plural, one {You have an active trigger order that might execute immediately after you open this position. Please cancel the order or accept the confirmation to continue.} other {You have # active trigger orders that might execute immediately after you open this position. Please cancel the orders or accept the confirmation to continue.}}"
msgstr "{existingTriggerOrderLength, plural, one {You have an active trigger order that might execute immediately after you open this position. Please cancel the order or accept the confirmation to continue.} other {You have # active trigger orders that might execute immediately after you open this position. Please cancel the orders or accept the confirmation to continue.}}"

#: src/components/SettingsModal/SettingsModal.tsx
msgid "Show debug values"
msgstr ""

#: src/pages/Exchange/Exchange.tsx
msgid "Could not decrease {tokenSymbol} {longOrShortText} within the allowed slippage, you can adjust the allowed slippage in the settings on the top right of the page."
msgstr "无法降低{tokenSymbol} {longOrShortText} 在可接受的滑点内, 您可在页面右上方的设定中调整可接受滑点"

#: src/components/ModalViews/RedirectModal.js
msgid "Agree"
msgstr "同意"

#: src/pages/AccountDashboard/DailyAndCumulativePnL.tsx
msgid "Daily Loss"
msgstr ""

#: src/components/Synthetics/StatusNotification/SubaccountNotification.tsx
msgid "Subaccount activated"
msgstr ""

#: src/pages/Home/Home.js
msgid "GMX is currently live on Arbitrum and Avalanche."
msgstr "GMX目前在Arbitrum和Avalanche上线"

#: src/components/Glp/GlpSwap.js
msgid "Max Pool Capacity"
msgstr "池子高上限"

#: src/components/Synthetics/TradeHistory/keys.ts
msgid "Failed Take-Profit Order"
msgstr "止盈订单失败"

#: src/pages/Ecosystem/Ecosystem.js
msgid "Yield Optimizer on Avalanche"
msgstr "Avalanche上的产量优化器"

#: src/components/Exchange/PositionsList.js
#: src/pages/Exchange/Exchange.tsx
msgid "Orders ({0})"
msgstr "订单 ({0})"

#: src/pages/Stake/StakeV2.tsx
#: src/pages/Stake/StakeV2.tsx
#: src/pages/Stake/StakeV2.tsx
msgid "You have not deposited any tokens for vesting."
msgstr ""

#: src/components/Exchange/OrdersList.js
#: src/components/Referrals/AffiliatesStats.tsx
#: src/components/Referrals/TradersStats.tsx
#: src/components/Synthetics/OrderList/OrderList.tsx
#: src/components/Synthetics/UserIncentiveDistributionList/UserIncentiveDistributionList.tsx
#: src/pages/OrdersOverview/OrdersOverview.js
msgid "Type"
msgstr "种类"

#: src/components/Exchange/PositionSeller.js
msgid "Order submitted!"
msgstr ""

#: src/pages/Dashboard/DashboardV2.tsx
msgid "{0} is above its target weight.<0/><1/>Get lower fees to <2>swap</2> tokens for {1}."
msgstr "{0}高于其目标重量。<0/><1/>获取较低的费用，以<2>交换</2> 代币成 {1}"

#: src/domain/synthetics/markets/createWithdrawalTxn.ts
msgid "Withdrawal error."
msgstr ""

#: src/pages/Home/Home.js
msgid "Decentralized<0/>Perpetual Exchange"
msgstr "去中心化<0/>永续交易所"

#: src/pages/Stake/StakeV2.tsx
msgid "Current Reserved"
msgstr ""

#: src/components/Synthetics/SubaccountModal/SubaccountModal.tsx
msgid "Main Account {0} Balance is used to top up Subaccount Balance on each Action up to the set Max auto top-up amount. Use the \"Сonvert {1} to {2}\" field if the Main Account {3} Balance is low."
msgstr ""

#: src/components/Referrals/AffiliatesStats.tsx
#: src/components/Referrals/AffiliatesStats.tsx
#: src/components/Referrals/TradersStats.tsx
#: src/components/Referrals/TradersStats.tsx
msgid "V2 Arbitrum"
msgstr ""

#: src/pages/Stake/StakeV2.tsx
#: src/pages/Stake/StakeV2.tsx
msgid "GMX transfers not yet enabled"
msgstr ""

#: src/components/Synthetics/UserIncentiveDistributionList/UserIncentiveDistributionList.tsx
#: src/pages/LeaderboardPage/components/LeaderboardNavigation.tsx
msgid "EIP-4844, 13-20 Mar"
msgstr ""

#: src/components/Exchange/PositionSeller.js
#: src/components/Exchange/SwapBox.js
msgid "Enable leverage sent."
msgstr "启用杠杆发送"

#: src/components/ToastifyDebug/ToastifyDebug.tsx
msgid "Show error"
msgstr ""

#: src/components/Synthetics/MarketStats/MarketStats.tsx
msgid "{0} can be used to buy GM for this market up to the specified buying caps."
msgstr ""

#: src/components/Synthetics/TradeHistory/keys.ts
msgid "Execute Market Swap"
msgstr "执行市场交换"

#: src/pages/Stake/StakeV2.tsx
msgid "Deposit submitted!"
msgstr ""

#: src/pages/AccountDashboard/GeneralPerformanceDetails.tsx
msgid "Volume"
msgstr ""

#: src/components/Synthetics/TradeHistory/keys.ts
msgid "Cancel Limit Swap"
msgstr "取消限价交换"

#: src/pages/LeaderboardPage/components/CompetitionCountdown.tsx
msgid "{seconds}s"
msgstr ""

#: src/components/Exchange/NoLiquidityErrorModal.tsx
msgid "{0} Required"
msgstr "{0} 需要的"

#: src/components/Synthetics/UserIncentiveDistributionList/UserIncentiveDistributionList.tsx
msgid "No incentives distribution history yet."
msgstr ""

#: src/components/Exchange/ConfirmationBox.js
#: src/components/Exchange/ConfirmationBox.js
#: src/components/Exchange/ConfirmationBox.js
#: src/components/Exchange/PositionEditor.js
#: src/components/Exchange/PositionSeller.js
#: src/components/Exchange/SwapBox.js
#: src/components/Exchange/SwapBox.js
#: src/components/Glp/GlpSwap.js
#: src/components/Glp/GlpSwap.js
#: src/components/Glp/GlpSwap.js
#: src/components/Synthetics/ConfirmationBox/ConfirmationBox.tsx
#: src/components/Synthetics/OrderEditor/OrderEditor.tsx
#: src/components/Synthetics/TradeFeesRow/TradeFeesRow.tsx
msgid "Fees"
msgstr "费用"

#: src/lib/contracts/callContract.tsx
msgid "View status."
msgstr "查看状况"

#: src/components/Synthetics/GmList/GmList.tsx
#: src/components/Synthetics/MarketStats/MarketStats.tsx
msgid "Buyable"
msgstr ""

#: src/pages/Stake/StakeV2.tsx
msgid "<0>Delegate your undelegated {0} GMX DAO</0><1> voting power.</1>"
msgstr ""

#: src/pages/Dashboard/DashboardV2.tsx
msgid "<0>Total value of tokens in GLP pool ({chainName}).</0><1>This value may be higher on other websites due to the collateral of positions being included in the calculation.</1>"
msgstr ""

#: src/components/Synthetics/PositionItem/PositionItem.tsx
msgid "Net Value: Initial Collateral + PnL - Borrow Fee - Negative Funding Fee - Close Fee - UI Fee"
msgstr ""

#: src/components/Exchange/ConfirmationBox.js
msgid "The spread is > 1%, please ensure the trade details are acceptable before confirming"
msgstr ""

#: src/components/Glp/GlpSwap.js
msgid "Max pool capacity reached for {0}<0/><1/>Please mint GLP using another token"
msgstr "已达到{0}<0/><1/>池的最大容量，请使用另一个代币铸币GLP"

#: src/pages/Stake/StakeV1.js
msgid "The Gambit protocol is in beta, please read the <0>staking details</0>before participating."
msgstr "Gambit协议处于测试阶段，请在参与之前阅读<0>质押细节</0>"

#: src/pages/NftWallet/NftWallet.js
msgid "Enter NFT Address"
msgstr "输入NFT地址"

#: src/components/Glp/GlpSwap.js
#: src/components/Glp/GlpSwap.js
msgid "AVAILABLE"
msgstr "可用的"

#: src/components/Synthetics/SettleAccruedFundingFeeModal/SettleAccruedFundingFeeModal.tsx
msgid "Confirm Settle"
msgstr ""

#: src/domain/synthetics/markets/createDepositTxn.ts
msgid "Deposit error."
msgstr ""

#: src/pages/Exchange/Exchange.tsx
msgid "Increased {tokenSymbol} {longOrShortText}, +{0} USD."
msgstr "已增加 {tokenSymbol} {longOrShortText}, +{0} USD"

#: src/pages/Stake/StakeV2.tsx
msgid "Pending {stakingTokenSymbol} approval"
msgstr ""

#: src/components/Synthetics/TableMarketFilter/MarketFilterLongShort.tsx
msgid "Open Positions"
msgstr ""

#: src/pages/Stake/StakeV1.js
#: src/pages/Stake/StakeV2.tsx
msgid "Unstaking..."
msgstr "解除质押中..."

#: src/components/Exchange/SwapBox.js
msgid "You can change the \"Collateral In\" token above to find lower fees"
msgstr "您可更改\"Collateral In\"上述的代币来找寻较低的费用 "

#: src/components/Exchange/SwapBox.js
#: src/domain/synthetics/trade/utils/validation.ts
msgid "Max {0} short exceeded"
msgstr "超过了最大{0}做空范围"

#: src/components/Synthetics/TradeHistory/keys.ts
msgid "Cancel Stop-Loss Order"
msgstr "取消止损订单"

#: src/pages/AccountDashboard/HistoricalLists.tsx
#: src/pages/Exchange/Exchange.tsx
msgid "Positions"
msgstr "仓位"

#: src/domain/synthetics/trade/utils/validation.ts
msgid "{0} can not be sent to smart contract addresses. Select another token."
msgstr ""

#: src/domain/synthetics/markets/claimFundingFeesTxn.ts
msgid "Funding Claimed"
msgstr ""

#: src/components/Synthetics/SubaccountModal/SubaccountModal.tsx
msgid "Subaccount Balance"
msgstr ""

#: src/components/Synthetics/SubaccountModal/SubaccountModal.tsx
msgid "Main Account Balance"
msgstr ""

#: src/pages/Actions/ActionsV1/ActionsV1.tsx
msgid "<0><1>Check on GMX V2 {networkName}</1> or <2>switch network to {0}</2>.</0>"
msgstr ""

#: src/components/Referrals/JoinReferralCode.js
msgid "Referral code added!"
msgstr "添加了推荐代码"

#: src/pages/Dashboard/DashboardV2.tsx
msgid "Treasury"
msgstr ""

#: src/components/Synthetics/StatusNotification/SubaccountNotification.tsx
msgid "View status"
msgstr ""

#: src/components/Glp/SwapErrorModal.tsx
msgid "Swap {0} to {1} on 1inch"
msgstr "交易{0} 成 {1}在1inch"

#: src/components/Exchange/PositionsList.js
#: src/components/Synthetics/PositionItem/PositionItem.tsx
#: src/pages/AccountDashboard/HistoricalLists.tsx
#: src/pages/AccountDashboard/HistoricalLists.tsx
#: src/pages/AccountDashboard/HistoricalLists.tsx
#: src/pages/Exchange/Exchange.tsx
#: src/pages/SyntheticsPage/SyntheticsPage.tsx
#: src/pages/SyntheticsPage/SyntheticsPage.tsx
msgid "Orders"
msgstr "订单"

#: src/components/Exchange/SwapBox.js
msgid "Swaps disabled, pending {0} upgrade"
msgstr "交易取消，等待 {0} 升级"

#: src/context/SyntheticsEvents/SyntheticsEventsProvider.tsx
msgid "Increased {positionText}, +{0}"
msgstr ""

#: src/components/Synthetics/SubaccountModal/SubaccountModal.tsx
msgid "Convert this amount of {0} to {1} in your Main Account to allow for auto top-ups, as only {2} can be automatically transferred to your Subaccount. The {3} balance of your main account is shown above."
msgstr ""

#: src/components/Synthetics/TradeFeesRow/TradeFeesRow.tsx
#: src/components/Synthetics/TradeHistory/TradeHistoryRow/utils/position.ts
msgid "Funding Fee"
msgstr "资金费用"

#: src/components/Synthetics/TradeboxPoolWarnings/TradeboxPoolWarnings.tsx
msgid "Insufficient liquidity in the {0} market pool. Select a different pool for this market. Choosing a different pool would open a new position different from the existing one.<0><1>Switch to {1} market pool</1>.</0>"
msgstr ""

#: src/components/Exchange/ConfirmationBox.js
#: src/components/Synthetics/ConfirmationBox/ConfirmationBox.tsx
#: src/components/Synthetics/ConfirmationBox/ConfirmationBox.tsx
msgid "Confirm Limit Order"
msgstr ""

#: src/components/Synthetics/PoolSelector2/PoolSelector2.tsx
#: src/components/Synthetics/PoolSelector2/PoolSelector2.tsx
msgid "Open Fees"
msgstr "开启费用"

#: src/pages/AccountDashboard/dailyAndCumulativePnLDebug.tsx
#: src/pages/AccountDashboard/GeneralPerformanceDetails.tsx
#: src/pages/LeaderboardPage/components/LeaderboardAccountsTable.tsx
#: src/pages/LeaderboardPage/components/LeaderboardPositionsTable.tsx
msgid "Realized PnL"
msgstr ""

#: src/pages/BuyGMX/BuyGMX.tsx
msgid "You can transfer ETH from other networks to Arbitrum using any of the below options:"
msgstr "您可以使用以下任何一种方式将ETH从其他网络转移到Arbitrum："

#: src/components/Synthetics/StatusNotification/SubaccountNotification.tsx
msgid "Subaccount deactivated"
msgstr ""

#: src/components/Exchange/SwapBox.js
msgid "Created limit order for {0} {1}: {2} USD!"
msgstr "为{0} {1}: {2} USD!创建限量的指令"

#: src/pages/OrdersOverview/OrdersOverview.js
msgid "Invalid token fromToken: \"{0}\" toToken: \"{toTokenAddress}\""
msgstr "无效代币从代币: \"{0}\" 代币: \"{toTokenAddress}\\"

#: src/pages/Dashboard/DashboardV2.tsx
msgid "Stats"
msgstr "统计数据"

#: src/components/Synthetics/Claims/ClaimHistoryRow/ClaimCollateralHistoryRow.tsx
#: src/components/Synthetics/Claims/filters/ActionFilter.tsx
msgid "Claim Price Impact Rebates"
msgstr ""

#: src/pages/Stake/StakeV2.tsx
msgid "Max Capacity"
msgstr ""

#: src/domain/synthetics/orders/utils.tsx
msgid "Market Swap"
msgstr "市场交换"

#: src/components/Synthetics/TradeHistory/TradeHistory.tsx
msgid "Trade History"
msgstr "交易历史"

#: src/pages/CompleteAccountTransfer/CompleteAccountTransfer.js
msgid "You will need to be on this page to accept the transfer, <0>click here</0> to copy the link to this page if needed."
msgstr "你需要在此页面上接受转让，<0>点击这里</0>，若需要，可复制链接至此页面"

#: src/components/ModalViews/RedirectModal.js
msgid "Don't show this message again for 30 days."
msgstr "30天内不要再显示此信息"

#: src/components/Migration/Migration.js
msgid "Migration Price"
msgstr "转移价格"

#: src/pages/Stake/StakeV2.tsx
msgid "<0>Delegate your undelegated {0} GMX DAO</0><1> voting power before staking.</1>"
msgstr ""

#: src/components/Synthetics/SubaccountModal/SubaccountModal.tsx
msgid "This amount of {0} will be sent from your Main Account to your Subaccount to pay for transaction fees."
msgstr ""

#: src/components/Exchange/ConfirmationBox.js
msgid "hide"
msgstr "隐藏"

#: src/pages/Dashboard/DashboardV2.tsx
msgid "in liquidity"
msgstr "流动性中"

#: src/components/SettingsModal/SettingsModal.tsx
msgid "Max Network Fee buffer below {0}% may result in failed orders."
msgstr ""

#: src/components/Synthetics/Claims/ClaimableCard.tsx
msgid "Positive Funding Fees for a Position become claimable after the Position is increased, decreased or closed; or settled its fees with the option under \"Accrued\"."
msgstr ""

#: src/components/Exchange/SwapBox.js
#: src/components/Synthetics/MarketCard/MarketCard.tsx
msgid "Exit Price"
msgstr "退出价格"

#: src/components/Exchange/OrderEditor.js
#: src/components/Exchange/PositionSeller.js
msgid "Enter Price"
msgstr "輸入價錢"

#: src/components/Referrals/AffiliatesStats.tsx
msgid "Rebates on V2"
msgstr ""

#: src/components/Synthetics/UserIncentiveDistributionList/UserIncentiveDistributionList.tsx
#: src/components/Synthetics/UserIncentiveDistributionList/UserIncentiveDistributionList.tsx
msgid "Incentives are airdropped weekly."
msgstr ""

#: src/components/Synthetics/AcceptablePriceImpactInputRow/AcceptablePriceImpactInputRow.tsx
msgid "Acceptable Price Impact"
msgstr ""

#: src/pages/Dashboard/AssetDropdown.tsx
msgid "Add to Metamask"
msgstr "添加到Metamask"

#: src/pages/Stake/StakeV2.tsx
msgid "Insufficient staked tokens"
msgstr ""

#: src/components/Synthetics/ConfirmationBox/ConfirmationBox.tsx
msgid "New Collateral"
msgstr ""

<<<<<<< HEAD
#: src/components/TokenCard/TokenCard.tsx
msgid "Arbitrum GM Pools are incentivized."
msgstr ""

#: src/components/TokenCard/TokenCard.tsx
msgid "Arbitrum Max. APR:"
msgstr ""

#: src/components/TokenCard/TokenCard.tsx
msgid "Arbitrum and Avalanche GM Pools are incentivized."
msgstr ""

#: src/components/Synthetics/OrderEditor/OrderEditor.tsx
msgid "As network fees have increased, an additional execution fee is needed."
msgstr ""
=======
#: src/lib/wallets/connecters/binanceW3W/binanceWallet.ts
msgid "Tap [Create Wallet] to start using your Web3 Wallet."
msgstr "点击[创建钱包]开始使用您的Web3钱包"

#: src/components/Exchange/ConfirmationBox.js
msgid "Cancel submitted"
msgstr "送出取消"
>>>>>>> 2a7b7419

#: src/domain/synthetics/orders/utils.tsx
msgid "There may not be sufficient liquidity to execute the Pay Token to Collateral Token swap when the Price conditions are met."
msgstr ""

#: src/components/Exchange/PositionSeller.js
msgid "Please uncheck \"Keep Leverage\", or close a larger position amount."
msgstr ""

#: src/components/Exchange/PositionDropdown.tsx
#: src/components/Exchange/PositionsList.js
#: src/components/Synthetics/PositionItem/PositionItem.tsx
msgid "Edit Collateral"
msgstr "编辑抵押品"

#: src/components/Exchange/PositionSeller.js
#: src/components/Exchange/SwapBox.js
msgid "Enable leverage failed."
msgstr "启用杠杆功能失败"

#: src/lib/wallets/connecters/binanceW3W/binanceWallet.ts
msgid "Create or Import a Wallet"
msgstr "创建或导入钱包"

#: src/pages/Stake/StakeV2.tsx
msgid "Stake esGMX Rewards"
msgstr ""

#: src/components/NetworkDropdown/NetworkDropdown.tsx
msgid "Networks and Settings"
msgstr "网络和设定"

#: src/components/SettingsModal/SettingsModal.tsx
msgid "Max network fee buffer precision is 0.01%"
msgstr ""

<<<<<<< HEAD
#: src/components/TokenCard/TokenCard.tsx
msgid "Avalanche GM Pools are incentivized."
msgstr ""

#: src/domain/synthetics/common/incentivesAirdropMessages.ts
msgid "Avalanche LP incentives"
msgstr ""

#: src/components/TokenCard/TokenCard.tsx
msgid "Avalanche Max. APR: {0}"
msgstr ""

#: src/domain/synthetics/common/incentivesAirdropMessages.ts
msgid "Avalanche trading incentives"
msgstr ""

#: src/pages/LeaderboardPage/components/LeaderboardAccountsTable.tsx
msgid "Average leverage used."
msgstr ""
=======
#: src/components/Synthetics/OrderEditor/OrderEditor.tsx
msgid "Max. Leverage Exceeded"
msgstr ""

#: src/components/SearchInput/SearchInput.tsx
msgid "Search Token"
msgstr "搜索代币"
>>>>>>> 2a7b7419

#: src/pages/BuyGMX/BuyGMX.tsx
msgid "Buy GMX using Decentralized Exchange Aggregators:"
msgstr ""

#: src/pages/Stake/StakeV2.tsx
#: src/pages/Stake/StakeV2.tsx
#: src/pages/Stake/StakeV2.tsx
msgid "{0} tokens have been converted to GMX from the {1} esGMX deposited for vesting."
msgstr ""

#: src/pages/LeaderboardPage/components/LeaderboardAccountsTable.tsx
#: src/pages/LeaderboardPage/components/LeaderboardPositionsTable.tsx
msgid "Rank"
msgstr ""

#: src/components/Synthetics/SubaccountModal/utils.ts
msgid "Allow {wrappedTokenSymbol} to be spent"
msgstr ""

#: src/pages/LeaderboardPage/components/LeaderboardAccountsTable.tsx
msgid "Average position size."
msgstr ""

#: src/components/Synthetics/ClaimablePositionPriceImpactRebateModal/ClaimablePositionPriceImpactRebateModal.tsx
msgid "Claim {totalUsd}"
msgstr ""

#: src/components/Synthetics/AccruedPositionPriceImpactRebateModal/AccruedPositionPriceImpactRebateModal.tsx
#: src/components/Synthetics/ClaimablePositionPriceImpactRebateModal/ClaimablePositionPriceImpactRebateModal.tsx
#: src/components/Synthetics/ClaimModal/ClaimModal.tsx
#: src/components/Synthetics/GmList/GmList.tsx
msgid "MARKET"
msgstr "市场"

#: src/components/Referrals/AffiliatesStats.tsx
msgid "Claimable Rebates"
msgstr ""

#: src/components/Synthetics/TradeHistory/filters/ActionFilter.tsx
msgid "Market Orders"
msgstr "市场订单"

#: src/pages/ClaimEsGmx/ClaimEsGmx.js
msgid "You can check your claim history <0>here</0>."
msgstr "你可以在这里查看你的提领历史<0></0>"

#: src/components/Synthetics/SubaccountModal/utils.ts
msgid "Maximum allowed actions is required"
msgstr ""

#: src/components/Synthetics/TradeHistory/TradeHistoryRow/utils/position.ts
#: src/components/Synthetics/TradeHistory/TradeHistoryRow/utils/position.ts
#: src/components/Synthetics/TradeHistory/TradeHistoryRow/utils/position.ts
#: src/components/Synthetics/TradeHistory/TradeHistoryRow/utils/position.ts
#: src/components/Synthetics/TradeHistory/TradeHistoryRow/utils/swap.ts
#: src/components/Synthetics/TradeHistory/TradeHistoryRow/utils/swap.ts
msgid "Acceptable price for the order."
msgstr "订单的可接受价格"

#: src/pages/Stake/StakeV2.tsx
msgid "Unstaking will burn <0>{0} Multiplier Points</0>{1}<1>You will earn {2}% less {nativeTokenSymbol} rewards with this action.</1>"
msgstr ""

#: src/pages/Home/Home.js
msgid "Open positions through a simple swap interface. Conveniently swap from any supported asset into the position of your choice."
msgstr "通过简单的互换界面开立头寸。方便地从任何币值换成你选择的头寸"

#: src/components/Synthetics/UserIncentiveDistributionList/UserIncentiveDistributionList.tsx
msgid "Incentives Distribution History"
msgstr ""

#: src/components/BuyInputSection/BuyInputSection.tsx
#: src/components/InputSection/InputSection.js
#: src/pages/ClaimEsGmx/ClaimEsGmx.js
msgid "MAX"
msgstr "最大值"

#: src/components/Synthetics/StatusNotification/SubaccountNotification.tsx
msgid "Activating Subaccount"
msgstr ""

#: src/components/SettingsModal/SettingsModal.tsx
msgid "Invalid slippage value"
msgstr "无效的滑点值"

#: src/components/Exchange/OrderEditor.js
#: src/components/Exchange/OrderEditor.js
msgid "{0} price"
msgstr "{0}价格"

#: src/components/Glp/GlpSwap.js
msgid "Sell submitted!"
msgstr "出售提交"

#: src/components/Exchange/PositionSeller.js
msgid "Closing..."
msgstr ""

#: src/components/Referrals/AddAffiliateCode.js
msgid "Code already taken"
msgstr "已采取的代码"

#: src/components/SettingsModal/SettingsModal.tsx
msgid "Slippage should be less than -5%"
msgstr ""

#: src/pages/AccountDashboard/dailyAndCumulativePnLDebug.tsx
#: src/pages/AccountDashboard/GeneralPerformanceDetails.tsx
#: src/pages/LeaderboardPage/components/LeaderboardAccountsTable.tsx
#: src/pages/LeaderboardPage/components/LeaderboardPositionsTable.tsx
msgid "Unrealized PnL"
msgstr ""

#: src/components/Synthetics/MarketCard/MarketCard.tsx
msgid "Open Interest Balance"
msgstr ""

#: src/components/Referrals/ClaimAffiliatesModal/ClaimAffiliatesModal.tsx
#: src/pages/Stake/StakeV1.js
#: src/pages/Stake/StakeV1.js
#: src/pages/Stake/StakeV1.js
#: src/pages/Stake/StakeV1.js
#: src/pages/Stake/StakeV1.js
#: src/pages/Stake/StakeV2.tsx
#: src/pages/Stake/StakeV2.tsx
msgid "Rewards"
msgstr "奖励"

#: src/components/Exchange/ExchangeTVChart.js
msgid "Liq. {0} {longOrShortText}"
msgstr ""

#: src/components/Exchange/ConfirmationBox.js
#: src/components/Exchange/ConfirmationBox.js
#: src/components/Exchange/SwapBox.js
#: src/components/Exchange/SwapBox.js
#: src/components/Glp/GlpSwap.js
#: src/components/Glp/GlpSwap.js
#: src/components/Synthetics/ConfirmationBox/ConfirmationBox.tsx
#: src/components/Synthetics/ConfirmationBox/ConfirmationBox.tsx
#: src/components/Synthetics/GmSwap/GmConfirmationBox/GmConfirmationBox.tsx
#: src/components/Synthetics/GmSwap/GmConfirmationBox/GmConfirmationBox.tsx
#: src/components/Synthetics/GmSwap/GmSwapBox/GmSwapBox.tsx
#: src/components/Synthetics/GmSwap/GmSwapBox/GmSwapBox.tsx
#: src/components/Synthetics/GmSwap/GmSwapBox/GmSwapBox.tsx
#: src/components/Synthetics/GmSwap/GmSwapBox/GmSwapBox.tsx
#: src/components/Synthetics/TradeBox/TradeBox.tsx
#: src/components/Synthetics/TradeBox/TradeBox.tsx
msgid "Pay"
msgstr "支付"

#: src/domain/synthetics/sidecarOrders/utils.ts
#: src/domain/synthetics/sidecarOrders/utils.ts
msgid "Price above Limit Price."
msgstr ""

#: src/pages/Ecosystem/Ecosystem.js
msgid "GMX Governance Page"
msgstr "GMX治理页面"

#: src/pages/Ecosystem/Ecosystem.js
msgid "Decentralized Money Market"
msgstr ""

#: src/components/Synthetics/ConfirmationBox/ConfirmationBox.tsx
#: src/domain/synthetics/positions/utils.ts
msgid "Stop-Loss"
msgstr ""

#: src/pages/AccountDashboard/HistoricalLists.tsx
msgid "Positions ({positionsCount})"
msgstr ""

#: src/components/Synthetics/OrderEditor/OrderEditor.tsx
msgid "As network fees have increased, an additional network fee is needed."
msgstr ""

#: src/pages/Stake/StakeV2.tsx
msgid "Deposited"
msgstr ""

#: src/components/Glp/GlpSwap.js
msgid "{0} GLP have been reserved for vesting."
msgstr "{0}GLP已被保留用于授权"

#: src/components/Glp/GlpSwap.js
#: src/components/Glp/GlpSwap.js
msgid "Buy with {0}"
msgstr "以{0}购买"

#: src/components/Synthetics/ConfirmationBox/ConfirmationBox.tsx
msgid "You have an existing position with {0} as collateral. This Order will not be valid for that Position."
msgstr "您有一个现有仓位，抵押品为{0}。此订单不适用于该仓位"

#: src/components/Referrals/JoinReferralCode.js
msgid "Adding..."
msgstr "添加中"

#: src/components/Exchange/SwapBox.js
msgid "Short {0}"
msgstr "做空{0}"

#: src/components/Exchange/ConfirmationBox.js
msgid "There may not be sufficient liquidity to execute your order when the price conditions are met"
msgstr "当价格条件得到满足时，可能没有足够的流动性来执行您的订单"

#: src/pages/Ecosystem/Ecosystem.js
msgid "Simulate your hedge strategy"
msgstr ""

#: src/components/Glp/SwapErrorModal.tsx
msgid "Swap on 1inch"
msgstr "在1inch上交易"

#: src/pages/Dashboard/AssetDropdown.tsx
msgid "Open {0} in Coingecko"
msgstr ""

#: src/components/Migration/Migration.js
msgid "Total Assets Migrated"
msgstr "迁移的资产总额"

#: src/pages/Dashboard/DashboardV2.tsx
#: src/pages/Dashboard/DashboardV2.tsx
#: src/pages/Dashboard/DashboardV2.tsx
msgid "Market Cap"
msgstr "标记上限"

#: src/components/Synthetics/StatusNotification/FeesSettlementStatusNotification.tsx
msgid "{positionName} Fees settled"
msgstr ""

#: src/pages/LeaderboardPage/components/LeaderboardAccountsTable.tsx
msgid "Average leverage used."
msgstr ""

#: src/pages/Stake/StakeV2.tsx
#: src/pages/Stake/StakeV2.tsx
msgid "Escrowed GMX"
msgstr ""

#: src/components/Exchange/PositionSeller.js
#: src/components/Exchange/PositionSeller.js
#: src/components/Exchange/SwapBox.js
#: src/components/Exchange/SwapBox.js
#: src/components/Exchange/SwapBox.js
#: src/components/Exchange/SwapBox.js
#: src/components/Exchange/SwapBox.js
#: src/components/Exchange/SwapBox.js
#: src/components/Exchange/SwapBox.js
#: src/components/Exchange/SwapBox.js
#: src/components/Exchange/SwapBox.js
#: src/components/Exchange/SwapBox.js
msgid "Insufficient Liquidity"
msgstr ""

#: src/components/Synthetics/NetworkFeeRow/NetworkFeeRow.tsx
msgid "The max network fee is overestimated, including by the buffer set under settings. Upon execution, any excess network fee is sent back to your account."
msgstr ""

#: src/components/ModalViews/RedirectModal.js
msgid "Alternative links can be found in the <0>docs</0>.<1/><2/>By clicking Agree you accept the <3>T&Cs</3> and <4>Referral T&Cs</4>.<5/><6/>"
msgstr "其他选项链接可在<0>docs</0>.<1/><2/>点选同意接受<3>相关条款</3> 以及 <4>以及推荐条款</4>.<5/><6/>后获得"

#: src/pages/AccountDashboard/GeneralPerformanceDetails.tsx
msgid "All Time"
msgstr ""

#: src/pages/Stake/StakeV1.js
msgid "Total Assets Staked"
msgstr "质押的资产总额"

#: src/components/Referrals/referralsHelper.js
msgid "The referral code can't be more than {MAX_REFERRAL_CODE_LENGTH} characters."
msgstr "推荐代码不能超过{MAX_REFERRAL_CODE_LENGTH}符号"

#: src/components/Synthetics/TradeHistory/filters/ActionFilter.tsx
msgid "Trigger Orders"
msgstr "触发订单"

#: src/pages/Ecosystem/Ecosystem.js
msgid "GMX fundamentals"
msgstr "GMX基础"

#: src/components/Referrals/AffiliatesStats.tsx
msgid "Referral Code"
msgstr "推荐代码"

#: src/components/Footer/constants.ts
msgid "Charts by TradingView"
msgstr ""

#: src/pages/Stake/StakeV2.tsx
#: src/pages/Stake/StakeV2.tsx
msgid "Staked Tokens"
msgstr ""

#: src/pages/Stake/StakeV2.tsx
msgid "Unstake completed!"
msgstr ""

#: src/components/Exchange/ConfirmationBox.js
#: src/components/Synthetics/ConfirmationBox/ConfirmationBox.tsx
#: src/components/Synthetics/OrderEditor/OrderEditor.tsx
msgid "Min. Receive"
msgstr "最低接收"

#: src/components/Synthetics/NetworkFeeRow/NetworkFeeRow.tsx
msgid "Estimated Fee Refund"
msgstr "估计的费用退款"

#: src/components/Synthetics/SubaccountModal/SubaccountModal.tsx
msgid "Deactivating..."
msgstr ""

#: src/components/Synthetics/SubaccountModal/SubaccountModal.tsx
msgid "Deactivate"
msgstr ""

#: src/components/Header/HomeHeaderLinks.tsx
msgid "Protocol"
msgstr ""

#: src/pages/Dashboard/DashboardV2.tsx
msgid "Overview"
msgstr "总览"

#: src/pages/BeginAccountTransfer/BeginAccountTransfer.tsx
msgid "Allow all my tokens to be transferred to a new account"
msgstr ""

#: src/components/TokenCard/TokenCard.tsx
msgid "Avalanche Max. APY: {0}"
msgstr ""

#: src/components/Exchange/ConfirmationBox.js
#: src/components/Exchange/OrdersList.js
#: src/components/Exchange/OrdersList.js
#: src/components/Exchange/OrdersList.js
#: src/components/Exchange/OrdersList.js
#: src/components/Exchange/PositionsList.js
#: src/components/Exchange/PositionsList.js
#: src/components/Synthetics/ConfirmationBox/ConfirmationBox.tsx
#: src/components/Synthetics/ConfirmationBox/ConfirmationBox.tsx
#: src/components/Synthetics/MarketStats/MarketStats.tsx
#: src/components/Synthetics/OrderItem/OrderItem.tsx
#: src/components/Synthetics/PositionItem/PositionItem.tsx
#: src/components/Synthetics/PositionList/PositionList.tsx
#: src/pages/LeaderboardPage/components/LeaderboardPositionsTable.tsx
msgid "Collateral"
msgstr "抵押品"

#: src/pages/Stake/StakeV2.tsx
msgid "Earn ARB tokens by purchasing GM tokens, trading, or migrating liquidity from GLP to GM. Only for GMX V2.<0/>Earn prizes by participating in GMX Trading Competitions."
msgstr ""

#: src/components/AprInfo/AprInfo.tsx
#: src/components/AprInfo/AprInfo.tsx
msgid "Base APY"
msgstr ""

#: src/components/Exchange/PositionsList.js
#: src/components/Exchange/PositionsList.js
msgid "WARNING: This position has a low amount of collateral after deducting borrowing fees, deposit more collateral to reduce the position's liquidation risk."
msgstr "警告：该仓位在扣除借款费用后，抵押品数量较少，请存入更多的抵押品，以降低该仓位的清算风险"

#: src/components/Glp/GlpSwap.js
#: src/components/Glp/GlpSwap.js
#: src/components/Glp/GlpSwap.js
#: src/components/Glp/GlpSwap.js
#: src/pages/Stake/StakeV2.tsx
msgid "Sell GLP"
msgstr "出售GLP"

#: src/pages/Stake/StakeV1.js
msgid "Stake submitted! <0>View status.</0>"
msgstr "质押送出! <0>查看状况</0>"

#: src/components/Synthetics/PoolSelector2/PoolSelector2.tsx
#: src/components/Synthetics/PoolSelector2/PoolSelector2.tsx
msgid "Short Liq."
msgstr ""

#: src/components/Synthetics/GmSwap/GmFees/GmFees.tsx
msgid "Buy Fee"
msgstr ""

#: src/pages/Dashboard/DashboardV2.tsx
msgid "Tokens"
msgstr "代币"

#: src/components/Synthetics/TradeHistory/keys.ts
msgid "Request Withdraw"
msgstr "要求提款"

#: src/components/Synthetics/PositionItem/PositionItem.tsx
msgid "Click on the Position to select its market, then use the trade box to increase your Position Size, or to set Take-Profit / Stop-Loss Orders."
msgstr ""

#: src/components/ToastifyDebug/ToastifyDebug.tsx
msgid "Copied"
msgstr ""

#: src/components/Exchange/PositionEditor.js
msgid "Requested deposit of {0} {1} into {2} {longOrShortText}."
msgstr ""

#: src/components/SettingsModal/SettingsModal.tsx
msgid "Invalid network fee buffer value"
msgstr ""

#: src/components/Synthetics/TradeHistory/keys.ts
msgid "Create Limit Order"
msgstr "创建限价单"

#: src/components/Exchange/TradeHistory.js
msgid "Request deposit into {0} {longOrShortText}"
msgstr "要求将存款存入 {0} {longOrShortText}"

#: src/components/Synthetics/ClaimModal/ClaimModal.tsx
#: src/components/Synthetics/SettleAccruedFundingFeeModal/SettleAccruedFundingFeeModal.tsx
msgid "FUNDING FEE"
msgstr ""

#: src/components/Synthetics/TableMarketFilter/MarketFilterLongShort.tsx
msgid "Markets"
msgstr ""

#: src/pages/LeaderboardPage/components/LeaderboardPositionsTable.tsx
msgid "The total realized and unrealized profit and loss for the period, considering price impact and fees but excluding swap fees."
msgstr ""

#: src/components/Referrals/AffiliatesStats.tsx
msgid "Volume on V2"
msgstr ""

#: src/pages/Stake/StakeV2.tsx
msgid "Vest"
msgstr ""

#: src/components/Synthetics/StatusNotification/SubaccountNotification.tsx
msgid "Generating and activating Subaccount"
msgstr ""

#: src/components/Synthetics/PoolSelector2/PoolSelector2.tsx
msgid "Select pool"
msgstr "选择池子"

#: src/components/Synthetics/MarketsList/MarketsList.tsx
msgid "Liquidity"
msgstr "流动性"

#: src/pages/Dashboard/DashboardV2.tsx
msgid "WEIGHT"
msgstr "重量"

#: src/components/Glp/GlpSwap.js
#: src/pages/Stake/StakeV1.js
#: src/pages/Stake/StakeV1.js
#: src/pages/Stake/StakeV1.js
#: src/pages/Stake/StakeV1.js
#: src/pages/Stake/StakeV2.tsx
msgid "APR"
msgstr "年利率"

#: src/pages/NftWallet/NftWallet.js
msgid "Tranferring..."
msgstr "转移中..."

#: src/components/Referrals/AffiliatesStats.tsx
#: src/components/Referrals/AffiliatesStats.tsx
#: src/components/Referrals/AffiliatesStats.tsx
#: src/components/Referrals/TradersStats.tsx
#: src/components/Referrals/TradersStats.tsx
#: src/pages/LeaderboardPage/components/LeaderboardContainer.tsx
#: src/pages/Stake/StakeV2.tsx
msgid "Total"
msgstr "总计"

#: src/pages/OrdersOverview/OrdersOverview.js
msgid "Swap active: {0}, executed: {1}, cancelled: {2}"
msgstr "交易启动：{0}执行{1}已取消{2}"

#: src/pages/AccountDashboard/dailyAndCumulativePnLDebug.tsx
#: src/pages/AccountDashboard/generalPerformanceDetailsDebug.tsx
#: src/pages/LeaderboardPage/components/LeaderboardAccountsTable.tsx
#: src/pages/LeaderboardPage/components/LeaderboardPositionsTable.tsx
msgid "Realized Price Impact"
msgstr ""

#: src/pages/Stake/StakeV1.js
msgid "Approve {stakingTokenSymbol}"
msgstr "核准"

#: src/components/Synthetics/TradeHistory/keys.ts
msgid "Failed Limit Swap"
msgstr "限价交换失败"

#: src/pages/Ecosystem/Ecosystem.js
msgid "Overall protocol analytics"
msgstr ""

#: src/components/Exchange/ConfirmationBox.js
msgid "Longing..."
msgstr "做多中"

#: src/components/Referrals/AffiliatesStats.tsx
msgid "Total Rebates"
msgstr "返利总额"

#: src/components/Synthetics/PositionItem/PositionItem.tsx
msgid "Negative Funding Fees are settled against the collateral automatically and will influence the liquidation price. Positive Funding Fees can be claimed under Claimable Funding after realizing any action on the position."
msgstr ""

#: src/domain/synthetics/trade/utils/validation.ts
msgid "Min order: {0}"
msgstr ""

#: src/pages/BeginAccountTransfer/BeginAccountTransfer.tsx
#: src/pages/CompleteAccountTransfer/CompleteAccountTransfer.js
msgid "Wallet is not connected"
msgstr "钱包未被连接"

#: src/pages/Stake/StakeV1.js
msgid "No rewards to claim yet"
msgstr "暂时没有奖励可领"

#: src/components/Synthetics/SubaccountModal/SubaccountModal.tsx
msgid "Withdrawing {0} to Main Account"
msgstr ""

#: src/components/TokenCard/TokenCard.tsx
#: src/pages/Dashboard/DashboardV2.tsx
msgid "GM is the liquidity provider token for GMX V2 markets. Accrues 63% of the V2 markets generated fees."
msgstr ""

#: src/components/ToastifyDebug/ToastifyDebug.tsx
msgid "Hide error"
msgstr ""

#: src/components/Referrals/TradersStats.tsx
msgid "The owner of this Referral Code has set a custom discount of {currentTierDiscount}% instead of the standard {0}% for Tier {1}."
msgstr ""

#: src/components/Exchange/PositionSeller.js
msgid "Leftover position below 10 USD"
msgstr ""

#: src/components/Header/AppHeaderLinks.tsx
#: src/pages/Dashboard/DashboardV2.tsx
msgid "Dashboard"
msgstr "仪表板"

#: src/components/Synthetics/TradeFeesRow/TradeFeesRow.tsx
msgid "Swap Price Impact"
msgstr ""

#: src/pages/Actions/ActionsV1/ActionsV1.tsx
msgid "No PnLs found"
msgstr "未发现PnLs"

#: src/components/Exchange/SwapBox.js
msgid "Leverage disabled, pending {0} upgrade"
msgstr "杠杆失效，等待{0}升级"

#: src/pages/NftWallet/NftWallet.js
msgid "NFT Address"
msgstr "NFT地址"

#: src/components/Synthetics/OrderEditor/OrderEditor.tsx
#: src/components/Synthetics/TradeBox/TradeBox.tsx
msgid "Set Max Leverage"
msgstr ""

#: src/components/TokenCard/TokenCard.tsx
msgid "Arbitrum Avg. APR:"
msgstr ""

#: src/components/Exchange/PositionSeller.js
msgid "Insufficient Available Liquidity to swap to {0}:"
msgstr ""

#: src/pages/OrdersOverview/OrdersOverview.js
msgid "Created At"
msgstr ""

#: src/components/Exchange/TradeHistory.js
msgid "Withdraw {0} USD from {1}{longOrShortText}"
msgstr ""

#: src/context/SyntheticsEvents/SyntheticsEventsProvider.tsx
msgid "{orderTypeLabel} {positionText}, -{0}"
msgstr ""

#: src/pages/PageNotFound/PageNotFound.js
#: src/pages/PageNotFound/PageNotFound.js
msgid "Page not found"
msgstr "没有找到页面"

#: src/pages/Ecosystem/Ecosystem.js
msgid "Telegram bot for GMX position updates"
msgstr "更新GMX仓位的Telegram机器人"

#: src/pages/PositionsOverview/PositionsOverview.js
msgid "account"
msgstr "帐户"

#: src/components/Synthetics/ConfirmationBox/ConfirmationBox.tsx
#: src/components/Synthetics/TradeBox/TradeBox.tsx
msgid "Keep leverage at {0}"
msgstr ""

#: src/components/Exchange/SwapBox.js
msgid "If you have an existing position, the position will be closed at {0} USD.<0/><1/>This exit price will change with the price of the asset.<2/><3/><4>Read more</4>."
msgstr "如果你有一个现有的头寸，它将在{0}美元被关闭。<0/><1/>这个退出价格将随着资产的价格所变化。<2/><3/><4>阅读更多</4>"

#: src/pages/BeginAccountTransfer/BeginAccountTransfer.tsx
msgid "Transfer Submitted"
msgstr "送出转移"

#: src/domain/synthetics/sidecarOrders/utils.ts
msgid "Price below Liq. Price."
msgstr ""

#: src/components/Exchange/PositionEditor.js
msgid "Requested withdrawal of {0} USD from {1} {longOrShortText}."
msgstr ""

#: src/pages/Exchange/Exchange.tsx
msgid "Could not increase {tokenSymbol} {longOrShortText} within the allowed slippage, you can adjust the allowed slippage in the settings on the top right of the page."
msgstr "无法增加 {tokenSymbol} {longOrShortText} 在可接受的滑点内, 您可在页面右上方的设定中调整可接受滑点"

#: src/domain/synthetics/orders/createWrapOrUnwrapTxn.ts
#: src/domain/synthetics/orders/createWrapOrUnwrapTxn.ts
msgid "Swapped {0} for {1}"
msgstr ""

#: src/components/Referrals/AffiliatesStats.tsx
msgid "Tier {0} ({currentRebatePercentage}% rebate)"
msgstr ""

#: src/components/NotifyModal/NotifyModal.tsx
msgid "Discover GMX Alerts"
msgstr ""

#: src/pages/Dashboard/DashboardV2.tsx
#: src/pages/Stake/StakeV2.tsx
msgid "Price on Avalanche"
msgstr "Avalanche上的价格"

#: src/components/Exchange/SwapBox.js
msgid "Swap Order creation failed."
msgstr "创建交易订单失败"

#: src/components/SettingsModal/SettingsModal.tsx
#: src/pages/Exchange/Exchange.tsx
#: src/pages/SyntheticsPage/SyntheticsPage.tsx
msgid "Chart positions"
msgstr "图表位置"

#: src/components/Exchange/ConfirmationBox.js
msgid "The order will only execute if the price conditions are met and there is sufficient liquidity"
msgstr "该订单只在满足价格条件并有足够的流动性时才会执行"

#: src/components/Exchange/FeesTooltip.tsx
msgid "Swap Fee"
msgstr ""

#: src/components/Glp/GlpSwap.js
msgid "GLP sell disabled, pending {0} upgrade"
msgstr "GLP售卖已禁止，等待{0}升级"

#: src/domain/synthetics/trade/utils/validation.ts
msgid "Insufficient receive token liquidity"
msgstr ""

#: src/pages/Ecosystem/Ecosystem.js
msgid "GMX Announcements and Updates"
msgstr "GMX公告和更新"

#: src/pages/Stake/StakeV1.js
msgid "Claim failed"
msgstr "领取失败"

#: src/pages/Dashboard/DashboardV2.tsx
msgid "06 Jan 2022"
msgstr "06 Jan 2022"

#: src/components/Synthetics/TradeHistory/keys.ts
msgid "Update Limit Swap"
msgstr "更新限价交换"

#: src/pages/PositionsOverview/PositionsOverview.js
msgid "fee"
msgstr "费用"

#: src/components/Referrals/AffiliatesStats.tsx
#: src/components/Referrals/AffiliatesStats.tsx
#: src/components/Referrals/TradersStats.tsx
#: src/components/Referrals/TradersStats.tsx
msgid "V2 Avalanche Fuji"
msgstr ""

#: src/components/Synthetics/StatusNotification/OrderStatusNotification.tsx
msgid "Order executed"
msgstr ""

#: src/components/Synthetics/SettleAccruedFundingFeeModal/SettleAccruedFundingFeeModal.tsx
msgid "Select Positions"
msgstr ""

#: src/components/Referrals/AffiliatesStats.tsx
#: src/components/Referrals/AffiliatesStats.tsx
#: src/components/Referrals/TradersStats.tsx
#: src/components/Referrals/TradersStats.tsx
msgid "V2 Avalanche"
msgstr ""

#: src/components/Stake/GMXAprTooltip.tsx
msgid "Base {nativeTokenSymbol} APR"
msgstr ""

#: src/components/Synthetics/MarketCard/MarketCard.tsx
msgid "Short Open Interest"
msgstr ""

#: src/components/Synthetics/TradeHistory/keys.ts
msgid "Failed Market Decrease"
msgstr "市场减少失败"

#: src/components/Synthetics/TradeHistory/useDownloadAsCsv.tsx
msgid "Full market"
msgstr ""

#: src/pages/NftWallet/NftWallet.js
msgid "NFT Wallet"
msgstr "NFT钱包"

#: src/pages/Ecosystem/Ecosystem.js
msgid "GMX Proposals Voting page"
msgstr "GMX提案投票页面"

#: src/components/Synthetics/GmSwap/GmFees/GmFees.tsx
#: src/components/Synthetics/TradeFeesRow/TradeFeesRow.tsx
msgid "Fees and Price Impact"
msgstr ""

#: src/pages/BuyGMX/BuyGMX.tsx
msgid "You can buy ETH directly on <0>Arbitrum</0> using these options:"
msgstr ""

#: src/pages/Ecosystem/Ecosystem.js
#: src/pages/Ecosystem/Ecosystem.js
#: src/pages/Ecosystem/Ecosystem.js
#: src/pages/Ecosystem/Ecosystem.js
#: src/pages/Ecosystem/Ecosystem.js
#: src/pages/Ecosystem/Ecosystem.js
#: src/pages/Ecosystem/Ecosystem.js
#: src/pages/Ecosystem/Ecosystem.js
msgid "DEX Aggregator"
msgstr "DEX 聚合器"

#: src/components/Synthetics/StatusNotification/GmStatusNotification.tsx
msgid "<0>Buying GM: <1>{indexName}</1><2>[{poolName}]</2></0> <3>with {tokensText}</3>"
msgstr ""

#: src/components/Synthetics/TradeHistory/TradeHistoryRow/utils/position.ts
#: src/components/Synthetics/TradeHistory/TradeHistoryRow/utils/position.ts
#: src/components/Synthetics/TradeHistory/TradeHistoryRow/utils/position.ts
#: src/components/Synthetics/TradeHistory/TradeHistoryRow/utils/position.ts
#: src/components/Synthetics/TradeHistory/TradeHistoryRow/utils/position.ts
#: src/components/Synthetics/TradeHistory/TradeHistoryRow/utils/position.ts
#: src/components/Synthetics/TradeHistory/TradeHistoryRow/utils/position.ts
#: src/components/Synthetics/TradeHistory/TradeHistoryRow/utils/position.ts
#: src/components/Synthetics/TradeHistory/TradeHistoryRow/utils/position.ts
msgid "Mark price for the order."
msgstr "标记订单价格。"

#: src/components/Exchange/PositionsList.js
#: src/components/Exchange/PositionsList.js
#: src/components/Synthetics/PositionItem/PositionItem.tsx
#: src/components/Synthetics/PositionList/PositionList.tsx
msgid "Net Value"
msgstr "净值"

#: src/pages/Ecosystem/Ecosystem.js
msgid "GMX staking calculator and guide"
msgstr ""

#: src/components/MarketSelector/MarketSelector.tsx
msgid "Search Market"
msgstr ""

#: src/components/Synthetics/Claims/ClaimsHistory.tsx
#: src/components/Synthetics/TradeHistory/useDownloadAsCsv.tsx
msgid "Transaction ID"
msgstr "交易ID"

#: src/components/Exchange/PositionsList.js
#: src/components/Exchange/PositionsList.js
msgid "Borrow Fee / Day"
msgstr "借款费用/天"

#: src/components/Exchange/OrderEditor.js
msgid "Price is below Mark Price"
msgstr "价格低于标价"

#: src/pages/Stake/StakeV2.tsx
msgid "Withdraw from GMX Vault"
msgstr ""

#: src/components/Exchange/PositionEditor.js
msgid "Withdrawal submitted."
msgstr ""

#: src/components/Synthetics/TradeFeesRow/TradeFeesRow.tsx
msgid "Referral Discount"
msgstr ""

#: src/components/Synthetics/MarketNetFee/MarketNetFee.tsx
msgid "{longOrShort} positions do not pay a funding fee or a borrow fee."
msgstr ""

#: src/components/Synthetics/MarketCard/MarketCard.tsx
msgid "If you have an existing position, the position will be closed at a reference price of {0}, not accounting for price impact.<0/><1/>This exit price will change with the price of the asset.<2/><3/><4>Read more</4>."
msgstr "如果你有一个现有的头寸，它将在{0}美元被关闭，不考虑价格影响。<0/><1/>这个退出价格将随着资产的价格所变化。<2/><3/><4>阅读更多</4>"

#: src/pages/LeaderboardPage/components/CompetitionPrizes.tsx
#: src/pages/LeaderboardPage/components/CompetitionPrizes.tsx
msgid "4-18 Places"
msgstr ""

#: src/components/Synthetics/AcceptablePriceImpactInputRow/AcceptablePriceImpactInputRow.tsx
msgid "The current Price Impact is {0}. Consider using -0.30% Acceptable Price Impact so the order is more likely to be processed."
msgstr ""

#: src/components/Synthetics/MarketsList/MarketsList.tsx
msgid "MARKETS"
msgstr "市场"

#: src/components/Synthetics/MarketStats/MarketStats.tsx
#: src/components/Synthetics/MarketStats/MarketStats.tsx
#: src/components/Synthetics/MarketStats/MarketStats.tsx
#: src/components/Synthetics/MarketStats/MarketStats.tsx
msgid "Max {0}"
msgstr ""

#: src/domain/synthetics/sidecarOrders/utils.ts
#: src/domain/synthetics/sidecarOrders/utils.ts
#: src/domain/synthetics/sidecarOrders/utils.ts
msgid "Price above Mark Price."
msgstr ""

#: src/context/SyntheticsEvents/SyntheticsEventsProvider.tsx
msgid "Withdrew {0} from {positionText}"
msgstr ""

#: src/components/Exchange/ConfirmationBox.js
#: src/components/Exchange/PositionSeller.js
msgid "Create Order"
msgstr "创建指令"

#: src/components/Synthetics/MarketsList/MarketsList.tsx
#: src/pages/Dashboard/DashboardV2.tsx
msgid "Utilization"
msgstr "使用情况"

#: src/components/Synthetics/StatusNotification/OrderStatusNotification.tsx
msgid "{orderTypeText} {0} for {1}"
msgstr ""

#: src/pages/BeginAccountTransfer/BeginAccountTransfer.tsx
msgid "Sender has withdrawn all tokens from GLP Vesting Vault"
msgstr "发送者已从GLP授权金库中撤回所有代币"

#: src/components/Synthetics/PositionItem/PositionItem.tsx
msgid "WARNING: This position has a low amount of collateral after deducting fees, deposit more collateral to reduce the position's liquidation risk."
msgstr ""

#: src/components/Synthetics/TradeHistory/keys.ts
msgid "Cancel Take-Profit Order"
msgstr "取消止盈订单"

#: src/components/Exchange/SwapBox.js
msgid "Max {0} long capacity"
msgstr "最大{0}做多限制"

#: src/domain/synthetics/trade/utils/validation.ts
msgid "Enter a  price"
msgstr ""

#: src/pages/OrdersOverview/OrdersOverview.js
msgid "Account"
msgstr "帐户"

#: src/components/Synthetics/SubaccountModal/SubaccountModal.tsx
msgid "For additional safety, subaccounts are only allowed to perform a specified number of actions before re-authorization from your main account is required."
msgstr ""

#: src/components/Exchange/FeesTooltip.tsx
#: src/components/Exchange/NetValueTooltip.tsx
#: src/components/Synthetics/PositionItem/PositionItem.tsx
#: src/components/Synthetics/TradeFeesRow/TradeFeesRow.tsx
msgid "Close Fee"
msgstr ""

#: src/components/Referrals/AffiliatesStats.tsx
msgid "V1 Airdrop"
msgstr ""

#: src/pages/BuyGMX/BuyGMX.tsx
msgid "Buy GMX from Uniswap or directly on GMX (make sure to select Arbitrum):"
msgstr ""

#: src/pages/OrdersOverview/OrdersOverview.js
msgid "Close to execution price"
msgstr "关闭执行价格"

#: src/pages/Ecosystem/Ecosystem.js
msgid "Open trades ranking and stats"
msgstr ""

#: src/pages/LeaderboardPage/components/LeaderboardContainer.tsx
#: src/pages/LeaderboardPage/components/LeaderboardNavigation.tsx
msgid "Global Leaderboard"
msgstr ""

#: src/pages/Home/Home.js
msgid "Simple Swaps"
msgstr "简易交易"

#: src/pages/LeaderboardPage/components/LeaderboardAccountsTable.tsx
#: src/pages/LeaderboardPage/components/LeaderboardPositionsTable.tsx
msgid "No results found"
msgstr ""

#: src/components/Synthetics/GmSwap/GmSwapBox/GmSwapBox.tsx
msgid "Pair"
msgstr ""

#: src/components/Exchange/PositionSeller.js
#: src/components/Exchange/SwapBox.js
#: src/components/Synthetics/SwapCard/SwapCard.tsx
msgid "Max {0} out"
msgstr "最高{0}以外"

#: src/components/Synthetics/StatusNotification/SubaccountNotification.tsx
msgid "Updating Subaccount"
msgstr ""

#: src/components/Exchange/OrderEditor.js
#: src/components/Exchange/PositionSeller.js
#: src/components/Exchange/SwapBox.js
#: src/components/Synthetics/OrderEditor/OrderEditor.tsx
#: src/components/Synthetics/PositionSeller/PositionSeller.tsx
#: src/components/Synthetics/TradeBox/TradeBox.tsx
#: src/components/Synthetics/TradeBox/TradeBox.tsx
msgid "Mark"
msgstr ""

#: src/components/Synthetics/PositionSeller/PositionSeller.tsx
msgid "Keep leverage at {keepLeverageAtValue}"
msgstr ""

#: src/domain/synthetics/orders/updateOrderTxn.ts
msgid "Update order executed"
msgstr "更新指令已执行"

#: src/pages/Dashboard/DashboardV2.tsx
msgid "not staked"
msgstr "未质押的"

#: src/components/Referrals/AffiliatesStats.tsx
#: src/components/Referrals/TradersStats.tsx
msgid "Rebates Distribution History"
msgstr "返利分配历史"

#: src/components/Synthetics/PositionItem/PositionItem.tsx
#: src/components/Synthetics/PositionItem/PositionItem.tsx
msgid "Accrued Negative Funding Fee"
msgstr ""

#: src/components/Synthetics/TradeFeesRow/TradeFeesRow.tsx
msgid "Price Impact Rebates for closing trades are claimable under the Claims tab. <0>Read more</0>."
msgstr ""

#: src/components/Exchange/ConfirmationBox.js
msgid "Forfeit profit not checked"
msgstr "未检查没收利润"

#: src/components/Synthetics/GmSwap/GmSwapBox/GmSwapBox.tsx
#: src/components/Synthetics/GmSwap/GmSwapBox/GmSwapBox.tsx
msgid "Buy GM"
msgstr ""

#: src/components/Exchange/TradeHistory.js
msgid "Increase {0} {longOrShortText}, +{1} USD, {2} Price: {3} USD"
msgstr "增加 {0} {longOrShortText}, +{1} USD, {2} 价格: {3} USD"

#: src/pages/ClaimEsGmx/ClaimEsGmx.js
msgid "The address of the esGMX (IOU) token is {esGmxIouAddress}."
msgstr "esGMX（IOU）代币的地址是{esGmxIouAddress}"

#: src/components/NotifyModal/NotifyModal.tsx
msgid "GMX Alerts"
msgstr ""

#: src/components/Synthetics/Claims/filters/ActionFilter.tsx
#: src/components/Synthetics/TradeHistory/filters/ActionFilter.tsx
msgid "Search action"
msgstr "搜索操作"

#: src/components/Synthetics/GmSwap/GmConfirmationBox/GmConfirmationBox.tsx
msgid "{0, plural, one {Pending {symbolsText} approval} other {Pending {symbolsText} approvals}}"
msgstr ""

#: src/components/Exchange/PositionsList.js
msgid "Use the \"Close\" button to reduce your Position Size, or to set Take-Profit / Stop-Loss Orders."
msgstr ""

#: src/components/Synthetics/Claims/SettleAccruedCard.tsx
msgid "Show details"
msgstr ""

#: src/components/Glp/GlpSwap.js
#: src/components/Glp/GlpSwap.js
msgid "To reduce fees, select a different asset to pay with."
msgstr "为了减少费用，请选择不同的资产来支付"

#: src/pages/Dashboard/AssetDropdown.tsx
msgid "Buy {0}"
msgstr ""

#: src/components/Referrals/AffiliatesStats.tsx
#: src/components/Referrals/TradersStats.tsx
msgid "USD Value may not be accurate since the data does not contain prices for {0}"
msgstr ""

#: src/pages/Dashboard/DashboardV2.tsx
msgid "Total Fees"
msgstr "费用总额"

#: src/components/Synthetics/TradeFeesRow/TradeFeesRow.tsx
msgid "Max Bonus Rebate"
msgstr ""

<<<<<<< HEAD
#: src/domain/synthetics/common/incentivesAirdropMessages.ts
#: src/pages/LeaderboardPage/components/LeaderboardNavigation.tsx
msgid "EIP-4844, 13-20 Mar"
msgstr ""

#: src/domain/synthetics/common/incentivesAirdropMessages.ts
#: src/pages/LeaderboardPage/components/LeaderboardNavigation.tsx
msgid "EIP-4844, 20-27 Mar"
=======
#: src/pages/AccountDashboard/DailyAndCumulativePnL.tsx
msgid "Cumulative PnL"
msgstr ""

#: src/components/TokenCard/TokenCard.tsx
msgid "Arbitrum Max. APY:"
>>>>>>> 2a7b7419
msgstr ""

#: src/pages/Stake/StakeV2.tsx
msgid "Vault Capacity for your Account:"
msgstr ""

#: src/pages/Exchange/Exchange.tsx
#: src/pages/SyntheticsPage/SyntheticsPage.tsx
msgid "{0, plural, one {Cancel order} other {Cancel # orders}}"
msgstr ""

#: src/components/Synthetics/MarketCard/MarketCard.tsx
msgid "Long Open Interest"
msgstr ""

#: src/pages/Ecosystem/Ecosystem.js
msgid "Protocol risk explorer and stats"
msgstr ""

#: src/components/Exchange/PositionShareCard.tsx
msgid "Generating shareable image..."
msgstr "生成可分享的图像中..."

#: src/components/Exchange/FeesTooltip.tsx
#: src/components/Exchange/NetValueTooltip.tsx
#: src/components/Exchange/PositionEditor.js
#: src/components/Exchange/PositionsList.js
#: src/components/Exchange/PositionsList.js
#: src/components/Exchange/SwapBox.js
#: src/components/Exchange/TradeHistory.js
#: src/components/Synthetics/TradeFeesRow/TradeFeesRow.tsx
#: src/components/Synthetics/TradeHistory/TradeHistoryRow/utils/position.ts
msgid "Borrow Fee"
msgstr "借款费用"

#: src/components/Glp/GlpSwap.js
msgid "Buy submitted."
msgstr "送出购买"

#: src/pages/Stake/StakeV2.tsx
msgid "Incentives & Prizes"
msgstr ""

#: src/components/Glp/GlpSwap.js
msgid "Fees may vary depending on which asset you sell GLP for. <0/>Enter the amount of GLP you want to redeem in the order form, then check here to compare fees."
msgstr "费用决于你出售GLP的资产可能有所不同。<0/>在订单中输入你要取回的GLP数量，然后在此查看以比较费用。"

#: src/components/Synthetics/StatusNotification/OrderStatusNotification.tsx
msgid "{txnTypeText} {0} order for"
msgstr ""

#: src/components/Exchange/PositionEditor.js
#: src/components/Exchange/PositionSeller.js
#: src/components/Synthetics/PositionEditor/PositionEditor.tsx
#: src/components/Synthetics/PositionSeller/PositionSeller.tsx
#: src/pages/Stake/StakeV2.tsx
#: src/pages/Stake/StakeV2.tsx
#: src/pages/Stake/StakeV2.tsx
msgid "Max"
msgstr ""

#: src/components/Referrals/AddAffiliateCode.js
#: src/components/Referrals/JoinReferralCode.js
msgid "Checking code..."
msgstr "检查代码..."

#: src/components/Synthetics/GmList/GmList.tsx
#: src/components/Synthetics/GmList/GmList.tsx
#: src/components/Synthetics/MarketsList/MarketsList.tsx
#: src/components/Synthetics/MarketsList/MarketsList.tsx
#: src/pages/Dashboard/DashboardV2.tsx
msgid "GM Pools"
msgstr ""

#: src/components/Synthetics/ConfirmationBox/ConfirmationBox.tsx
msgid "The order will only execute if the price conditions are met and there is sufficient liquidity."
msgstr ""

#: src/pages/Referrals/Referrals.tsx
msgid "Affiliates"
msgstr ""

#: src/components/Synthetics/SubaccountModal/SubaccountModal.tsx
msgid "Max allowed actions"
msgstr ""

#: src/pages/Stake/StakeV2.tsx
msgid "Convert esGMX tokens to GMX tokens.<0/>Please read the <1>vesting details</1> before using the vaults."
msgstr ""

#: src/lib/legacy.ts
msgid "No open position, order cannot be executed unless a position is opened"
msgstr "没有未结头寸，除非有头寸，否则订单不能被执行"

#: src/components/Synthetics/MarketNetFee/MarketNetFee.tsx
#: src/pages/Dashboard/DashboardV2.tsx
msgid "Short Positions"
msgstr "做空仓位"

#: src/components/Exchange/TradeHistory.js
msgid "Could not increase {0} {longOrShortText}, +{1} USD, Acceptable Price: {2}  USD"
msgstr ""

#: src/pages/BuyGMX/BuyGMX.tsx
msgid "Buy GMX on {chainName}"
msgstr ""

#: src/components/Exchange/PositionEditor.js
#: src/components/Exchange/PositionSeller.js
#: src/components/Exchange/PositionsList.js
#: src/components/Exchange/PositionsList.js
#: src/components/Synthetics/Claims/ClaimsHistory.tsx
#: src/components/Synthetics/Claims/ClaimsHistory.tsx
#: src/components/Synthetics/ConfirmationBox/ConfirmationBox.tsx
#: src/components/Synthetics/ConfirmationBox/ConfirmationBox.tsx
#: src/components/Synthetics/OrderEditor/OrderEditor.tsx
#: src/components/Synthetics/PositionEditor/PositionEditor.tsx
#: src/components/Synthetics/PositionItem/PositionItem.tsx
#: src/components/Synthetics/PositionList/PositionList.tsx
#: src/components/Synthetics/PositionSeller/PositionSeller.tsx
#: src/components/Synthetics/TradeBox/TradeBox.tsx
#: src/components/Synthetics/TradeHistory/TradeHistory.tsx
#: src/components/Synthetics/TradeHistory/useDownloadAsCsv.tsx
#: src/pages/LeaderboardPage/components/LeaderboardPositionsTable.tsx
msgid "Size"
msgstr "规模"

#: src/components/Exchange/SwapBox.js
#: src/components/Glp/GlpSwap.js
#: src/components/Header/AppHeaderUser.tsx
#: src/components/Migration/Migration.js
#: src/components/Referrals/AddAffiliateCode.js
#: src/components/Referrals/JoinReferralCode.js
#: src/components/Synthetics/GmSwap/GmSwapBox/GmSwapBox.tsx
#: src/components/Synthetics/UserIncentiveDistributionList/UserIncentiveDistributionList.tsx
#: src/domain/synthetics/trade/utils/validation.ts
#: src/pages/Stake/StakeV1.js
#: src/pages/Stake/StakeV1.js
#: src/pages/Stake/StakeV1.js
#: src/pages/Stake/StakeV1.js
#: src/pages/Stake/StakeV1.js
#: src/pages/Stake/StakeV2.tsx
#: src/pages/Stake/StakeV2.tsx
#: src/pages/Stake/StakeV2.tsx
#: src/pages/Stake/StakeV2.tsx
#: src/pages/Stake/StakeV2.tsx
msgid "Connect Wallet"
msgstr "连接钱包"

#: src/components/Exchange/OrdersToa.js
#: src/components/Exchange/PositionSeller.js
#: src/components/Exchange/PositionSeller.js
#: src/components/Exchange/SwapBox.js
#: src/components/Exchange/SwapBox.js
msgid "Enabling Orders..."
msgstr "启用指令中..."

#: src/pages/ClaimEsGmx/ClaimEsGmx.js
msgid "Vest with GLP on Avalanche"
msgstr "在Avalanche上授权GLP"

#: src/pages/ClaimEsGmx/ClaimEsGmx.js
msgid "No esGMX to claim"
msgstr "没有esGMX可供索取"

#: src/domain/synthetics/orders/utils.tsx
msgid "Currently, There is a high Swap Price Impact for the Order Swap path."
msgstr ""

#: src/components/Exchange/SwapBox.js
msgid "<0>{0} is required for collateral.</0><1>Short amount for {1} with {2} exceeds potential profits liquidity. Reduce the \"Short Position\" size, or change the \"Collateral In\" token.</1>"
msgstr ""

#: src/components/Synthetics/GmSwap/GmSwapBox/GmSwapBox.tsx
#: src/components/Synthetics/GmSwap/GmSwapBox/GmSwapBox.tsx
#: src/components/Synthetics/HighPriceImpactWarning/HighPriceImpactWarning.tsx
msgid "Acknowledge high Price Impact"
msgstr ""

#: src/components/Exchange/SwapBox.js
msgid "Requested increase of {tokenSymbol} {longOrShortText} by {0} USD."
msgstr "要求增加{tokenSymbol} {longOrShortText} 由 {0} USD"

#: src/pages/Home/Home.js
msgid "Enter and exit positions with minimal spread and low price impact. Get the optimal price without incurring additional costs."
msgstr ""

#: src/components/Synthetics/PositionItem/PositionItem.tsx
msgid "Since your position's Collateral is {0} with a value larger than the Position Size, the Collateral value will cover any negative PnL."
msgstr ""

#: src/components/Exchange/ConfirmationBox.js
msgid "You can edit the default Allowed Slippage in the settings menu on the top right of the page.<0/><1/>Note that a low allowed slippage, e.g. less than {0}, may result in failed orders if prices are volatile."
msgstr ""

#: src/components/Synthetics/DateRangeSelect/DateRangeSelect.tsx
msgid "Last 365d"
msgstr ""

#: src/components/Exchange/FeesTooltip.tsx
msgid "<0>Read more</0> about fees."
msgstr "<0>阅读更多</0>关于费用"

#: src/components/Exchange/OrdersList.js
msgid "You will receive at least {0} {1} if this order is executed. The execution price may vary depending on swap fees at the time the order is executed."
msgstr "如果该订单被执行，您将至少收到{0} {1} 确切的执行价格可能会根据订单执行时的交易费用而变化"

#: src/components/Synthetics/MarketCard/MarketCard.tsx
msgid "The position will be opened at a reference price of {0}, not accounting for price impact, with a max slippage of -{1}%.<0/><1/>The slippage amount can be configured under Settings, found by clicking on your address at the top right of the page after connecting your wallet.<2/><3/><4>Read more</4>."
msgstr "该仓位将在参考价格 {0} 开仓，不考虑价格影响，最大滑点为-{1}%.<0/><1/>滑点金额可在设置下配置, 在连接你的钱包后，点击页面右上方的地址即可找到<2/><3/><4>阅读更多</4>"

#: src/components/Exchange/SwapBox.js
msgid "Limit order creation failed."
msgstr "限价订单创建失败"

#: src/components/Exchange/PositionEditor.js
#: src/components/Exchange/SwapBox.js
#: src/components/Glp/GlpSwap.js
msgid "Approving {0}..."
msgstr "核准中"

#: src/context/SyntheticsEvents/SyntheticsEventsProvider.tsx
msgid "Deposited {0} into {positionText}"
msgstr ""

#: src/components/Glp/GlpSwap.js
msgid "{nativeTokenSymbol} ({wrappedTokenSymbol}) APR"
msgstr "{nativeTokenSymbol} ({wrappedTokenSymbol}) 年利率"

#: src/components/Synthetics/BridgingInfo/BridgingInfo.tsx
msgid "Bridge {tokenSymbol} to {chainName} using any of the options below:"
msgstr ""

#: src/components/Synthetics/Claims/ClaimHistoryRow/ClaimCollateralHistoryRow.tsx
#: src/components/Synthetics/Claims/filters/ActionFilter.tsx
msgid "Claim Funding Fees"
msgstr ""

#: src/components/Stake/GMXAprTooltip.tsx
msgid "Max. {nativeTokenSymbol} APR"
msgstr ""

#: src/components/Referrals/AffiliatesStats.tsx
msgid "Rebates are airdropped weekly."
msgstr "回扣将在每周空投一次"

#: src/components/StatsTooltip/ChainsStatsTooltipRow.tsx
msgid "Total:"
msgstr "总数:"

#: src/components/Synthetics/TradeboxPoolWarnings/TradeboxPoolWarnings.tsx
msgid "You can get {0} better open fees and a {1} / 1h better net rate in the {2} market pool.<0><1>Switch to {3} market pool</1>.</0>"
msgstr ""

#: src/domain/tokens/approveTokens.tsx
msgid "{0} Approved!"
msgstr "{0} 通过!"

#: src/components/Exchange/SwapBox.js
msgid "Long {0}"
msgstr "做多 {0}"

#: src/pages/LeaderboardPage/components/LeaderboardAccountsTable.tsx
#: src/pages/LeaderboardPage/components/LeaderboardPositionsTable.tsx
msgid "Address"
msgstr ""

#: src/pages/LeaderboardPage/components/CompetitionPrizes.tsx
msgid "Winner:"
msgstr ""

#: src/components/Exchange/SwapBox.js
#: src/components/Exchange/SwapBox.js
msgid "Liquidity data not loaded"
msgstr "未加载流动资金数据"

#: src/components/Synthetics/OrderItem/OrderItem.tsx
msgid "<0>The order will be executed when the oracle price is {0} {1}.</0><1>Note that there may be rare cases where the order cannot be executed, for example, if the chain is down and no oracle reports are produced or if the price impact exceeds your acceptable price.</1>"
msgstr ""

#: src/pages/Home/Home.js
msgid "Total Trading Volume"
msgstr "总交易量"

#: src/components/Exchange/ConfirmationBox.js
#: src/components/Synthetics/ConfirmationBox/ConfirmationBox.tsx
msgid "Collateral Spread"
msgstr ""

#: src/components/Header/Header.tsx
msgid "Trade on GMX V2 in Arbitrum and win 280,000 ARB (> $500k) in prizes in <0>two weekly</0> competitions. Live from March 13th to 27th."
msgstr ""

#: src/pages/OrdersOverview/OrdersOverview.js
msgid "Index"
msgstr "索引"

#: src/pages/Ecosystem/Ecosystem.js
msgid "Decentralized Finance Dashboard"
msgstr "去中心化金融仪表板"

#: src/components/Glp/GlpSwap.js
msgid "GLP buy disabled, pending {0} upgrade"
msgstr "GLP购买已禁止，等待{0}升级"

#: src/components/Migration/Migration.js
msgid "Migrating..."
msgstr "转移中"

#: src/lib/contracts/transactionErrors.tsx
msgid "Transaction failed due to RPC error.<0/><1/>Please try changing the RPC url in your wallet settings with the help of <2>chainlist.org</2>.<3/><4/><5>Read more</5>."
msgstr ""

#: src/components/Migration/Migration.js
msgid "Your wallet: {0}"
msgstr "你的钱包: {0}"

#: src/components/Exchange/PositionSeller.js
msgid "You have an active order to decrease {longOrShortText} {sizeInToken} {0} (${1}) at {prefix} {2}"
msgstr ""

#: src/components/Glp/GlpSwap.js
#: src/pages/Dashboard/DashboardV2.tsx
msgid "TOKEN"
msgstr "代币"

#: src/pages/NftWallet/NftWallet.js
msgid "Transfer NFT"
msgstr "转移NFT"

#: src/components/Exchange/PositionEditor.js
msgid "Enable deposit failed."
msgstr ""

#: src/components/Synthetics/SubaccountModal/SubaccountModal.tsx
msgid "Expected Actions are based on the current Network Fee."
msgstr ""

#: src/pages/BeginAccountTransfer/BeginAccountTransfer.tsx
msgid "Receiver has not staked GMX tokens before"
msgstr "收款人未质押过GMX代币"

#: src/pages/Ecosystem/Ecosystem.js
msgid "Telegram bot for GMX Swaps monitoring"
msgstr ""

#: src/components/Synthetics/MarketsList/MarketsList.tsx
msgid "LIQUIDITY"
msgstr "流动性"

#: src/components/Synthetics/TableMarketFilter/MarketFilterLongShort.tsx
#: src/components/Synthetics/TableMarketFilter/MarketFilterLongShort.tsx
#: src/components/Synthetics/TradeHistory/filters/ActionFilter.tsx
msgid "Swaps"
msgstr "交易"

#: src/components/Synthetics/SubaccountModal/SubaccountModal.tsx
msgid "Initial top-up"
msgstr ""

#: src/components/ApproveTokenButton/ApproveTokenButton.tsx
msgid "Allow {0} to be spent"
msgstr ""

#: src/components/Synthetics/ConfirmationBox/ConfirmationBox.tsx
msgid "You have an existing position with {0} as collateral. This action will not apply for that position."
msgstr "您有一个现有仓位，抵押品为{0}。此操作不适用于该仓位"

#: src/components/Synthetics/PositionItem/PositionItem.tsx
msgid "None"
msgstr ""

#: src/components/Exchange/SwapBox.js
msgid "Swap Order created!"
msgstr "创建了交易订单"

#: src/components/Synthetics/SubaccountModal/SubaccountModal.tsx
msgid "Unknown"
msgstr ""

#: src/components/Synthetics/SettleAccruedFundingFeeModal/SettleAccruedFundingFeeModal.tsx
msgid "POSITION"
msgstr ""

#: src/components/Referrals/AffiliatesStats.tsx
#: src/components/Referrals/TradersStats.tsx
msgid "Trading Volume"
msgstr ""

#: src/pages/Stake/StakeV2.tsx
#: src/pages/Stake/StakeV2.tsx
msgid "Reserved for Vesting"
msgstr ""

#: src/components/Exchange/TradeHistory.js
#: src/components/Referrals/JoinReferralCode.js
#: src/components/Synthetics/StatusNotification/OrderStatusNotification.tsx
#: src/components/Synthetics/SubaccountModal/utils.ts
#: src/components/Synthetics/SubaccountModal/utils.ts
#: src/components/Synthetics/SubaccountModal/utils.ts
#: src/components/Synthetics/TradeHistory/TradeHistoryRow/utils/shared.ts
msgid "Update"
msgstr "更新"

#: src/pages/BeginAccountTransfer/BeginAccountTransfer.tsx
msgid "Your transfer has been initiated."
msgstr "你的转汇已启动"

#: src/components/NotifyModal/NotifyModal.tsx
msgid "Liquidation Risk Alerts"
msgstr ""

#: src/components/Synthetics/StatusNotification/FeesSettlementStatusNotification.tsx
msgid "{positionName} Fees settling"
msgstr ""

#: src/components/Exchange/ConfirmationBox.js
msgid "{existingTriggerOrderLength, plural, one {You have an active trigger order that could impact this position.} other {You have # active trigger orders that could impact this position.}}"
msgstr "{existingTriggerOrderLength, plural, one {You have an active trigger order that could impact this position.} other {You have # active trigger orders that could impact this position.}}"

#: src/components/SubaccountNavigationButton/SubaccountNavigationButton.tsx
msgid "Reduce wallet signing popups with One-Click Trading. This option is also available through the Wallet menu in the top right. <0>Read more</0>."
msgstr "通过一键交易减少钱包签名弹出窗口。此选项也可通过右上角的钱包菜单获得。"

#: src/components/Synthetics/SubaccountModal/SubaccountStatus.tsx
msgid "The maximum number of authorized Actions has been reached. Re-authorize a higher value using the \"<0>Max allowed actions</0>\" field."
msgstr ""

#: src/pages/Stake/StakeV2.tsx
msgid "You need a total of at least {0} {stakeTokenLabel} to vest {1} esGMX."
msgstr ""

#: src/components/Exchange/TradeHistory.js
msgid "Swap {0} USDG for{1} {2}"
msgstr ""

#: src/components/Synthetics/ConfirmationBox/ConfirmationBox.tsx
#: src/components/Synthetics/OrderItem/OrderItem.tsx
msgid "{0} will be swapped to {1} on order execution."
msgstr ""

#: src/components/Synthetics/TradeHistory/keys.ts
msgid "Cancel Limit Order"
msgstr "取消限价单"

#. Button to clear the filter selection
#: src/components/Synthetics/TableOptionsFilter/TableOptionsFilter.tsx
msgid "Clear selection"
msgstr "清除选择"

#: src/domain/synthetics/orders/utils.tsx
msgid "The order will not be executed as its trigger price is beyond the position's liquidation price."
msgstr ""

#: src/domain/synthetics/orders/cancelOrdersTxn.ts
msgid "Failed to cancel {ordersText}"
msgstr ""

#: src/lib/contracts/transactionErrors.tsx
msgid "The mark price has changed, consider increasing your Allowed Slippage by clicking on the \"...\" icon next to your address."
msgstr "标价已改变, 请考虑点击你地址旁的 \"...\" 图示来增加你的允许滑点"

#. Total Value Locked
#: src/components/Synthetics/MarketsList/MarketsList.tsx
#: src/components/Synthetics/MarketsList/MarketsList.tsx
msgid "TVL"
msgstr "TVL"

#: src/pages/Dashboard/DashboardV2.tsx
#: src/pages/Dashboard/DashboardV2.tsx
msgid "GLP Pool"
msgstr "GLP池"

#: src/domain/legacy.ts
#: src/pages/Exchange/Exchange.tsx
msgid "Cancel submitted."
msgstr "送出取消"

#: src/pages/BuyGMX/BuyGMX.tsx
msgid "Buy GMX from Traderjoe:"
msgstr ""

#: src/pages/Actions/ActionsRouter.tsx
msgid "V1 is not supported on {chainName}. Please switch to Arbitrum to use V1."
msgstr ""

#: src/domain/synthetics/sidecarOrders/utils.ts
#: src/domain/synthetics/sidecarOrders/utils.ts
msgid "Price below Limit Price."
msgstr ""

<<<<<<< HEAD
#: src/components/Glp/GlpSwap.js
msgid "GLP sell disabled, pending {0} upgrade"
msgstr "GLP售卖已禁止，等待{0}升级"

#: src/domain/synthetics/common/incentivesAirdropMessages.ts
msgid "GLP to GM Airdrop"
msgstr ""
=======
#: src/components/Exchange/ConfirmationBox.js
#: src/components/Exchange/ConfirmationBox.js
#: src/components/Exchange/SwapBox.js
#: src/components/Exchange/SwapBox.js
#: src/components/Synthetics/ConfirmationBox/ConfirmationBox.tsx
#: src/components/Synthetics/ConfirmationBox/ConfirmationBox.tsx
#: src/components/Synthetics/SwapCard/SwapCard.tsx
#: src/components/Synthetics/SwapCard/SwapCard.tsx
msgid "{0} Price"
msgstr "{0} 价钱"
>>>>>>> 2a7b7419

#: src/pages/BuyGMX/BuyGMX.tsx
msgid "Buy GMX from centralized services"
msgstr ""

<<<<<<< HEAD
#: src/domain/synthetics/common/incentivesAirdropMessages.ts
msgid "GM Airdrop"
=======
#: src/components/Synthetics/TradeFeesRow/TradeFeesRow.tsx
msgid "Borrow Fee Rate"
>>>>>>> 2a7b7419
msgstr ""

#: src/components/Header/AppHeaderUser.tsx
#: src/components/Header/AppHeaderUser.tsx
#: src/components/ModalViews/RedirectModal.js
#: src/pages/Home/Home.js
msgid "Launch App"
msgstr "启动应用程序"

#: src/pages/Exchange/Exchange.tsx
msgid "Deposited {0} USD into {tokenSymbol} {longOrShortText}"
msgstr "已存取{0} USD 至 {tokenSymbol} {longOrShortText}"

#: src/pages/BeginAccountTransfer/BeginAccountTransfer.tsx
msgid "Receiver has staked GMX/GLP before"
msgstr ""

#: src/components/Exchange/TradeHistory.js
msgid "{actionDisplay} Order"
msgstr "{actionDisplay} 指令"

#: src/components/Exchange/SwapBox.js
msgid "There are more longs than shorts, borrow fees for shorting is currently zero"
msgstr "多头比空头多，做空的借贷费用目前为零"

#: src/components/TokenCard/TokenCard.tsx
msgid "Avalanche APR:"
msgstr "Avalanche年利率"

#: src/components/Exchange/TradeHistory.js
msgid "Could not decrease {0} {longOrShortText}, +{1} USD, Acceptable Price: {2}"
msgstr "无法降低 {0} {longOrShortText}, +{1} USD, 能接受的价钱: {2}"

#: src/components/Synthetics/SubaccountModal/SubaccountModal.tsx
msgid "Top-up"
msgstr ""

#: src/components/Synthetics/MarketsList/MarketsList.tsx
msgid "NET RATE / 1 H"
msgstr "净率/1小时"

#: src/pages/ClaimEsGmx/ClaimEsGmx.js
msgid "Vest with GMX on Avalanche"
msgstr "在Avalanche上授权GMX"

#: src/components/Exchange/TradeHistory.js
msgid "Request decrease {0} {longOrShortText}, -{1} USD, Acceptable Price: {2} {3} USD"
msgstr "要求减少 {0} {longOrShortText}, -{1} USD, 可接受的价格: {2} {3} USD"

#: src/components/Exchange/SwapBox.js
msgid "You have an existing position with {0} as collateral."
msgstr "您有一个现有仓位，抵押品为{0}"

#: src/pages/BeginAccountTransfer/BeginAccountTransfer.tsx
#: src/pages/Stake/StakeV2.tsx
msgid "Transfer Account"
msgstr "转移账户"

#: src/pages/Actions/ActionsRouter.tsx
#: src/pages/Actions/ActionsV1/ActionsV1.tsx
msgid "GMX V1 Actions"
msgstr ""

#: src/components/Synthetics/TradeFeesRow/TradeFeesRow.tsx
msgid "Swap Profit Fee"
msgstr ""

#: src/pages/ClaimEsGmx/ClaimEsGmx.js
msgid "Amount to claim"
msgstr "取回金额"

#: src/pages/Jobs/Jobs.js
msgid "Job openings at GMX."
msgstr "GMX的职位空缺"

#: src/components/Synthetics/OrderEditor/OrderEditor.tsx
msgid "Enter a new ratio"
msgstr ""

#: src/components/Exchange/OrderEditor.js
#: src/components/Exchange/SwapBox.js
#: src/components/Exchange/SwapBox.js
#: src/components/Synthetics/OrderEditor/OrderEditor.tsx
#: src/components/Synthetics/OrderEditor/OrderEditor.tsx
#: src/components/Synthetics/OrderEditor/OrderEditor.tsx
#: src/components/Synthetics/OrderEditor/OrderEditor.tsx
#: src/domain/synthetics/trade/utils/validation.ts
#: src/domain/synthetics/trade/utils/validation.ts
#: src/domain/synthetics/trade/utils/validation.ts
msgid "Price below Mark Price"
msgstr "价格低于标价"

#: src/components/Stake/GMXAprTooltip.tsx
msgid "APRs are updated weekly on Wednesday and will depend on the fees collected for the week."
msgstr "年利率每周三更新一次，具体数量取决于当周收取的费用"

#: src/components/Synthetics/SubaccountModal/utils.ts
msgid "Generate & Activate Subaccount"
msgstr ""

#: src/components/Synthetics/TradeHistory/TradeHistoryRow/utils/swap.ts
#: src/components/Synthetics/TradeHistory/TradeHistoryRow/utils/swap.ts
msgid "{fromText} to {toMinText}"
msgstr "{fromText} 到 {toMinText}"

#: src/components/Exchange/OrderEditor.js
#: src/components/Exchange/PositionSeller.js
#: src/components/Synthetics/OrderEditor/OrderEditor.tsx
#: src/domain/synthetics/trade/utils/validation.ts
msgid "Price above Liq. Price"
msgstr "价格高于流动资金价格"

#: src/components/Glp/GlpSwap.js
msgid "{0} pool exceeded, try different token"
msgstr "{0}池超量，请尝试不同的代币"

#: src/components/Exchange/OrdersList.js
#: src/components/Exchange/PositionSeller.js
#: src/components/Exchange/SwapBox.js
#: src/domain/synthetics/positions/utils.ts
msgid "Trigger"
msgstr "触发"

#: src/pages/Exchange/Exchange.tsx
msgid "Positions ({0})"
msgstr "仓位({0})"

#: src/pages/Stake/StakeV2.tsx
msgid "Unstake failed."
msgstr ""

#: src/components/Exchange/ConfirmationBox.js
#: src/components/Synthetics/StatusNotification/OrderStatusNotification.tsx
msgid "Order cancelled"
msgstr "订单已取消"

#: src/components/Synthetics/TradeHistory/TradeHistoryRow/utils/shared.ts
msgid "Not enough Available Swap Liquidity to fill the Order."
msgstr "没有足够的可用交换流动性来填补订单。"

#: src/pages/Stake/StakeV2.tsx
msgid "Earn prizes by participating in GMX Trading Competitions."
msgstr "通过参加GMX交易竞赛赢取奖品"

#: src/domain/synthetics/trade/utils/validation.ts
msgid "Couldn't find a swap route with enough liquidity"
msgstr ""

#: src/components/Exchange/ConfirmationBox.js
#: src/components/Synthetics/ConfirmationBox/ConfirmationBox.tsx
msgid "Confirm Long"
msgstr "确认做多"

#: src/components/Referrals/AffiliatesStats.tsx
msgid "Traders Referred on Arbitrum"
msgstr ""

#: src/components/Exchange/NetValueTooltip.tsx
#: src/components/Synthetics/PositionItem/PositionItem.tsx
msgid "PnL After Fees"
msgstr "扣除费用后的PnL"

#: src/lib/contracts/callContract.tsx
#: src/lib/contracts/callContract.tsx
#: src/lib/contracts/callContract.tsx
msgid "Transaction sent."
msgstr "交易送出"

#: src/components/Synthetics/TradeboxPoolWarnings/TradeboxPoolWarnings.tsx
msgid "You have an existing position in the {0} market pool, but it lacks liquidity for this order.<0><1>Switch anyway to {1} market pool</1>.</0>"
msgstr ""

#: src/pages/Actions/SyntheticsActions.tsx
msgid "<0><1>Check on GMX V1 {networkName}</1> or <2>switch network to {0}</2>.</0>"
msgstr ""

#: src/components/Referrals/AddAffiliateCode.js
msgid "Creating..."
msgstr "创建中..."

#: src/components/Synthetics/SubaccountModal/SubaccountModal.tsx
#: src/components/Synthetics/SubaccountModal/SubaccountModal.tsx
msgid "Withdrawing from Subaccount"
msgstr ""

#: src/components/Exchange/OrderEditor.js
msgid "Minimum received"
msgstr "最低已接收"

#: src/components/Glp/GlpSwap.js
#: src/components/Glp/GlpSwap.js
msgid "Available amount to withdraw from GLP. Funds not utilized by current open positions."
msgstr "可提取的GLP数量. 资金未被当前开仓所使用."

#: src/components/Exchange/ConfirmationBox.js
#: src/components/Exchange/OrderEditor.js
#: src/components/Exchange/PositionSeller.js
msgid "Invalid price, see warning"
msgstr "无效的价格，请参阅警告"

#: src/pages/Stake/StakeV2.tsx
msgid "Boost your rewards with Multiplier Points. <0>Read more</0>."
msgstr "使用倍增点数提高您的奖励。<0>阅读更多</0>"

#: src/pages/Actions/ActionsV1/ActionsV1.tsx
msgid "GMX V1 {networkName} actions for all accounts."
msgstr ""

#: src/components/Synthetics/TradeFeesRow/TradeFeesRow.tsx
msgid "Funding Fee Rate"
msgstr ""

#: src/components/Exchange/PositionSeller.js
msgid "Requested decrease of {0} {longOrShortText} by {sizeDeltaUsd} USD."
msgstr ""

#: src/components/Exchange/NoLiquidityErrorModal.tsx
msgid "You need to select {swapTokenSymbol} as the \"Pay\" token to use it for collateral to initiate this trade."
msgstr "你需要选择 {swapTokenSymbol} 作为 \"Pay\" 代币 以将它作为抵押品来启动这个交易"

#: src/components/Stake/GMXAprTooltip.tsx
msgid "{nativeTokenSymbol} Boosted APR"
msgstr ""

#: src/components/Glp/GlpSwap.js
msgid "The Bonus Rebate is an estimate and will be airdropped as ARB tokens when migrating this liquidity to GM pools within the same epoch. <0>Read more</0>."
msgstr ""

#: src/components/Glp/GlpSwap.js
msgid "{0} GLP sold for {1} {2}!"
msgstr "{0}GLP以{1}{2}售出 !"

#: src/components/Synthetics/StatusNotification/SubaccountNotification.tsx
msgid "Pending Wallet message sign"
msgstr ""

#: src/domain/synthetics/claimHistory/claimPriceImpactRebate.ts
msgid "Failed to Claim Price Impact Rebate"
msgstr ""

#: src/pages/LeaderboardPage/components/LeaderboardPositionsTable.tsx
msgid "Only positions with over {0} in \"Capital Used\" are ranked."
msgstr ""

#: src/components/Exchange/ConfirmationBox.js
msgid "Accept minimum and {action}"
msgstr "接受最小值并且 {action}"

#: src/pages/Stake/StakeV2.tsx
msgid "Withdraw from Affiliate Vault"
msgstr ""

#: src/components/Glp/GlpSwap.js
msgid "Current Pool Amount"
msgstr "当前池子里的金额"

#: src/domain/legacy.ts
#: src/pages/Exchange/Exchange.tsx
msgid "Cancel failed."
msgstr "取消失败"

#: src/components/Exchange/ConfirmationBox.js
#: src/components/Exchange/PositionSeller.js
#: src/components/Synthetics/ConfirmationBox/ConfirmationBox.tsx
msgid "Transacting with a depegged stable coin is subject to spreads reflecting the worse of current market price or $1.00, with transactions involving multiple stablecoins may have multiple spreads."
msgstr ""

#: src/components/Synthetics/SubaccountModal/SubaccountStatus.tsx
msgid "Generate and activate a Subaccount for <0>One-Click Trading</0> to reduce signing popups."
msgstr ""

#: src/components/Synthetics/PositionItem/PositionItem.tsx
msgid "Use the \"Close\" button to reduce your Position Size."
msgstr ""

#: src/components/Exchange/PositionDropdown.tsx
msgid "Increase Size (Limit)"
msgstr ""

#: src/domain/synthetics/orders/utils.tsx
msgid "The order may not execute at the desired {priceText} as its acceptable price impact is set to {formattedOrderAcceptablePriceImpact}, which is lower than the current market price impact of {formattedCurrentAcceptablePriceImpact}. It can be edited using the \"Edit\" button."
msgstr ""

#: src/components/Exchange/TradeHistory.js
msgid "Liquidation Fee"
msgstr ""

#: src/components/Synthetics/Claims/SettleAccruedCard.tsx
#: src/components/Synthetics/SettleAccruedFundingFeeModal/SettleAccruedFundingFeeModal.tsx
msgid "Settle"
msgstr ""

#: src/components/Synthetics/TradeHistory/keys.ts
msgid "Create Stop-Loss Order"
msgstr "创建止损订单"

#: src/components/Exchange/PositionDropdown.tsx
msgid "Select Market"
msgstr "选择市场"

#: src/pages/PositionsOverview/PositionsOverview.js
msgid "Open positions: {0}<0/>Under risk: {1}"
msgstr "未结头寸: {0}<0/>风险之下: {1}"

#: src/components/SubaccountNavigationButton/SubaccountNavigationButton.tsx
msgid "There are insufficient funds in your Subaccount for One-Click Trading. Click here to top-up."
msgstr ""

#: src/components/Exchange/UsefulLinks.tsx
msgid "Speed up page loading"
msgstr "加速页面加载"

#: src/components/Exchange/TradeHistory.js
msgid "{0}: Swap {amountInDisplay}{1} for{minOutDisplay} {2}, Price:{3} USD"
msgstr ""

#: src/components/Synthetics/TradeBox/TradeBox.tsx
msgid "Leverage slider"
msgstr ""

#: src/pages/BuyGMX/BuyGMX.tsx
msgid "Buy GMX from centralized exchanges:"
msgstr ""

#: src/pages/BuyGMX/BuyGMX.tsx
msgid "GMX bonds can be bought on Bond Protocol with a discount and a small vesting period:"
msgstr ""

#: src/components/Exchange/OrdersToa.js
msgid "Note that orders are not guaranteed to be executed.<0/><1/>This can occur in a few situations including but not exclusive to:"
msgstr "请注意，订单不保证被执行。<0/><1/>可能发生在几种情况下，包括但不限于:"

#: src/components/Exchange/PositionSeller.js
msgid "{nativeTokenSymbol} can not be sent to smart contract addresses. Select another token."
msgstr ""

#: src/components/Exchange/SwapBox.js
msgid "Fetching token info..."
msgstr "正在获取代币信息"

#: src/components/Synthetics/TradeFeesRow/TradeFeesRow.tsx
msgid "This swap is routed through several GM pools for the lowest possible fees and price impact."
msgstr ""

#: src/components/Synthetics/TradeHistory/TradeHistoryRow/utils/shared.ts
msgid "Not enough Available Liquidity to fill the Order. The Order will get filled when the condition is met and there is enough Available Liquidity."
msgstr "没有足够的可用流动性来填补订单。当条件满足并且有足够的可用流动性时，订单将被填充。"

#: src/components/Exchange/OrdersToa.js
#: src/components/Exchange/OrdersToa.js
#: src/components/Exchange/PositionSeller.js
#: src/components/Exchange/SwapBox.js
msgid "Enable Orders"
msgstr "启用订单"

#: src/components/Glp/GlpSwap.js
msgid "Max pool capacity reached for {0}. Please mint GLP using another token"
msgstr "已达到{0}池的最大容量。请使用另一个代币挖GLP"

#: src/components/Header/AppHeaderUser.tsx
#: src/components/Header/AppHeaderUser.tsx
msgid "Trade"
msgstr "交易"

#: src/components/Referrals/JoinReferralCode.js
msgid "Adding referral code failed."
msgstr "添加推荐代码失败"

#: src/components/SubaccountNavigationButton/SubaccountNavigationButton.tsx
msgid "The previously authorized maximum number of Actions has been reached for One-Click Trading. Click here to re-authorize."
msgstr ""

#: src/components/Exchange/PositionEditor.js
msgid "Max leverage without PnL: {0}x"
msgstr ""

#: src/pages/SyntheticsFallbackPage/SyntheticsFallbackPage.tsx
msgid "V2 doesn't currently support this network"
msgstr ""

#: src/components/Referrals/AffiliatesStats.tsx
#: src/components/Referrals/AffiliatesStats.tsx
#: src/components/Referrals/TradersStats.tsx
#: src/components/Referrals/TradersStats.tsx
msgid "V1 Arbitrum"
msgstr ""

#: src/pages/Dashboard/DashboardV2.tsx
msgid "AUM"
msgstr "管理中的资产"

#: src/domain/synthetics/positions/utils.ts
msgid "SL"
msgstr ""

#: src/pages/Stake/StakeV1.js
#: src/pages/Stake/StakeV1.js
#: src/pages/Stake/StakeV1.js
#: src/pages/Stake/StakeV2.tsx
#: src/pages/Stake/StakeV2.tsx
#: src/pages/Stake/StakeV2.tsx
#: src/pages/Stake/StakeV2.tsx
msgid "Stake"
msgstr "质押"

#: src/pages/Stake/StakeV2.tsx
msgid "Staked Multiplier Points"
msgstr ""

#: src/components/Exchange/PositionSeller.js
#: src/components/Exchange/PositionSeller.js
msgid "Invalid Liquidation Price"
msgstr ""

#: src/pages/Home/Home.js
msgid "An aggregate of high-quality price feeds determine when liquidations occur. This keeps positions safe from temporary wicks."
msgstr "高质量价格供给的总和决定了清算时间。使头寸不受暂时波动的影响"

#: src/components/Exchange/PositionSeller.js
msgid "Swap amount from {0} to {1} exceeds {2} available liquidity. Choose a different \"Receive\" token."
msgstr ""

#: src/components/Synthetics/TVChart/TVChart.tsx
msgid "Liq. {longOrShortText} {tokenSymbol}"
msgstr ""

#: src/components/Exchange/OrderEditor.js
msgid "Update Order"
msgstr "更新指令"

#: src/components/Synthetics/TradeHistory/TradeHistoryRow/utils/position.ts
msgid "Mark price for the liquidation."
msgstr "清算的市场价格。"

#: src/components/Exchange/PositionSeller.js
#: src/domain/synthetics/trade/utils/validation.ts
msgid "Max close amount exceeded"
msgstr ""

#: src/components/Exchange/PositionEditor.js
#: src/components/Exchange/PositionSeller.js
#: src/components/Exchange/SwapBox.js
#: src/components/Synthetics/OrderEditor/OrderEditor.tsx
#: src/domain/synthetics/sidecarOrders/utils.ts
#: src/domain/synthetics/trade/utils/validation.ts
#: src/domain/synthetics/trade/utils/validation.ts
#: src/domain/synthetics/trade/utils/validation.ts
msgid "Max leverage: {0}x"
msgstr ""

#: src/domain/synthetics/positions/utils.ts
msgid "T"
msgstr ""

#: src/components/Synthetics/StatusNotification/SubaccountNotification.tsx
msgid "Subaccount created"
msgstr ""

#: src/components/Exchange/ConfirmationBox.js
msgid "Forfeit profit and Short"
msgstr "没收收益并做空"

#: src/pages/Actions/ActionsV1/ActionsV1.tsx
msgid "Profit"
msgstr "盈利"

#: src/components/Exchange/PositionSeller.js
msgid "Order creation failed."
msgstr ""

#: src/pages/Stake/StakeV2.tsx
msgid "Delegated to"
msgstr ""

#: src/components/Exchange/TradeHistory.js
msgid "Execute Order: Swap {fromAmountDisplay} {0} for {toAmountDisplay} {1}"
msgstr "执行指令: 交换 {fromAmountDisplay} {0} 为 {toAmountDisplay} {1}"

#: src/components/Exchange/NoLiquidityErrorModal.tsx
msgid "Buy {swapTokenSymbol} on 1inch"
msgstr "在1inch {swapTokenSymbol}上购买 "

#: src/pages/AccountDashboard/GeneralPerformanceDetails.tsx
#: src/pages/LeaderboardPage/components/LeaderboardAccountsTable.tsx
msgid "PnL (%)"
msgstr ""

#: src/pages/ClaimEsGmx/ClaimEsGmx.js
msgid "The esGMX (IOU) token is transferrable. You can add the token to your wallet and send it to another address to claim if you'd like."
msgstr "esGMX（IOU）代币是可以转让的，如果你愿意，你可以把代币加入你的钱包，并把它发送到另一个地址"

#: src/pages/BeginAccountTransfer/BeginAccountTransfer.tsx
msgid "Self-transfer not supported"
msgstr "不支持自行转让"

#: src/pages/Exchange/Exchange.tsx
msgid "Decreased {tokenSymbol} {longOrShortText}, -{0} USD."
msgstr "已减少{tokenSymbol} {longOrShortText}, -{0} USD"

#: src/components/Exchange/PositionEditor.js
msgid "Leave at least {0} ETH for gas"
msgstr ""

#: src/pages/Exchange/Exchange.tsx
msgid "Enable orders failed."
msgstr "启用指令失败"

#: src/pages/Dashboard/DashboardV2.tsx
#: src/pages/Dashboard/DashboardV2.tsx
#: src/pages/Stake/StakeV1.js
#: src/pages/Stake/StakeV1.js
#: src/pages/Stake/StakeV1.js
#: src/pages/Stake/StakeV1.js
#: src/pages/Stake/StakeV1.js
#: src/pages/Stake/StakeV2.tsx
#: src/pages/Stake/StakeV2.tsx
#: src/pages/Stake/StakeV2.tsx
msgid "Total Staked"
msgstr "质押总额"

#: src/components/Exchange/FeesTooltip.tsx
#: src/components/Synthetics/NetworkFeeRow/NetworkFeeRow.tsx
#: src/components/Synthetics/OrderEditor/OrderEditor.tsx
msgid "Network Fee"
msgstr "网络费"

#: src/components/Exchange/ConfirmationBox.js
#: src/components/Exchange/PositionEditor.js
#: src/components/Exchange/PositionSeller.js
#: src/components/Exchange/SwapBox.js
#: src/components/Exchange/SwapBox.js
#: src/components/Synthetics/ConfirmationBox/ConfirmationBox.tsx
#: src/components/Synthetics/OrderEditor/OrderEditor.tsx
#: src/components/Synthetics/PositionEditor/PositionEditor.tsx
#: src/components/Synthetics/PositionSeller/PositionSeller.tsx
#: src/components/Synthetics/TradeBox/TradeBox.tsx
#: src/components/Synthetics/TradeBox/TradeBox.tsx
#: src/components/Synthetics/TradeBox/TradeBox.tsx
msgid "Leverage"
msgstr "杠杆"

#: src/pages/Exchange/Exchange.tsx
msgid "Enable orders sent."
msgstr "启用指令发送"

#: src/components/Exchange/PositionEditor.js
#: src/components/Synthetics/SubaccountModal/SubaccountModal.tsx
msgid "Withdrawing..."
msgstr ""

#: src/components/Synthetics/Claims/ClaimsHistory.tsx
msgid "No claims match the selected filters"
msgstr ""

#: src/components/Exchange/PositionSeller.js
#: src/components/Exchange/SwapBox.js
#: src/components/Referrals/ClaimAffiliatesModal/ClaimAffiliatesModal.tsx
#: src/components/Synthetics/ChartTokenSelector/ChartTokenSelector.tsx
#: src/components/Synthetics/Claims/ClaimsHistory.tsx
#: src/components/Synthetics/MarketCard/MarketCard.tsx
#: src/components/Synthetics/MarketStats/MarketStats.tsx
#: src/components/Synthetics/OrderItem/OrderItem.tsx
#: src/components/Synthetics/PositionItem/PositionItem.tsx
#: src/components/Synthetics/PositionItem/PositionItem.tsx
#: src/components/Synthetics/PositionSeller/PositionSeller.tsx
#: src/components/Synthetics/TableMarketFilter/MarketFilterBase.tsx
#: src/components/Synthetics/TableMarketFilter/MarketFilterLongShort.tsx
#: src/components/Synthetics/TradeBox/TradeBox.tsx
#: src/components/Synthetics/TradeBox/TradeBox.tsx
#: src/components/Synthetics/TradeBox/TradeBox.tsx
#: src/components/Synthetics/TradeHistory/TradeHistoryRow/TradeHistoryRow.tsx
#: src/components/Synthetics/TradeHistory/useDownloadAsCsv.tsx
msgid "Market"
msgstr "市场"

#: src/components/Exchange/PositionSeller.js
msgid "Swap amount from {0} to {1} exceeds {2} acceptable amount. Can only receive {3}."
msgstr ""

#: src/components/Exchange/PositionEditor.js
msgid "Withdraw disabled, pending {0} upgrade"
msgstr ""

#: src/pages/LeaderboardPage/components/LeaderboardContainer.tsx
msgid "Read the rules"
msgstr ""

#: src/pages/LeaderboardPage/components/LeaderboardPositionsTable.tsx
msgid "Lev."
msgstr ""

#: src/pages/Stake/StakeV2.tsx
msgid "Stake failed."
msgstr ""

#: src/components/Header/HomeHeaderLinks.tsx
msgid "App"
msgstr ""

#: src/components/Synthetics/GmAssetDropdown/GmAssetDropdown.tsx
msgid "Add {marketName} to Wallet"
msgstr ""

#: src/components/Exchange/SwapBox.js
msgid "High Slippage, Swap Anyway"
msgstr "高滑点，继续交易"

#: src/components/Synthetics/StatusNotification/FeesSettlementStatusNotification.tsx
msgid "<0>{0}</0> <1><2>{indexName}</2><3>[{poolName}]</3></1>"
msgstr ""

#: src/components/Synthetics/TradeFeesRow/TradeFeesRow.tsx
msgid "Swap {0} to {1}"
msgstr ""

#: src/components/Exchange/ConfirmationBox.js
msgid "Fees are high to swap from {0} to {1}."
msgstr "从{0}换到{1}的费用较高"

#: src/pages/AccountDashboard/dailyAndCumulativePnLDebug.tsx
msgid "Debug values are not available"
msgstr ""

#: src/components/Synthetics/TradeboxPoolWarnings/TradeboxPoolWarnings.tsx
msgid "Insufficient liquidity in the {0} market pool. Select a different pool for this market.<0><1>Switch to {1} market pool</1>.</0>"
msgstr ""

#: src/pages/ClaimEsGmx/ClaimEsGmx.js
#: src/pages/Stake/StakeV2.tsx
#: src/pages/Stake/StakeV2.tsx
msgid "Claim failed."
msgstr "领取失败"

#: src/components/Synthetics/ConfirmationBox/ConfirmationBox.tsx
msgid "You have selected {collateralTokenSymbol} as collateral; the liquidation price is higher compared to using a stablecoin as collateral since the worth of the collateral will change with its price. If required and available, you can change the collateral type using the \"Collateral In\" option in the trade box."
msgstr "您选择了{collateralTokenSymbol}作为抵押品；与使用稳定币作为抵押品相比，清算价格更高，因为抵押品的价值将随其价格变化。如果需要且可用，您可以在交易框中的\"抵押品\"选项中更改抵押品类型。"

#: src/components/Synthetics/Claims/SettleAccruedCard.tsx
msgid "Accrued Price Impact Rebates. They will become Claimable after some time.<0/><1/><2>Read more</2>."
msgstr ""

#: src/pages/AccountDashboard/HistoricalLists.tsx
#: src/pages/SyntheticsPage/SyntheticsPage.tsx
msgid "Positions{0}"
msgstr ""

#: src/domain/synthetics/orders/simulateExecuteOrderTxn.tsx
msgid "Unknown Error"
msgstr ""

#: src/components/Glp/GlpSwap.js
msgid "Buying..."
msgstr "购买中..."

#: src/components/Synthetics/TradeFeesRow/TradeFeesRow.tsx
msgid "Swap UI Fee"
msgstr ""

#: src/components/Synthetics/StatusNotification/SubaccountNotification.tsx
msgid "Deactivating subaccount"
msgstr ""

#: src/components/Synthetics/OrderEditor/OrderEditor.tsx
#: src/components/Synthetics/TradeBox/TradeBox.tsx
msgid "Decrease the size to match the max. allowed leverage:"
msgstr ""

#: src/components/Synthetics/PositionItem/PositionItem.tsx
msgid "Accrued Positive Funding Fee"
msgstr ""

#: src/pages/BeginAccountTransfer/BeginAccountTransfer.tsx
msgid "Sender has withdrawn all tokens from Affiliate Vesting Vault"
msgstr ""

#: src/components/Exchange/TradeHistory.js
#: src/components/Synthetics/TradeHistory/keys.ts
#: src/context/SyntheticsEvents/SyntheticsEventsProvider.tsx
msgid "Liquidated"
msgstr "清偿完毕"

#: src/components/NetworkDropdown/LanguagePopupHome.tsx
#: src/components/NetworkDropdown/NetworkDropdown.tsx
msgid "Select Language"
msgstr "选择语言"

#: src/components/Synthetics/TradeHistory/keys.ts
msgid "Create Take-Profit Order"
msgstr "创建止盈订单"

#: src/components/Synthetics/MarketStats/MarketStats.tsx
msgid "GM can be sold for {0} and {1} for this market up to the specified selling caps. The remaining tokens in the pool are reserved for currently open positions."
msgstr ""

#: src/components/Synthetics/ConfirmationBox/ConfirmationBox.tsx
msgid "Collateral value may differ due to different Price Impact at the time of execution."
msgstr ""

#: src/components/Synthetics/TradeHistory/TradeHistoryRow/utils/position.ts
#: src/components/Synthetics/TradeHistory/TradeHistoryRow/utils/position.ts
#: src/components/Synthetics/TradeHistory/TradeHistoryRow/utils/position.ts
#: src/components/Synthetics/TradeHistory/TradeHistoryRow/utils/position.ts
#: src/components/Synthetics/TradeHistory/TradeHistoryRow/utils/position.ts
#: src/components/Synthetics/TradeHistory/TradeHistoryRow/utils/position.ts
#: src/components/Synthetics/TradeHistory/TradeHistoryRow/utils/position.ts
#: src/components/Synthetics/TradeHistory/TradeHistoryRow/utils/position.ts
#: src/components/Synthetics/TradeHistory/TradeHistoryRow/utils/position.ts
#: src/components/Synthetics/TradeHistory/TradeHistoryRow/utils/position.ts
#: src/components/Synthetics/TradeHistory/TradeHistoryRow/utils/position.ts
#: src/components/Synthetics/TradeHistory/TradeHistoryRow/utils/swap.ts
#: src/components/Synthetics/TradeHistory/TradeHistoryRow/utils/swap.ts
#: src/components/Synthetics/TradeHistory/TradeHistoryRow/utils/swap.ts
#: src/components/Synthetics/TradeHistory/TradeHistoryRow/utils/swap.ts
msgid "Order Acceptable Price"
msgstr "订单可接受价格"

#: src/components/Glp/GlpSwap.js
msgid "Max Capacity for {0} Reached"
msgstr "达到{0}的最高上限"

#: src/components/Exchange/NetValueTooltip.tsx
#: src/components/Exchange/PositionsList.js
#: src/components/Exchange/PositionsList.js
#: src/components/Synthetics/PositionItem/PositionItem.tsx
#: src/components/Synthetics/PositionItem/PositionItem.tsx
#: src/components/Synthetics/TradeHistory/TradeHistoryRow/utils/position.ts
msgid "Initial Collateral"
msgstr "初始抵押品"

#: src/pages/LeaderboardPage/components/LeaderboardAccountsTable.tsx
msgid "Avg. Size"
msgstr ""

#: src/components/Referrals/AffiliatesStats.tsx
msgid "V1 esGMX"
msgstr ""

#: src/domain/synthetics/orders/utils.tsx
msgid "There may not be sufficient liquidity to execute swap to Receive Token when the Price conditions are met."
msgstr ""

#: src/components/Exchange/PositionEditor.js
msgid "Enable withdraw sent."
msgstr ""

#: src/pages/ClaimEsGmx/ClaimEsGmx.js
msgid "Your esGMX (IOU) balance will decrease by your claim amount after claiming, this is expected behaviour."
msgstr "你的esGMX（IOU）余额在提领后将减少您的领回金额，这是可预期的"

#: src/components/SettingsModal/SettingsModal.tsx
msgid "The Max Network Fee is set to a higher value to handle potential increases in gas price during order execution. Any excess network fee will be refunded to your account when the order is executed. Only applicable to GMX V2."
msgstr ""

#: src/pages/AccountDashboard/GeneralPerformanceDetails.tsx
#: src/pages/AccountDashboard/generalPerformanceDetailsDebug.tsx
#: src/pages/LeaderboardPage/components/LeaderboardAccountsTable.tsx
msgid "Start Unrealized PnL"
msgstr ""

#: src/components/Synthetics/StatusNotification/FeesSettlementStatusNotification.tsx
msgid "Sending settle request"
msgstr ""

#: src/lib/legacy.ts
msgid "Order cannot be executed as the remaining position would be smaller than $5.00"
msgstr "订单无法执行，剩余头寸小于5美元"

#: src/components/Referrals/ClaimAffiliatesModal/ClaimAffiliatesModal.tsx
#: src/components/Synthetics/ClaimablePositionPriceImpactRebateModal/ClaimablePositionPriceImpactRebateModal.tsx
#: src/components/Synthetics/ClaimModal/ClaimModal.tsx
#: src/pages/ClaimEsGmx/ClaimEsGmx.js
#: src/pages/Stake/StakeV2.tsx
#: src/pages/Stake/StakeV2.tsx
msgid "Claiming..."
msgstr "领取中"

#: src/domain/synthetics/sidecarOrders/utils.ts
msgid "Limit size is required."
msgstr ""

#: src/components/Synthetics/TradeHistory/keys.ts
msgid "Request Market Increase"
msgstr "要求市场增加"

#: src/components/Synthetics/OrderEditor/OrderEditor.tsx
msgid "Edit {0}"
msgstr ""

#: src/pages/ClaimEsGmx/ClaimEsGmx.js
msgid "Vest with GMX on Arbitrum"
msgstr "在Arbitrum上授权GMX"

#: src/components/Synthetics/MarketNetFee/MarketNetFee.tsx
msgid "{longOrShort} positions {fundingAction} a funding fee of {fundingRate} per hour and {borrowAction} a borrow fee of {borrowRate} per hour."
msgstr ""

#: src/components/Exchange/OrderEditor.js
#: src/components/Synthetics/OrderEditor/OrderEditor.tsx
msgid "Updating Order..."
msgstr "更新指令中..."

#: src/components/Exchange/PositionSeller.js
msgid "Close failed."
msgstr ""

#: src/pages/Stake/StakeV2.tsx
msgid "You are earning rewards with {0} tokens.<0/>Tokens: {amountStr}."
msgstr ""

#: src/components/ModalViews/RedirectModal.js
msgid "The website is a community deployed and maintained instance of the open source <0>GMX front end</0>, hosted and served on the distributed, peer-to-peer <1>IPFS network</1>."
msgstr "该网站是一个社区部署和维护的开放资源<0>GMX前端的实例</0>，在分布式、对等的<1>IPFS网络</1>上托管和服务"

#: src/components/Exchange/PositionEditor.js
msgid "Deposit failed."
msgstr ""

#: src/components/Synthetics/Claims/ClaimableCard.tsx
msgid "Claimable Price Impact Rebates.<0/><1/><2>Read more</2>."
msgstr ""

#: src/pages/BuyGlp/BuyGlp.js
msgid "GLP to GM migration has reduced Fees due to STIP incentives. <0>Read more</0>."
msgstr ""

#: src/components/Synthetics/AcceptablePriceImpactInputRow/AcceptablePriceImpactInputRow.tsx
msgid "<0>Set Recommended Impact: {0}</0>."
msgstr ""

#: src/pages/Exchange/Exchange.tsx
msgid "Orders cancelled."
msgstr "订单取消"

#: src/components/Referrals/AffiliatesStats.tsx
msgid "V2 Claim"
msgstr ""

#: src/components/Exchange/OrdersToa.js
msgid "Accept that orders are not guaranteed to execute and trigger orders may not settle at the trigger price"
msgstr "接受订单不保证执行，触发订单可能不按触发价格结算"

#: src/domain/synthetics/trade/utils/validation.ts
#: src/domain/synthetics/trade/utils/validation.ts
msgid "Select a market"
msgstr ""

#: src/components/GmTokensBalanceInfo/GmTokensBalanceInfo.tsx
msgid "Wallet {daysConsidered}d accrued Fees"
msgstr ""

#: src/components/Exchange/TradeHistory.js
#: src/components/Synthetics/TradeHistory/TradeHistory.tsx
msgid "No trades yet"
msgstr "暂时没有交易"

#: src/components/Exchange/ConfirmationBox.js
#: src/components/Exchange/PositionSeller.js
#: src/components/SettingsModal/SettingsModal.tsx
#: src/components/Synthetics/ConfirmationBox/rows/AllowedSlippageRow.tsx
#: src/components/Synthetics/PositionSeller/rows/AllowedSlippageRow.tsx
msgid "Allowed Slippage"
msgstr "允许的滑点"

#: src/components/Exchange/OrderEditor.js
msgid "Order update failed."
msgstr "指令更新失败"

#: src/components/Exchange/SwapBox.js
#: src/components/Glp/GlpSwap.js
#: src/components/Migration/Migration.js
msgid "Waiting for Approval"
msgstr "等待核准"

#: src/components/Synthetics/MarketNetFee/MarketNetFee.tsx
msgid "{longOrShort} positions {fundingAction} a funding fee of {fundingRate} per hour and do not pay a borrow fee."
msgstr ""

#: src/pages/Ecosystem/Ecosystem.js
msgid "Community-led Telegram groups."
msgstr "社区主导的Telegram群组"

#: src/components/Synthetics/MarketCard/MarketCard.tsx
msgid "{longShortText} {0} Open Interest"
msgstr ""

#: src/components/Synthetics/StatusNotification/SubaccountNotification.tsx
msgid "Subaccount activation failed"
msgstr ""

#: src/pages/Stake/StakeV2.tsx
msgid "You have no GMX tokens to claim."
msgstr ""

#: src/components/Synthetics/Claims/ClaimHistoryRow/ClaimFundingFeesHistoryRow.tsx
#: src/components/Synthetics/Claims/filters/ActionFilter.tsx
msgid "Settled Funding Fees"
msgstr ""

#: src/pages/LeaderboardPage/components/CompetitionCountdown.tsx
msgid "Ends in"
msgstr ""

#: src/components/Referrals/JoinReferralCode.js
msgid "Please input a referral code to benefit from fee discounts."
msgstr "请输入推荐代码，以获得折扣"

#: src/components/Synthetics/TradeHistory/keys.ts
msgid "Failed Deposit"
msgstr "存取失败"

#: src/components/Synthetics/TradeHistory/keys.ts
msgid "Request Market Swap"
msgstr "要求市场交换"

#: src/pages/Actions/ActionsV1/ActionsV1.tsx
msgid "Loss"
msgstr "亏损"

#: src/domain/synthetics/trade/utils/validation.ts
msgid "App disabled, pending {0} upgrade"
msgstr ""

#: src/components/Referrals/AffiliatesStats.tsx
msgid "Rebates earned by this account as an affiliate."
msgstr "该账户作为合作公司赚取的回扣"

#: src/components/Glp/GlpSwap.js
msgid "Swap {0} on 1inch"
msgstr "在1inch上交易{0}"

#: src/components/Glp/GlpSwap.js
msgid "{0} GLP bought with {1} {2}!"
msgstr "{0}GLP以{1}{2}买入!"

#: src/components/Stake/GMXAprTooltip.tsx
msgid "The average {nativeTokenSymbol} APR is calculated with the average account boost percentage ({0}%), while the maximum {nativeTokenSymbol} APR is calculated with the maximum boost (200%) by staking <0>Multiplier Points</0>."
msgstr ""

#: src/pages/Stake/StakeV1.js
#: src/pages/Stake/StakeV1.js
#: src/pages/Stake/StakeV1.js
#: src/pages/Stake/StakeV1.js
#: src/pages/Stake/StakeV1.js
#: src/pages/Stake/StakeV2.tsx
#: src/pages/Stake/StakeV2.tsx
#: src/pages/Stake/StakeV2.tsx
#: src/pages/Stake/StakeV2.tsx
msgid "Unstake"
msgstr "解除质押"

#: src/components/NetworkDropdown/NetworkDropdown.tsx
msgid "More Options"
msgstr "更多选项"

#: src/components/Synthetics/SubaccountModal/SubaccountStatus.tsx
msgid "There are insufficient funds in your Subaccount for One-Click Trading. Use the \"<0>Top-up</0>\" field to increase the Subaccount Balance."
msgstr ""

#: src/pages/Actions/SyntheticsActions.tsx
msgid "GMX V2 {networkName} actions for all accounts."
msgstr ""

#: src/components/Referrals/TradersStats.tsx
msgid "For trades on V1, this discount will be airdropped to your account every Wednesday. On V2, discounts are applied automatically and will reduce your fees when you make a trade."
msgstr ""

#: src/domain/synthetics/orders/utils.tsx
msgid "Swap {fromTokenText} for {toTokenText}"
msgstr ""

#: src/components/Exchange/SwapBox.js
#: src/domain/synthetics/orders/createWrapOrUnwrapTxn.ts
#: src/domain/synthetics/orders/createWrapOrUnwrapTxn.ts
msgid "Swap submitted."
msgstr "交易送出"

#: src/components/Exchange/NetValueTooltip.tsx
#: src/components/Exchange/PositionSeller.js
#: src/components/Exchange/PositionsList.js
#: src/components/Exchange/TradeHistory.js
#: src/components/Synthetics/ConfirmationBox/ConfirmationBox.tsx
#: src/components/Synthetics/PositionItem/PositionItem.tsx
#: src/components/Synthetics/PositionItem/PositionItem.tsx
#: src/components/Synthetics/PositionSeller/PositionSeller.tsx
#: src/components/Synthetics/PositionSeller/PositionSeller.tsx
#: src/components/Synthetics/TradeBox/TradeBox.tsx
#: src/components/Synthetics/TradeHistory/TradeHistoryRow/utils/position.ts
#: src/pages/AccountDashboard/DailyAndCumulativePnL.tsx
#: src/pages/Actions/ActionsV1/ActionsV1.tsx
msgid "PnL"
msgstr "PnL"

#: src/components/Synthetics/TradeHistory/keys.ts
#: src/domain/synthetics/orders/utils.tsx
msgid "Market Increase"
msgstr "市场增加"

#: src/components/SettingsModal/SettingsModal.tsx
msgid "Include PnL in leverage display"
msgstr "在杠杆显示中包括PnL"

#: src/components/Synthetics/Claims/ClaimsHistory.tsx
msgid "No claims yet"
msgstr ""

#: src/components/Exchange/PositionEditor.js
#: src/components/Exchange/PositionEditor.js
#: src/components/Exchange/PositionEditor.js
#: src/components/Synthetics/PositionEditor/PositionEditor.tsx
#: src/components/Synthetics/SubaccountModal/SubaccountModal.tsx
#: src/components/Synthetics/TradeHistory/keys.ts
#: src/pages/Stake/StakeV2.tsx
#: src/pages/Stake/StakeV2.tsx
#: src/pages/Stake/StakeV2.tsx
msgid "Withdraw"
msgstr "提领"

#: src/pages/BuyGMX/BuyGMX.tsx
msgid "Buy {nativeTokenSymbol}"
msgstr ""

#: src/components/TokenCard/TokenCard.tsx
#: src/components/TokenCard/TokenCard.tsx
#: src/components/TokenCard/TokenCard.tsx
msgid "View on Avalanche"
msgstr ""

#: src/components/AddressDropdown/AddressDropdown.tsx
msgid "View in Explorer"
msgstr "在浏览器中查看"

#: src/components/AprInfo/AprInfo.tsx
msgid "Bonus APR"
msgstr ""

#: src/pages/Jobs/Jobs.js
msgid "GMX is not actively looking for new hires at the moment. However, if you think you can contribute to the project, please email <0>jobs@gmx.io</0>."
msgstr "GMX目前没有积极寻找新员工。但是，如果你认为你能为项目做出贡献，请发电子邮件到<0>jobs@gmx.io</0>"

#: src/pages/AccountDashboard/AccountDashboard.tsx
msgid "GMX V2 Account"
msgstr ""

#: src/components/Exchange/ConfirmationBox.js
msgid "You have multiple existing Increase {longOrShortText} {0} limit orders"
msgstr "你现有多个增加 {longOrShortText} {0} 限价订单"

#: src/lib/wallets/connecters/binanceW3W/binanceWallet.ts
msgid "After you scan, a connection prompt will appear for you to connect your wallet."
msgstr "扫描后，将出现连接提示，您可以连接您的钱包"

#: src/pages/BuyGMX/BuyGMX.tsx
msgid "You can transfer AVAX from other networks to Avalanche using any of the below options:"
msgstr ""

#: src/pages/Stake/StakeV2.tsx
msgid "Unsupported network"
msgstr ""

#: src/components/Exchange/PositionsList.js
#: src/components/Synthetics/PositionItem/PositionItem.tsx
#: src/components/Synthetics/PositionItem/PositionItem.tsx
msgid "Opening..."
msgstr "开仓中"

#: src/components/Referrals/AffiliatesStats.tsx
msgid "Traders Referred on Avalanche"
msgstr ""

#: src/components/Exchange/PositionSeller.js
msgid "Trigger order disabled, pending {0} upgrade"
msgstr ""

#: src/components/Synthetics/Claims/filters/ActionFilter.tsx
msgid "Funding Fees"
msgstr "资金费用"

#: src/domain/tokens/approveTokens.tsx
msgid "Approval failed"
msgstr "核准失败"

#: src/pages/Dashboard/DashboardV2.tsx
#: src/pages/Home/Home.js
msgid "Open Interest"
msgstr "开启利息"

#: src/components/Exchange/SwapBox.js
msgid "The position will be opened at {0} USD with a max slippage of {1}%.<0/><1/>The slippage amount can be configured under Settings, found by clicking on your address at the top right of the page after connecting your wallet.<2/><3/><4>Read more</4>."
msgstr "该仓位将在 {0} USD 开仓,最大滑点为{1}%.<0/><1/>滑点金额可在设置下配置, 在连接你的钱包后，点击页面右上方的地址即可找到<2/><3/><4>阅读更多</4>"

#: src/components/Referrals/TradersStats.tsx
msgid "Active Referral Code"
msgstr "有效推荐代码"

#: src/components/Synthetics/ConfirmationBox/ConfirmationBox.tsx
#: src/components/Synthetics/PositionEditor/PositionEditor.tsx
msgid "Pending {0} approval"
msgstr ""

#: src/pages/ClaimEsGmx/ClaimEsGmx.js
msgid "Please switch your network to Arbitrum."
msgstr "请将您的网络切换到Arbitrum"

#: src/components/Synthetics/TradeBox/TradeBox.tsx
msgid "The position would be immediately liquidated upon order execution. Try reducing the size."
msgstr ""

#: src/components/Synthetics/GmList/GmList.tsx
msgid "BUYABLE"
msgstr ""

#: src/components/Synthetics/TradeHistory/keys.ts
msgid "Execute Limit Order"
msgstr "执行限价单"

#: src/components/Exchange/PositionEditor.js
msgid "Enabling Leverage"
msgstr ""

#: src/pages/BeginAccountTransfer/BeginAccountTransfer.tsx
#: src/pages/NftWallet/NftWallet.js
msgid "Invalid Receiver Address"
msgstr "无效的接收地址"

#: src/pages/Dashboard/DashboardV2.tsx
msgid "{chainName} Total Stats start from {totalStatsStartDate}.<0/> For detailed stats:"
msgstr "{chainName}总统计数据从{totalStatsStartDate}开始。<0/>详细统计数据："

#: src/components/Exchange/PositionSeller.js
msgid "Collateral is not enough to cover pending Fees. Please uncheck \"Keep Leverage\" to pay the Fees with the realized PnL."
msgstr ""

#: src/pages/LeaderboardPage/components/LeaderboardAccountsTable.tsx
#: src/pages/LeaderboardPage/components/LeaderboardPositionsTable.tsx
msgid "You have yet to reach the minimum \"Capital Used\" of {0} to qualify for the rankings."
msgstr ""

#: src/components/Exchange/SwapBox.js
msgid "Swap amount exceeds Available Liquidity."
msgstr ""

#: src/components/Synthetics/TradeBox/TradeBox.tsx
msgid "Decrease the leverage to match the max. allowed leverage."
msgstr ""

#: src/components/Synthetics/TableMarketFilter/MarketFilterLongShort.tsx
#: src/components/Synthetics/TableMarketFilter/MarketFilterLongShort.tsx
msgid "Shorts"
msgstr ""

#: src/pages/PriceImpactRebatesStats/PriceImpactRebatesStats.tsx
msgid "Prev"
msgstr "上一页"

#: src/components/Synthetics/StatusNotification/GmStatusNotification.tsx
msgid "Unknown buy GM order"
msgstr ""

#: src/components/Synthetics/ConfirmationBox/rows/AllowedSlippageRow.tsx
#: src/components/Synthetics/PositionSeller/rows/AllowedSlippageRow.tsx
msgid "You can edit the default Allowed Slippage in the settings menu on the top right of the page.<0/><1/>Note that a low allowed slippage, e.g. less than -{0}, may result in failed orders if prices are volatile."
msgstr ""

#: src/components/Synthetics/TradeHistory/TradeHistory.tsx
msgid "RPnL ($)"
msgstr ""

#: src/domain/synthetics/orders/updateOrderTxn.ts
msgid "Updating order"
msgstr ""

#: src/pages/ClaimEsGmx/ClaimEsGmx.js
msgid "After claiming, the esGMX tokens will be airdropped to your account on the selected network within 7 days."
msgstr "申领后，esGMX代币将在7天内空投到您所选网络的账户中"

#: src/pages/Ecosystem/Ecosystem.js
msgid "Financial reports and protocol analytics"
msgstr "财务报告和协议分析"

#: src/components/Exchange/TradeHistory.js
msgid "Request increase {0} {longOrShortText}, +{1} USD, Acceptable Price: {2} {3} USD"
msgstr "要求增加 {0} {longOrShortText}, +{1} USD, 可接受的价格: {2} {3} USD"

#: src/components/Header/AppHeaderLinks.tsx
#: src/pages/Stake/StakeV2.tsx
#: src/pages/Stake/StakeV2.tsx
msgid "Earn"
msgstr "赚取"

#: src/components/Exchange/SwapBox.js
#: src/components/Exchange/SwapBox.js
#: src/components/Exchange/SwapBox.js
#: src/components/Exchange/SwapBox.js
#: src/components/Synthetics/CollateralSelector/CollateralSelector.tsx
#: src/components/Synthetics/CollateralSelector/CollateralSelector.tsx
#: src/components/Synthetics/TradeBox/CollateralSelectorRow.tsx
msgid "Collateral In"
msgstr "抵押品进入"

#: src/pages/Dashboard/DashboardV2.tsx
msgid "GM Markets"
msgstr ""

#: src/pages/Stake/StakeV2.tsx
msgid "Stake <0>GMX</0> and buy <1>GM</1> or <2>GLP</2> to earn rewards."
msgstr ""

#: src/components/Exchange/UsefulLinks.tsx
msgid "Trading guide"
msgstr "交易指南"

#: src/components/Synthetics/UserIncentiveDistributionList/UserIncentiveDistributionList.tsx
msgid "TRADING Airdrop"
msgstr ""

#: src/components/Synthetics/ConfirmationBox/ConfirmationBox.tsx
msgid "Limit Order Price to guarantee Min. Receive amount is updated in real time in the Orders tab after the order has been created."
msgstr ""

#: src/components/Referrals/TradersStats.tsx
msgid "Rebates earned by this account as a trader."
msgstr "该账户作为交易商所赚取的回扣"

#: src/components/Exchange/SwapBox.js
#: src/components/Synthetics/MarketStats/MarketStats.tsx
#: src/components/Synthetics/MarketStats/MarketStats.tsx
#: src/components/Synthetics/NetworkFeeRow/NetworkFeeRow.tsx
#: src/components/TokenCard/TokenCard.tsx
#: src/components/TokenCard/TokenCard.tsx
#: src/components/TokenCard/TokenCard.tsx
#: src/pages/Dashboard/DashboardV2.tsx
msgid "Read more"
msgstr "了解更多"

#: src/pages/AccountDashboard/GeneralPerformanceDetails.tsx
msgid "This Year"
msgstr ""

#: src/components/Exchange/TradeHistory.js
msgid ""
"{actionDisplay} {0} {longOrShortText},\n"
"-{1} USD,\n"
"{2} Price: {3} USD"
msgstr ""

#: src/pages/Stake/StakeV2.tsx
#: src/pages/Stake/StakeV2.tsx
#: src/pages/Stake/StakeV2.tsx
msgid "Vesting Status"
msgstr ""

#: src/components/Exchange/ConfirmationBox.js
msgid "You have an active Limit Order to Increase {longOrShortText} {sizeInToken} {0} (${1}) at price ${2}"
msgstr "您有一个有效的限价订单，{longOrShortText} {sizeInToken} {0} (${1}) 以{2}美元的价格增加"

#: src/domain/synthetics/claimHistory/claimPriceImpactRebate.ts
msgid "Claiming Price Impact Rebate..."
msgstr ""

#: src/pages/Stake/StakeV2.tsx
msgid "Unstake esGMX"
msgstr ""

#: src/components/Synthetics/TradeHistory/TradeHistoryRow/utils/position.ts
msgid "PnL after Fees and Price Impact"
msgstr "扣除费用和价格影响后的PnL"

#: src/components/Exchange/PositionDropdown.tsx
msgid "Set TP/SL"
msgstr ""

#: src/components/Synthetics/TradeHistory/TradeHistoryRow/utils/shared.ts
msgid "The Execution Price didn't meet the Acceptable Price condition. The Order will get filled when the condition is met."
msgstr "执行价格未满足可接受价格条件。当条件满足时，订单将被填充"

#: src/components/Synthetics/PositionEditor/PositionEditor.tsx
#: src/components/Synthetics/PositionSeller/PositionSeller.tsx
msgid "Initial Collateral (Collateral excluding Borrow and Funding Fee)."
msgstr ""

#: src/components/Synthetics/MarketsList/MarketsList.tsx
msgid "Net Rate / 1h"
msgstr "净率 / 1小时"

#: src/pages/Stake/StakeV2.tsx
#: src/pages/Stake/StakeV2.tsx
msgid "Claim esGMX Rewards"
msgstr ""

#: src/pages/Ecosystem/Ecosystem.js
msgid "Structured Products"
msgstr "结构化产品"

#: src/components/Synthetics/AcceptablePriceImpactInputRow/AcceptablePriceImpactInputRow.tsx
#: src/components/Synthetics/PositionSeller/PositionSeller.tsx
#: src/components/Synthetics/PositionSeller/PositionSeller.tsx
#: src/components/Synthetics/TradeBox/TradeBox.tsx
#: src/pages/LeaderboardPage/components/LeaderboardAccountsTable.tsx
#: src/pages/LeaderboardPage/components/LeaderboardPositionsTable.tsx
#: src/pages/LeaderboardPage/components/LeaderboardPositionsTable.tsx
msgid "NA"
msgstr ""

#: src/components/Synthetics/TradeBox/CollateralSelectorRow.tsx
msgid "You have an existing position with {0} as collateral. This action will not apply for that position. <0>Switch to {1} collateral</0>."
msgstr ""

#: src/components/Synthetics/TradeHistory/TradeHistoryRow/utils/position.ts
#: src/components/Synthetics/TradeHistory/TradeHistoryRow/utils/position.ts
#: src/components/Synthetics/TradeHistory/TradeHistoryRow/utils/position.ts
#: src/components/Synthetics/TradeHistory/TradeHistoryRow/utils/position.ts
msgid "Trigger price for the order."
msgstr "订单的触发价格"

#: src/components/Exchange/ConfirmationBox.js
#: src/components/Exchange/ConfirmationBox.js
#: src/components/Exchange/ConfirmationBox.js
#: src/components/Exchange/ConfirmationBox.js
#: src/components/Exchange/ConfirmationBox.js
#: src/components/Exchange/ExchangeTVChart.js
#: src/components/Exchange/ExchangeTVChart.js
#: src/components/Exchange/OrdersList.js
#: src/components/Exchange/PositionEditor.js
#: src/components/Exchange/PositionSeller.js
#: src/components/Exchange/PositionsList.js
#: src/components/Exchange/PositionsList.js
#: src/components/Exchange/PositionsList.js
#: src/components/Exchange/SwapBox.js
#: src/components/Exchange/SwapBox.js
#: src/components/Exchange/SwapBox.js
#: src/components/Exchange/SwapBox.js
#: src/components/Exchange/SwapBox.js
#: src/components/Exchange/TradeHistory.js
#: src/components/Exchange/TradeHistory.js
#: src/components/Exchange/TradeHistory.js
#: src/components/MarketWithDirectionLabel/MarketWithDirectionLabel.tsx
#: src/components/Synthetics/ChartTokenSelector/ChartTokenSelector.tsx
#: src/components/Synthetics/Claims/ClaimHistoryRow/ClaimFundingFeesHistoryRow.tsx
#: src/components/Synthetics/Claims/ClaimHistoryRow/ClaimFundingFeesHistoryRow.tsx
#: src/components/Synthetics/Claims/ClaimsHistory.tsx
#: src/components/Synthetics/ConfirmationBox/ConfirmationBox.tsx
#: src/components/Synthetics/ConfirmationBox/ConfirmationBox.tsx
#: src/components/Synthetics/ConfirmationBox/ConfirmationBox.tsx
#: src/components/Synthetics/ConfirmationBox/ConfirmationBox.tsx
#: src/components/Synthetics/MarketCard/MarketCard.tsx
#: src/components/Synthetics/MarketNetFee/MarketNetFee.tsx
#: src/components/Synthetics/OrderItem/OrderItem.tsx
#: src/components/Synthetics/PositionEditor/PositionEditor.tsx
#: src/components/Synthetics/PositionItem/PositionItem.tsx
#: src/components/Synthetics/PositionItem/PositionItem.tsx
#: src/components/Synthetics/PositionSeller/PositionSeller.tsx
#: src/components/Synthetics/SettleAccruedFundingFeeModal/SettleAccruedFundingFeeRow.tsx
#: src/components/Synthetics/StatusNotification/FeesSettlementStatusNotification.tsx
#: src/components/Synthetics/StatusNotification/OrderStatusNotification.tsx
#: src/components/Synthetics/TableMarketFilter/MarketFilterLongShort.tsx
#: src/components/Synthetics/TradeBox/TradeBox.tsx
#: src/components/Synthetics/TradeHistory/TradeHistoryRow/utils/position.ts
#: src/components/Synthetics/TVChart/TVChart.tsx
#: src/components/Synthetics/TVChart/TVChart.tsx
#: src/context/SyntheticsEvents/SyntheticsEventsProvider.tsx
#: src/context/SyntheticsEvents/SyntheticsEventsProvider.tsx
#: src/domain/synthetics/orders/utils.tsx
#: src/pages/Actions/ActionsV1/ActionsV1.tsx
#: src/pages/Actions/ActionsV1/ActionsV1.tsx
#: src/pages/Exchange/Exchange.tsx
#: src/pages/Exchange/Exchange.tsx
#: src/pages/Exchange/Exchange.tsx
#: src/pages/Exchange/Exchange.tsx
#: src/pages/LeaderboardPage/components/LeaderboardPositionsTable.tsx
#: src/pages/LeaderboardPage/components/LeaderboardPositionsTable.tsx
#: src/pages/OrdersOverview/OrdersOverview.js
msgid "Short"
msgstr "做空"

#: src/components/Synthetics/TradeHistory/useDownloadAsCsv.tsx
#: src/pages/AccountDashboard/GeneralPerformanceDetails.tsx
#: src/pages/LeaderboardPage/components/LeaderboardAccountsTable.tsx
#: src/pages/LeaderboardPage/components/LeaderboardPositionsTable.tsx
msgid "PnL ($)"
msgstr ""

#: src/pages/Stake/StakeV2.tsx
#: src/pages/Stake/StakeV2.tsx
msgid "Affiliate Vault"
msgstr ""

#: src/components/Exchange/SwapBox.js
#: src/components/Exchange/SwapBox.js
#: src/components/Synthetics/OrderEditor/OrderEditor.tsx
#: src/domain/synthetics/trade/utils/validation.ts
msgid "Enter a price"
msgstr "輸入價錢"

#: src/components/Referrals/JoinReferralCode.js
msgid "Updating..."
msgstr "更新中..."

#: src/components/Synthetics/TradeHistory/keys.ts
msgid "Failed Market Increase"
msgstr "市场增加失败"

#: src/pages/LeaderboardPage/components/LeaderboardContainer.tsx
#: src/pages/LeaderboardPage/components/LeaderboardContainer.tsx
msgid "EIP-4844 Competition"
msgstr ""

#: src/components/Exchange/ConfirmationBox.js
#: src/components/Exchange/OrderEditor.js
#: src/components/Exchange/PositionEditor.js
#: src/components/Exchange/PositionSeller.js
#: src/components/Exchange/PositionsList.js
#: src/components/Exchange/PositionsList.js
#: src/components/Exchange/SwapBox.js
#: src/components/Synthetics/ConfirmationBox/ConfirmationBox.tsx
#: src/components/Synthetics/ConfirmationBox/ConfirmationBox.tsx
#: src/components/Synthetics/OrderEditor/OrderEditor.tsx
#: src/components/Synthetics/PositionEditor/PositionEditor.tsx
#: src/components/Synthetics/PositionItem/PositionItem.tsx
#: src/components/Synthetics/PositionList/PositionList.tsx
#: src/components/Synthetics/PositionSeller/PositionSeller.tsx
#: src/components/Synthetics/TradeBox/TradeBox.tsx
#: src/components/Synthetics/TradeBox/TradeBox.tsx
#: src/pages/LeaderboardPage/components/LeaderboardPositionsTable.tsx
msgid "Liq. Price"
msgstr "流动资金价格"

#: src/components/NotifyModal/NotifyModal.tsx
msgid "Trading Pair Price Alerts"
msgstr ""

#: src/components/Synthetics/ChartTokenSelector/ChartTokenSelector.tsx
msgid "<0>{0}</0> <1><2>{indexName}</2><3>[{poolName}]</3></1> <4>market selected</4>"
msgstr "<0>{0}</0> <1><2>{indexName}</2><3>[{poolName}]</3></1> <4>市场已选择</4>"

#: src/components/Exchange/OrdersList.js
msgid "You will receive at least {0} {1} if this order is executed. The exact execution price may vary depending on fees at the time the order is executed."
msgstr "如果该订单被执行，您将至少收到{0} {1} 确切的执行价格可能会根据订单执行时的费用而变化"

#: src/components/Common/SEO.js
msgid "GMX | Decentralized Perpetual Exchange"
msgstr ""

#: src/pages/OrdersOverview/OrdersOverview.js
msgid "No position"
msgstr "没有头寸"

#: src/components/Glp/GlpSwap.js
#: src/components/Glp/GlpSwap.js
#: src/components/Glp/GlpSwap.js
#: src/pages/Stake/StakeV2.tsx
msgid "Buy GLP"
msgstr "购买GLP"

#: src/components/Exchange/ConfirmationBox.js
msgid "Cancel failed"
msgstr "取消失败"

#: src/pages/Stake/StakeV2.tsx
#: src/pages/Stake/StakeV2.tsx
msgid "Your APR"
msgstr ""

#: src/components/Synthetics/StatusNotification/OrderStatusNotification.tsx
msgid "Fulfilling order request"
msgstr ""

#: src/pages/ClaimEsGmx/ClaimEsGmx.js
msgid "You can currently vest a maximum of {0} esGMX tokens at a ratio of {1} {stakingToken} to 1 esGMX."
msgstr "目前，您最多可以授权{0}个esGMX代币，比例为{1}个esGMX。 {stakingToken}对1esGMX"

#: src/pages/BuyGMX/BuyGMX.tsx
msgid "Buy AVAX directly to Avalanche or transfer it there."
msgstr ""

#: src/components/Synthetics/GmSwap/GmSwapBox/GmSwapBox.tsx
msgid "Single"
msgstr ""

#: src/components/Synthetics/Claims/ClaimableCardUI.tsx
msgid "Funding fees"
msgstr "资金费用"

#: src/components/Exchange/ExchangeBanner.js
msgid "Trade on GMX and win <0>$250.000</0> in prizes! Live until November 30th, <1>click here</1> to learn more."
msgstr "在GMX上进行交易，赢取<0>$250.000</0> 美元的奖金! 活动至11月30h, <1>点击这里</1> 了解更多"

#: src/components/ModalViews/RedirectModal.js
msgid "You are leaving GMX.io and will be redirected to a third party, independent website."
msgstr "您正要离开GMX.io，并且将被重新导向到第三方独立网站"

#: src/components/Synthetics/ConfirmationBox/ConfirmationBox.tsx
msgid "You have selected {collateralTokenSymbol} as collateral to short {indexTokenSymbol}."
msgstr ""

#: src/components/Synthetics/PositionItem/PositionItem.tsx
#: src/components/Synthetics/PositionItem/PositionItem.tsx
msgid "Accrued Borrow Fee"
msgstr ""

#: src/components/AddressDropdown/AddressDropdown.tsx
#: src/components/Synthetics/TradeHistory/TradeHistory.tsx
msgid "PnL Analysis"
msgstr ""

#: src/components/Synthetics/TableMarketFilter/MarketFilterLongShort.tsx
#: src/components/Synthetics/TableMarketFilter/MarketFilterLongShort.tsx
msgid "Longs"
msgstr ""

#: src/components/Exchange/PositionEditor.js
msgid "Deposit submitted."
msgstr ""

#: src/components/Exchange/SwapBox.js
msgid "<0>{0} is required for collateral.</0><1>Swap amount from {1} to {2} exceeds {3} available liquidity. Reduce the \"Pay\" size, or change the \"Collateral In\" token.</1>"
msgstr ""

#: src/components/Synthetics/StatusNotification/GmStatusNotification.tsx
msgid "<0>Selling GM: <1>{indexName}</1><2>[{poolName}]</2></0>"
msgstr ""

#: src/components/Synthetics/StatusNotification/GmStatusNotification.tsx
msgid "Unknown sell GM order"
msgstr ""

#: src/components/NotifyModal/NotifyModal.tsx
msgid "<0>Notifications are provided by Notifi and not affiliated with GMX. By subscribing, you agree that info you provide to Notifi will be governed by its </0><1>Privacy Policy</1><2> and </2><3>Terms of Use</3>."
msgstr ""

#: src/components/Synthetics/ConfirmationBox/ConfirmationBox.tsx
#: src/components/Synthetics/GmSwap/GmConfirmationBox/GmConfirmationBox.tsx
#: src/components/Synthetics/PositionEditor/PositionEditor.tsx
#: src/components/Synthetics/PositionSeller/PositionSeller.tsx
msgid "High Network Fee not yet acknowledged"
msgstr ""

#: src/domain/synthetics/sidecarOrders/utils.ts
msgid "Price below lowest Limit Price."
msgstr ""

#: src/components/Synthetics/TradeboxPoolWarnings/TradeboxPoolWarnings.tsx
msgid "You have an existing position in the {0} market pool.<0><1>Switch to {1} market pool</1>.</0>"
msgstr ""

#: src/pages/AccountDashboard/GeneralPerformanceDetails.tsx
#: src/pages/LeaderboardPage/components/LeaderboardAccountsTable.tsx
msgid "Capital Used"
msgstr ""

#: src/components/Synthetics/Claims/filters/ActionFilter.tsx
#: src/components/Synthetics/GmSwap/GmFees/GmFees.tsx
#: src/components/Synthetics/TradeHistory/TradeHistoryRow/utils/position.ts
#: src/components/Synthetics/TradeHistory/TradeHistoryRow/utils/position.ts
#: src/components/Synthetics/TradeHistory/TradeHistoryRow/utils/position.ts
#: src/components/Synthetics/TradeHistory/TradeHistoryRow/utils/position.ts
#: src/components/Synthetics/TradeHistory/TradeHistoryRow/utils/position.ts
#: src/components/Synthetics/TradeHistory/TradeHistoryRow/utils/position.ts
#: src/components/Synthetics/TradeHistory/useDownloadAsCsv.tsx
msgid "Price Impact"
msgstr "价格影响"

#: src/domain/synthetics/trade/utils/validation.ts
msgid "Select a token"
msgstr ""

#: src/components/Synthetics/GmSwap/GmFees/GmFees.tsx
#: src/components/Synthetics/PositionItem/PositionItem.tsx
#: src/components/Synthetics/TradeFeesRow/TradeFeesRow.tsx
#: src/components/Synthetics/TradeFeesRow/TradeFeesRow.tsx
msgid "UI Fee"
msgstr ""

#: src/components/Synthetics/ConfirmationBox/ConfirmationBox.tsx
#: src/components/Synthetics/ConfirmationBox/ConfirmationBox.tsx
msgid "Confirm {0} Order"
msgstr ""

#: src/domain/synthetics/orders/simulateExecuteOrderTxn.tsx
#: src/domain/synthetics/orders/simulateExecuteOrderTxn.tsx
msgid "Execute order simulation failed."
msgstr ""

#: src/pages/CompleteAccountTransfer/CompleteAccountTransfer.js
msgid "Invalid Transfer Addresses: Please check the url."
msgstr ""

#: src/pages/Dashboard/DashboardV2.tsx
#: src/pages/Dashboard/DashboardV2.tsx
msgid "GLP Index Composition"
msgstr "GLP指数构成"

#: src/domain/synthetics/positions/utils.ts
msgid "TP"
msgstr ""

#: src/components/Synthetics/ClaimModal/ClaimModal.tsx
msgid "<0>Claimable Funding Fee.</0>"
msgstr ""

#: src/lib/wallets/connecters/binanceW3W/binanceWallet.ts
msgid "Log in to your Binance app and tap [Wallets]. Go to [Web3]."
msgstr "登录到您的币安应用程序并点击[钱包]。转到[Web3]。"

#: src/components/Synthetics/Claims/ClaimableCard.tsx
#: src/pages/Stake/StakeV2.tsx
#: src/pages/Stake/StakeV2.tsx
#: src/pages/Stake/StakeV2.tsx
msgid "Claimable"
msgstr "可领取"

#: src/components/Exchange/OrdersToa.js
msgid "Additionally, trigger orders are market orders and are not guaranteed to settle at the trigger price."
msgstr "此外，触发订单為市场订单，不保证以触发价格结算"

#: src/components/Header/AppHeaderLinks.tsx
#: src/components/Header/HomeHeaderLinks.tsx
msgid "Docs"
msgstr ""

#: src/components/Exchange/ConfirmationBox.js
#: src/components/Exchange/PositionSeller.js
#: src/components/Synthetics/ConfirmationBox/ConfirmationBox.tsx
#: src/components/Synthetics/PositionEditor/PositionEditor.tsx
#: src/components/Synthetics/PositionSeller/PositionSeller.tsx
msgid "Creating Order..."
msgstr "创建指令中..."

#: src/components/Exchange/PositionEditor.js
msgid "Deposit disabled, pending {0} upgrade"
msgstr ""

#: src/pages/Jobs/Jobs.js
msgid "Jobs"
msgstr "工作"

#: src/pages/Ecosystem/Ecosystem.js
msgid "Decentralized Options Strategies"
msgstr "去中心化选策略"

#: src/components/AddressDropdown/AddressDropdown.tsx
#: src/components/Synthetics/SubaccountModal/SubaccountModal.tsx
msgid "Address copied to your clipboard"
msgstr ""

#: src/components/Header/AppHeaderLinks.tsx
#: src/components/NetworkDropdown/NetworkDropdown.tsx
#: src/components/NetworkDropdown/NetworkDropdown.tsx
#: src/components/SettingsModal/SettingsModal.tsx
msgid "Settings"
msgstr "设置"

#: src/components/Referrals/AffiliatesStats.tsx
msgid "Amount of traders you referred."
msgstr "你所介绍的交易者数量"

#: src/components/Synthetics/MarketStats/MarketStats.tsx
msgid "Long Collateral"
msgstr ""

#: src/components/Exchange/PositionSeller.js
msgid "Close submitted!"
msgstr ""

#: src/domain/synthetics/trade/utils/validation.ts
#: src/domain/synthetics/trade/utils/validation.ts
msgid "Insufficient {0} liquidity"
msgstr ""

#: src/pages/Ecosystem/Ecosystem.js
#: src/pages/Ecosystem/Ecosystem.js
msgid "Creator"
msgstr "创造者"

#: src/components/Synthetics/MarketCard/MarketCard.tsx
msgid "Reserve considers the PnL of Open Positions, while Open Interest does not."
msgstr ""

#: src/pages/BeginAccountTransfer/BeginAccountTransfer.tsx
msgid "Transfer already initiated"
msgstr "已启动转移"

#: src/pages/Stake/StakeV2.tsx
#: src/pages/Stake/StakeV2.tsx
msgid "Withdraw submitted."
msgstr ""

#: src/components/Referrals/AddAffiliateCode.js
#: src/components/Referrals/AddAffiliateCode.js
msgid "Enter a code"
msgstr "输入代码"

#: src/components/Synthetics/TradeHistory/keys.ts
msgid "Execute Take-Profit Order"
msgstr "执行止盈订单"

#: src/components/Synthetics/StatusNotification/GmStatusNotification.tsx
msgid "Sending Buy request"
msgstr ""

#: src/components/Synthetics/StatusNotification/SubaccountNotification.tsx
msgid "Subaccount is updated"
msgstr ""

#: src/components/Synthetics/TradeHistory/keys.ts
msgid "Execute Stop-Loss Order"
msgstr "执行止损订单"

#: src/components/Exchange/OrdersList.js
#: src/components/Synthetics/OrderList/OrderList.tsx
#: src/pages/OrdersOverview/OrdersOverview.js
msgid "Order"
msgstr "订单"

#: src/components/Footer/constants.ts
#: src/components/Footer/constants.ts
msgid "Media Kit"
msgstr "多媒体工具"

#: src/pages/Home/Home.js
msgid "Reduce Liquidation Risks"
msgstr "降低清算风险"

#: src/pages/PositionsOverview/PositionsOverview.js
msgid "collateral"
msgstr "抵押品"

#: src/pages/Stake/StakeV1.js
msgid "Stake failed"
msgstr "质押失败"

#: src/components/Glp/GlpSwap.js
#: src/components/Synthetics/GmList/GmList.tsx
msgid "WALLET"
msgstr "钱包"

#: src/components/Exchange/OrdersList.js
#: src/components/Exchange/OrdersList.js
#: src/components/Synthetics/OrderList/OrderList.tsx
#: src/components/Synthetics/OrderList/OrderList.tsx
msgid "No open orders"
msgstr "没有未完成的订单"

#: src/components/Referrals/AffiliatesStats.tsx
msgid "Traders Referred on Avalanche Fuji"
msgstr ""

#: src/components/Referrals/AffiliatesStats.tsx
msgid "Claim V2 Rebates from your referred Traders."
msgstr ""

#: src/pages/Home/Home.js
msgid "Three tokens create our ecosystem"
msgstr ""

#: src/components/Glp/GlpSwap.js
msgid "Reserved"
msgstr "储备"

#: src/components/Synthetics/GmList/GmList.tsx
#: src/components/Synthetics/GmList/GmList.tsx
msgid "Available amount to deposit into the specific GM pool."
msgstr ""

#: src/components/Synthetics/MarketStats/MarketStats.tsx
msgid "Short Collateral"
msgstr ""

#: src/components/Exchange/OrderEditor.js
#: src/components/Exchange/PositionSeller.js
#: src/components/Synthetics/OrderEditor/OrderEditor.tsx
#: src/domain/synthetics/trade/utils/validation.ts
msgid "Price below Liq. Price"
msgstr "价格低于流动资金价格"

#: src/pages/Stake/StakeV2.tsx
msgid "Stake Multiplier Points"
msgstr ""

#: src/domain/tokens/approveTokens.tsx
msgid "There is not enough {0} in your account on {networkName} to send this transaction.<0/><1/><2>Buy or Transfer {1} to {networkName}</2>"
msgstr ""

#: src/pages/Stake/StakeV2.tsx
msgid "Unstake submitted!"
msgstr ""

#: src/pages/LeaderboardPage/components/LeaderboardContainer.tsx
msgid "This competition is held on the {0} network. <0>Change your network</0> to participate."
msgstr ""

#: src/components/Synthetics/TradeFeesRow/TradeFeesRow.tsx
msgid "The Bonus Rebate will be airdropped as ARB tokens on a pro-rata basis. <0>Read more</0>."
msgstr ""

#: src/pages/LeaderboardPage/components/CompetitionCountdown.tsx
msgid "This competition has ended."
msgstr ""

#: src/components/Synthetics/MarketsList/NetFeeTooltip.tsx
msgid "Shorts Net Rate / 1h"
msgstr "做空净率 / 1h"

#: src/pages/MarketPoolsPage/MarketPoolsPage.tsx
msgid "Purchase <0>GM Tokens</0> to earn fees from swaps and leverage trading."
msgstr ""

#: src/components/GmTokensBalanceInfo/GmTokensBalanceInfo.tsx
msgid "Expected 365d Fees are projected based on past {daysConsidered}d base APY."
msgstr ""

#: src/pages/Exchange/Exchange.tsx
msgid "Withdrew {0} USD from {tokenSymbol} {longOrShortText}."
msgstr "从{tokenSymbol}{longOrShortText}提取了{0}美元"

#: src/components/Synthetics/SettleAccruedFundingFeeModal/SettleAccruedFundingFeeModal.tsx
msgid "Accrued Funding Fee."
msgstr ""

#: src/pages/Stake/StakeV2.tsx
#: src/pages/Stake/StakeV2.tsx
msgid "Withdraw failed."
msgstr ""

#: src/pages/Stake/StakeV2.tsx
msgid "Pending GMX approval"
msgstr ""

#: src/components/Referrals/TradersStats.tsx
msgid "Edit Referral Code"
msgstr "编辑推荐代码"

#: src/pages/AccountDashboard/AccountDashboard.tsx
msgid "Switch to:"
msgstr ""

#: src/components/Synthetics/StatusNotification/OrderStatusNotification.tsx
msgid "{txnTypeText} limit order for"
msgstr ""

#: src/components/Synthetics/StatusNotification/OrderStatusNotification.tsx
msgid "Decreasing"
msgstr ""

#: src/components/Referrals/AffiliatesStats.tsx
msgid "Create Referral Code"
msgstr "创建推荐代码"

#: src/components/NetworkDropdown/NetworkDropdown.tsx
#: src/components/NetworkDropdown/NetworkDropdown.tsx
msgid "Networks"
msgstr "网络"

#: src/components/Exchange/TradeHistory.js
msgid "{0}: {1}, Price: {priceDisplay}"
msgstr ""

#: src/pages/Dashboard/DashboardV2.tsx
msgid "POOL"
msgstr "池子"

#: src/components/Header/HomeHeaderLinks.tsx
msgid "Voting"
msgstr ""

#: src/components/Exchange/TradeHistory.js
msgid "This position was liquidated as the max leverage of 100x was exceeded."
msgstr "这个头寸因超过100倍的最大杠杆而被清算了"

#: src/pages/SyntheticsFallbackPage/SyntheticsFallbackPage.tsx
msgid "<0>Switch to:</0>"
msgstr ""

#: src/components/Synthetics/AcceptablePriceImpactInputRow/AcceptablePriceImpactInputRow.tsx
msgid "The Current Price Impact is {0}. Consider adding a buffer of 0.30% to it so the order is more likely to be processed."
msgstr ""

#: src/components/Synthetics/TradeHistory/TradeHistory.tsx
msgid "No trades match the selected filters"
msgstr "没有符合选定筛选条件的交易"

#: src/components/Exchange/TradeHistory.js
#: src/context/SyntheticsEvents/SyntheticsEventsProvider.tsx
msgid "Decreased"
msgstr "已减少"

#: src/components/Exchange/ConfirmationBox.js
#: src/components/Exchange/ConfirmationBox.js
#: src/components/Exchange/OrdersList.js
#: src/components/Exchange/TradeHistory.js
#: src/components/Exchange/TradeHistory.js
#: src/components/Synthetics/ConfirmationBox/ConfirmationBox.tsx
#: src/components/Synthetics/OrderItem/OrderItem.tsx
#: src/domain/synthetics/orders/utils.tsx
#: src/pages/OrdersOverview/OrdersOverview.js
msgid "Decrease"
msgstr "减少"

#: src/components/Exchange/PositionSeller.js
msgid "Leftover collateral below 5 USD"
msgstr ""

#: src/lib/legacy.ts
msgid "Order cannot be executed as it would reduce the position's leverage below 1"
msgstr "订单无法被执行，这将使头寸的杠杆率低于1"

#: src/pages/Dashboard/DashboardV2.tsx
msgid "Weight"
msgstr "重量"

#: src/components/Exchange/PositionShare.tsx
msgid "Link copied to clipboard."
msgstr "链接被复制到剪贴板上"

#: src/components/SettingsModal/SettingsModal.tsx
msgid "Max slippage precision is -0.01%"
msgstr ""

#: src/components/Exchange/ExchangeTVChart.js
#: src/components/Synthetics/TVChart/TVChart.tsx
msgid "Dec."
msgstr "Dec"

#: src/pages/Ecosystem/Ecosystem.js
msgid "GMX Weekly Updates"
msgstr "GMX每周更新"

#: src/pages/OrdersOverview/OrdersOverview.js
msgid "Total active: {openTotal}, executed: {executedTotal}, cancelled: {cancelledTotal}"
msgstr "活跃总数： {openTotal}, 已执行: {executedTotal}, 已取消: {cancelledTotal}"

#: src/components/Synthetics/TradeBox/CollateralSelectorRow.tsx
msgid "You have an existing order with {symbol} as collateral. <0>Switch to {symbol} collateral</0>."
msgstr ""

#: src/pages/LeaderboardPage/components/LeaderboardContainer.tsx
#: src/pages/LeaderboardPage/components/LeaderboardNavigation.tsx
msgid "Chain Icon"
msgstr ""

#: src/components/Synthetics/StatusNotification/FeesSettlementStatusNotification.tsx
msgid "Settle request for {0, plural, one {# position} other {# positions}} sent"
msgstr ""

#: src/pages/Dashboard/DashboardV2.tsx
#: src/pages/Stake/StakeV2.tsx
msgid "Price on Arbitrum"
msgstr "Arbitrum上的价格"

#: src/pages/Ecosystem/Ecosystem.js
msgid "Fees generated by GMX"
msgstr "费用由GMX所产生"

#: src/components/Synthetics/MarketStats/MarketStats.tsx
msgid "GM can be sold for {0} for this market up to the specified selling caps. The remaining tokens in the pool are reserved for currently open positions."
msgstr ""

#: src/components/Synthetics/AccruedPositionPriceImpactRebateModal/AccruedPositionPriceImpactRebateModal.tsx
#: src/components/Synthetics/ClaimablePositionPriceImpactRebateModal/ClaimablePositionPriceImpactRebateModal.tsx
msgid "REBATE"
msgstr ""

#: src/pages/Ecosystem/Ecosystem.js
msgid "Yield simulator for GMX"
msgstr "GMX的产量模拟器"

#: src/components/Synthetics/ConfirmationBox/ConfirmationBox.tsx
msgid "There may not be sufficient liquidity to execute your order when the Min. Receive are met."
msgstr ""

#: src/pages/AccountDashboard/GeneralPerformanceDetails.tsx
#: src/pages/LeaderboardPage/components/LeaderboardAccountsTable.tsx
msgid "Total Trades"
msgstr ""

#: src/pages/Stake/StakeV2.tsx
msgid "Stake GMX"
msgstr ""

#: src/components/Referrals/JoinReferralCode.js
msgid "Referral code updated!"
msgstr "推荐代码已更新"

#: src/components/Exchange/SwapBox.js
msgid "Max {0} short capacity"
msgstr "最大{0}做空范围"

#: src/components/Synthetics/TradeHistory/TradeHistoryRow/utils/shared.ts
msgid "The Execution Price didn't meet the Acceptable Price condition."
msgstr "执行价格未满足可接受价格条件"

#: src/pages/Stake/StakeV2.tsx
msgid "Reserve Amount"
msgstr ""

#: src/components/Synthetics/GmList/GmList.tsx
msgid "{0} and {1} can be used to buy GM tokens for this market up to the specified buying caps."
msgstr ""

#: src/components/Synthetics/TradeHistory/TradeHistoryRow/utils/shared.ts
msgid "Reason: {0}"
msgstr "原因: {0}"

#: src/components/GmTokensBalanceInfo/GmTokensBalanceInfo.tsx
msgid "Wallet total accrued Fees"
msgstr ""

#: src/components/Exchange/ConfirmationBox.js
#: src/components/Exchange/SwapBox.js
#: src/components/Exchange/SwapBox.js
#: src/components/Exchange/SwapBox.js
#: src/components/Synthetics/ConfirmationBox/ConfirmationBox.tsx
#: src/components/Synthetics/MarketCard/MarketCard.tsx
#: src/components/Synthetics/SwapCard/SwapCard.tsx
msgid "Available Liquidity"
msgstr "可用的流动资金"

#: src/components/Exchange/SwapBox.js
msgid "A snapshot of the USD value of your {0} collateral is taken when the position is opened."
msgstr "您的{0}抵押品快照在您开启头寸时已以USD价值被存取"

#: src/components/Synthetics/DateRangeSelect/DateRangeSelect.tsx
#: src/components/Synthetics/DateRangeSelect/DateRangeSelect.tsx
#: src/components/Synthetics/DateRangeSelect/DateRangeSelect.tsx
msgid "All time"
msgstr "所有时间"

#: src/pages/ClaimEsGmx/ClaimEsGmx.js
msgid "Select your vesting option below then click \"Claim\"."
msgstr "在下面选择你的归属选项，然后点击 \"Claim\""

#: src/pages/Home/Home.js
msgid "Save on Costs"
msgstr "节省成本"

#: src/components/Synthetics/StatusNotification/GmStatusNotification.tsx
msgid "Buy order cancelled"
msgstr ""

#: src/components/Synthetics/MarketCard/MarketCard.tsx
msgid "{longShortText} {0} Reserve"
msgstr ""

#: src/components/Synthetics/StatusNotification/OrderStatusNotification.tsx
msgid "Cancel newly created orders"
msgstr ""

#: src/pages/Stake/StakeV2.tsx
msgid "Delegate"
msgstr ""

#: src/pages/NftWallet/NftWallet.js
msgid "Invalid NFT Address"
msgstr "无效的NFT地址"

#: src/pages/Ecosystem/Ecosystem.js
msgid "GLP and GMX autocompounding vaults"
msgstr ""

#: src/pages/Ecosystem/Ecosystem.js
msgid "esGMX OTC Market"
msgstr ""

#: src/pages/Ecosystem/Ecosystem.js
msgid "Leverage Trading Terminal"
msgstr ""

#: src/pages/Stake/StakeV2.tsx
msgid "You are earning {0}% more {nativeTokenSymbol} rewards using {1} Staked Multiplier Points."
msgstr ""

#: src/components/Exchange/SwapBox.js
msgid "Swap submitted!"
msgstr "交易送出!"

#: src/components/Synthetics/StatusNotification/GmStatusNotification.tsx
msgid "Fulfilling Buy request"
msgstr ""

#: src/pages/Ecosystem/Ecosystem.js
msgid "GBC NFTs APR tracker and rewards"
msgstr ""

#: src/components/Synthetics/StatusNotification/SubaccountNotification.tsx
#: src/components/Synthetics/StatusNotification/SubaccountNotification.tsx
msgid "Pending Wallet transaction sign"
msgstr ""

#: src/components/Referrals/AffiliatesStats.tsx
#: src/components/Referrals/AffiliatesStats.tsx
#: src/components/Referrals/TradersStats.tsx
#: src/components/Referrals/TradersStats.tsx
msgid "V1 Avalanche"
msgstr ""

#: src/components/Exchange/ConfirmationBox.js
#: src/components/Exchange/PositionEditor.js
#: src/components/Exchange/PositionSeller.js
#: src/components/Synthetics/ConfirmationBox/ConfirmationBox.tsx
#: src/components/Synthetics/ConfirmationBox/ConfirmationBox.tsx
#: src/components/Synthetics/ConfirmationBox/ConfirmationBox.tsx
#: src/components/Synthetics/PositionEditor/PositionEditor.tsx
#: src/components/Synthetics/PositionSeller/PositionSeller.tsx
#: src/components/Synthetics/TradeBox/TradeBox.tsx
msgid "Collateral ({0})"
msgstr "抵押品({0})"

#: src/components/SettingsModal/SettingsModal.tsx
msgid "Max Network Fee Buffer"
msgstr ""

#: src/components/Exchange/OrderEditor.js
msgid "Order updated!"
msgstr "指令已更新"

#: src/components/Synthetics/CollateralSelector/CollateralSelector.tsx
#: src/components/Synthetics/CollateralSelector/CollateralSelector.tsx
msgid "Select a pool containing {0} to use it as collateral."
msgstr "选择一个包含{0}的池子，以将其用作抵押品"

#: src/lib/contracts/callContract.tsx
msgid "Transaction completed!"
msgstr "交易完成!"

#: src/components/Migration/Migration.js
#: src/pages/BeginAccountTransfer/BeginAccountTransfer.tsx
msgid "Approving..."
msgstr "核准中"

#: src/components/Exchange/PositionSeller.js
msgid "Neither Collateral nor realized PnL is enough to cover pending Fees. Please close a larger position amount."
msgstr ""

#: src/components/Synthetics/MarketsList/MarketsList.tsx
#: src/pages/Dashboard/DashboardV2.tsx
msgid "UTILIZATION"
msgstr "使用方法"

#: src/components/NotifyModal/NotifyModal.tsx
msgid "GMX Announcements"
msgstr ""

#: src/components/Header/AppHeaderLinks.tsx
#: src/pages/Referrals/Referrals.tsx
#: src/pages/Referrals/Referrals.tsx
msgid "Referrals"
msgstr "推荐人"

#: src/components/Exchange/PositionSeller.js
msgid "Max Leverage without PnL: 100x"
msgstr ""

#: src/components/Exchange/ConfirmationBox.js
#: src/components/Synthetics/ConfirmationBox/ConfirmationBox.tsx
msgid "Confirm Short"
msgstr "确认做空"

#: src/pages/Stake/StakeV1.js
msgid "The <0>GMX migration</0> is in progress, please migrate your GMT, xGMT, GMT-USDG and xGMT-USDG tokens.<1/>USDG tokens will continue to function as before and do not need to be migrated."
msgstr "<0>GMX迁移</0>正在进行中,请迁移您的GMT, xGMT, GMT-USDG 和 xGMT-USDG 代币<1/>USDG 代币将继续像以前一样发挥作用，不需要迁移"

#: src/components/Exchange/ChartTokenSelector.tsx
msgid "Short Liquidity"
msgstr ""

#: src/components/Synthetics/OrderItem/OrderItem.tsx
msgid "Order Type"
msgstr ""

#: src/components/Synthetics/ConfirmationBox/ConfirmationBox.tsx
msgid "Decrease size"
msgstr ""

#: src/components/Synthetics/StatusNotification/GmStatusNotification.tsx
msgid "Sell order executed"
msgstr ""

#: src/pages/Stake/StakeV2.tsx
msgid "Compound submitted!"
msgstr ""

#: src/domain/synthetics/referrals/claimAffiliateRewardsTxn.ts
msgid "Affiliate Rewards Claimed"
msgstr ""

#: src/components/Synthetics/ConfirmationBox/ConfirmationBox.tsx
msgid "Old Collateral"
msgstr ""

#: src/components/Exchange/ConfirmationBox.js
#: src/components/Exchange/PositionSeller.js
#: src/components/Synthetics/ConfirmationBox/ConfirmationBox.tsx
msgid "Spread"
msgstr "分散"

#: src/components/Synthetics/TradeHistory/TradeHistoryRow/utils/position.ts
msgid "This position was liquidated as the max. leverage of {formattedMaxLeverage} was exceeded when taking into account fees."
msgstr "由于在考虑费用时超出了 {formattedMaxLeverage} 的最大杠杆，该头寸已被清算。"

#: src/components/Synthetics/TradeBox/TradeBox.tsx
msgid "Swap {0}"
msgstr ""

#: src/components/Exchange/SwapBox.js
msgid "Swap Order submitted!"
msgstr "交易订单送出"

#: src/App/MainRoutes.tsx
#: src/components/Exchange/PositionsList.js
#: src/components/Exchange/PositionsList.js
#: src/components/Synthetics/Claims/Claims.tsx
#: src/components/Synthetics/GmSwap/GmConfirmationBox/GmConfirmationBox.tsx
#: src/components/Synthetics/OrderEditor/OrderEditor.tsx
#: src/components/Synthetics/OrderEditor/OrderEditor.tsx
#: src/components/Synthetics/OrderList/OrderList.tsx
#: src/components/Synthetics/OrderList/OrderList.tsx
#: src/components/Synthetics/PositionList/PositionList.tsx
#: src/components/Synthetics/PositionList/PositionList.tsx
#: src/domain/synthetics/trade/utils/validation.ts
#: src/domain/synthetics/trade/utils/validation.ts
msgid "Loading..."
msgstr "加载中..."

#: src/pages/Ecosystem/Ecosystem.js
msgid "Leaderboard for GMX traders"
msgstr "GMX交易者排行榜"

#: src/components/Exchange/PositionsList.js
msgid "Share"
msgstr "分享"

#: src/components/Synthetics/TradeHistory/TradeHistoryRow/utils/shared.ts
#: src/pages/OrdersOverview/OrdersOverview.js
msgid "Execute"
msgstr "执行"

#: src/pages/AccountDashboard/HistoricalLists.tsx
#: src/pages/AccountDashboard/HistoricalLists.tsx
#: src/pages/Exchange/Exchange.tsx
#: src/pages/SyntheticsPage/SyntheticsPage.tsx
msgid "Trades"
msgstr "交易"

#: src/pages/Ecosystem/Ecosystem.js
msgid "Telegram Groups"
msgstr "电报群"

#: src/pages/LeaderboardPage/components/LeaderboardNavigation.tsx
msgid "CONCLUDED"
msgstr ""

#: src/components/Synthetics/TradeHistory/TradeHistory.tsx
msgid "Realized PnL after fees and price impact."
msgstr ""

#: src/components/Exchange/ChartTokenSelector.tsx
msgid "Long Liquidity"
msgstr ""

#: src/components/Synthetics/TradeHistory/TradeHistoryRow/utils/swap.ts
#: src/components/Synthetics/TradeHistory/TradeHistoryRow/utils/swap.ts
#: src/components/Synthetics/TradeHistory/TradeHistoryRow/utils/swap.ts
#: src/components/Synthetics/TradeHistory/TradeHistoryRow/utils/swap.ts
msgid "Execution price for the order."
msgstr "指令的执行价格"

#: src/pages/Ecosystem/Ecosystem.js
msgid "Telegram Group"
msgstr "电报群"

#: src/components/Exchange/SwapBox.js
msgid "Open a position"
msgstr "开启仓位"

#: src/pages/Dashboard/DashboardV2.tsx
msgid "<0>GM Pools total value ({chainName}).</0>"
msgstr ""

#: src/components/Synthetics/TradeboxPoolWarnings/TradeboxPoolWarnings.tsx
msgid "Insufficient liquidity in any {0}/USD market pools for your order."
msgstr "你的订单中任何{0}/USD市场池的流动性不足"

#: src/pages/LeaderboardPage/components/LeaderboardAccountsTable.tsx
#: src/pages/LeaderboardPage/components/LeaderboardPositionsTable.tsx
msgid "You have not traded during the selected period."
msgstr ""

#: src/components/Synthetics/OrderItem/OrderItem.tsx
msgid "You will receive at least {toAmountText} if this order is executed. This price is being updated in real time based on Swap Fees and Price Impact."
msgstr ""

#: src/components/Referrals/JoinReferralCode.js
msgid "Referral code updated failed."
msgstr "推荐代码更新失败"

#: src/components/Exchange/OrderEditor.js
#: src/components/Exchange/OrderEditor.js
#: src/components/Exchange/OrderEditor.js
#: src/components/Exchange/OrderEditor.js
#: src/components/Exchange/OrdersList.js
#: src/components/Exchange/OrdersList.js
#: src/components/Exchange/OrdersList.js
#: src/components/Exchange/PositionSeller.js
#: src/components/Exchange/SwapBox.js
#: src/components/Exchange/SwapBox.js
#: src/components/Exchange/SwapBox.js
#: src/components/Glp/GlpSwap.js
#: src/components/Glp/GlpSwap.js
#: src/components/Synthetics/GmList/GmList.tsx
#: src/components/Synthetics/MarketsList/MarketsList.tsx
#: src/components/Synthetics/MarketStats/MarketStats.tsx
#: src/components/Synthetics/OrderEditor/OrderEditor.tsx
#: src/components/Synthetics/OrderEditor/OrderEditor.tsx
#: src/components/Synthetics/PositionSeller/PositionSeller.tsx
#: src/components/Synthetics/SwapCard/SwapCard.tsx
#: src/components/Synthetics/TradeBox/TradeBox.tsx
#: src/components/Synthetics/TradeBox/TradeBox.tsx
#: src/components/Synthetics/TradeHistory/TradeHistory.tsx
#: src/pages/Dashboard/DashboardV2.tsx
#: src/pages/Dashboard/DashboardV2.tsx
#: src/pages/Dashboard/DashboardV2.tsx
#: src/pages/OrdersOverview/OrdersOverview.js
#: src/pages/Stake/StakeV2.tsx
#: src/pages/Stake/StakeV2.tsx
#: src/pages/Stake/StakeV2.tsx
msgid "Price"
msgstr "价钱"

#: src/components/Exchange/PositionSeller.js
msgid "Realized PnL insufficient for Fees"
msgstr ""

#: src/components/TokenCard/TokenCard.tsx
msgid "Avalanche Avg. APR:"
msgstr ""

#: src/components/Exchange/SwapBox.js
#: src/pages/Stake/StakeV1.js
msgid "Incorrect Network"
msgstr "网络错误"

#: src/pages/CompleteAccountTransfer/CompleteAccountTransfer.js
msgid "Incorrect Account"
msgstr "账户错误"

#: src/components/Exchange/PositionEditor.js
msgid "Min residual collateral: 10 USD"
msgstr ""

#: src/pages/Stake/StakeV2.tsx
msgid "GMX & Voting Power"
msgstr ""

#: src/components/TokenCard/TokenCard.tsx
#: src/pages/Dashboard/DashboardV2.tsx
#: src/pages/Dashboard/DashboardV2.tsx
msgid "GMX is the utility and governance token. Accrues 30% and 27% of V1 and V2 markets generated fees, respectively."
msgstr ""

#: src/pages/BeginAccountTransfer/BeginAccountTransfer.tsx
msgid "Transferring"
msgstr "转移中"

#: src/pages/Stake/StakeV2.tsx
#: src/pages/Stake/StakeV2.tsx
msgid "{0} GMX tokens can be claimed, use the options under the Total Rewards section to claim them."
msgstr ""

#: src/pages/Ecosystem/Ecosystem.js
msgid "GLP autocompounding vaults"
msgstr ""

#: src/components/Synthetics/ConfirmationBox/ConfirmationBox.tsx
msgid "TP/SL orders exceed the position"
msgstr ""

#: src/components/Glp/GlpSwap.js
msgid "Buy failed."
msgstr "买入失败"

#: src/components/Synthetics/MarketNetFee/MarketNetFee.tsx
#: src/components/Synthetics/MarketNetFee/MarketNetFee.tsx
msgid "pay"
msgstr ""

#: src/pages/Dashboard/DashboardV2.tsx
msgid "Target Weight"
msgstr "目标重量"

#: src/pages/LeaderboardPage/components/CompetitionPrizes.tsx
msgid "Winners:"
msgstr ""

#: src/components/Exchange/SwapBox.js
msgid "When closing the position, you can select which token you would like to receive the profits in."
msgstr "在平仓时，你可以选择你想用哪种代币来接收利润"

#: src/pages/Stake/StakeV2.tsx
msgid "Multiplier Points"
msgstr ""

#: src/components/Synthetics/TradeFeesRow/TradeFeesRow.tsx
msgid "(up to {0}% of {feesTypeName})"
msgstr ""

#: src/pages/LeaderboardPage/components/LeaderboardContainer.tsx
msgid "Top PnL (%)"
msgstr ""

#: src/components/Synthetics/ConfirmationBox/ConfirmationBox.tsx
msgid "There may not be sufficient liquidity to execute your order when the price conditions are met."
msgstr ""

#: src/components/Glp/GlpSwap.js
msgid "WARNING: High Fees"
msgstr "警告：高额费用"

#: src/pages/Stake/StakeV2.tsx
#: src/pages/Stake/StakeV2.tsx
msgid "<0>Delegate your undelegated {0} GMX DAO</0><1> voting power before compounding.</1>"
msgstr ""

#: src/components/Synthetics/TradeHistory/TradeHistoryRow/utils/shared.ts
msgid "Not enough Available Swap Liquidity to fill the Order. The Order will get filled when the condition is met and there is enough Available Swap Liquidity."
msgstr "没有足够的可用交换流动性来填补订单。当条件满足并且有足够的可用交换流动性时，订单将被填充。"

#: src/components/Referrals/AffiliatesStats.tsx
#: src/components/Referrals/TradersStats.tsx
#: src/components/Synthetics/UserIncentiveDistributionList/UserIncentiveDistributionList.tsx
msgid "Transaction"
msgstr "交易"

#: src/components/Exchange/PositionEditor.js
#: src/components/Exchange/PositionEditor.js
#: src/components/Exchange/PositionEditor.js
#: src/domain/synthetics/trade/utils/validation.ts
#: src/domain/synthetics/trade/utils/validation.ts
#: src/domain/synthetics/trade/utils/validation.ts
#: src/domain/synthetics/trade/utils/validation.ts
msgid "Invalid liq. price"
msgstr "无效的流动资金价格"

#: src/pages/AccountDashboard/dailyAndCumulativePnLDebug.tsx
msgid "Start unrealized pnl"
msgstr ""

#: src/domain/tokens/approveTokens.tsx
msgid "Approval submitted! <0>View status.</0>"
msgstr "核准已提交！<0>查看交易状态</0>"

#: src/pages/OrdersOverview/OrdersOverview.js
msgid "Order size is 0"
msgstr "订单大小为0"

#: src/components/Synthetics/HighPriceImpactWarning/HighPriceImpactWarning.tsx
msgid "Acknowledge high Swap Price Impact"
msgstr ""

#: src/components/Exchange/PositionSeller.js
msgid "Close {longOrShortText} {0}"
msgstr ""

#: src/components/Synthetics/GmSwap/GmConfirmationBox/GmConfirmationBox.tsx
msgid "Buying GM..."
msgstr ""

#: src/pages/Stake/StakeV2.tsx
msgid "Deposited!"
msgstr ""

#: src/components/Synthetics/PositionItem/PositionItem.tsx
#: src/components/Synthetics/PositionSeller/PositionSeller.tsx
#: src/components/Synthetics/TradeBox/TradeBox.tsx
msgid "TP/SL"
msgstr ""

#: src/components/Exchange/PositionSeller.js
#: src/components/Exchange/SwapBox.js
msgid "Max {0} in"
msgstr "最高{0}以内"

#: src/domain/synthetics/orders/utils.tsx
msgid "Stop Loss Decrease"
msgstr ""

#: src/components/SettingsModal/SettingsModal.tsx
msgid "Allowed Slippage below {0}% may result in failed orders."
msgstr ""

#: src/pages/Stake/StakeV2.tsx
msgid "Compound Rewards"
msgstr ""

#: src/pages/OrdersOverview/OrdersOverview.js
msgid "Diff"
msgstr "差异"

#: src/pages/Ecosystem/Ecosystem.js
msgid "Dashboard for GMX referral stats"
msgstr "GMX推荐统计数据仪表板"

#: src/components/Synthetics/Claims/ClaimsHistory.tsx
#: src/components/Synthetics/Claims/filters/ActionFilter.tsx
#: src/components/Synthetics/TradeHistory/filters/ActionFilter.tsx
#: src/components/Synthetics/TradeHistory/useDownloadAsCsv.tsx
msgid "Action"
msgstr "行动"

#: src/pages/Dashboard/DashboardV2.tsx
#: src/pages/Dashboard/DashboardV2.tsx
#: src/pages/Dashboard/DashboardV2.tsx
msgid "Supply"
msgstr "供应"

#: src/components/Synthetics/ChartTokenSelector/ChartTokenSelector.tsx
msgid "LONG LIQ."
msgstr ""

#: src/components/Exchange/PositionsList.js
#: src/components/Exchange/PositionsList.js
#: src/components/Synthetics/PositionList/PositionList.tsx
#: src/components/Synthetics/PositionList/PositionList.tsx
msgid "No open positions"
msgstr "没有未结头寸"

#: src/components/Exchange/TradeHistory.js
msgid "Try increasing the \"Allowed Slippage\", under the Settings menu on the top right."
msgstr "尝试增加 \"Allowed Slippage\", 在右上角设置下方"

#: src/pages/BuyGMX/BuyGMX.tsx
msgid "You can buy AVAX directly on <0>Avalanche</0> using these options:"
msgstr ""

#: src/components/Exchange/NetValueTooltip.tsx
msgid "Net Value: Initial Collateral + PnL - Borrow Fee - Close Fee"
msgstr ""

#: src/pages/Stake/StakeV2.tsx
msgid "Claim Affiliate Vault Rewards"
msgstr ""

#: src/components/Exchange/SwapBox.js
#: src/components/Exchange/SwapBox.js
#: src/components/Exchange/SwapBox.js
#: src/components/Exchange/SwapBox.js
#: src/domain/synthetics/trade/utils/validation.ts
msgid "Select different tokens"
msgstr "选择不同的币种"

#: src/domain/synthetics/fees/utils/executionFee.ts
msgid "The network fees are very high currently, which may be due to a temporary increase in transactions on the {chainName} network."
msgstr "当前网络费用非常高，这可能是由于{chainName}网络上的交易暂时增加"

#: src/components/Exchange/SwapBox.js
msgid "There are more shorts than longs, borrow fees for longing is currently zero"
msgstr "空头多于多头，做多的借贷费用目前为零"

#: src/components/Synthetics/DateRangeSelect/DateRangeSelect.tsx
msgid "Last 90d"
msgstr ""

#: src/pages/LeaderboardPage/components/LeaderboardPositionsTable.tsx
msgid "There is no liquidation price, as the position's collateral value will increase to cover any negative PnL."
msgstr ""

#: src/pages/MarketPoolsPage/MarketPoolsPage.tsx
msgid "Select a Market"
msgstr ""

#: src/components/Synthetics/TradeHistory/TradeHistoryRow/utils/position.ts
msgid "Min. required Collateral"
msgstr "最低要求抵押品"

#: src/components/MarketSelector/PoolSelector.tsx
msgid "Search Pool"
msgstr ""

#: src/components/Exchange/UsefulLinks.tsx
msgid "Useful Links"
msgstr "实用链接"

#: src/components/NotifyModal/NotifyModal.tsx
msgid "Trade Confirmations"
msgstr ""

#: src/components/Glp/GlpSwap.js
#: src/components/Glp/GlpSwap.js
#: src/components/Glp/GlpSwap.js
msgid "Available"
msgstr "可用的"

#: src/pages/LeaderboardPage/components/LeaderboardContainer.tsx
msgid "Last 7 days"
msgstr ""

#: src/pages/BeginAccountTransfer/BeginAccountTransfer.tsx
msgid "Begin Transfer"
msgstr "开始转移"

#: src/components/SubaccountNavigationButton/SubaccountNavigationButton.tsx
msgid "One-Click Trading is not available for wrapping or unwrapping native token {0}."
msgstr ""

#: src/domain/synthetics/trade/utils/validation.ts
msgid "Insufficient liquidity to swap collateral"
msgstr ""

#: src/components/Synthetics/TradeHistory/keys.ts
#: src/domain/synthetics/orders/utils.tsx
msgid "Market Decrease"
msgstr "市场减少"

#: src/components/GmTokensBalanceInfo/GmTokensBalanceInfo.tsx
msgid "Wallet 365d expected Fees"
msgstr ""

#: src/components/NotifyModal/NotifyModal.tsx
msgid "Governance Alerts"
msgstr ""

#: src/components/Exchange/TradeHistory.js
msgid "Swap {0} {1} for{2} USDG"
msgstr ""

#: src/components/Synthetics/StatusNotification/FeesSettlementStatusNotification.tsx
msgid "Settling Positions' Fees"
msgstr ""

#: src/components/Synthetics/TradeboxPoolWarnings/TradeboxPoolWarnings.tsx
msgid "You can get a {0} / 1h better net rate in the {1} market pool.<0><1>Switch to {2} market pool</1>.</0>"
msgstr ""

#: src/components/Header/HomeHeaderLinks.tsx
msgid "Governance"
msgstr ""

#: src/components/Exchange/ConfirmationBox.js
#: src/components/Exchange/ConfirmationBox.js
#: src/components/Exchange/OrdersList.js
#: src/components/Exchange/OrdersList.js
#: src/components/Exchange/OrdersList.js
#: src/components/Exchange/TradeHistory.js
#: src/components/Synthetics/OrderItem/OrderItem.tsx
#: src/components/Synthetics/OrderItem/OrderItem.tsx
#: src/components/Synthetics/StatusNotification/OrderStatusNotification.tsx
#: src/components/Synthetics/TradeHistory/TradeHistoryRow/utils/shared.ts
msgid "Cancel"
msgstr "取消"

#: src/components/Synthetics/ConfirmationBox/SideOrderEntries.tsx
msgid "Remove Row"
msgstr ""

#: src/components/Glp/GlpSwap.js
msgid "Redemption time not yet reached"
msgstr "赎回时间尚未到达"

#: src/components/Exchange/SwapBox.js
#: src/components/Glp/GlpSwap.js
#: src/domain/synthetics/trade/utils/validation.ts
msgid "Insufficient liquidity"
msgstr "流动资金不足"

#: src/domain/legacy.ts
msgid "Order cancelled."
msgstr "订单已取消"

#: src/pages/BuyGMX/BuyGMX.tsx
msgid "Buy or Transfer AVAX to Avalanche"
msgstr ""

#: src/components/Synthetics/ConfirmationBox/ConfirmationBox.tsx
msgid "You have selected {collateralTokenSymbol} as Collateral, the Liquidation Price will vary based on the price of {collateralTokenSymbol}."
msgstr ""

<<<<<<< HEAD
#: src/domain/synthetics/common/incentivesAirdropMessages.ts
msgid "STIP.b LP incentives"
msgstr ""

#: src/domain/synthetics/common/incentivesAirdropMessages.ts
msgid "STIP.b trading incentives"
msgstr ""

#: src/components/Referrals/JoinReferralCode.js
msgid "Same as current active code"
msgstr "与当前的有效代码相同"

#: src/components/SettingsModal/SettingsModal.tsx
msgid "Save"
msgstr "储存"

#: src/pages/Home/Home.js
msgid "Save on Costs"
msgstr "节省成本"
=======
#: src/pages/Ecosystem/Ecosystem.js
msgid "Telegram bot for Open Interest on GMX"
msgstr "GMX上未平仓合约的电报机器人"
>>>>>>> 2a7b7419

#: src/components/Glp/GlpSwap.js
#: src/components/Glp/GlpSwap.js
msgid "Check the \"Save on Fees\" section below to get the lowest fee percentages."
msgstr "检查下方的 \"节省费用 \"，以获得最低的费用百分比"

#: src/components/SettingsModal/SettingsModal.tsx
msgid "Display PnL after fees"
msgstr "收费后显示PnL"

#: src/pages/AccountDashboard/GeneralPerformanceDetails.tsx
#: src/pages/LeaderboardPage/components/LeaderboardAccountsTable.tsx
msgid "The total realized and unrealized profit and loss for the period, including fees and price impact."
msgstr ""

#: src/domain/legacy.ts
msgid "The network Fees are very high currently, which may be due to a temporary increase in transactions on the {0} network."
msgstr "当前网络费用非常高，这可能是由于{0}网络上的交易暂时增加"

#: src/components/Exchange/SwapBox.js
msgid "Current {0} long"
msgstr "目前 {0} 多"

#: src/components/Exchange/PositionSeller.js
msgid "Order created!"
msgstr ""

#: src/components/Synthetics/TradeHistory/filters/ActionFilter.tsx
msgid "Liquidation"
msgstr "清偿"

#: src/pages/BeginAccountTransfer/BeginAccountTransfer.tsx
msgid "Receiver has not staked GLP tokens before"
msgstr "收款人未质押过GLP代币"

#: src/domain/synthetics/trade/utils/validation.ts
msgid "Min collateral: {0}"
msgstr ""

#: src/pages/Ecosystem/Ecosystem.js
msgid "Spreadsheet for position calculations"
msgstr ""

#: src/components/Synthetics/OrderEditor/OrderEditor.tsx
msgid "Enter new amount or price"
msgstr ""

#: src/components/Synthetics/ConfirmationBox/ConfirmationBox.tsx
msgid "Stop-Loss PnL"
msgstr ""

#: src/pages/LeaderboardPage/components/LeaderboardAccountsTable.tsx
msgid "Wins and losses for fully closed positions."
msgstr ""

#: src/lib/wallets/connecters/binanceW3W/binanceWallet.ts
msgid "Open Binance app"
msgstr "打开币安应用"

#: src/components/Glp/GlpSwap.js
msgid "{0} selected in order form"
msgstr "{0}在指令表中选择"

#: src/components/Migration/Migration.js
#: src/pages/Stake/StakeV1.js
#: src/pages/Stake/StakeV1.js
#: src/pages/Stake/StakeV2.tsx
#: src/pages/Stake/StakeV2.tsx
#: src/pages/Stake/StakeV2.tsx
msgid "Max amount exceeded"
msgstr "超出最高金额"

#: src/components/Exchange/SwapBox.js
msgid "Current {0} shorts"
msgstr "目前 {0} 空"

#: src/pages/CompleteAccountTransfer/CompleteAccountTransfer.js
msgid "To complete the transfer, you must switch your connected account to {receiver}."
msgstr "为了完成转移，你必须将你的连接账户切换到{receiver}"

#: src/pages/Stake/StakeV2.tsx
msgid "Boost Percentage"
msgstr ""

#: src/components/Synthetics/MarketsList/NetFeeTooltip.tsx
msgid "Longs Net Rate / 1h"
msgstr "做多净率 / 1小时"

#: src/components/Exchange/OrdersList.js
#: src/components/Exchange/OrdersList.js
#: src/components/Exchange/OrdersList.js
#: src/components/Synthetics/OrderItem/OrderItem.tsx
#: src/components/Synthetics/OrderItem/OrderItem.tsx
msgid "Edit"
msgstr "編輯"

#: src/components/Synthetics/OrderEditor/OrderEditor.tsx
#: src/components/Synthetics/TradeBox/TradeBox.tsx
msgid "No available leverage found"
msgstr ""

#: src/pages/LeaderboardPage/components/LeaderboardAccountsTable.tsx
msgid "Only addresses with over {0} in \"Capital Used\" are ranked."
msgstr ""

#: src/components/Exchange/ConfirmationBox.js
msgid "Shorting..."
msgstr "做空中..."

#: src/pages/BeginAccountTransfer/BeginAccountTransfer.tsx
msgid "You have a <0>pending transfer</0> to {pendingReceiver}."
msgstr "你有一个<0>正在进行的转移</0>到{pendingReceiver}"

#: src/components/Exchange/SwapBox.js
msgid "{0} {1} not supported"
msgstr ""

#: src/pages/Buy/Buy.tsx
msgid "Protocol Tokens"
msgstr ""

#: src/components/Synthetics/TradeFeesRow/TradeFeesRow.tsx
msgid "Position Price Impact"
msgstr ""

#: src/pages/ClaimEsGmx/ClaimEsGmx.js
msgid "After claiming you will be able to vest a maximum of {0} esGMX at a ratio of {1} {stakingToken} to 1 esGMX."
msgstr "申领后，您将能够以{1}{stakingToken}比1 esGMX的比例获得最多的{0}esGMX."

#: src/pages/AccountDashboard/GeneralPerformanceDetails.tsx
msgid "Today"
msgstr ""

#: src/pages/BeginAccountTransfer/BeginAccountTransfer.tsx
#: src/pages/NftWallet/NftWallet.js
msgid "Receiver Address"
msgstr "收取地址"

#: src/pages/AccountDashboard/AccountDashboard.tsx
msgid "GMX {versionName} {networkName} information for account:"
msgstr ""

#: src/pages/AccountDashboard/DailyAndCumulativePnL.tsx
msgid "From"
msgstr ""

#: src/components/Synthetics/TradeHistory/TradeHistoryRow/utils/position.ts
#: src/components/Synthetics/TradeHistory/TradeHistoryRow/utils/position.ts
#: src/components/Synthetics/TradeHistory/TradeHistoryRow/utils/position.ts
#: src/components/Synthetics/TradeHistory/TradeHistoryRow/utils/position.ts
#: src/components/Synthetics/TradeHistory/TradeHistoryRow/utils/position.ts
#: src/components/Synthetics/TradeHistory/TradeHistoryRow/utils/position.ts
msgid "Order Trigger Price"
msgstr "订单触发价格"

#: src/components/Synthetics/TVChart/TVChart.tsx
msgid "Open {longOrShortText} {tokenSymbol}"
msgstr ""

#: src/components/Glp/GlpSwap.js
msgid "Epoch ending is not acknowledged"
msgstr ""

#: src/components/Synthetics/StatusNotification/SubaccountNotification.tsx
msgid "Subaccount deactivation failed"
msgstr ""

#: src/domain/synthetics/sidecarOrders/utils.ts
msgid "Price above lowest Limit Price."
msgstr ""

#: src/domain/synthetics/orders/utils.tsx
msgid "Limit Increase"
msgstr ""

#: src/pages/BuyGMX/BuyGMX.tsx
msgid "Buy GMX using any token from any network:"
msgstr ""

#: src/components/Referrals/AffiliatesStats.tsx
msgid "Volume traded by your referred traders."
msgstr "您推荐交易者的交易量"

#: src/pages/Dashboard/DashboardV2.tsx
msgid "Stablecoin Percentage"
msgstr "稳定币百分比"

#: src/components/Synthetics/TradeBox/CollateralSelectorRow.tsx
msgid "You have an existing position with {0} as collateral. This Order will not be valid for that Position. <0>Switch to {1} collateral</0>."
msgstr ""

#: src/pages/BeginAccountTransfer/BeginAccountTransfer.tsx
msgid "Please only use this for full account transfers.<0/>This will transfer all your GMX, esGMX, GLP, Multiplier Points and voting power to your new account.<1/>Transfers are only supported if the receiving account has not staked GMX or GLP tokens before.<2/>Transfers are one-way, you will not be able to transfer staked tokens back to the sending account."
msgstr ""

#: src/components/Referrals/TradersStats.tsx
msgid "Tier {0} ({currentTierDiscount}% discount)"
msgstr ""

#: src/domain/synthetics/orders/utils.tsx
msgid "This order using {collateralSymbol} as collateral will not be valid for the existing {longText} position using {symbol} as collateral."
msgstr ""

#: src/components/Synthetics/StatusNotification/OrderStatusNotification.tsx
msgid "{orderTypeText} {0} {longShortText}: {sign}{1}"
msgstr ""

#: src/components/Synthetics/StatusNotification/OrderStatusNotification.tsx
msgid "Order request sent"
msgstr ""

#: src/components/Exchange/NoLiquidityErrorModal.tsx
msgid "Alternatively, you can select a different \"Collateral In\" token."
msgstr "或者,您可选择\"Collateral In\" 代币"

#: src/components/NotifyModal/NotifyModal.tsx
msgid "Get alerts and announcements from GMX to stay on top of your trades, liquidation risk, and more."
msgstr ""

#: src/components/Exchange/SwapBox.js
#: src/components/Exchange/SwapBox.js
msgid "<0>{0} is required for collateral.</0><1>Swap amount from {1} to {2} exceeds {3} acceptable amount. Reduce the \"Pay\" size, or use {4} as the \"Pay\" token to use it for collateral.</1><2>You can buy {5} on 1inch.</2>"
msgstr ""

#: src/pages/PageNotFound/PageNotFound.js
msgid "<0>Return to </0><1>Homepage</1> <2>or </2> <3>Trade</3>"
msgstr "<0>返回 </0><1>主页</1> <2>or </2> <3>交易</3>"

#: src/components/Exchange/SwapBox.js
#: src/components/Exchange/SwapBox.js
#: src/components/Exchange/SwapBox.js
msgid "Swapped {0} {1} for {2} {3}!"
msgstr "已将 {0} {1} 交易成 {2} {3}"

#: src/pages/AccountDashboard/dailyAndCumulativePnLDebug.tsx
#: src/pages/AccountDashboard/generalPerformanceDetailsDebug.tsx
#: src/pages/LeaderboardPage/components/LeaderboardAccountsTable.tsx
#: src/pages/LeaderboardPage/components/LeaderboardPositionsTable.tsx
msgid "Unrealized Fees"
msgstr ""

#: src/components/Referrals/AffiliatesStats.tsx
#: src/components/Referrals/AffiliatesStats.tsx
msgid "Traders Referred"
msgstr "推荐的交易商"

#: src/pages/Stake/StakeV2.tsx
msgid "Stake submitted!"
msgstr ""

#: src/components/Exchange/PositionDropdown.tsx
msgid "Increase Size (Market)"
msgstr ""

#: src/domain/synthetics/trade/utils/validation.ts
msgid "Couldn't find a swap path with enough liquidity"
msgstr ""

#: src/components/Synthetics/PositionItem/PositionItem.tsx
msgid "Since your position's Collateral is {0} with a value larger than the Position Size, the Collateral value will increase to cover any negative PnL."
msgstr ""

#: src/pages/Stake/StakeV2.tsx
#: src/pages/Stake/StakeV2.tsx
msgid "Withdrawn!"
msgstr ""

#: src/pages/Ecosystem/Ecosystem.js
msgid "Yield Trading"
msgstr ""

#: src/pages/LeaderboardPage/components/CompetitionPrizes.tsx
#: src/pages/LeaderboardPage/components/CompetitionPrizes.tsx
msgid "3rd Place"
msgstr ""

#: src/domain/synthetics/markets/claimFundingFeesTxn.ts
#: src/domain/synthetics/referrals/claimAffiliateRewardsTxn.ts
msgid "Claiming failed"
msgstr ""

#: src/components/Exchange/PositionEditor.js
#: src/components/Exchange/SwapBox.js
#: src/components/Glp/GlpSwap.js
#: src/components/Migration/Migration.js
msgid "Approve {0}"
msgstr "核准"

#: src/components/Exchange/SwapBox.js
#: src/domain/synthetics/trade/utils/validation.ts
msgid "Max {0} long exceeded"
msgstr "超过了最大{0}做多范围"

#: src/components/Exchange/PositionEditor.js
#: src/domain/synthetics/trade/utils/validation.ts
msgid "Amount should be greater than zero"
msgstr ""

#: src/pages/LeaderboardPage/components/LeaderboardNavigation.tsx
msgid "LIVE"
msgstr ""

#: src/components/Synthetics/PoolSelector2/PoolSelector2.tsx
msgid "{formattedNetRate} / 1h"
msgstr "{formattedNetRate} / 1 小时"

#: src/components/Exchange/SwapBox.js
#: src/components/Exchange/SwapBox.js
#: src/components/Glp/GlpSwap.js
#: src/components/Glp/GlpSwap.js
#: src/components/Glp/GlpSwap.js
#: src/components/Synthetics/GmSwap/GmSwapBox/GmSwapBox.tsx
#: src/components/Synthetics/GmSwap/GmSwapBox/GmSwapBox.tsx
#: src/components/Synthetics/GmSwap/GmSwapBox/GmSwapBox.tsx
#: src/components/Synthetics/TradeBox/TradeBox.tsx
#: src/components/Synthetics/TradeBox/TradeBox.tsx
msgid "Balance"
msgstr "余额"

#: src/pages/BeginAccountTransfer/BeginAccountTransfer.tsx
msgid "I do not want to transfer the Affiliate esGMX tokens"
msgstr ""

#: src/components/Exchange/ConfirmationBox.js
msgid "Forfeit profit and {action}"
msgstr "没收收益并 {action}"

#: src/pages/LeaderboardPage/components/LeaderboardAccountsTable.tsx
msgid "Win/Loss"
msgstr ""

#: src/pages/BuyGMX/BuyGMX.tsx
msgid "Buy GMX from decentralized exchanges"
msgstr ""

#: src/pages/Stake/StakeV2.tsx
msgid "Use the \"Compound\" button to stake your Multiplier Points."
msgstr ""

#: src/components/NotifyModal/NotifyModal.tsx
msgid "Powered by"
msgstr ""

#: src/components/Synthetics/StatusNotification/GmStatusNotification.tsx
msgid "Buy order executed"
msgstr ""

#: src/components/Exchange/SwapBox.js
msgid "Min order: 10 USD"
msgstr "最小订单:10美元"

#: src/components/Synthetics/ChartTokenSelector/ChartTokenSelector.tsx
msgid "SHORT LIQ."
msgstr ""

#: src/pages/Stake/StakeV2.tsx
#: src/pages/Stake/StakeV2.tsx
msgid "Claim submitted."
msgstr ""

#: src/components/Synthetics/TradeHistory/useDownloadAsCsv.tsx
msgid "Failed to download trade history CSV."
msgstr ""

#: src/components/Referrals/JoinReferralCode.js
msgid "Same as current active code"
msgstr "与当前的有效代码相同"

#: src/pages/AccountDashboard/GeneralPerformanceDetails.tsx
msgid "Win / Loss"
msgstr ""

#: src/components/Referrals/TradersStats.tsx
#: src/components/Referrals/TradersStats.tsx
msgid "V1 rebates are airdropped weekly. V2 rebates are automatically applied as fee discounts on each trade and do not show on this table."
msgstr ""

#: src/pages/Stake/StakeV2.tsx
msgid "<0>This will claim {0} GMX.<1/><2/>After claiming, you can stake these GMX tokens by using the \"Stake\" button in the GMX section of this Earn page.<3/><4/></0>"
msgstr ""

#: src/pages/Stake/StakeV2.tsx
msgid "No delegate found"
msgstr ""

#: src/components/Stake/GMXAprTooltip.tsx
msgid "{nativeTokenSymbol} Base APR"
msgstr ""

#: src/pages/Stake/StakeV2.tsx
msgid "Compound failed."
msgstr ""

#: src/pages/Stake/StakeV1.js
msgid "Wallet not yet connected"
msgstr "钱包尚未连接"

#: src/components/NotifyModal/NotifyModal.tsx
msgid "Liquidation Confirmations"
msgstr ""

#: src/domain/synthetics/sidecarOrders/utils.ts
msgid "Price above highest Limit Price."
msgstr ""

#: src/components/Glp/GlpSwap.js
msgid "Acknowledge epoch is ending in {minutes} minutes"
msgstr ""

#: src/pages/ClaimEsGmx/ClaimEsGmx.js
msgid "Claim esGMX"
msgstr "领取esGMX"

#: src/pages/BuyGMX/BuyGMX.tsx
msgid "Buy or Transfer ETH to Arbitrum"
msgstr ""

#: src/components/Synthetics/MarketStats/MarketStats.tsx
#: src/components/Synthetics/MarketStats/MarketStats.tsx
#: src/components/Synthetics/MarketStats/MarketStats.tsx
#: src/pages/Dashboard/DashboardV2.tsx
#: src/pages/Dashboard/DashboardV2.tsx
msgid "Pool Amount"
msgstr "池子数量"

#: src/pages/BeginAccountTransfer/BeginAccountTransfer.tsx
msgid "Approve GMX"
msgstr "核准GMX"

#: src/components/Glp/SwapErrorModal.tsx
msgid "{0} Capacity Reached"
msgstr "{0} 到达容量"

#: src/components/Synthetics/TradeHistory/TradeHistoryRow/utils/swap.ts
#: src/components/Synthetics/TradeHistory/TradeHistoryRow/utils/swap.ts
#: src/components/Synthetics/TradeHistory/TradeHistoryRow/utils/swap.ts
#: src/components/Synthetics/TradeHistory/TradeHistoryRow/utils/swap.ts
msgid "{fromText} to {toExecutionText}"
msgstr "{fromText} 到 {toExecutionText}"

#: src/pages/Dashboard/DashboardV2.tsx
msgid "Fees since"
msgstr "费用來自"

#: src/pages/Stake/StakeV2.tsx
msgid "Compounding..."
msgstr ""

#: src/components/Exchange/SwapBox.js
#: src/components/Synthetics/PositionSeller/PositionSeller.tsx
#: src/components/Synthetics/TradeBox/TradeBox.tsx
msgid "Create {0} Order"
msgstr "创建 {0} 订单"

#: src/components/Synthetics/TradeBox/TradeBox.tsx
msgid "Create Limit order"
msgstr ""

#: src/components/Synthetics/TradeHistory/keys.ts
msgid "Execute Limit Swap"
msgstr "执行限价交换"

#: src/pages/BuyGMX/BuyGMX.tsx
msgid "To purchase GMX on the {0} blockchain, please <0>change your network</0>."
msgstr ""

#: src/components/GmTokensBalanceInfo/GmTokensBalanceInfo.tsx
msgid "{daysConsidered}d accrued Fees"
msgstr ""

#: src/components/Referrals/JoinReferralCode.js
msgid "Submit"
msgstr "送出"

#: src/components/Exchange/TradeHistory.js
msgid "Request withdrawal from {0} {longOrShortText}"
msgstr "要求提款从 {0} {longOrShortText}"

#: src/pages/ClaimEsGmx/ClaimEsGmx.js
msgid "Select an option"
msgstr "选择一个方案"

#: src/components/Header/AppHeaderLinks.tsx
msgid "Ecosystem"
msgstr "生态系统"

#: src/components/Exchange/SwapBox.js
msgid "High USDG Slippage, Long Anyway"
msgstr "高 USDG 滑点，继续做多"

#: src/components/GmTokensBalanceInfo/GmTokensBalanceInfo.tsx
msgid "Wallet total"
msgstr ""

#: src/components/Synthetics/StatusNotification/SubaccountNotification.tsx
#: src/components/Synthetics/StatusNotification/SubaccountNotification.tsx
#: src/components/Synthetics/StatusNotification/SubaccountNotification.tsx
msgid "Deactivation"
msgstr ""

#: src/pages/PriceImpactRebatesStats/PriceImpactRebatesStats.tsx
msgid "Next"
msgstr "下一步"

#: src/components/Exchange/TradeHistory.js
#: src/components/Referrals/AddAffiliateCode.js
#: src/components/Referrals/AffiliatesStats.tsx
#: src/components/Synthetics/StatusNotification/OrderStatusNotification.tsx
#: src/components/Synthetics/TradeHistory/TradeHistoryRow/utils/shared.ts
#: src/pages/Stake/StakeV1.js
#: src/pages/Stake/StakeV1.js
#: src/pages/Stake/StakeV1.js
msgid "Create"
msgstr "创建"

#: src/components/Exchange/SwapBox.js
msgid "Limit order submitted!"
msgstr "限价订单送出"

#: src/components/Synthetics/DateRangeSelect/DateRangeSelect.tsx
#: src/pages/AccountDashboard/GeneralPerformanceDetails.tsx
msgid "Last 7d"
msgstr ""

#: src/components/Exchange/PositionShare.tsx
msgid "Copy"
msgstr "复制"

#: src/components/Referrals/AffiliatesStats.tsx
#: src/components/Referrals/TradersStats.tsx
#: src/components/Synthetics/UserIncentiveDistributionList/UserIncentiveDistributionList.tsx
msgid "Amount"
msgstr "数量"

#: src/components/Exchange/SwapBox.js
msgid "<0>{0} is required for collateral.</0><1>Swap amount from {1} to {2} exceeds {3} Available Liquidity. Reduce the \"Pay\" size, or use {4} as the \"Pay\" token to use it for collateral.</1><2>You can buy {5} on 1inch.</2>"
msgstr ""

#: src/components/Referrals/AffiliatesStats.tsx
#: src/components/Referrals/TradersStats.tsx
msgid "No rebates distribution history yet."
msgstr "尚未有回扣分配记录"

#: src/domain/synthetics/orders/utils.tsx
msgid "trigger price"
msgstr ""

#: src/components/Referrals/ClaimAffiliatesModal/ClaimAffiliatesModal.tsx
#: src/components/Synthetics/ClaimablePositionPriceImpactRebateModal/ClaimablePositionPriceImpactRebateModal.tsx
#: src/components/Synthetics/ClaimModal/ClaimModal.tsx
#: src/components/Synthetics/Claims/ClaimableCard.tsx
#: src/pages/ClaimEsGmx/ClaimEsGmx.js
#: src/pages/Stake/StakeV1.js
#: src/pages/Stake/StakeV1.js
#: src/pages/Stake/StakeV1.js
#: src/pages/Stake/StakeV1.js
#: src/pages/Stake/StakeV1.js
#: src/pages/Stake/StakeV2.tsx
#: src/pages/Stake/StakeV2.tsx
#: src/pages/Stake/StakeV2.tsx
#: src/pages/Stake/StakeV2.tsx
msgid "Claim"
msgstr "领取"

#: src/pages/AccountDashboard/AccountDashboard.tsx
msgid "GMX {versionName} Account"
msgstr ""

#: src/components/Synthetics/TradeHistory/TradeHistoryRow/utils/position.ts
#: src/components/Synthetics/TradeHistory/TradeHistoryRow/utils/position.ts
#: src/components/Synthetics/TradeHistory/TradeHistoryRow/utils/position.ts
#: src/components/Synthetics/TradeHistory/TradeHistoryRow/utils/position.ts
#: src/components/Synthetics/TradeHistory/TradeHistoryRow/utils/position.ts
#: src/components/Synthetics/TradeHistory/TradeHistoryRow/utils/position.ts
msgid "Order execution price takes into account price impact."
msgstr "订单执行价格考虑了价格影响"

#: src/pages/Buy/Buy.tsx
msgid "Buy GLP or GMX"
msgstr ""

#: src/components/Exchange/ChartTokenSelector.tsx
msgid "Max Out"
msgstr ""

#: src/components/Synthetics/ConfirmationBox/ConfirmationBox.tsx
msgid "The order will only execute if the Min. Receive is met and there is sufficient liquidity."
msgstr ""

#: src/components/Exchange/PositionEditor.js
#: src/components/Exchange/PositionSeller.js
#: src/components/Exchange/PositionSeller.js
#: src/components/Exchange/SwapBox.js
#: src/components/Exchange/SwapBox.js
#: src/components/Exchange/SwapBox.js
#: src/components/Exchange/SwapBox.js
#: src/components/Glp/GlpSwap.js
#: src/components/Glp/GlpSwap.js
#: src/components/Migration/Migration.js
#: src/components/Synthetics/OrderEditor/OrderEditor.tsx
#: src/domain/synthetics/trade/utils/validation.ts
#: src/domain/synthetics/trade/utils/validation.ts
#: src/domain/synthetics/trade/utils/validation.ts
#: src/domain/synthetics/trade/utils/validation.ts
#: src/domain/synthetics/trade/utils/validation.ts
#: src/domain/synthetics/trade/utils/validation.ts
#: src/pages/ClaimEsGmx/ClaimEsGmx.js
#: src/pages/Stake/StakeV1.js
#: src/pages/Stake/StakeV1.js
#: src/pages/Stake/StakeV2.tsx
#: src/pages/Stake/StakeV2.tsx
#: src/pages/Stake/StakeV2.tsx
msgid "Enter an amount"
msgstr "输入金额"

#: src/components/Exchange/PositionsList.js
msgid "{longOrShortText} {0} market selected"
msgstr ""

#: src/components/Header/AppHeaderUser.tsx
msgid "Connect"
msgstr "连接"

#: src/components/Synthetics/TradeboxPoolWarnings/TradeboxPoolWarnings.tsx
msgid "You can get {0} better open fees in the {1} market pool.<0><1>Switch to {2} market pool</1>.</0>"
msgstr ""

#: src/components/Referrals/AffiliatesStats.tsx
#: src/components/Referrals/AffiliatesStats.tsx
#: src/components/Referrals/TradersStats.tsx
#: src/components/Referrals/TradersStats.tsx
msgid "V1 Avalanche Fuji"
msgstr ""

#: src/pages/LeaderboardPage/components/CompetitionPrizes.tsx
#: src/pages/LeaderboardPage/components/CompetitionPrizes.tsx
msgid "1st Place"
msgstr ""

#: src/pages/LeaderboardPage/components/CompetitionCountdown.tsx
msgid "Starts in"
msgstr ""

#: src/domain/synthetics/fees/utils/executionFee.ts
msgid "The network fees are high currently, which may be due to a temporary increase in transactions on the {chainName} network."
msgstr "当前网络费用较高，这可能是由于{chainName}网络上的交易暂时增加"

#: src/lib/wallets/connecters/binanceW3W/binanceWallet.ts
msgid "Scan the QR code"
msgstr "扫描二维码"

#: src/pages/SyntheticsPage/SyntheticsPage.tsx
msgid "Claims ({totalClaimables})"
msgstr ""

#: src/components/Exchange/TradeHistory.js
msgid "Max leverage of 100x was exceeded, the remaining collateral after deducting losses and fees have been sent back to your account:"
msgstr "超过100倍的最大杠杆率，扣除损失和费用后的剩余抵押物已发回你的账户:"

#: src/components/Synthetics/TradeHistory/TradeHistoryRow/utils/shared.ts
msgid "Not enough Available Liquidity to fill the Order."
msgstr "没有足够的可用流动性来填补订单。"

#: src/pages/OrdersOverview/OrdersOverview.js
msgid "Order size exceeds position"
msgstr "订单规模超过位置"

#: src/components/Exchange/OrderEditor.js
msgid "Order update submitted!"
msgstr "指令更新已提交!"

#: src/components/Exchange/PositionEditor.js
msgid "Enable withdraw failed."
msgstr ""

#: src/pages/Ecosystem/Ecosystem.js
msgid "Explore, analyze, and copy on-chain traders"
msgstr ""

#: src/components/Exchange/ConfirmationBox.js
msgid "Forfeit profit"
msgstr "没收收益"

#: src/components/Synthetics/GmSwap/GmFees/GmFees.tsx
msgid "Sell Fee"
msgstr ""

#: src/components/Synthetics/UserIncentiveDistributionList/UserIncentiveDistributionList.tsx
msgid "GM Airdrop"
msgstr ""

#: src/components/Glp/GlpSwap.js
msgid "Save on Fees"
msgstr "节省费用"

#: src/domain/synthetics/sidecarOrders/utils.ts
#: src/domain/synthetics/sidecarOrders/utils.ts
#: src/domain/synthetics/sidecarOrders/utils.ts
msgid "Price below Mark Price."
msgstr ""

#: src/pages/Ecosystem/Ecosystem.js
msgid "GMX staking rewards updates and insights"
msgstr "GMX质押奖励更新和详解"

#: src/components/Exchange/PositionsList.js
#: src/components/Synthetics/PositionItem/PositionItem.tsx
msgid "Active Orders"
msgstr "现行的订单"

#: src/domain/synthetics/trade/useHighExecutionFeeConsent.tsx
msgid "Acknowledge very high network Fees"
msgstr ""

#: src/components/Exchange/SwapBox.js
msgid "Switch to {0} collateral."
msgstr ""

#: src/components/Migration/Migration.js
msgid "To Receive"
msgstr "收取"

#: src/pages/Stake/StakeV2.tsx
#: src/pages/Stake/StakeV2.tsx
msgid "GMX Vault"
msgstr ""

#: src/components/Exchange/TradeHistory.js
msgid "Partially Liquidated"
msgstr "部分已清偿"

#: src/components/Glp/GlpSwap.js
msgid "Insufficient GLP balance"
msgstr "GLP余额不足"

#: src/pages/AccountDashboard/generalPerformanceDetailsDebug.tsx
#: src/pages/LeaderboardPage/components/LeaderboardAccountsTable.tsx
msgid "Start Unrealized Fees"
msgstr ""

#: src/components/Exchange/ConfirmationBox.js
msgid "view"
msgstr "查看"

#: src/components/Exchange/OrdersToa.js
msgid "Accept terms to enable orders"
msgstr "接受条款以開始指令"

#: src/pages/Ecosystem/Ecosystem.js
#: src/pages/Ecosystem/Ecosystem.js
msgid "Protocol analytics"
msgstr "协议分析"

#: src/pages/BeginAccountTransfer/BeginAccountTransfer.tsx
#: src/pages/CompleteAccountTransfer/CompleteAccountTransfer.js
#: src/pages/NftWallet/NftWallet.js
msgid "Transfer submitted!"
msgstr "转移送出"

#: src/components/Exchange/TradeHistory.js
msgid ""
"Liquidated {0} {longOrShortText},\n"
"-{1} USD,\n"
"{2} Price: {3} USD"
msgstr ""

#: src/components/Exchange/ExchangeTVChart.js
#: src/components/Synthetics/TVChart/TVChart.tsx
msgid "Inc."
msgstr "公司"

#: src/domain/synthetics/trade/utils/validation.ts
msgid "Fees exceed amount"
msgstr ""

#: src/pages/Dashboard/DashboardV2.tsx
msgid "{0} is below its target weight.<0/><1/>Get lower fees to <2>buy GLP</2> with {1}, and to <3>swap</3> {2} for other tokens."
msgstr "{0}低于其目标重量。<0/><1/>获取较低的费用，以<2>用{1}购买GLP</2>，并<3>用{2}交换</3>其他代币"

#: src/pages/AccountDashboard/GeneralPerformanceDetails.tsx
#: src/pages/LeaderboardPage/components/LeaderboardAccountsTable.tsx
msgid "Win Rate"
msgstr ""

#: src/components/Migration/Migration.js
msgid "Migrated"
msgstr "已转移"

#: src/pages/BeginAccountTransfer/BeginAccountTransfer.tsx
msgid "You have esGMX tokens in the Affiliate Vault, you need to withdraw these tokens if you want to transfer them to the new account"
msgstr ""

<<<<<<< HEAD
#: src/domain/synthetics/common/incentivesAirdropMessages.ts
msgid "TRADING Airdrop"
=======
#: src/components/Synthetics/SubaccountModal/utils.ts
msgid "Maximum auto top-up amount is required"
>>>>>>> 2a7b7419
msgstr ""

#: src/pages/BuyGlp/BuyGlp.js
msgid "Buy / Sell GLP"
msgstr "购买/出售GLP"

#: src/pages/Dashboard/AssetDropdown.tsx
msgid "Open {0} in Explorer"
msgstr ""

#: src/components/Synthetics/MarketStats/MarketStats.tsx
msgid "{0} and {1} can be used to buy GM for this market up to the specified buying caps."
msgstr ""

#: src/components/SubaccountNavigationButton/SubaccountNavigationButton.tsx
msgid "One-Click Trading is not available using network's native token {0}. Consider using {1} instead."
msgstr ""

#: src/App/App.tsx
#: src/components/Synthetics/StatusNotification/OrderStatusNotification.tsx
#: src/lib/contracts/notifications.tsx
#: src/lib/contracts/notifications.tsx
#: src/pages/Exchange/Exchange.tsx
#: src/pages/Exchange/Exchange.tsx
msgid "View"
msgstr "浏览"

#: src/App/App.tsx
msgid "Txn failed. <0>View</0>"
msgstr "转移失败 <0>查看</0>"

#: src/components/Referrals/TradersStats.tsx
msgid "Volume traded by this account with an active referral code."
msgstr "该账户的交易量与活跃的推荐代码相关"

#: src/components/Synthetics/TradeHistory/keys.ts
msgid "Update Take-Profit Order"
msgstr "更新止盈指令"

#: src/components/Stake/GMXAprTooltip.tsx
msgid "{nativeTokenSymbol} Total APR"
msgstr ""

#: src/pages/Stake/StakeV1.js
msgid "Unstake failed"
msgstr "解除质押失败"

#: src/components/Synthetics/TradeHistory/keys.ts
msgid "Update Limit Order"
msgstr "更新限价单"

#: src/pages/AccountDashboard/dailyAndCumulativePnLDebug.tsx
msgid "Start unrealized fees"
msgstr ""

#: src/pages/Stake/StakeV2.tsx
msgid "Liquidity and trading incentives program is live on Arbitrum. <0>Read more</0>."
msgstr ""

#: src/components/Referrals/AffiliatesStats.tsx
msgid "Referral Codes"
msgstr "推荐代码"

#: src/pages/SyntheticsPage/SyntheticsPage.tsx
msgid "{0} <0><1>{indexName}</1><2>[{poolName}]</2></0> <3>market selected</3>."
msgstr ""

<<<<<<< HEAD
#: src/components/AprInfo/AprInfo.tsx
#~ msgid "The Bonus APR will be airdropped as ARB tokens. <0>Read more</0>."
#~ msgstr ""

#: src/components/AprInfo/AprInfo.tsx
msgid "The Bonus APR will be airdropped as {airdropTokenSymbol} tokens. <0>Read more</0>."
msgstr ""
=======
#: src/pages/BeginAccountTransfer/BeginAccountTransfer.tsx
#: src/pages/BeginAccountTransfer/BeginAccountTransfer.tsx
msgid "Vested GMX not withdrawn"
msgstr "归属的GMX未被撤回"
>>>>>>> 2a7b7419

#: src/components/Glp/GlpSwap.js
msgid "FEES"
msgstr "费用"

#: src/components/Synthetics/GmList/GmList.tsx
msgid "TOTAL SUPPLY"
msgstr ""

#: src/components/Exchange/FeesTooltip.tsx
#: src/components/Exchange/NetValueTooltip.tsx
#: src/components/Synthetics/TradeFeesRow/TradeFeesRow.tsx
<<<<<<< HEAD
#~ msgid "The Bonus Rebate will be airdropped as ARB tokens on a pro-rata basis. <0>Read more</0>."
#~ msgstr ""

#: src/components/Synthetics/TradeFeesRow/TradeFeesRow.tsx
msgid "The Bonus Rebate will be airdropped as {0} tokens on a pro-rata basis. <0><1>Read more</1>.</0>"
=======
msgid "Open Fee"
>>>>>>> 2a7b7419
msgstr ""

#: src/components/Referrals/AddAffiliateCode.js
msgid "Looks like you don't have a referral code to share. <0/> Create one now and start earning rebates!"
msgstr "看来你没有推荐代码可以分享。<0/> 创建一个，开始赚取回扣！"

#: src/pages/NftWallet/NftWallet.js
msgid "Enter NFT ID"
msgstr "输入NFT ID"

#: src/components/Exchange/PositionEditor.js
msgid "Withdrawal failed."
msgstr ""

#: src/components/Exchange/ConfirmationBox.js
#: src/components/Exchange/ConfirmationBox.js
#: src/components/Synthetics/ConfirmationBox/ConfirmationBox.tsx
#: src/components/Synthetics/ConfirmationBox/ConfirmationBox.tsx
msgid "Limit Price"
msgstr "限制价格"

#: src/components/AddressView/AddressView.tsx
msgid "You"
msgstr ""

#: src/components/Migration/Migration.js
msgid "Migration submitted! <0>View status.</0>"
msgstr "转移已送出! <0>查看状态</0>"

#: src/pages/Stake/StakeV2.tsx
#: src/pages/Stake/StakeV2.tsx
msgid "Avg. APR"
msgstr ""

#: src/pages/Stake/StakeV2.tsx
msgid "APRs are updated weekly on Wednesday and will depend on the fees collected for the week. <0/><1/>Historical GLP APRs can be checked in this <2>community dashboard</2>."
msgstr ""

#: src/components/Exchange/TradeHistory.js
msgid "Could not execute deposit into {0} {longOrShortText}"
msgstr "无法执行存入 {0} {longOrShortText}"

#: src/components/Exchange/PositionEditor.js
#: src/components/Exchange/PositionEditor.js
#: src/components/Exchange/PositionEditor.js
#: src/components/Synthetics/PositionEditor/PositionEditor.tsx
#: src/components/Synthetics/TradeHistory/keys.ts
#: src/pages/Stake/StakeV2.tsx
#: src/pages/Stake/StakeV2.tsx
#: src/pages/Stake/StakeV2.tsx
#: src/pages/Stake/StakeV2.tsx
#: src/pages/Stake/StakeV2.tsx
msgid "Deposit"
msgstr "存取"

#: src/components/Synthetics/ConfirmationBox/ConfirmationBox.tsx
#: src/components/Synthetics/ConfirmationBox/ConfirmationBox.tsx
#: src/components/Synthetics/OrderEditor/OrderEditor.tsx
#: src/components/Synthetics/OrderItem/OrderItem.tsx
#: src/components/Synthetics/PositionSeller/PositionSeller.tsx
#: src/components/Synthetics/TradeHistory/useDownloadAsCsv.tsx
msgid "Acceptable Price"
msgstr "可接受价格"

#: src/components/Synthetics/StatusNotification/GmStatusNotification.tsx
msgid "Sell request sent"
msgstr ""

#: src/components/Exchange/PositionEditor.js
#: src/components/Exchange/PositionSeller.js
#: src/components/Exchange/PositionSeller.js
#: src/components/Exchange/SwapBox.js
#: src/components/Exchange/SwapBox.js
msgid "Enabling Leverage..."
msgstr "启用杠杆功能中..."

#: src/components/SubaccountNavigationButton/SubaccountNavigationButton.tsx
msgid "Enable One-Click Trading"
msgstr ""

#: src/components/NotifyModal/NotifyModal.tsx
msgid "Trade Errors"
msgstr ""

#: src/domain/synthetics/orders/utils.tsx
msgid "There may not be sufficient liquidity to execute your Order when the Price conditions are met."
msgstr ""

#: src/components/Glp/GlpSwap.js
msgid "Fees may vary depending on which asset you use to buy GLP. <0/>Enter the amount of GLP you want to purchase in the order form, then check here to compare fees."
msgstr ""

#: src/components/Synthetics/ClaimModal/ClaimModal.tsx
msgid "Claim <0>{0}</0>"
msgstr ""

#: src/components/Exchange/ConfirmationBox.js
#: src/components/Exchange/PositionSeller.js
#: src/components/Exchange/PositionSeller.js
#: src/components/Exchange/SwapBox.js
#: src/components/Exchange/SwapBox.js
#: src/components/Glp/GlpSwap.js
#: src/components/Glp/GlpSwap.js
#: src/components/Synthetics/ConfirmationBox/ConfirmationBox.tsx
#: src/components/Synthetics/ConfirmationBox/ConfirmationBox.tsx
#: src/components/Synthetics/GmSwap/GmConfirmationBox/GmConfirmationBox.tsx
#: src/components/Synthetics/GmSwap/GmConfirmationBox/GmConfirmationBox.tsx
#: src/components/Synthetics/GmSwap/GmSwapBox/GmSwapBox.tsx
#: src/components/Synthetics/GmSwap/GmSwapBox/GmSwapBox.tsx
#: src/components/Synthetics/GmSwap/GmSwapBox/GmSwapBox.tsx
#: src/components/Synthetics/GmSwap/GmSwapBox/GmSwapBox.tsx
#: src/components/Synthetics/PositionEditor/PositionEditor.tsx
#: src/components/Synthetics/PositionSeller/PositionSeller.tsx
#: src/components/Synthetics/PositionSeller/PositionSeller.tsx
#: src/components/Synthetics/PositionSeller/PositionSeller.tsx
#: src/components/Synthetics/TradeBox/TradeBox.tsx
#: src/components/Synthetics/TradeBox/TradeBox.tsx
#: src/components/Synthetics/TradeBox/TradeBox.tsx
msgid "Receive"
msgstr "收取"

#: src/pages/Ecosystem/Ecosystem.js
msgid "Returns calculator for GMX and GLP"
msgstr "GMX和GLP的收益计算器"

#: src/pages/PositionsOverview/PositionsOverview.js
msgid "time to liq"
msgstr "流动性时间将至"

#: src/pages/AccountDashboard/dailyAndCumulativePnLDebug.tsx
#: src/pages/AccountDashboard/generalPerformanceDetailsDebug.tsx
#: src/pages/LeaderboardPage/components/LeaderboardAccountsTable.tsx
#: src/pages/LeaderboardPage/components/LeaderboardPositionsTable.tsx
msgid "Realized Fees"
msgstr ""

#: src/pages/Ecosystem/Ecosystem.js
msgid "GMX Perpetuals Data"
msgstr "GMX永续产品数据"

#: src/pages/LeaderboardPage/components/LeaderboardContainer.tsx
msgid "Top Positions"
msgstr ""

#: src/components/Exchange/TradeHistory.js
msgid "Could not execute withdrawal from {0} {longOrShortText}"
msgstr "无法执行提取{0} {longOrShortText}"

#: src/components/Glp/GlpSwap.js
#: src/components/Synthetics/TradeFeesRow/TradeFeesRow.tsx
msgid "Fees (Rebated)"
msgstr ""

#: src/pages/CompleteAccountTransfer/CompleteAccountTransfer.js
msgid "Your transfer has been completed."
msgstr "你的转汇已完成"

#: src/components/Synthetics/TradeHistory/TradeHistoryRow/utils/position.ts
msgid "Leftover Collateral Excluding Impact"
msgstr "没有影响的剩余抵押品"

#: src/components/Synthetics/PositionEditor/PositionEditor.tsx
msgid "Edit {0} {1}"
msgstr ""

#: src/pages/BuyGMX/BuyGMX.tsx
msgid "Transfer {nativeTokenSymbol}"
msgstr ""

#: src/context/SubaccountContext/SubaccountContext.tsx
msgid "There are insufficient funds in your Subaccount for One-Click Trading. <0>Click here</0> to top-up."
msgstr ""

#: src/components/Synthetics/ConfirmationBox/ConfirmationBox.tsx
#: src/components/Synthetics/ConfirmationBox/ConfirmationBox.tsx
#: src/components/Synthetics/ConfirmationBox/ConfirmationBox.tsx
msgid "Error submitting order"
msgstr ""

#: src/components/Referrals/AffiliatesStats.tsx
msgid "V1 Rebates and V1/V2 esGMX are airdropped weekly. V2 Rebates are claimed manually."
msgstr ""

#: src/components/Common/SEO.js
msgid "Trade spot or perpetual BTC, ETH, AVAX and other top cryptocurrencies with up to 100x leverage directly from your wallet on Arbitrum and Avalanche."
msgstr ""

#: src/components/Exchange/ChartTokenSelector.tsx
msgid "Max In"
msgstr ""

#: src/pages/Stake/StakeV2.tsx
msgid "Myself"
msgstr ""

#: src/pages/LeaderboardPage/components/LeaderboardAccountsTable.tsx
#: src/pages/LeaderboardPage/components/LeaderboardPositionsTable.tsx
msgid "Search Address"
msgstr ""

#: src/pages/Stake/StakeV2.tsx
msgid "Buy GMX"
msgstr ""

#: src/pages/Dashboard/DashboardV2.tsx
#: src/pages/Dashboard/DashboardV2.tsx
msgid "Max {0} Capacity"
msgstr "最高{0}上限"

#: src/components/ToastifyDebug/ToastifyDebug.tsx
msgid "Copy error"
msgstr ""

#: src/pages/Ecosystem/Ecosystem.js
msgid "Projects developed by the GMX community. <0/>Please exercise caution when interacting with any app, apps are fully maintained by community developers."
msgstr ""

#: src/domain/synthetics/trade/utils/validation.ts
msgid "Select a collateral"
msgstr ""

#: src/components/Exchange/SwapBox.js
#: src/components/Exchange/SwapBox.js
#: src/components/Glp/GlpSwap.js
#: src/domain/synthetics/trade/utils/validation.ts
#: src/domain/synthetics/trade/utils/validation.ts
#: src/domain/synthetics/trade/utils/validation.ts
#: src/domain/synthetics/trade/utils/validation.ts
#: src/domain/synthetics/trade/utils/validation.ts
#: src/domain/synthetics/trade/utils/validation.ts
#: src/domain/synthetics/trade/utils/validation.ts
msgid "Insufficient {0} balance"
msgstr " {0}余额不足"

#: src/domain/synthetics/orders/utils.tsx
msgid "limit price"
msgstr ""

#: src/components/Synthetics/StatusNotification/OrderStatusNotification.tsx
msgid "Sending order request"
msgstr ""

#: src/pages/Ecosystem/Ecosystem.js
msgid "GMX Stats Page"
msgstr "GMX统计页面"

#: src/pages/OrdersOverview/OrdersOverview.js
msgid "Can't execute because of an error"
msgstr "错误，无法执行"

#: src/components/Exchange/PositionSeller.js
msgid "Keep Leverage is not possible"
msgstr ""

#: src/components/Synthetics/NetworkFeeRow/NetworkFeeRow.tsx
msgid "Max Network Fee includes fees for additional orders. It will be sent back in full to your account if they don't trigger and are cancelled. <0>Read more</0>."
msgstr ""

#: src/components/Synthetics/StatusNotification/FeesSettlementStatusNotification.tsx
msgid "{positionName} Failed to settle"
msgstr ""

#: src/components/Synthetics/TradeFeesRow/TradeFeesRow.tsx
msgid "Fees (Rebated) and Price Impact"
msgstr ""

#: src/components/Referrals/AffiliatesStats.tsx
#: src/components/Referrals/TradersStats.tsx
msgid "Rebates"
msgstr ""

#: src/components/Synthetics/ConfirmationBox/ConfirmationBox.tsx
msgid "The spread is > 1%, please ensure the trade details are acceptable before comfirming"
msgstr ""

#: src/components/Glp/GlpSwap.js
msgid "Sell failed."
msgstr "出售失败"

#: src/components/Synthetics/SubaccountModal/utils.ts
msgid "Insufficient {nativeTokenSymbol} balance"
msgstr ""

#: src/domain/synthetics/sidecarOrders/utils.ts
msgid "Price above Liq. Price."
msgstr ""

#: src/components/Exchange/OrderEditor.js
#: src/components/Exchange/OrderEditor.js
msgid "Edit order"
msgstr "编辑订单"

#: src/pages/AccountDashboard/HistoricalLists.tsx
#: src/pages/SyntheticsPage/SyntheticsPage.tsx
msgid "Claims"
msgstr ""

#: src/components/Referrals/AffiliatesStats.tsx
#: src/components/Referrals/TradersStats.tsx
#: src/components/Synthetics/Claims/ClaimsHistory.tsx
#: src/components/Synthetics/TradeHistory/useDownloadAsCsv.tsx
#: src/components/Synthetics/UserIncentiveDistributionList/UserIncentiveDistributionList.tsx
#: src/pages/AccountDashboard/DailyAndCumulativePnL.tsx
#: src/pages/AccountDashboard/GeneralPerformanceDetails.tsx
msgid "Date"
msgstr "日期"

#: src/components/Synthetics/ConfirmationBox/ConfirmationBox.tsx
#: src/domain/synthetics/trade/utils/validation.ts
#: src/domain/synthetics/trade/utils/validation.ts
#: src/domain/synthetics/trade/utils/validation.ts
#: src/domain/synthetics/trade/utils/validation.ts
msgid "Price Impact not yet acknowledged"
msgstr ""

#: src/pages/BuyGMX/BuyGMX.tsx
msgid "Buy GMX using FIAT gateways:"
msgstr ""

#: src/components/Synthetics/StatusNotification/GmStatusNotification.tsx
msgid "Sending Sell request"
msgstr ""

#: src/domain/synthetics/orders/createDecreaseOrderTxn.ts
#: src/domain/synthetics/orders/createIncreaseOrderTxn.ts
#: src/domain/synthetics/orders/createSwapOrderTxn.ts
msgid "Order error."
msgstr ""

#: src/components/Referrals/AddAffiliateCode.js
msgid "Referral code created!"
msgstr "推荐代码已建立"

#: src/components/Exchange/OrderEditor.js
#: src/components/Exchange/SwapBox.js
#: src/components/Exchange/SwapBox.js
#: src/components/Synthetics/OrderEditor/OrderEditor.tsx
#: src/components/Synthetics/OrderEditor/OrderEditor.tsx
#: src/components/Synthetics/OrderEditor/OrderEditor.tsx
#: src/components/Synthetics/OrderEditor/OrderEditor.tsx
#: src/domain/synthetics/trade/utils/validation.ts
#: src/domain/synthetics/trade/utils/validation.ts
#: src/domain/synthetics/trade/utils/validation.ts
msgid "Price above Mark Price"
msgstr "价格高于标价"

#: src/components/Exchange/PositionSeller.js
#: src/components/Synthetics/ConfirmationBox/ConfirmationBox.tsx
#: src/components/Synthetics/OrderItem/OrderItem.tsx
#: src/components/Synthetics/OrderList/OrderList.tsx
#: src/components/Synthetics/PositionSeller/PositionSeller.tsx
#: src/components/Synthetics/TradeBox/TradeBox.tsx
#: src/components/Synthetics/TradeHistory/useDownloadAsCsv.tsx
msgid "Trigger Price"
msgstr "触发价格"

#: src/components/Synthetics/MarketStats/MarketStats.tsx
msgid "Sellable"
msgstr ""

#: src/components/Exchange/PositionSeller.js
msgid "Initial Collateral (Collateral excluding Borrow Fee)."
msgstr ""

#: src/components/Synthetics/UserIncentiveDistributionList/UserIncentiveDistributionList.tsx
msgid "COMPETITION Airdrop"
msgstr ""

#: src/components/Synthetics/Claims/SettleAccruedCard.tsx
msgid "Accrued Positive Funding Fees for Positions not yet claimable. They will become available to claim by using the \"Settle\" button, or after the Position is increased, decreased or closed."
msgstr ""

#: src/pages/BeginAccountTransfer/BeginAccountTransfer.tsx
#: src/pages/NftWallet/NftWallet.js
msgid "Enter Receiver Address"
msgstr "输入接收方地址"

#: src/pages/Stake/StakeV2.tsx
msgid "Additional reserve required"
msgstr ""

#: src/components/Footer/constants.ts
#: src/pages/TermsAndConditions/TermsAndConditions.js
msgid "Terms and Conditions"
msgstr "条款及细则"

#: src/pages/Stake/StakeV2.tsx
#: src/pages/Stake/StakeV2.tsx
msgid "Convert {wrappedTokenSymbol} to {nativeTokenSymbol}"
msgstr ""

#: src/components/Glp/GlpSwap.js
#: src/components/Glp/GlpSwap.js
msgid "Available amount to deposit into GLP."
msgstr "可供存入GLP的金额"

#: src/components/Exchange/PositionShare.tsx
msgid "Download"
msgstr "下载"

#: src/components/Migration/Migration.js
msgid "Migration failed"
msgstr "转移失败"

#: src/components/Synthetics/SubaccountModal/SubaccountModal.tsx
msgid "Max auto top-up amount"
msgstr ""

#: src/pages/Stake/StakeV2.tsx
msgid "Vault Capacity"
msgstr ""

#: src/pages/OrdersOverview/OrdersOverview.js
msgid "Decrease active: {0}, executed: {1}, cancelled: {2}"
msgstr "减少活跃度: {0}, 已执行: {1}, 已取消: {2}"

#: src/components/Exchange/TradeHistory.js
msgid "{0}  {1} {longOrShortText}, -{2} USD, {3} Price: ${4} USD"
msgstr ""

#: src/components/Exchange/PositionSeller.js
msgid "Keep leverage at {0}x"
msgstr ""

#: src/components/Synthetics/ConfirmationBox/ConfirmationBox.tsx
msgid "Take-Profit PnL"
msgstr ""

#: src/pages/Stake/StakeV1.js
#: src/pages/Stake/StakeV2.tsx
msgid "Staking..."
msgstr "质押中..."

#: src/components/Synthetics/StatusNotification/GmStatusNotification.tsx
msgid "Buy request sent"
msgstr ""

#: src/domain/synthetics/trade/utils/validation.ts
#: src/domain/synthetics/trade/utils/validation.ts
msgid "Max {0} amount exceeded"
msgstr ""

#: src/components/Exchange/PositionSeller.js
msgid "Position close disabled, pending {0} upgrade"
msgstr ""

#: src/components/Exchange/ConfirmationBox.js
msgid "Swapping..."
msgstr "交易中..."

#: src/pages/AccountDashboard/generalPerformanceDetailsDebug.tsx
msgid "Realized Base PnL"
msgstr ""

#: src/components/Exchange/SwapBox.js
#: src/components/Exchange/SwapBox.js
#: src/components/Exchange/SwapBox.js
#: src/domain/synthetics/orders/createWrapOrUnwrapTxn.ts
#: src/domain/synthetics/orders/createWrapOrUnwrapTxn.ts
msgid "Swap failed."
msgstr "交易失败"

#: src/components/Exchange/PositionSeller.js
#: src/components/Exchange/SwapBox.js
#: src/domain/synthetics/trade/utils/validation.ts
msgid "Page outdated, please refresh"
msgstr "页面已过期，请刷新"

#: src/pages/ClaimEsGmx/ClaimEsGmx.js
msgid "Vest with GLP on Arbitrum"
msgstr "在Arbitrum上授权GLP"

#: src/pages/LeaderboardPage/components/LeaderboardNavigation.tsx
msgid "SOON"
msgstr ""

#: src/components/Exchange/PositionEditor.js
msgid "Liquidation price would cross mark price."
msgstr ""

#: src/pages/Stake/StakeV2.tsx
msgid "You have reached the maximum Boost Percentage. Stake an additional {0} GMX or esGMX to be able to stake your unstaked {1} Multiplier Points."
msgstr ""

#: src/pages/LeaderboardPage/components/LeaderboardContainer.tsx
msgid "Leaderboard for traders on GMX V2."
msgstr ""

#: src/components/Synthetics/TradeHistory/keys.ts
msgid "Failed Withdraw"
msgstr "提取失败"

#: src/components/Exchange/PositionsList.js
#: src/components/Exchange/PositionsList.js
#: src/components/Synthetics/PositionItem/PositionItem.tsx
msgid "Use the Edit Collateral icon to deposit or withdraw collateral."
msgstr "使用编辑抵押品图示已存入或提取抵押品"

#: src/pages/Referrals/Referrals.tsx
msgid "Get fee discounts and earn rebates through the GMX referral program.<0/>For more information, please read the <1>referral program details</1>."
msgstr ""

#: src/components/Synthetics/TradeHistory/TradeHistoryRow/utils/shared.ts
msgid "Freeze"
msgstr ""

#: src/components/Synthetics/TableMarketFilter/MarketFilterBase.tsx
#: src/components/Synthetics/TableMarketFilter/MarketFilterLongShort.tsx
msgid "Search market"
msgstr "搜索市场"

#: src/pages/Stake/StakeV1.js
msgid "Claim submitted! <0>View status.</0>"
msgstr "送出领取！<0>查看状态</0>"

#: src/components/Exchange/NoLiquidityErrorModal.tsx
msgid "As there is not enough liquidity in GLP to swap {0} to {swapTokenSymbol}, you can use the option below to do so:"
msgstr "若流动率不足以交换GLP {0} 成 {swapTokenSymbol}, 您可使用下方其他选项："

#: src/pages/ClaimEsGmx/ClaimEsGmx.js
#: src/pages/Stake/StakeV2.tsx
#: src/pages/Stake/StakeV2.tsx
msgid "Claim completed!"
msgstr "领取完成"

#: src/components/Stake/GMXAprTooltip.tsx
#: src/pages/Stake/StakeV2.tsx
msgid "You have reached the maximum Boost Percentage. Stake an additional {0} GMX or esGMX to be able to stake your unstaked {1} Multiplier Points using the \"Compound\" button."
msgstr ""

#: src/components/Exchange/PositionSeller.js
msgid "You can change this in the settings menu on the top right of the page.<0/><1/>Note that a low allowed slippage, e.g. less than {0}, may result in failed orders if prices are volatile."
msgstr ""

#: src/components/Synthetics/Claims/ClaimHistoryRow/ClaimFundingFeesHistoryRow.tsx
#: src/components/Synthetics/Claims/filters/ActionFilter.tsx
msgid "Request Settlement of Funding Fees"
msgstr "要求结算资金费用"

#: src/components/Synthetics/TradeHistory/TradeHistoryRow/utils/swap.ts
msgid "The trigger price for this order is based on the swap fees and price impact to guarantee that you will receive at least {formattedMinReceive} on order execution."
msgstr "此订单的触发价格是基于交易费用和价格影响，以确保您在订单执行时至少收到{formattedMinReceive}"

#: src/components/Glp/GlpSwap.js
msgid "{0} GLP (${1})"
msgstr "{0} GLP (${1})"

#: src/pages/Stake/StakeV1.js
msgid "Approving {stakingTokenSymbol}..."
msgstr "核准中"

#: src/pages/Dashboard/DashboardV2.tsx
msgid "Current Weight"
msgstr "目前重量"

#: src/pages/Ecosystem/Ecosystem.js
msgid "Partnerships and Integrations"
msgstr "合作伙伴与整合"

#: src/components/Synthetics/PositionItem/PositionItem.tsx
msgid "Orders <0>({0})</0>"
msgstr ""

#: src/components/Exchange/PositionEditor.js
msgid "Leftover Collateral not enough to cover fees"
msgstr ""

#: src/domain/synthetics/trade/utils/validation.ts
msgid "Select a Pay token"
msgstr ""

#: src/components/Exchange/SwapBox.js
msgid "Swap {0} submitted!"
msgstr "交易{0}送出!"

#: src/pages/Stake/StakeV2.tsx
msgid "Multiplier Points APR"
msgstr ""

#: src/components/Referrals/JoinReferralCode.js
msgid "Referral Code does not exist"
msgstr "推荐代码不存在"

#: src/components/Synthetics/GmSwap/GmSwapBox/GmSwapBox.tsx
#: src/components/Synthetics/GmSwap/GmSwapBox/GmSwapBox.tsx
msgid "<0>GM: <1>{indexName}</1><2>[{poolName}]</2></0> <3>selected in order form</3>"
msgstr ""

#: src/pages/Ecosystem/Ecosystem.js
msgid "GMX staking calculator"
msgstr "GMX质押计算器"

#: src/components/Synthetics/AcceptablePriceImpactInputRow/AcceptablePriceImpactInputRow.tsx
msgid "You have set a high Acceptable Price Impact. The current Price Impact is {0}."
msgstr ""

#: src/components/Synthetics/UserIncentiveDistributionList/UserIncentiveDistributionList.tsx
msgid "GLP to GM Airdrop"
msgstr ""

#: src/components/Synthetics/MarketStats/MarketStats.tsx
msgid "GM token pricing includes price impact pool amounts, the pending PnL of open positions, and borrowing fees. It excludes funding fees, which are exchanged between traders.<0/><1/><2>Read more about GM token pricing</2>."
msgstr ""

#: src/pages/Ecosystem/Ecosystem.js
msgid "Yield Vaults"
msgstr "产量库"

#: src/pages/Ecosystem/Ecosystem.js
msgid "Telegram Group (Portuguese)"
msgstr "电报群（葡萄牙文）"

#: src/components/Synthetics/SubaccountModal/SubaccountModal.tsx
msgid "Withdrawn {0} to Main Account"
msgstr ""

#: src/pages/Actions/SyntheticsActions.tsx
msgid "GMX V2 Actions"
msgstr ""

#: src/components/Referrals/ReferralCodeWarnings.tsx
msgid "This code has been taken by someone else on {takenNetworkNames}, you will not receive rebates from traders using this code on {takenNetworkNames}."
msgstr "这个代码已经被其他人在{takenNetworkNames}上使用，你将不会从使用这个代码的交易者那里获得返利"

#: src/components/Referrals/ClaimAffiliatesModal/ClaimAffiliatesModal.tsx
#: src/components/Synthetics/ClaimablePositionPriceImpactRebateModal/ClaimablePositionPriceImpactRebateModal.tsx
#: src/components/Synthetics/ClaimModal/ClaimModal.tsx
msgid "Confirm Claim"
msgstr ""

#: src/pages/Ecosystem/Ecosystem.js
msgid "GMX community discussion"
msgstr "GMX社区讨论"

#: src/components/Synthetics/GmSwap/GmSwapBox/GmSwapBox.tsx
#: src/components/Synthetics/GmSwap/GmSwapBox/GmSwapBox.tsx
msgid "Sell GM"
msgstr ""

#: src/components/TokenCard/TokenCard.tsx
#: src/components/TokenCard/TokenCard.tsx
#: src/components/TokenCard/TokenCard.tsx
msgid "View on Arbitrum"
msgstr ""

#: src/components/Synthetics/StatusNotification/GmStatusNotification.tsx
msgid "Fulfilling Sell request"
msgstr ""

#: src/components/Exchange/ConfirmationBox.js
#: src/components/Exchange/ConfirmationBox.js
#: src/components/Exchange/ConfirmationBox.js
#: src/components/Exchange/ConfirmationBox.js
#: src/components/Exchange/ConfirmationBox.js
#: src/components/Exchange/ExchangeTVChart.js
#: src/components/Exchange/ExchangeTVChart.js
#: src/components/Exchange/OrdersList.js
#: src/components/Exchange/PositionEditor.js
#: src/components/Exchange/PositionSeller.js
#: src/components/Exchange/PositionsList.js
#: src/components/Exchange/PositionsList.js
#: src/components/Exchange/PositionsList.js
#: src/components/Exchange/SwapBox.js
#: src/components/Exchange/SwapBox.js
#: src/components/Exchange/SwapBox.js
#: src/components/Exchange/SwapBox.js
#: src/components/Exchange/SwapBox.js
#: src/components/Exchange/TradeHistory.js
#: src/components/Exchange/TradeHistory.js
#: src/components/Exchange/TradeHistory.js
#: src/components/MarketWithDirectionLabel/MarketWithDirectionLabel.tsx
#: src/components/Synthetics/ChartTokenSelector/ChartTokenSelector.tsx
#: src/components/Synthetics/Claims/ClaimHistoryRow/ClaimFundingFeesHistoryRow.tsx
#: src/components/Synthetics/Claims/ClaimHistoryRow/ClaimFundingFeesHistoryRow.tsx
#: src/components/Synthetics/Claims/ClaimsHistory.tsx
#: src/components/Synthetics/ConfirmationBox/ConfirmationBox.tsx
#: src/components/Synthetics/ConfirmationBox/ConfirmationBox.tsx
#: src/components/Synthetics/ConfirmationBox/ConfirmationBox.tsx
#: src/components/Synthetics/ConfirmationBox/ConfirmationBox.tsx
#: src/components/Synthetics/MarketCard/MarketCard.tsx
#: src/components/Synthetics/MarketNetFee/MarketNetFee.tsx
#: src/components/Synthetics/OrderItem/OrderItem.tsx
#: src/components/Synthetics/PositionEditor/PositionEditor.tsx
#: src/components/Synthetics/PositionItem/PositionItem.tsx
#: src/components/Synthetics/PositionItem/PositionItem.tsx
#: src/components/Synthetics/PositionSeller/PositionSeller.tsx
#: src/components/Synthetics/SettleAccruedFundingFeeModal/SettleAccruedFundingFeeRow.tsx
#: src/components/Synthetics/StatusNotification/FeesSettlementStatusNotification.tsx
#: src/components/Synthetics/StatusNotification/OrderStatusNotification.tsx
#: src/components/Synthetics/TableMarketFilter/MarketFilterLongShort.tsx
#: src/components/Synthetics/TradeBox/TradeBox.tsx
#: src/components/Synthetics/TradeHistory/TradeHistoryRow/utils/position.ts
#: src/components/Synthetics/TVChart/TVChart.tsx
#: src/components/Synthetics/TVChart/TVChart.tsx
#: src/context/SyntheticsEvents/SyntheticsEventsProvider.tsx
#: src/context/SyntheticsEvents/SyntheticsEventsProvider.tsx
#: src/domain/synthetics/orders/utils.tsx
#: src/pages/Actions/ActionsV1/ActionsV1.tsx
#: src/pages/Actions/ActionsV1/ActionsV1.tsx
#: src/pages/Exchange/Exchange.tsx
#: src/pages/Exchange/Exchange.tsx
#: src/pages/Exchange/Exchange.tsx
#: src/pages/Exchange/Exchange.tsx
#: src/pages/LeaderboardPage/components/LeaderboardPositionsTable.tsx
#: src/pages/LeaderboardPage/components/LeaderboardPositionsTable.tsx
#: src/pages/OrdersOverview/OrdersOverview.js
msgid "Long"
msgstr "做多"

#: src/components/Synthetics/GmSwap/GmSwapBox/GmSwapBox.tsx
#: src/components/Synthetics/GmSwap/GmSwapBox/GmSwapBox.tsx
#: src/components/Synthetics/GmSwap/GmSwapBox/GmSwapBox.tsx
#: src/components/Synthetics/MarketsList/NetFeeTooltip.tsx
#: src/components/Synthetics/PoolSelector2/PoolSelector2.tsx
#: src/components/Synthetics/TradeBox/MarketPoolSelectorRow.tsx
#: src/pages/Dashboard/DashboardV2.tsx
msgid "Pool"
msgstr "池子"

#: src/pages/Referrals/Referrals.tsx
msgid "Referral code creation failed."
msgstr ""

#: src/components/Glp/SwapErrorModal.tsx
msgid "<0>The pool's capacity has been reached for {0}. Please use another token to buy GLP.</0><1>Check the \"Save on Fees\" section for tokens with the lowest fees.</1>"
msgstr "<0>池子容量已到达 {0}.请使用其他代币购买GLP.</0><1>查询 \"节省手续费\" 栏位一查询最低手续费之代币</1>"

#: src/pages/Ecosystem/Ecosystem.js
msgid "GMX dashboards and analytics."
msgstr "GMX信息板和分析"

#: src/components/Exchange/PositionsList.js
#: src/components/Synthetics/PositionList/PositionList.tsx
#: src/pages/LeaderboardPage/components/LeaderboardPositionsTable.tsx
msgid "Position"
msgstr "仓位"

#: src/components/Synthetics/GmSwap/GmConfirmationBox/GmConfirmationBox.tsx
msgid "Selling GM..."
msgstr ""

#: src/pages/Stake/StakeV2.tsx
msgid "Purchase Insurance"
msgstr ""

#: src/pages/Stake/StakeV1.js
msgid "Unstake submitted! <0>View status.</0>"
msgstr "解除质押送出!<0>查看状况</0>"

#: src/components/Exchange/PositionEditor.js
#: src/components/Exchange/PositionSeller.js
#: src/components/Exchange/SwapBox.js
msgid "Enable Leverage"
msgstr "启用杠杆"

#: src/components/Exchange/PositionSeller.js
msgid "Close without profit"
msgstr ""

#: src/components/StatsTooltip/ChainsStatsTooltipRow.tsx
msgid "{title}"
msgstr ""

#: src/components/Synthetics/StatusNotification/OrderStatusNotification.tsx
msgid "Increasing"
msgstr ""

#: src/pages/LeaderboardPage/components/LeaderboardAccountsTable.tsx
msgid "Avg. Lev."
msgstr ""

#: src/pages/Ecosystem/Ecosystem.js
msgid "Telegram Group (Chinese)"
msgstr "电报群（中文）"

#: src/components/Exchange/TradeHistory.js
msgid "Swap {0} {1} for {2} {3}"
msgstr ""

#: src/pages/Stake/StakeV2.tsx
msgid "<0>This will withdraw all esGMX tokens as well as pause vesting.<1/><2/>esGMX tokens that have been converted to GMX will be claimed and remain as GMX tokens.<3/><4/>To claim GMX tokens without withdrawing, use the \"Claim\" button.<5/><6/></0>"
msgstr ""

#: src/pages/Stake/StakeV2.tsx
msgid "Voting Power"
msgstr ""

#: src/pages/LeaderboardPage/components/LeaderboardContainer.tsx
msgid "Top PnL ($)"
msgstr ""

#: src/components/AprInfo/AprInfo.tsx
msgid "The Bonus APR will be airdropped as ARB tokens. <0>Read more</0>."
msgstr ""

#: src/pages/AccountDashboard/AccountDashboard.tsx
msgid "Invalid address. Please make sure you have entered a valid Ethereum address"
msgstr ""

#: src/pages/BeginAccountTransfer/BeginAccountTransfer.tsx
msgid "Sender has withdrawn all tokens from GMX Vesting Vault"
msgstr "发送者已从GMX授权金库中撤回所有代币"

#: src/components/Exchange/SwapBox.js
msgid "Incorrect network"
msgstr "网络错误"

#: src/components/Synthetics/Claims/ClaimHistoryRow/ClaimFundingFeesHistoryRow.tsx
#: src/components/Synthetics/Claims/filters/ActionFilter.tsx
msgid "Failed Settlement of Funding Fees"
msgstr ""

#: src/components/Exchange/ConfirmationBox.js
#: src/components/Synthetics/ConfirmationBox/ConfirmationBox.tsx
msgid "Pay Amount"
msgstr "支付金额"

#: src/components/TokenCard/TokenCard.tsx
#: src/pages/Dashboard/DashboardV2.tsx
msgid "GLP is the liquidity provider token for GMX V1 markets. Accrues 70% of the V1 markets generated fees."
msgstr ""

#: src/components/Synthetics/TradeHistory/keys.ts
msgid "Failed Limit Order"
msgstr "限价单失败"

#: src/domain/synthetics/orders/utils.tsx
msgid "{increaseOrDecreaseText} {tokenText} by {sizeText}"
msgstr ""

#: src/components/Exchange/ConfirmationBox.js
#: src/components/Exchange/ConfirmationBox.js
#: src/components/Exchange/OrdersList.js
#: src/components/Exchange/TradeHistory.js
#: src/components/Exchange/TradeHistory.js
#: src/components/Synthetics/OrderItem/OrderItem.tsx
#: src/domain/synthetics/orders/utils.tsx
#: src/pages/OrdersOverview/OrdersOverview.js
msgid "Increase"
msgstr "增加"

#: src/pages/Stake/StakeV2.tsx
#: src/pages/Stake/StakeV2.tsx
msgid "Claim {wrappedTokenSymbol} Rewards"
msgstr ""

#: src/components/Glp/GlpSwap.js
#: src/components/Synthetics/GmList/GmList.tsx
#: src/components/Synthetics/MarketStats/MarketStats.tsx
#: src/pages/Stake/StakeV1.js
#: src/pages/Stake/StakeV1.js
#: src/pages/Stake/StakeV2.tsx
#: src/pages/Stake/StakeV2.tsx
#: src/pages/Stake/StakeV2.tsx
msgid "Total Supply"
msgstr "总供应量"

#: src/components/Exchange/NoLiquidityErrorModal.tsx
msgid "{0} Pool Capacity Reached"
msgstr "{0} 池子到达容量"

#: src/components/SettingsModal/SettingsModal.tsx
msgid "Disable order validations"
msgstr "关闭订单验证"

#: src/components/Glp/GlpSwap.js
#: src/pages/Stake/StakeV1.js
#: src/pages/Stake/StakeV1.js
#: src/pages/Stake/StakeV1.js
#: src/pages/Stake/StakeV1.js
#: src/pages/Stake/StakeV1.js
#: src/pages/Stake/StakeV2.tsx
#: src/pages/Stake/StakeV2.tsx
#: src/pages/Stake/StakeV2.tsx
msgid "Staked"
msgstr "质押完成"

#: src/pages/Referrals/Referrals.tsx
msgid "Traders"
msgstr ""

#: src/domain/synthetics/orders/cancelOrdersTxn.ts
msgid "{ordersText} cancelled"
msgstr ""

#: src/components/Synthetics/ConfirmationBox/ConfirmationBox.tsx
msgid "Limit price below Mark Price"
msgstr ""

#: src/components/Exchange/ConfirmationBox.js
msgid "Fees are high to swap from {0} to {1}. <0/>{2} is needed for collateral."
msgstr "从{0}交换到{1}的费用较高。<0/>{2}需要抵押品"

#: src/pages/PositionsOverview/PositionsOverview.js
msgid "size"
msgstr "大小"

#: src/components/Synthetics/TradeHistory/keys.ts
msgid "Create Limit Swap"
msgstr "创建限价交换"

#: src/lib/contracts/transactionErrors.tsx
msgid "<0>Your wallet is not connected to {0}.</0><1/><2>Switch to {1}</2>"
msgstr ""

#: src/lib/contracts/transactionErrors.tsx
msgid "Transaction was cancelled."
msgstr "交易已取消"

#: src/components/Exchange/ConfirmationBox.js
#: src/components/Synthetics/ConfirmationBox/ConfirmationBox.tsx
msgid "Accept confirmation of trigger orders"
msgstr "接受并确认触发订单"

#: src/pages/BuyGMX/BuyGMX.tsx
msgid "Choose to buy from decentralized or centralized exchanges."
msgstr ""

#: src/components/Exchange/TradeHistory.js
msgid "Min required collateral"
msgstr "所需的最低抵押品"

#: src/components/Exchange/TradeHistory.js
msgid "Try increasing the \"Allowed Slippage\", under the Settings menu on the top right"
msgstr "尝试增加 \"Allowed Slippage\", 在右上角设置下方"

#: src/pages/Ecosystem/Ecosystem.js
msgid "GMX ecosystem pages."
msgstr "GMX 生态系统页面"

#: src/components/Exchange/PositionsList.js
#: src/lib/legacy.ts
msgid "Order size is bigger than position, will only be executable if position increases"
msgstr "订单规模大于头寸，只有在头寸增加的情况下才会执行"

#: src/components/Header/AppHeaderLinks.tsx
#: src/components/Synthetics/GmList/GmList.tsx
#: src/components/Synthetics/GmList/GmList.tsx
#: src/components/Synthetics/GmSwap/GmConfirmationBox/GmConfirmationBox.tsx
#: src/components/Synthetics/GmSwap/GmConfirmationBox/GmConfirmationBox.tsx
msgid "Buy"
msgstr "购买"

#: src/domain/synthetics/orders/utils.tsx
msgid "There may not be sufficient liquidity to execute the Swap when the Min. Receive conditions are met."
msgstr ""

#: src/pages/Stake/StakeV2.tsx
msgid "Total Rewards"
msgstr ""

#: src/pages/NftWallet/NftWallet.js
msgid "NFT ID"
msgstr "NFT ID"

#: src/domain/synthetics/markets/claimFundingFeesTxn.ts
#: src/domain/synthetics/referrals/claimAffiliateRewardsTxn.ts
msgid "Success claimings"
msgstr ""

#: src/lib/legacy.ts
msgid "Decentralized Perpetual Exchange | GMX"
msgstr ""

#: src/components/Exchange/PositionEditor.js
msgid "The pending borrow fee will be charged on this transaction."
msgstr ""

#: src/components/Glp/GlpSwap.js
#: src/components/Glp/GlpSwap.js
#: src/components/Glp/GlpSwap.js
#: src/components/Glp/GlpSwap.js
msgid "Fees will be shown once you have entered an amount in the order form."
msgstr "在订单中输入金额，费用就会显示出来"

#: src/pages/Stake/StakeV2.tsx
#: src/pages/Stake/StakeV2.tsx
msgid "GLP Vault"
msgstr ""

#: src/components/Footer/constants.ts
#: src/pages/ReferralTerms/ReferralTerms.js
msgid "Referral Terms"
msgstr "推荐条款"

#: src/pages/Stake/StakeV2.tsx
msgid "Stake esGMX"
msgstr ""

#: src/pages/Dashboard/DashboardV2.tsx
#: src/pages/Dashboard/DashboardV2.tsx
msgid "Target Min Amount"
msgstr "目标最低金额"

#: src/domain/synthetics/trade/utils/validation.ts
#: src/domain/synthetics/trade/utils/validation.ts
#: src/domain/synthetics/trade/utils/validation.ts
msgid "Fees exceed Pay amount"
msgstr ""

#: src/components/Synthetics/TradeHistory/keys.ts
msgid "Failed Market Swap"
msgstr "市场交换失败"

#: src/components/Referrals/referralsHelper.js
msgid "Only letters, numbers and underscores are allowed."
msgstr "只允许使用字母、数字和下底线"

#: src/pages/Referrals/Referrals.tsx
msgid "Referral code submitted!"
msgstr ""

#: src/components/Synthetics/GmList/GmList.tsx
#: src/components/Synthetics/GmList/GmList.tsx
#: src/components/Synthetics/MarketStats/MarketStats.tsx
msgid "APY"
msgstr ""

#: src/components/Synthetics/DateRangeSelect/DateRangeSelect.tsx
msgid "Last month"
msgstr "上个月"

#: src/components/Exchange/SwapBox.js
#: src/components/Exchange/SwapBox.js
msgid "Leave at least {0} {1} for gas"
msgstr "至少为手续费留{0}{1}"

#: src/pages/Dashboard/DashboardV2.tsx
msgid "staked"
msgstr "已质押"

#: src/lib/contracts/transactionErrors.tsx
msgid "There is not enough {0} in your account on {1} to send this transaction.<0/><1/><2>Buy or Transfer {2} to {3}</2>"
msgstr ""

#: src/components/Referrals/AffiliatesStats.tsx
#: src/pages/Dashboard/DashboardV2.tsx
msgid "Total Volume"
msgstr "总量"

#: src/components/Synthetics/SubaccountModal/SubaccountModal.tsx
msgid "Subaccount:"
msgstr ""

#: src/pages/Ecosystem/Ecosystem.js
msgid "GMX Blueberry NFTs"
msgstr "GMX 蓝莓 NFTs"

#: src/components/Exchange/OrderEditor.js
#: src/components/Exchange/OrderEditor.js
msgid "Enter new Price"
msgstr "输入新价钱"

#: src/pages/Stake/StakeV2.tsx
msgid "Withdraw from GLP Vault"
msgstr ""

#: src/components/Exchange/PositionShare.tsx
msgid "Image generation error, please refresh and try again."
msgstr "图片生成错误，请刷新并重试"

#: src/components/Synthetics/Claims/ClaimableCardUI.tsx
#: src/components/Synthetics/TradeFeesRow/TradeFeesRow.tsx
msgid "Price Impact Rebates"
msgstr ""

#: src/domain/synthetics/orders/updateOrderTxn.ts
msgid "Failed to update order"
msgstr ""

#: src/components/Exchange/ExchangeTVChart.js
msgid "Open {0} {longOrShortText}"
msgstr ""

#: src/components/Synthetics/PositionItem/PositionItem.tsx
msgid "Current Borrow Fee / Day"
msgstr ""

#: src/components/Referrals/AffiliatesStats.tsx
msgid "Rebates on V1"
msgstr ""

#: src/pages/OrdersOverview/OrdersOverview.js
msgid "Invalid token indexToken: \"{0}\" collateralToken: \"{1}\""
msgstr "无效代币索引代币: \"{0}\" 抵押品代币: \"{1}\\"

#: src/components/Header/AppHeaderLinks.tsx
msgid "Alerts"
msgstr ""

#: src/components/Exchange/OrdersList.js
msgid "<0>The price that orders can be executed at may differ slightly from the chart price, as market orders update oracle prices, while limit/trigger orders do not.</0><1>This can also cause limit/triggers to not be executed if the price is not reached for long enough. <2>Read more</2>.</1>"
msgstr ""

#: src/pages/Ecosystem/Ecosystem.js
msgid "DeFi Portfolio Tracker"
msgstr "Defi投资组合追踪器"

#: src/components/Synthetics/PositionItem/PositionItem.tsx
msgid "Current Funding Fee / Day"
msgstr ""

#: src/components/TokenCard/TokenCard.tsx
msgid "Arbitrum APR:"
msgstr "Arbitrum年利率"

#: src/pages/Jobs/Jobs.js
msgid "Job Openings"
msgstr ""

#: src/pages/Ecosystem/Ecosystem.js
msgid "Projects integrated with GMX."
msgstr "与GMX整合的项目"

#: src/components/Glp/GlpSwap.js
#: src/components/Stake/GMXAprTooltip.tsx
msgid "Escrowed GMX APR"
msgstr "托管的GMX年利率"

#: src/pages/Stake/StakeV2.tsx
msgid "Compound completed!"
msgstr ""

#: src/components/Synthetics/GmSwap/GmConfirmationBox/GmConfirmationBox.tsx
#: src/components/Synthetics/GmSwap/GmConfirmationBox/GmConfirmationBox.tsx
msgid "Confirm {operationText}"
msgstr ""

#: src/components/Exchange/TradeHistory.js
msgid "Initial collateral"
msgstr "初始抵押品"

#: src/components/Synthetics/MarketCard/MarketCard.tsx
msgid "The Available Liquidity will be the lesser of the difference between the maximum value and the current value for the Reserve and Open Interest."
msgstr ""

#: src/components/Glp/GlpSwap.js
#: src/components/Glp/GlpSwap.js
#: src/components/Migration/Migration.js
#: src/components/Synthetics/GmList/GmList.tsx
#: src/components/Synthetics/MarketStats/MarketStats.tsx
#: src/pages/Stake/StakeV1.js
#: src/pages/Stake/StakeV1.js
#: src/pages/Stake/StakeV1.js
#: src/pages/Stake/StakeV1.js
#: src/pages/Stake/StakeV1.js
#: src/pages/Stake/StakeV2.tsx
#: src/pages/Stake/StakeV2.tsx
#: src/pages/Stake/StakeV2.tsx
#: src/pages/Stake/StakeV2.tsx
msgid "Wallet"
msgstr "钱包"

#: src/pages/CompleteAccountTransfer/CompleteAccountTransfer.js
msgid "You have a pending transfer from {sender}."
msgstr "您有一个来自{sender}的待处理转账"

#: src/domain/synthetics/trade/utils/validation.ts
msgid "Enter a trigger price"
msgstr ""

#: src/components/Synthetics/ConfirmationBox/ConfirmationBox.tsx
msgid "Limit Order Price will vary based on Fees and Price Impact to guarantee the Min. Receive amount."
msgstr ""

#: src/pages/BeginAccountTransfer/BeginAccountTransfer.tsx
msgid "Vested GLP not withdrawn"
msgstr "归属的GLP未被撤回"

#: src/components/Exchange/ConfirmationBox.js
#: src/components/Exchange/PositionEditor.js
#: src/components/Exchange/PositionSeller.js
#: src/components/Exchange/PositionsList.js
#: src/components/Exchange/PositionsList.js
#: src/components/Exchange/SwapBox.js
#: src/components/Exchange/SwapBox.js
#: src/components/Synthetics/ConfirmationBox/ConfirmationBox.tsx
#: src/components/Synthetics/ConfirmationBox/ConfirmationBox.tsx
#: src/components/Synthetics/MarketCard/MarketCard.tsx
#: src/components/Synthetics/PositionEditor/PositionEditor.tsx
#: src/components/Synthetics/PositionItem/PositionItem.tsx
#: src/components/Synthetics/PositionList/PositionList.tsx
#: src/components/Synthetics/PositionSeller/PositionSeller.tsx
#: src/components/Synthetics/TradeBox/TradeBox.tsx
#: src/pages/LeaderboardPage/components/LeaderboardPositionsTable.tsx
msgid "Entry Price"
msgstr "入场价格"

#: src/pages/LeaderboardPage/components/LeaderboardPositionsTable.tsx
msgid "Price change to Liq."
msgstr ""

#: src/components/Exchange/PositionsList.js
msgid "Click on the Position to select its market, then use the trade box to increase your Position Size if needed."
msgstr ""

#: src/domain/synthetics/orders/utils.tsx
msgid "Limit Decrease"
msgstr ""

#: src/components/AddressDropdown/AddressDropdown.tsx
#: src/components/Synthetics/SubaccountModal/SubaccountModal.tsx
msgid "One-Click Trading"
msgstr ""

#: src/pages/AccountDashboard/DailyAndCumulativePnL.tsx
msgid "Cumulative PnL: <0>{0}</0>"
msgstr ""

#: src/components/Synthetics/PoolSelector2/PoolSelector2.tsx
#: src/components/Synthetics/PoolSelector2/PoolSelector2.tsx
msgid "Long Liq."
msgstr ""

#: src/pages/ClaimEsGmx/ClaimEsGmx.js
msgid "You have {0} esGMX (IOU) tokens."
msgstr "你有{0}个esGMX (IOU) 代币"

#: src/domain/synthetics/sidecarOrders/utils.ts
msgid "Price below highest Limit Price."
msgstr ""

#: src/components/Synthetics/SettleAccruedFundingFeeModal/SettleAccruedFundingFeeModal.tsx
msgid "Settling..."
msgstr ""

#: src/components/Exchange/UsefulLinks.tsx
#: src/components/Header/AppHeaderLinks.tsx
msgid "Leaderboard"
msgstr "排行榜"

#: src/pages/AccountDashboard/GeneralPerformanceDetails.tsx
#: src/pages/LeaderboardPage/components/LeaderboardAccountsTable.tsx
msgid "The PnL ($) compared to the capital used.<0/><1/>The capital used is calculated as the highest value of [<2>sum of collateral of open positions - realized PnL + period start pending PnL</2>]."
msgstr ""

#: src/components/Synthetics/Claims/SettleAccruedCard.tsx
msgid "Accrued"
msgstr ""

#: src/pages/AccountDashboard/DailyAndCumulativePnL.tsx
msgid "No data available"
msgstr ""

#: src/components/Synthetics/SubaccountModal/utils.ts
msgid "{nativeTokenSymbol} is not available"
msgstr ""

#: src/pages/LeaderboardPage/components/CompetitionCountdown.tsx
msgid "{prefix} <0>{text}</0>"
msgstr ""

#: src/components/Exchange/PositionShare.tsx
msgid "Tweet"
msgstr "推特"

#: src/components/Exchange/ConfirmationBox.js
#: src/components/Synthetics/ConfirmationBox/ConfirmationBox.tsx
msgid "Confirm Swap"
msgstr "确认交换"

#: src/components/Synthetics/PositionSeller/PositionSeller.tsx
msgid "Keep leverage is not available as Position exceeds max. allowed leverage. <0>Read more</0>."
msgstr ""

#: src/pages/Dashboard/AssetDropdown.tsx
msgid "Add {0} to Metamask"
msgstr ""

#: src/components/SettingsModal/SettingsModal.tsx
msgid "Save"
msgstr "储存"

#: src/pages/AccountDashboard/DailyAndCumulativePnL.tsx
msgid "Daily Profit"
msgstr ""

#: src/pages/ClaimEsGmx/ClaimEsGmx.js
msgid "The esGMX tokens can be staked or vested at any time."
msgstr "esGMX代币可以在任何时候被质押或授权"

#: src/components/Migration/Migration.js
#: src/pages/Stake/StakeV1.js
#: src/pages/Stake/StakeV1.js
msgid "Max: {0}"
msgstr "最高: {0}"

#: src/pages/BuyGMX/BuyGMX.tsx
msgid "Buy ETH directly on Arbitrum or transfer it there."
msgstr ""

#: src/components/Migration/Migration.js
#: src/components/Migration/Migration.js
msgid "Bonus Tokens"
msgstr "奖励代币"

#: src/lib/contracts/transactionErrors.tsx
msgid "Transaction failed"
msgstr "交易失败"

#: src/components/Exchange/PositionEditor.js
#: src/pages/Stake/StakeV2.tsx
msgid "Depositing..."
msgstr "存款中..."

#: src/components/Stake/GMXAprTooltip.tsx
msgid "Earn an extra {0}% {nativeTokenSymbol} Boosted APR by increasing your staked <0>Multiplier Points</0>."
msgstr ""

#: src/components/Synthetics/SubaccountModal/SubaccountModal.tsx
msgid "Expected Available Actions"
msgstr ""

#: src/components/Synthetics/MarketCard/MarketCard.tsx
#: src/components/Synthetics/MarketNetFee/MarketNetFee.tsx
#: src/components/Synthetics/PoolSelector2/PoolSelector2.tsx
#: src/components/Synthetics/PoolSelector2/PoolSelector2.tsx
msgid "Net Rate"
msgstr "净率"

#: src/pages/LeaderboardPage/components/CompetitionPrizes.tsx
#: src/pages/LeaderboardPage/components/CompetitionPrizes.tsx
msgid "2nd Place"
msgstr ""

#: src/components/Synthetics/GmList/GmList.tsx
msgid "<0>The APY is an estimate based on the fees collected for the past seven days, extrapolating the current borrowing fee. It excludes:</0><1><2>price changes of the underlying token(s)</2><3>traders' PnL, which is expected to be neutral in the long term</3><4>funding fees, which are exchanged between traders</4></1><5><6>Read more about GM token pricing</6>.</5><7>Check GM pools' performance against other LP Positions in the <8>GMX Dune Dashboard</8>.</7>"
msgstr ""

#: src/components/Synthetics/SubaccountModal/SubaccountStatus.tsx
msgid "Not enough {0} on your Main Account. Use the \"<0>Convert {1} to {2}</0>\" field to increase the Main Account {3} balance."
msgstr ""

#: src/pages/AccountDashboard/HistoricalLists.tsx
msgid "Orders ({ordersCount})"
msgstr ""

#: src/pages/Ecosystem/Ecosystem.js
msgid "GMX explorer for stats and traders"
msgstr "用于统计和交易的GMX探索器"

#: src/components/Synthetics/StatusNotification/GmStatusNotification.tsx
msgid "Sell order cancelled"
msgstr ""

#: src/pages/LeaderboardPage/components/LeaderboardContainer.tsx
msgid "Last 30 days"
msgstr ""

#: src/components/Synthetics/ConfirmationBox/ConfirmationBox.tsx
#: src/components/Synthetics/TradeBox/TradeBox.tsx
#: src/components/Synthetics/TradeHistory/useDownloadAsCsv.tsx
msgid "Execution Price"
msgstr "执行价格"

#: src/components/Synthetics/SubaccountModal/SubaccountModal.tsx
msgid "Subaccount {0} Balance is used to pay for the Network Fees. Use the \"Top-up\" field if you need to transfer {1} to your Subaccount."
msgstr ""

#: src/components/Exchange/OrdersList.js
msgid "The price that the order can be executed at may differ slightly from the chart price as market orders can change the price while limit / trigger orders cannot."
msgstr "订单可以执行的价格可能与图表价格略有不同，因为市价订单可以改变价格，而限定/触发订单不能"

#: src/components/Synthetics/Claims/ClaimsHistory.tsx
msgid "Claims History"
msgstr ""

#: src/pages/Ecosystem/Ecosystem.js
#: src/pages/Ecosystem/Ecosystem.js
#: src/pages/Ecosystem/Ecosystem.js
#: src/pages/Ecosystem/Ecosystem.js
#: src/pages/Ecosystem/Ecosystem.js
msgid "About"
msgstr "关于"

#: src/components/GmTokensBalanceInfo/GmTokensBalanceInfo.tsx
msgid "Total accrued Fees"
msgstr ""

#: src/components/GmTokensBalanceInfo/GmTokensBalanceInfo.tsx
msgid "Fee values do not include incentives."
msgstr ""

#: src/components/Synthetics/ConfirmationBox/ConfirmationBox.tsx
msgid "Limit price above Mark Price"
msgstr ""

#: src/components/Referrals/AddAffiliateCode.js
msgid "Generate Referral Code"
msgstr "生成推荐代码"

#: src/components/Synthetics/SubaccountModal/utils.ts
msgid "Activate Subaccount"
msgstr ""

#: src/components/Exchange/OrdersList.js
#: src/components/Exchange/SwapBox.js
#: src/components/Exchange/SwapBox.js
#: src/components/Exchange/SwapBox.js
#: src/components/Synthetics/ConfirmationBox/ConfirmationBox.tsx
#: src/components/Synthetics/StatusNotification/OrderStatusNotification.tsx
#: src/components/Synthetics/SwapCard/SwapCard.tsx
#: src/components/Synthetics/TradeBox/TradeBox.tsx
#: src/pages/OrdersOverview/OrdersOverview.js
msgid "Swap"
msgstr "交易"

#: src/domain/synthetics/orders/utils.tsx
msgid "long"
msgstr ""

#: src/components/Referrals/ReferralCodeWarnings.tsx
msgid "This code is not yet registered on {nonTakenNetworkNames}, you will not receive rebates there.<0/><1/>Switch your network to create this code on {nonTakenNetworkNames}."
msgstr "这个代码还没有在{nonTakenNetworkNames}上注册，你将不会在那里获得返利<0/><1/>切换你的网络以在{nonTakenNetworkNames}上创建这个代码"

#: src/components/Exchange/TradeHistory.js
msgid "Deposit {0} USD into {1} {longOrShortText}"
msgstr "存取{0} USD 至 {1} {longOrShortText}"

#: src/pages/Dashboard/DashboardV2.tsx
msgid "Distribution"
msgstr ""

#: src/domain/synthetics/sidecarOrders/utils.ts
msgid "A Size percentage is required."
msgstr ""

#: src/components/NetworkDropdown/NetworkDropdown.tsx
msgid "Language"
msgstr "语言"

#: src/pages/CompleteAccountTransfer/CompleteAccountTransfer.js
msgid "Complete Transfer"
msgstr "完成转移"

#: src/pages/Dashboard/DashboardV2.tsx
#: src/pages/Home/Home.js
msgid "Total Users"
msgstr "用户总数"

#: src/components/Synthetics/PositionItem/PositionItem.tsx
msgid "Net Value: Initial Collateral + PnL - Borrow Fee - Negative Funding Fee - Close Fee"
msgstr ""

#: src/components/Exchange/PositionDropdown.tsx
#: src/components/Exchange/PositionShare.tsx
msgid "Share Position"
msgstr "分享仓位"

#: src/components/Exchange/PositionEditor.js
#: src/components/Exchange/PositionSeller.js
#: src/components/Exchange/SwapBox.js
msgid "Min leverage: 1.1x"
msgstr "最小杠杆率:1.1x"

#: src/components/Exchange/FeesTooltip.tsx
msgid "Deposit Fee"
msgstr ""

#: src/components/Synthetics/OrderEditor/OrderEditor.tsx
msgid "Enter a new size or price"
msgstr ""

#: src/components/Exchange/SwapBox.js
msgid "The borrow fee is calculated as (assets borrowed) / (total assets in pool) * 0.01% per hour."
msgstr "借款费用的计算方法是 (已借资产) / (池中总资产) * 0.01%/小时"

#: src/components/Synthetics/StatusNotification/OrderStatusNotification.tsx
msgid "Unknown order"
msgstr ""

#: src/pages/Jobs/Jobs.js
msgid "No open positions at GMX currently"
msgstr "目前在GMX没有未结头寸"

#: src/context/SubaccountContext/SubaccountContext.tsx
msgid "Max Action Count Reached. <0>Click here</0> to update."
msgstr ""

#: src/components/Exchange/TradeHistory.js
msgid "Execute Order: {orderTypeText} {0} {longShortDisplay} {sizeDeltaDisplay} USD, Price: {executionPriceDisplay} USD"
msgstr ""

#: src/pages/LeaderboardPage/components/LeaderboardAccountsTable.tsx
#: src/pages/LeaderboardPage/components/LeaderboardPositionsTable.tsx
msgid "You do not have any eligible trade during the competition window."
msgstr ""

#: src/components/Synthetics/DateRangeSelect/DateRangeSelect.tsx
#: src/pages/AccountDashboard/GeneralPerformanceDetails.tsx
msgid "Last 30d"
msgstr ""

#: src/components/GmTokensBalanceInfo/GmTokensBalanceInfo.tsx
msgid "The fees' USD value is calculated at the time they are accrued and does not include incentives."
msgstr ""

#: src/pages/Ecosystem/Ecosystem.js
msgid "Dashboards"
msgstr "仪表板"

#: src/domain/synthetics/trade/utils/validation.ts
msgid "Leftover collateral below {0} USD"
msgstr ""

#: src/components/Synthetics/PositionSeller/PositionSeller.tsx
msgid "Close {0} {1}"
msgstr ""

#: src/components/Synthetics/SettleAccruedFundingFeeModal/SettleAccruedFundingFeeModal.tsx
msgid "Consider selecting only Positions where the accrued Funding Fees exceed the gas spent to Settle, which is around {0} per each selected Position."
msgstr ""

#: src/pages/Home/Home.js
msgid "Trade BTC, ETH, AVAX and other top cryptocurrencies with up to 100x leverage directly from your wallet"
msgstr ""

#: src/pages/Stake/StakeV2.tsx
#: src/pages/Stake/StakeV2.tsx
msgid "Claim GMX Rewards"
msgstr ""

#: src/components/Referrals/JoinReferralCode.js
#: src/components/Referrals/JoinReferralCode.js
msgid "Enter Referral Code"
msgstr "输入推荐代码"

#: src/components/Synthetics/UserIncentiveDistributionList/UserIncentiveDistributionList.tsx
#: src/pages/LeaderboardPage/components/LeaderboardNavigation.tsx
msgid "EIP-4844, 20-27 Mar"
msgstr ""

#: src/pages/BeginAccountTransfer/BeginAccountTransfer.tsx
#: src/pages/CompleteAccountTransfer/CompleteAccountTransfer.js
#: src/pages/NftWallet/NftWallet.js
msgid "Transfer failed."
msgstr "转移失败"

#: src/components/Exchange/PositionEditor.js
msgid "Deposit amount is insufficient to bring leverage below the max allowed leverage of 100x"
msgstr ""

#: src/components/Exchange/ConfirmationBox.js
#: src/components/Exchange/ConfirmationBox.js
#: src/components/Exchange/OrderEditor.js
#: src/components/Exchange/OrdersList.js
#: src/components/Exchange/OrdersList.js
#: src/components/Exchange/OrdersList.js
#: src/components/Exchange/PositionEditor.js
#: src/components/Exchange/PositionSeller.js
#: src/components/Exchange/PositionsList.js
#: src/components/Exchange/PositionsList.js
#: src/components/Synthetics/ConfirmationBox/ConfirmationBox.tsx
#: src/components/Synthetics/ConfirmationBox/ConfirmationBox.tsx
#: src/components/Synthetics/ConfirmationBox/ConfirmationBox.tsx
#: src/components/Synthetics/OrderItem/OrderItem.tsx
#: src/components/Synthetics/OrderList/OrderList.tsx
#: src/components/Synthetics/PositionEditor/PositionEditor.tsx
#: src/components/Synthetics/PositionItem/PositionItem.tsx
#: src/components/Synthetics/PositionList/PositionList.tsx
#: src/components/Synthetics/PositionSeller/PositionSeller.tsx
#: src/components/Synthetics/TradeHistory/useDownloadAsCsv.tsx
#: src/pages/LeaderboardPage/components/LeaderboardPositionsTable.tsx
#: src/pages/OrdersOverview/OrdersOverview.js
msgid "Mark Price"
msgstr "标价"

#: src/components/Synthetics/GmAssetDropdown/GmAssetDropdown.tsx
msgid "Open {marketName} in Explorer"
msgstr ""

#: src/components/Exchange/SwapBox.js
msgid "Take-profit and stop-loss orders can be set after opening a position. <0/><1/>There will be a \"Close\" button on each position row, clicking this will display the option to set trigger orders. <2/><3/>For screenshots and more information, please see the <4>docs</4>."
msgstr "获利和止损订单可以在开仓后设置 <0/><1/>每一行仓位上都会有一个 \"Close/\"按钮, 点击它将会显示设置触发订单的选项 <2/><3/>屏幕截图和更多信息，请参见<4>文档</4>"

#: src/components/Exchange/TradeHistory.js
msgid "Partial Liquidation"
msgstr "部分清偿"

#: src/pages/Dashboard/DashboardV2.tsx
msgid "24h Volume"
msgstr "24小时数量"

#: src/pages/Dashboard/DashboardV2.tsx
msgid "Total Stats"
msgstr "总统计表"

#: src/components/Exchange/PositionEditor.js
msgid "Enable deposit sent."
msgstr ""

#: src/pages/Dashboard/DashboardV2.tsx
msgid "Assets Under Management: GMX staked (All chains) + GLP pool ({chainName}) +  GM Pools ({chainName})."
msgstr ""

#: src/components/Synthetics/StatusNotification/OrderStatusNotification.tsx
msgid "Withdrawing {0} from {positionText}"
msgstr ""

#: src/pages/Ecosystem/Ecosystem.js
msgid "Community Projects"
msgstr "社区项目"

#: src/components/Synthetics/StatusNotification/OrderStatusNotification.tsx
#: src/domain/synthetics/orders/utils.tsx
msgid "Limit Swap"
msgstr ""

#: src/pages/Stake/StakeV2.tsx
#: src/pages/Stake/StakeV2.tsx
msgid "Compound"
msgstr ""

#: src/components/Glp/GlpSwap.js
#: src/components/Glp/GlpSwap.js
msgid "Sell for {0}"
msgstr "以{0}出售"

#: src/components/Exchange/PositionSeller.js
msgid "Fees are higher than Collateral"
msgstr ""

#: src/components/Referrals/TradersStats.tsx
msgid "You will receive a {currentTierDiscount}% discount on opening and closing fees."
msgstr ""

#: src/pages/LeaderboardPage/components/LeaderboardContainer.tsx
msgid "Top Addresses"
msgstr ""

#: src/components/Synthetics/TradeHistory/keys.ts
msgid "Update Stop-Loss Order"
msgstr "更新止损指令"

#: src/pages/BeginAccountTransfer/BeginAccountTransfer.tsx
#: src/pages/CompleteAccountTransfer/CompleteAccountTransfer.js
msgid "Continue"
msgstr "继续"

#: src/pages/AccountDashboard/DailyAndCumulativePnL.tsx
msgid "Daily and Cumulative PnL"
msgstr ""

#: src/components/Exchange/PositionEditor.js
msgid "Edit {longOrShortText} {0}"
msgstr ""

#: src/components/Synthetics/GmList/GmList.tsx
#: src/components/Synthetics/GmList/GmList.tsx
#: src/components/Synthetics/GmSwap/GmConfirmationBox/GmConfirmationBox.tsx
msgid "Sell"
msgstr ""

#: src/components/Synthetics/SubaccountModal/SubaccountModal.tsx
msgid "Сonvert {0} to {1}"
msgstr ""

#: src/domain/synthetics/orders/utils.tsx
msgid "short"
msgstr ""

#: src/components/Exchange/ConfirmationBox.js
#: src/components/Synthetics/ConfirmationBox/ConfirmationBox.tsx
msgid "I am aware of the trigger orders"
msgstr "我了解触发的指令"

#: src/domain/synthetics/orders/cancelOrdersTxn.ts
msgid "{count, plural, one {Order} other {# Orders}}"
msgstr ""

#: src/components/Referrals/AffiliatesStats.tsx
msgid "Volume on V1"
msgstr ""

#: src/components/Synthetics/TradeHistory/keys.ts
msgid "Request Market Decrease"
msgstr "要求市场减少"

#: src/domain/synthetics/trade/utils/validation.ts
#: src/domain/synthetics/trade/utils/validation.ts
msgid "Max. Leverage exceeded"
msgstr ""

#: src/components/Exchange/OrderEditor.js
msgid "Price is above Mark Price"
msgstr "价格高于标价"

#: src/components/Synthetics/TradeHistory/TradeHistoryRow/utils/position.ts
#: src/components/Synthetics/TradeHistory/TradeHistoryRow/utils/position.ts
#: src/components/Synthetics/TradeHistory/TradeHistoryRow/utils/position.ts
#: src/components/Synthetics/TradeHistory/TradeHistoryRow/utils/position.ts
#: src/components/Synthetics/TradeHistory/TradeHistoryRow/utils/position.ts
#: src/components/Synthetics/TradeHistory/TradeHistoryRow/utils/position.ts
#: src/components/Synthetics/TradeHistory/TradeHistoryRow/utils/position.ts
#: src/components/Synthetics/TradeHistory/TradeHistoryRow/utils/position.ts
#: src/components/Synthetics/TradeHistory/TradeHistoryRow/utils/position.ts
#: src/components/Synthetics/TradeHistory/TradeHistoryRow/utils/position.ts
#: src/components/Synthetics/TradeHistory/TradeHistoryRow/utils/position.ts
msgid "Order Execution Price"
msgstr "订单执行价格"

#: src/components/Exchange/ConfirmationBox.js
#: src/components/Exchange/PositionSeller.js
#: src/components/Synthetics/ConfirmationBox/rows/AllowedSlippageRow.tsx
#: src/components/Synthetics/PositionSeller/rows/AllowedSlippageRow.tsx
msgid "Slippage is too high"
msgstr ""

#: src/components/Synthetics/ConfirmationBox/SideOrderEntries.tsx
msgid "Add Row"
msgstr ""

#: src/components/Synthetics/MarketsList/NetFeeHeaderTooltipContent.tsx
msgid "Net rate combines funding and borrowing fees but excludes open, swap or impact fees.<0/><1/>Funding fees help to balance longs and shorts and are exchanged between both sides. <2>Read more</2>.<3/><4/>Borrowing fees help ensure available liquidity. <5>Read more</5>."
msgstr "净率结合了资金费用和借款费用，但不包括开放、交换或影响费用。<0/><1/>资金费用有助于平衡多头和空头，并在双方之间交换。<2>阅读更多</2>。<3/><4/>借款费用有助于确保可用流动性。<5>阅读更多</5>。"

#: src/components/Synthetics/AccruedPositionPriceImpactRebateModal/AccruedPositionPriceImpactRebateModal.tsx
msgid "Accrued Price Impact Rebates"
msgstr ""

#: src/pages/AccountDashboard/GeneralPerformanceDetails.tsx
msgid "Yesterday"
msgstr ""

#: src/components/Synthetics/TradeHistory/keys.ts
msgid "Request Deposit"
msgstr "要求押金"

#: src/components/Exchange/PositionEditor.js
msgid "Deposit not enough to cover fees"
msgstr ""

#: src/components/Migration/Migration.js
#: src/components/Migration/Migration.js
#: src/pages/Stake/StakeV1.js
#: src/pages/Stake/StakeV1.js
#: src/pages/Stake/StakeV1.js
msgid "Migrate"
msgstr "转移"

#: src/domain/synthetics/orders/cancelOrdersTxn.ts
msgid "Cancelling {ordersText}"
msgstr ""

#: src/pages/Ecosystem/Ecosystem.js
msgid "Ecosystem Projects"
msgstr ""

#: src/domain/synthetics/claimHistory/claimPriceImpactRebate.ts
msgid "Price Impact Rebate Claimed"
msgstr ""

#: src/components/Synthetics/GmSwap/GmSwapBox/GmSwapBox.tsx
msgid "Consider selecting and using the \"Pair\" option to reduce the Price Impact."
msgstr ""

#: src/components/Exchange/OrdersList.js
#: src/components/Exchange/OrdersList.js
#: src/components/Exchange/SwapBox.js
#: src/components/Synthetics/ConfirmationBox/ConfirmationBox.tsx
#: src/components/Synthetics/OrderEditor/OrderEditor.tsx
#: src/components/Synthetics/OrderItem/OrderItem.tsx
#: src/components/Synthetics/OrderItem/OrderItem.tsx
#: src/components/Synthetics/PositionItem/PositionItem.tsx
#: src/components/Synthetics/TradeBox/TradeBox.tsx
#: src/components/Synthetics/TradeHistory/keys.ts
msgid "Limit"
msgstr "限制"

#: src/components/Synthetics/SubaccountModal/SubaccountModal.tsx
msgid "This is the maximum top-up amount that will be sent from your Main account to your Subaccount after each transaction. The actual amount sent will depend on the final transaction fee."
msgstr ""

#: src/components/Exchange/OrdersToa.js
msgid "<0>Insufficient liquidity to execute the order</0><1>The mark price which is an aggregate of exchange prices did not reach the specified price</1><2>The specified price was reached but not long enough for it to be executed</2><3>No keeper picked up the order for execution</3>"
msgstr "执行订单的流动性不足</0><1>作为交易所价格总和的标记价格未达到指定价格</1><2>已达到指定价格但时间不足以执行 </2><3>没有守门员领取执行令</3>"

#: src/components/Exchange/ConfirmationBox.js
#: src/components/Synthetics/ConfirmationBox/ConfirmationBox.tsx
msgid "Your position's collateral after deducting fees:"
msgstr "扣除费用后，你的头寸的抵押品"

#: src/components/Glp/GlpSwap.js
msgid "Selling..."
msgstr "出售中..."

#: src/domain/synthetics/orders/utils.tsx
msgid "The order may not execute as the max. allowed leverage is exceeded. Consider decreasing the order's leverage by editing and decreasing its size. <0>Read more</0>."
msgstr ""

#: src/components/Exchange/PositionSeller.js
#: src/components/Exchange/PositionSeller.js
#: src/components/Exchange/PositionsList.js
#: src/components/Exchange/PositionsList.js
#: src/components/Synthetics/OrderEditor/OrderEditor.tsx
#: src/components/Synthetics/PositionItem/PositionItem.tsx
#: src/components/Synthetics/PositionItem/PositionItem.tsx
#: src/components/Synthetics/PositionSeller/PositionSeller.tsx
#: src/components/Synthetics/PositionSeller/PositionSeller.tsx
#: src/components/Synthetics/TradeBox/TradeBox.tsx
msgid "Close"
msgstr "收盘"

#: src/pages/Ecosystem/Ecosystem.js
#: src/pages/Ecosystem/Ecosystem.js
#: src/pages/Ecosystem/Ecosystem.js
#: src/pages/Ecosystem/Ecosystem.js
#: src/pages/Ecosystem/Ecosystem.js
msgid "Link"
msgstr "链接"

#: src/components/Synthetics/MarketNetFee/MarketNetFee.tsx
#: src/pages/Dashboard/DashboardV2.tsx
msgid "Long Positions"
msgstr "开仓做多"

#: src/components/Synthetics/StatusNotification/OrderStatusNotification.tsx
msgid "Depositing {0} to {positionText}"
msgstr ""

#: src/components/Synthetics/NetworkFeeRow/NetworkFeeRow.tsx
msgid "Max Network Fee"
msgstr ""

#: src/pages/Dashboard/DashboardV2.tsx
msgid "01 Sep 2021"
msgstr "01 Sep 2021"

#: src/components/Synthetics/ConfirmationBox/ConfirmationBox.tsx
#: src/domain/synthetics/positions/utils.ts
msgid "Take-Profit"
msgstr ""

#: src/domain/tokens/approveTokens.tsx
msgid "Approval was cancelled"
msgstr "核准已被取消"

#: src/components/Synthetics/MarketNetFee/MarketNetFee.tsx
msgid "{longOrShort} positions do not pay a funding fee and pay a borrow fee of {borrowRate} per hour."
msgstr ""

#: src/pages/OrdersOverview/OrdersOverview.js
msgid "Increase active: {0}, executed: {1}, cancelled: {2}"
msgstr "提升活跃度：{0}，执行。{1}，取消了。{2}"

#: src/components/Synthetics/NetworkFeeRow/NetworkFeeRow.tsx
msgid "Maximum network fee paid to the network. This fee is a blockchain cost not specific to GMX, and it does not impact your collateral."
msgstr ""

#: src/pages/Ecosystem/Ecosystem.js
msgid "GMX Pages"
msgstr "GMX页面"

#: src/components/Exchange/SwapBox.js
msgid "{0} is required for collateral."
msgstr "{0}是需要抵押品的"

#: src/pages/Ecosystem/Ecosystem.js
msgid "Decentralized Options Protocol"
msgstr "去中心化选项协议"

#: src/components/Synthetics/TradeHistory/keys.ts
msgid "Failed Stop-Loss Order"
msgstr "止损订单失败"

#: src/pages/CompleteAccountTransfer/CompleteAccountTransfer.js
#: src/pages/CompleteAccountTransfer/CompleteAccountTransfer.js
msgid "Complete Account Transfer"
msgstr "完成账户转移"

#: src/pages/Stake/StakeV2.tsx
msgid "Claim Rewards"
msgstr ""

#: src/components/AddressDropdown/AddressDropdown.tsx
msgid "Copy Address"
msgstr "复制地址"

#: src/pages/BeginAccountTransfer/BeginAccountTransfer.tsx
msgid "Pending Transfer Approval"
msgstr ""

#: src/pages/BuyGlp/BuyGlp.js
msgid "Purchase <0>GLP tokens</0> to earn {nativeTokenSymbol} fees from swaps and leverage trading."
msgstr ""

#: src/components/Synthetics/OrderEditor/OrderEditor.tsx
msgid "Enter a ratio"
msgstr ""

#: src/pages/Dashboard/AssetDropdown.tsx
msgid "Proof of Reserves"
msgstr "储备证明"

#: src/pages/AccountDashboard/GeneralPerformanceDetails.tsx
msgid "General Performance Details"
msgstr ""

#: src/pages/Stake/StakeV2.tsx
msgid "<0>This will withdraw and unreserve all tokens as well as pause vesting.<1/><2/>esGMX tokens that have been converted to GMX will be claimed and remain as GMX tokens.<3/><4/>To claim GMX tokens without withdrawing, use the \"Claim\" button under the Total Rewards section.<5/><6/></0>"
msgstr ""

#: src/pages/OrdersOverview/OrdersOverview.js
msgid "Price conditions are met"
msgstr "符合价格条件"

#: src/pages/Stake/StakeV2.tsx
msgid "Unstake GMX"
msgstr ""

#: src/pages/Stake/StakeV2.tsx
msgid "Deposit failed!"
msgstr ""<|MERGE_RESOLUTION|>--- conflicted
+++ resolved
@@ -175,7 +175,7 @@
 msgid "GMX transfers not yet enabled"
 msgstr ""
 
-#: src/components/Synthetics/UserIncentiveDistributionList/UserIncentiveDistributionList.tsx
+#: src/domain/synthetics/common/incentivesAirdropMessages.ts
 #: src/pages/LeaderboardPage/components/LeaderboardNavigation.tsx
 msgid "EIP-4844, 13-20 Mar"
 msgstr ""
@@ -408,6 +408,10 @@
 msgid "Realized PnL"
 msgstr ""
 
+#: src/components/SettingsModal/SettingsModal.tsx
+#~ msgid "The Max Execution Fee is set to a higher value to handle potential increases in gas price during order execution. Any excess execution fee will be refunded to your account when the order is executed. Only applicable to GMX V2."
+#~ msgstr ""
+
 #: src/pages/BuyGMX/BuyGMX.tsx
 msgid "You can transfer ETH from other networks to Arbitrum using any of the below options:"
 msgstr "您可以使用以下任何一种方式将ETH从其他网络转移到Arbitrum："
@@ -516,23 +520,6 @@
 msgid "New Collateral"
 msgstr ""
 
-<<<<<<< HEAD
-#: src/components/TokenCard/TokenCard.tsx
-msgid "Arbitrum GM Pools are incentivized."
-msgstr ""
-
-#: src/components/TokenCard/TokenCard.tsx
-msgid "Arbitrum Max. APR:"
-msgstr ""
-
-#: src/components/TokenCard/TokenCard.tsx
-msgid "Arbitrum and Avalanche GM Pools are incentivized."
-msgstr ""
-
-#: src/components/Synthetics/OrderEditor/OrderEditor.tsx
-msgid "As network fees have increased, an additional execution fee is needed."
-msgstr ""
-=======
 #: src/lib/wallets/connecters/binanceW3W/binanceWallet.ts
 msgid "Tap [Create Wallet] to start using your Web3 Wallet."
 msgstr "点击[创建钱包]开始使用您的Web3钱包"
@@ -540,7 +527,6 @@
 #: src/components/Exchange/ConfirmationBox.js
 msgid "Cancel submitted"
 msgstr "送出取消"
->>>>>>> 2a7b7419
 
 #: src/domain/synthetics/orders/utils.tsx
 msgid "There may not be sufficient liquidity to execute the Pay Token to Collateral Token swap when the Price conditions are met."
@@ -549,6 +535,10 @@
 #: src/components/Exchange/PositionSeller.js
 msgid "Please uncheck \"Keep Leverage\", or close a larger position amount."
 msgstr ""
+
+#: src/components/Synthetics/NetworkFeeRow/NetworkFeeRow.tsx
+#~ msgid "The max execution fee is overestimated, including by the buffer set under settings. Upon execution, any excess execution fee is sent back to your account."
+#~ msgstr "最大执行费用被高估，包括在设置下设置的缓冲区。执行时，任何多余的执行费用都会退还到您的帐户"
 
 #: src/components/Exchange/PositionDropdown.tsx
 #: src/components/Exchange/PositionsList.js
@@ -577,27 +567,6 @@
 msgid "Max network fee buffer precision is 0.01%"
 msgstr ""
 
-<<<<<<< HEAD
-#: src/components/TokenCard/TokenCard.tsx
-msgid "Avalanche GM Pools are incentivized."
-msgstr ""
-
-#: src/domain/synthetics/common/incentivesAirdropMessages.ts
-msgid "Avalanche LP incentives"
-msgstr ""
-
-#: src/components/TokenCard/TokenCard.tsx
-msgid "Avalanche Max. APR: {0}"
-msgstr ""
-
-#: src/domain/synthetics/common/incentivesAirdropMessages.ts
-msgid "Avalanche trading incentives"
-msgstr ""
-
-#: src/pages/LeaderboardPage/components/LeaderboardAccountsTable.tsx
-msgid "Average leverage used."
-msgstr ""
-=======
 #: src/components/Synthetics/OrderEditor/OrderEditor.tsx
 msgid "Max. Leverage Exceeded"
 msgstr ""
@@ -605,7 +574,6 @@
 #: src/components/SearchInput/SearchInput.tsx
 msgid "Search Token"
 msgstr "搜索代币"
->>>>>>> 2a7b7419
 
 #: src/pages/BuyGMX/BuyGMX.tsx
 msgid "Buy GMX using Decentralized Exchange Aggregators:"
@@ -690,7 +658,7 @@
 
 #: src/components/SettingsModal/SettingsModal.tsx
 msgid "Invalid slippage value"
-msgstr "无效的滑点值"
+msgstr "无效的滑点值<<<<<<< HEAD"
 
 #: src/components/Exchange/OrderEditor.js
 #: src/components/Exchange/OrderEditor.js
@@ -699,7 +667,7 @@
 
 #: src/components/Glp/GlpSwap.js
 msgid "Sell submitted!"
-msgstr "出售提交"
+msgstr "出售提交>>>>>>> master"
 
 #: src/components/Exchange/PositionSeller.js
 msgid "Closing..."
@@ -708,6 +676,10 @@
 #: src/components/Referrals/AddAffiliateCode.js
 msgid "Code already taken"
 msgstr "已采取的代码"
+
+#: src/pages/BuyGMX/BuyGMX.tsx
+#~ msgid "Buy GMX from Uniswap (make sure to select Arbitrum):"
+#~ msgstr ""
 
 #: src/components/SettingsModal/SettingsModal.tsx
 msgid "Slippage should be less than -5%"
@@ -1653,23 +1625,12 @@
 msgid "Max Bonus Rebate"
 msgstr ""
 
-<<<<<<< HEAD
-#: src/domain/synthetics/common/incentivesAirdropMessages.ts
-#: src/pages/LeaderboardPage/components/LeaderboardNavigation.tsx
-msgid "EIP-4844, 13-20 Mar"
-msgstr ""
-
-#: src/domain/synthetics/common/incentivesAirdropMessages.ts
-#: src/pages/LeaderboardPage/components/LeaderboardNavigation.tsx
-msgid "EIP-4844, 20-27 Mar"
-=======
 #: src/pages/AccountDashboard/DailyAndCumulativePnL.tsx
 msgid "Cumulative PnL"
 msgstr ""
 
 #: src/components/TokenCard/TokenCard.tsx
 msgid "Arbitrum Max. APY:"
->>>>>>> 2a7b7419
 msgstr ""
 
 #: src/pages/Stake/StakeV2.tsx
@@ -1857,6 +1818,10 @@
 msgid "Enter and exit positions with minimal spread and low price impact. Get the optimal price without incurring additional costs."
 msgstr ""
 
+#: src/domain/synthetics/common/incentivesAirdropMessages.ts
+msgid "STIP.b trading incentives"
+msgstr ""
+
 #: src/components/Synthetics/PositionItem/PositionItem.tsx
 msgid "Since your position's Collateral is {0} with a value larger than the Position Size, the Collateral value will cover any negative PnL."
 msgstr ""
@@ -2161,15 +2126,6 @@
 msgid "Price below Limit Price."
 msgstr ""
 
-<<<<<<< HEAD
-#: src/components/Glp/GlpSwap.js
-msgid "GLP sell disabled, pending {0} upgrade"
-msgstr "GLP售卖已禁止，等待{0}升级"
-
-#: src/domain/synthetics/common/incentivesAirdropMessages.ts
-msgid "GLP to GM Airdrop"
-msgstr ""
-=======
 #: src/components/Exchange/ConfirmationBox.js
 #: src/components/Exchange/ConfirmationBox.js
 #: src/components/Exchange/SwapBox.js
@@ -2180,19 +2136,13 @@
 #: src/components/Synthetics/SwapCard/SwapCard.tsx
 msgid "{0} Price"
 msgstr "{0} 价钱"
->>>>>>> 2a7b7419
 
 #: src/pages/BuyGMX/BuyGMX.tsx
 msgid "Buy GMX from centralized services"
 msgstr ""
 
-<<<<<<< HEAD
-#: src/domain/synthetics/common/incentivesAirdropMessages.ts
-msgid "GM Airdrop"
-=======
 #: src/components/Synthetics/TradeFeesRow/TradeFeesRow.tsx
 msgid "Borrow Fee Rate"
->>>>>>> 2a7b7419
 msgstr ""
 
 #: src/components/Header/AppHeaderUser.tsx
@@ -2341,6 +2291,10 @@
 msgid "Couldn't find a swap route with enough liquidity"
 msgstr ""
 
+#: src/components/TokenCard/TokenCard.tsx
+msgid "Arbitrum GM Pools are incentivized."
+msgstr ""
+
 #: src/components/Exchange/ConfirmationBox.js
 #: src/components/Synthetics/ConfirmationBox/ConfirmationBox.tsx
 msgid "Confirm Long"
@@ -2407,6 +2361,10 @@
 
 #: src/components/Exchange/PositionSeller.js
 msgid "Requested decrease of {0} {longOrShortText} by {sizeDeltaUsd} USD."
+msgstr ""
+
+#: src/components/TokenCard/TokenCard.tsx
+msgid "Arbitrum and Avalanche GM Pools are incentivized."
 msgstr ""
 
 #: src/components/Exchange/NoLiquidityErrorModal.tsx
@@ -3304,6 +3262,10 @@
 msgid "BUYABLE"
 msgstr ""
 
+#: src/components/TokenCard/TokenCard.tsx
+#~ msgid "Arbitrum Max. APR:"
+#~ msgstr ""
+
 #: src/components/Synthetics/TradeHistory/keys.ts
 msgid "Execute Limit Order"
 msgstr "执行限价单"
@@ -3342,6 +3304,10 @@
 #: src/components/Synthetics/TableMarketFilter/MarketFilterLongShort.tsx
 msgid "Shorts"
 msgstr ""
+
+#: src/components/Referrals/TradersStats.tsx
+#~ msgid "The owner of this Referral Code has set a custom discount of {currentTierDiscount}% instead of the standard {0}% for Tier {1}.======="
+#~ msgstr ""
 
 #: src/pages/PriceImpactRebatesStats/PriceImpactRebatesStats.tsx
 msgid "Prev"
@@ -3404,7 +3370,7 @@
 msgid "Trading guide"
 msgstr "交易指南"
 
-#: src/components/Synthetics/UserIncentiveDistributionList/UserIncentiveDistributionList.tsx
+#: src/domain/synthetics/common/incentivesAirdropMessages.ts
 msgid "TRADING Airdrop"
 msgstr ""
 
@@ -3646,6 +3612,10 @@
 msgid "Buy GLP"
 msgstr "购买GLP"
 
+#: src/components/Synthetics/GmSwap/GmFees/GmFees.tsx
+#~ msgid "Sell Fee>>>>>>> master"
+#~ msgstr ""
+
 #: src/components/Exchange/ConfirmationBox.js
 msgid "Cancel failed"
 msgstr "取消失败"
@@ -3874,6 +3844,10 @@
 msgid "Transfer already initiated"
 msgstr "已启动转移"
 
+#: src/domain/synthetics/orders/utils.tsx
+#~ msgid "The Order may not execute as the Max. Allowed Leverage is exceeded. Consider decreasing the Order's Leverage by editing and decreasing its Size. <0>Read more</0>."
+#~ msgstr ""
+
 #: src/pages/Stake/StakeV2.tsx
 #: src/pages/Stake/StakeV2.tsx
 msgid "Withdraw submitted."
@@ -3984,8 +3958,8 @@
 msgstr ""
 
 #: src/components/Synthetics/TradeFeesRow/TradeFeesRow.tsx
-msgid "The Bonus Rebate will be airdropped as ARB tokens on a pro-rata basis. <0>Read more</0>."
-msgstr ""
+#~ msgid "The Bonus Rebate will be airdropped as ARB tokens on a pro-rata basis. <0>Read more</0>."
+#~ msgstr ""
 
 #: src/pages/LeaderboardPage/components/CompetitionCountdown.tsx
 msgid "This competition has ended."
@@ -4225,7 +4199,7 @@
 
 #: src/pages/Home/Home.js
 msgid "Save on Costs"
-msgstr "节省成本"
+msgstr "节省成本======="
 
 #: src/components/Synthetics/StatusNotification/GmStatusNotification.tsx
 msgid "Buy order cancelled"
@@ -4273,7 +4247,7 @@
 
 #: src/pages/Ecosystem/Ecosystem.js
 msgid "GBC NFTs APR tracker and rewards"
-msgstr ""
+msgstr "GBC NFTs 年利率跟踪器和奖励"
 
 #: src/components/Synthetics/StatusNotification/SubaccountNotification.tsx
 #: src/components/Synthetics/StatusNotification/SubaccountNotification.tsx
@@ -4867,31 +4841,9 @@
 msgid "You have selected {collateralTokenSymbol} as Collateral, the Liquidation Price will vary based on the price of {collateralTokenSymbol}."
 msgstr ""
 
-<<<<<<< HEAD
-#: src/domain/synthetics/common/incentivesAirdropMessages.ts
-msgid "STIP.b LP incentives"
-msgstr ""
-
-#: src/domain/synthetics/common/incentivesAirdropMessages.ts
-msgid "STIP.b trading incentives"
-msgstr ""
-
-#: src/components/Referrals/JoinReferralCode.js
-msgid "Same as current active code"
-msgstr "与当前的有效代码相同"
-
-#: src/components/SettingsModal/SettingsModal.tsx
-msgid "Save"
-msgstr "储存"
-
-#: src/pages/Home/Home.js
-msgid "Save on Costs"
-msgstr "节省成本"
-=======
 #: src/pages/Ecosystem/Ecosystem.js
 msgid "Telegram bot for Open Interest on GMX"
 msgstr "GMX上未平仓合约的电报机器人"
->>>>>>> 2a7b7419
 
 #: src/components/Glp/GlpSwap.js
 #: src/components/Glp/GlpSwap.js
@@ -4929,7 +4881,7 @@
 
 #: src/domain/synthetics/trade/utils/validation.ts
 msgid "Min collateral: {0}"
-msgstr ""
+msgstr "<<<<<<< HEAD"
 
 #: src/pages/Ecosystem/Ecosystem.js
 msgid "Spreadsheet for position calculations"
@@ -5307,6 +5259,10 @@
 
 #: src/pages/BuyGMX/BuyGMX.tsx
 msgid "Buy or Transfer ETH to Arbitrum"
+msgstr ""
+
+#: src/components/TokenCard/TokenCard.tsx
+msgid "Avalanche GM Pools are incentivized."
 msgstr ""
 
 #: src/components/Synthetics/MarketStats/MarketStats.tsx
@@ -5429,6 +5385,10 @@
 #: src/components/Exchange/SwapBox.js
 msgid "<0>{0} is required for collateral.</0><1>Swap amount from {1} to {2} exceeds {3} Available Liquidity. Reduce the \"Pay\" size, or use {4} as the \"Pay\" token to use it for collateral.</1><2>You can buy {5} on 1inch.</2>"
 msgstr ""
+
+#: src/pages/BuyGlp/BuyGlp.js
+#~ msgid "GLP to GM migration has reduced Fees due to STIP incentives. <0>Read more</0>.======="
+#~ msgstr ""
 
 #: src/components/Referrals/AffiliatesStats.tsx
 #: src/components/Referrals/TradersStats.tsx
@@ -5573,13 +5533,13 @@
 
 #: src/components/Exchange/ConfirmationBox.js
 msgid "Forfeit profit"
-msgstr "没收收益"
+msgstr "没收收益<<<<<<< HEAD"
 
 #: src/components/Synthetics/GmSwap/GmFees/GmFees.tsx
 msgid "Sell Fee"
 msgstr ""
 
-#: src/components/Synthetics/UserIncentiveDistributionList/UserIncentiveDistributionList.tsx
+#: src/domain/synthetics/common/incentivesAirdropMessages.ts
 msgid "GM Airdrop"
 msgstr ""
 
@@ -5684,13 +5644,8 @@
 msgid "You have esGMX tokens in the Affiliate Vault, you need to withdraw these tokens if you want to transfer them to the new account"
 msgstr ""
 
-<<<<<<< HEAD
-#: src/domain/synthetics/common/incentivesAirdropMessages.ts
-msgid "TRADING Airdrop"
-=======
 #: src/components/Synthetics/SubaccountModal/utils.ts
 msgid "Maximum auto top-up amount is required"
->>>>>>> 2a7b7419
 msgstr ""
 
 #: src/pages/BuyGlp/BuyGlp.js
@@ -5758,20 +5713,10 @@
 msgid "{0} <0><1>{indexName}</1><2>[{poolName}]</2></0> <3>market selected</3>."
 msgstr ""
 
-<<<<<<< HEAD
-#: src/components/AprInfo/AprInfo.tsx
-#~ msgid "The Bonus APR will be airdropped as ARB tokens. <0>Read more</0>."
-#~ msgstr ""
-
-#: src/components/AprInfo/AprInfo.tsx
-msgid "The Bonus APR will be airdropped as {airdropTokenSymbol} tokens. <0>Read more</0>."
-msgstr ""
-=======
 #: src/pages/BeginAccountTransfer/BeginAccountTransfer.tsx
 #: src/pages/BeginAccountTransfer/BeginAccountTransfer.tsx
 msgid "Vested GMX not withdrawn"
 msgstr "归属的GMX未被撤回"
->>>>>>> 2a7b7419
 
 #: src/components/Glp/GlpSwap.js
 msgid "FEES"
@@ -5784,15 +5729,7 @@
 #: src/components/Exchange/FeesTooltip.tsx
 #: src/components/Exchange/NetValueTooltip.tsx
 #: src/components/Synthetics/TradeFeesRow/TradeFeesRow.tsx
-<<<<<<< HEAD
-#~ msgid "The Bonus Rebate will be airdropped as ARB tokens on a pro-rata basis. <0>Read more</0>."
-#~ msgstr ""
-
-#: src/components/Synthetics/TradeFeesRow/TradeFeesRow.tsx
-msgid "The Bonus Rebate will be airdropped as {0} tokens on a pro-rata basis. <0><1>Read more</1>.</0>"
-=======
 msgid "Open Fee"
->>>>>>> 2a7b7419
 msgstr ""
 
 #: src/components/Referrals/AddAffiliateCode.js
@@ -5935,11 +5872,11 @@
 
 #: src/pages/LeaderboardPage/components/LeaderboardContainer.tsx
 msgid "Top Positions"
-msgstr ""
+msgstr "<<<<<<< HEAD"
 
 #: src/components/Exchange/TradeHistory.js
 msgid "Could not execute withdrawal from {0} {longOrShortText}"
-msgstr "无法执行提取{0} {longOrShortText}"
+msgstr "无法执行提取{0} {longOrShortText}>>>>>>> master"
 
 #: src/components/Glp/GlpSwap.js
 #: src/components/Synthetics/TradeFeesRow/TradeFeesRow.tsx
@@ -6005,6 +5942,11 @@
 #: src/components/ToastifyDebug/ToastifyDebug.tsx
 msgid "Copy error"
 msgstr ""
+
+#: src/components/AprInfo/AprInfo.tsx
+#: src/components/AprInfo/AprInfo.tsx
+#~ msgid "Base APR"
+#~ msgstr ""
 
 #: src/pages/Ecosystem/Ecosystem.js
 msgid "Projects developed by the GMX community. <0/>Please exercise caution when interacting with any app, apps are fully maintained by community developers."
@@ -6226,6 +6168,10 @@
 msgid "Staking..."
 msgstr "质押中..."
 
+#: src/components/Synthetics/TradeFeesRow/TradeFeesRow.tsx
+msgid "The Bonus Rebate will be airdropped as {0} tokens on a pro-rata basis. <0><1>Read more</1>.</0>"
+msgstr ""
+
 #: src/components/Synthetics/StatusNotification/GmStatusNotification.tsx
 msgid "Buy request sent"
 msgstr ""
@@ -6389,7 +6335,7 @@
 msgid "You have set a high Acceptable Price Impact. The current Price Impact is {0}."
 msgstr ""
 
-#: src/components/Synthetics/UserIncentiveDistributionList/UserIncentiveDistributionList.tsx
+#: src/domain/synthetics/common/incentivesAirdropMessages.ts
 msgid "GLP to GM Airdrop"
 msgstr ""
 
@@ -6564,6 +6510,18 @@
 msgid "Avg. Lev."
 msgstr ""
 
+#: src/domain/synthetics/common/incentivesAirdropMessages.ts
+msgid "Avalanche LP incentives"
+msgstr ""
+
+#: src/components/Synthetics/OrderEditor/OrderEditor.tsx
+#~ msgid "As network fees have increased, an additional execution fee is needed."
+#~ msgstr ""
+
+#: src/components/AprInfo/AprInfo.tsx
+msgid "The Bonus APR will be airdropped as {airdropTokenSymbol} tokens. <0>Read more</0>."
+msgstr ""
+
 #: src/pages/Ecosystem/Ecosystem.js
 msgid "Telegram Group (Chinese)"
 msgstr "电报群（中文）"
@@ -6585,8 +6543,8 @@
 msgstr ""
 
 #: src/components/AprInfo/AprInfo.tsx
-msgid "The Bonus APR will be airdropped as ARB tokens. <0>Read more</0>."
-msgstr ""
+#~ msgid "The Bonus APR will be airdropped as ARB tokens. <0>Read more</0>."
+#~ msgstr ""
 
 #: src/pages/AccountDashboard/AccountDashboard.tsx
 msgid "Invalid address. Please make sure you have entered a valid Ethereum address"
@@ -6634,6 +6592,10 @@
 msgid "Increase"
 msgstr "增加"
 
+#: src/components/TokenCard/TokenCard.tsx
+#~ msgid "Avalanche Max. APR: {0}"
+#~ msgstr ""
+
 #: src/pages/Stake/StakeV2.tsx
 #: src/pages/Stake/StakeV2.tsx
 msgid "Claim {wrappedTokenSymbol} Rewards"
@@ -6751,7 +6713,7 @@
 #: src/domain/synthetics/markets/claimFundingFeesTxn.ts
 #: src/domain/synthetics/referrals/claimAffiliateRewardsTxn.ts
 msgid "Success claimings"
-msgstr ""
+msgstr "<<<<<<< HEAD"
 
 #: src/lib/legacy.ts
 msgid "Decentralized Perpetual Exchange | GMX"
@@ -6985,6 +6947,10 @@
 msgid "Price change to Liq."
 msgstr ""
 
+#: src/domain/synthetics/common/incentivesAirdropMessages.ts
+msgid "STIP.b LP incentives"
+msgstr ""
+
 #: src/components/Exchange/PositionsList.js
 msgid "Click on the Position to select its market, then use the trade box to increase your Position Size if needed."
 msgstr ""
@@ -7069,6 +7035,10 @@
 #: src/pages/AccountDashboard/DailyAndCumulativePnL.tsx
 msgid "Daily Profit"
 msgstr ""
+
+#: src/pages/Stake/StakeV2.tsx
+#~ msgid "Approving GMX..."
+#~ msgstr ""
 
 #: src/pages/ClaimEsGmx/ClaimEsGmx.js
 msgid "The esGMX tokens can be staked or vested at any time."
@@ -7320,7 +7290,7 @@
 msgid "Enter Referral Code"
 msgstr "输入推荐代码"
 
-#: src/components/Synthetics/UserIncentiveDistributionList/UserIncentiveDistributionList.tsx
+#: src/domain/synthetics/common/incentivesAirdropMessages.ts
 #: src/pages/LeaderboardPage/components/LeaderboardNavigation.tsx
 msgid "EIP-4844, 20-27 Mar"
 msgstr ""
@@ -7465,6 +7435,10 @@
 
 #: src/components/Referrals/AffiliatesStats.tsx
 msgid "Volume on V1"
+msgstr ""
+
+#: src/domain/synthetics/common/incentivesAirdropMessages.ts
+msgid "Avalanche trading incentives"
 msgstr ""
 
 #: src/components/Synthetics/TradeHistory/keys.ts
@@ -7617,6 +7591,10 @@
 msgid "Max Network Fee"
 msgstr ""
 
+#: src/lib/legacy.ts
+#~ msgid "Decentralized Perpetual Exchange | GMX>>>>>>> master"
+#~ msgstr ""
+
 #: src/pages/Dashboard/DashboardV2.tsx
 msgid "01 Sep 2021"
 msgstr "01 Sep 2021"

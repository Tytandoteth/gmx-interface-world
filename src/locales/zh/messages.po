--- conflicted
+++ resolved
@@ -81,13 +81,10 @@
 msgid "<0>Total value of tokens in GLP pool ({chainName}).</0><1>Other websites may show a higher value as they add positions' collaterals to the GLP pool.</1>"
 msgstr ""
 
-<<<<<<< HEAD
-=======
 #: src/lib/wallets/index.tsx
 msgid "<0>Your wallet is not connected to {0}.</0><1/><2>Switch to {1}</2>"
 msgstr ""
 
->>>>>>> 58c7358f
 #: src/components/Exchange/SwapBox.js
 msgid "A snapshot of the USD value of your {0} collateral is taken when the position is opened."
 msgstr ""
@@ -1429,8 +1426,8 @@
 msgstr ""
 
 #: src/pages/BuyGMX/BuyGMX.tsx
-msgid "GMX bonds can be bought on Olympus Pro with a discount and a small vesting period:"
-msgstr "GMX债券可以在Olympus Pro上购买，可获得折扣，并且有较小的归属期"
+msgid "GMX bonds can be bought on Bond Protocol with a discount and a small vesting period:"
+msgstr ""
 
 #: src/pages/Ecosystem/Ecosystem.js
 msgid "GMX community discussion"

--- conflicted
+++ resolved
@@ -408,15 +408,9 @@
 }
 
 .Page-description {
-<<<<<<< HEAD
   color: var(--color-slate-100);
-  font-size: var(--font-size-body-large);
-  line-height: var(--line-height-body-large);
-=======
-  color: var(--color-gray-300);
   font-size: var(--font-size-body-medium);
   line-height: var(--line-height-body-medium);
->>>>>>> bd35ef1c
 }
 
 .Page-description span,

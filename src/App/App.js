--- conflicted
+++ resolved
@@ -277,29 +277,8 @@
 
   useEffect(
     function redirectTradePage() {
-<<<<<<< HEAD
-      const isV1Matched = matchPath(location.pathname, { path: "/trade/:tradeType?" });
-      const isV2Matched = matchPath(location.pathname, { path: "/v2/:tradeType?" });
-
-      if (isV2Matched && query.has("no_redirect")) {
-        if (tradePageVersion !== 2) {
-          setTradePageVersion(2);
-        }
-        if (history.location.search) {
-          history.replace({ search: "" });
-        }
-        return;
-      }
-
-      if (isV1Matched && (tradePageVersion === 2 || !getIsV1Supported(chainId)) && getIsSyntheticsSupported(chainId)) {
-        history.replace("/v2");
-      }
-
-      if (isV2Matched && (tradePageVersion === 1 || !getIsSyntheticsSupported(chainId)) && getIsV1Supported(chainId)) {
-        history.replace("/trade");
-=======
-      const isV1Matched = matchPath(location.pathname, { path: "/v1" });
-      const isV2Matched = matchPath(location.pathname, { path: "/trade" });
+      const isV1Matched = matchPath(location.pathname, { path: "/v1/tradeType?" });
+      const isV2Matched = matchPath(location.pathname, { path: "/trade/tradeType?" });
 
       if (isV1Matched && getIsV1Supported(chainId)) {
         setTradePageVersion(1);
@@ -307,7 +286,6 @@
 
       if (isV2Matched && getIsSyntheticsSupported(chainId)) {
         setTradePageVersion(2);
->>>>>>> f4ffae05
       }
     },
     [chainId, history, location, query, setTradePageVersion]
@@ -448,11 +426,7 @@
               <Route exact path="/">
                 <Redirect to="/dashboard" />
               </Route>
-<<<<<<< HEAD
-              <Route exact path="/trade/:tradeType?">
-=======
               <Route exact path="/v1">
->>>>>>> f4ffae05
                 <Exchange
                   ref={exchangeRef}
                   savedShowPnlAfterFees={savedShowPnlAfterFees}
@@ -496,11 +470,7 @@
                 )}
               </Route>
 
-<<<<<<< HEAD
-              <Route exact path="/v2/:tradeType?">
-=======
               <Route exact path="/trade">
->>>>>>> f4ffae05
                 {getIsSyntheticsSupported(chainId) ? (
                   <SyntheticsPage
                     savedIsPnlInLeverage={savedIsPnlInLeverage}

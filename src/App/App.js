import { Web3Provider } from "@ethersproject/providers";
import { useWeb3React, Web3ReactProvider } from "@web3-react/core";
import { ethers } from "ethers";
import useScrollToTop from "lib/useScrollToTop";
import { useCallback, useEffect, useRef, useState } from "react";
import { SWRConfig } from "swr";

import { Redirect, Route, HashRouter as Router, Switch, useHistory, useLocation } from "react-router-dom";

import {
  BASIS_POINTS_DIVISOR,
  DEFAULT_SLIPPAGE_AMOUNT,
  getAppBaseUrl,
  isHomeSite,
  isMobileDevice,
  REFERRAL_CODE_QUERY_PARAM,
} from "lib/legacy";

import Actions from "pages/Actions/Actions";
import BeginAccountTransfer from "pages/BeginAccountTransfer/BeginAccountTransfer";
import Buy from "pages/Buy/Buy";
import BuyGlp from "pages/BuyGlp/BuyGlp";
import BuyGMX from "pages/BuyGMX/BuyGMX";
import ClaimEsGmx from "pages/ClaimEsGmx/ClaimEsGmx";
import CompleteAccountTransfer from "pages/CompleteAccountTransfer/CompleteAccountTransfer";
import Dashboard from "pages/Dashboard/Dashboard";
import Stats from "pages/Stats/Stats";
import ReferralsTier from "pages/ReferralsTier/ReferralsTier";
import Ecosystem from "pages/Ecosystem/Ecosystem";
import { Exchange } from "pages/Exchange/Exchange";
import Home from "pages/Home/Home";
import NftWallet from "pages/NftWallet/NftWallet";
import OrdersOverview from "pages/OrdersOverview/OrdersOverview";
import PositionsOverview from "pages/PositionsOverview/PositionsOverview";
import Referrals from "pages/Referrals/Referrals";
import Stake from "pages/Stake/Stake";

import Checkbox from "components/Checkbox/Checkbox";
import Modal from "components/Modal/Modal";
import { cssTransition, ToastContainer } from "react-toastify";
import "react-toastify/dist/ReactToastify.css";

import "styles/Font.css";
import "styles/Input.css";
import "styles/Shared.css";
import "./App.scss";

import SEO from "components/Common/SEO";
import EventToastContainer from "components/EventToast/EventToastContainer";
import useEventToast from "components/EventToast/useEventToast";
import { decodeReferralCode, encodeReferralCode } from "domain/referrals/hooks";
import coinbaseImg from "img/coinbaseWallet.png";
import metamaskImg from "img/metamask.png";
import walletConnectImg from "img/walletconnect-circle-blue.svg";
import useRouteQuery from "lib/useRouteQuery";

import PositionRouter from "abis/PositionRouter.json";
import VaultV2 from "abis/VaultV2.json";
import VaultV2b from "abis/VaultV2b.json";
import { RedirectPopupModal } from "components/ModalViews/RedirectModal";
import { getContract } from "config/contracts";
import { REDIRECT_POPUP_TIMESTAMP_KEY, TRADE_LINK_KEY } from "config/localStorage";
import Jobs from "pages/Jobs/Jobs";
import PageNotFound from "pages/PageNotFound/PageNotFound";
import ReferralTerms from "pages/ReferralTerms/ReferralTerms";
import TermsAndConditions from "pages/TermsAndConditions/TermsAndConditions";
import { useLocalStorage } from "react-use";

import { i18n } from "@lingui/core";
import { t, Trans } from "@lingui/macro";
import { I18nProvider } from "@lingui/react";
import ExternalLink from "components/ExternalLink/ExternalLink";
import { Header } from "components/Header/Header";
import { ARBITRUM, getExplorerUrl } from "config/chains";
import { isDevelopment } from "config/env";
import { getIsSyntheticsSupported } from "config/features";
import {
  CURRENT_PROVIDER_LOCALSTORAGE_KEY,
  DISABLE_ORDER_VALIDATION_KEY,
  IS_PNL_IN_LEVERAGE_KEY,
  LANGUAGE_LOCALSTORAGE_KEY,
  REFERRAL_CODE_KEY,
  SHOULD_EAGER_CONNECT_LOCALSTORAGE_KEY,
  SHOULD_SHOW_POSITION_LINES_KEY,
  SHOW_PNL_AFTER_FEES_KEY,
  SLIPPAGE_BPS_KEY,
} from "config/localStorage";
import { SyntheticsEventsProvider } from "context/SyntheticsEvents";
import { useChainId } from "lib/chains";
import { helperToast } from "lib/helperToast";
import { defaultLocale, dynamicActivate } from "lib/i18n";
import { useLocalStorageSerializeKey } from "lib/localStorage";
import { getWsProvider } from "lib/rpc";
import {
  activateInjectedProvider,
  clearWalletConnectData,
  clearWalletLinkData,
  getInjectedHandler,
  getWalletConnectHandler,
  hasCoinBaseWalletExtension,
  hasMetaMaskWalletExtension,
  useEagerConnect,
  useHandleUnsupportedNetwork,
  useInactiveListener,
} from "lib/wallets";
import { MarketPoolsPage } from "pages/MarketPoolsPage/MarketPoolsPage";
import { SyntheticsPage } from "pages/SyntheticsPage/SyntheticsPage";
import { SyntheticsStats } from "pages/SyntheticsStats/SyntheticsStats";
import { SyntheticsFallbackPage } from "pages/SyntheticsFallbackPage/SyntheticsFallbackPage";
import Button from "components/Button/Button";
import { TOAST_AUTO_CLOSE_TIME } from "config/ui";

if (window?.ethereum?.autoRefreshOnNetworkChange) {
  window.ethereum.autoRefreshOnNetworkChange = false;
}

function getLibrary(provider) {
  const library = new Web3Provider(provider);
  return library;
}

const Zoom = cssTransition({
  enter: "zoomIn",
  exit: "zoomOut",
  appendPosition: false,
  collapse: true,
  collapseDuration: 200,
  duration: 200,
});

const SyntheticsEventsProviderWrapper = ({ children }) => {
  const { chainId } = useChainId();

  if (getIsSyntheticsSupported(chainId)) {
    return <SyntheticsEventsProvider>{children}</SyntheticsEventsProvider>;
  }

  return <>{children}</>;
};

function FullApp() {
  const isHome = isHomeSite();
  const exchangeRef = useRef();
  const { connector, library, deactivate, activate, active } = useWeb3React();
  const { chainId } = useChainId();
  const location = useLocation();
  const history = useHistory();
  useEventToast();
  const [activatingConnector, setActivatingConnector] = useState();
  useEffect(() => {
    if (activatingConnector && activatingConnector === connector) {
      setActivatingConnector(undefined);
    }
  }, [activatingConnector, connector, chainId]);
  const triedEager = useEagerConnect(setActivatingConnector);
  useInactiveListener(!triedEager || !!activatingConnector);

  useHandleUnsupportedNetwork();

  const query = useRouteQuery();

  useEffect(() => {
    let referralCode = query.get(REFERRAL_CODE_QUERY_PARAM);
    if (!referralCode || referralCode.length === 0) {
      const params = new URLSearchParams(window.location.search);
      referralCode = params.get(REFERRAL_CODE_QUERY_PARAM);
    }

    if (referralCode && referralCode.length <= 20) {
      const encodedReferralCode = encodeReferralCode(referralCode);
      if (encodeReferralCode !== ethers.constants.HashZero) {
        localStorage.setItem(REFERRAL_CODE_KEY, encodedReferralCode);
        const queryParams = new URLSearchParams(location.search);
        if (queryParams.has(REFERRAL_CODE_QUERY_PARAM)) {
          queryParams.delete(REFERRAL_CODE_QUERY_PARAM);
          history.replace({
            search: queryParams.toString(),
          });
        }
      }
    }
  }, [query, history, location]);

  const disconnectAccount = useCallback(() => {
    // only works with WalletConnect
    clearWalletConnectData();
    // force clear localStorage connection for MM/CB Wallet (Brave legacy)
    clearWalletLinkData();
    deactivate();
  }, [deactivate]);

  const disconnectAccountAndCloseSettings = () => {
    disconnectAccount();
    localStorage.removeItem(SHOULD_EAGER_CONNECT_LOCALSTORAGE_KEY);
    localStorage.removeItem(CURRENT_PROVIDER_LOCALSTORAGE_KEY);
    setIsSettingsVisible(false);
  };

  const connectInjectedWallet = getInjectedHandler(activate, deactivate);
  const activateWalletConnect = () => {
    getWalletConnectHandler(activate, deactivate, setActivatingConnector)();
  };

  const userOnMobileDevice = "navigator" in window && isMobileDevice(window.navigator);

  const activateMetaMask = () => {
    if (!hasMetaMaskWalletExtension()) {
      helperToast.error(
        <div>
          <Trans>MetaMask not detected.</Trans>
          <br />
          <br />
          {userOnMobileDevice ? (
            <Trans>
              <ExternalLink href="https://metamask.io">Install MetaMask</ExternalLink>, and use GMX with its built-in
              browser.
            </Trans>
          ) : (
            <Trans>
              <ExternalLink href="https://metamask.io">Install MetaMask</ExternalLink> to start using GMX.
            </Trans>
          )}
        </div>
      );
      return false;
    }
    attemptActivateWallet("MetaMask");
  };
  const activateCoinBase = () => {
    if (!hasCoinBaseWalletExtension()) {
      helperToast.error(
        <div>
          <Trans>Coinbase Wallet not detected.</Trans>
          <br />
          <br />
          {userOnMobileDevice ? (
            <Trans>
              <ExternalLink href="https://www.coinbase.com/wallet">Install Coinbase Wallet</ExternalLink>, and use GMX
              with its built-in browser.
            </Trans>
          ) : (
            <Trans>
              <ExternalLink href="https://www.coinbase.com/wallet">Install Coinbase Wallet</ExternalLink> to start using
              GMX.
            </Trans>
          )}
        </div>
      );
      return false;
    }
    attemptActivateWallet("CoinBase");
  };

  const attemptActivateWallet = (providerName) => {
    localStorage.setItem(SHOULD_EAGER_CONNECT_LOCALSTORAGE_KEY, true);
    localStorage.setItem(CURRENT_PROVIDER_LOCALSTORAGE_KEY, providerName);
    activateInjectedProvider(providerName);
    connectInjectedWallet();
  };

  const [tradePageVersion, setTradePageVersion] = useLocalStorageSerializeKey(TRADE_LINK_KEY, 1);
  const [walletModalVisible, setWalletModalVisible] = useState(false);
  const [redirectModalVisible, setRedirectModalVisible] = useState(false);
  const [shouldHideRedirectModal, setShouldHideRedirectModal] = useState(false);
  const [redirectPopupTimestamp, setRedirectPopupTimestamp] = useLocalStorage(REDIRECT_POPUP_TIMESTAMP_KEY);
  const [selectedToPage, setSelectedToPage] = useState("");
  const connectWallet = () => setWalletModalVisible(true);

  const [isSettingsVisible, setIsSettingsVisible] = useState(false);
  const [savedSlippageAmount, setSavedSlippageAmount] = useLocalStorageSerializeKey(
    [chainId, SLIPPAGE_BPS_KEY],
    DEFAULT_SLIPPAGE_AMOUNT
  );
  const [slippageAmount, setSlippageAmount] = useState(0);
  const [isPnlInLeverage, setIsPnlInLeverage] = useState(false);
  const [shouldDisableValidationForTesting, setShouldDisableValidationForTesting] = useState(false);
  const [showPnlAfterFees, setShowPnlAfterFees] = useState(true);

  const [savedIsPnlInLeverage, setSavedIsPnlInLeverage] = useLocalStorageSerializeKey(
    [chainId, IS_PNL_IN_LEVERAGE_KEY],
    false
  );

  const [savedShowPnlAfterFees, setSavedShowPnlAfterFees] = useLocalStorageSerializeKey(
    [chainId, SHOW_PNL_AFTER_FEES_KEY],
    true
  );
  const [savedShouldDisableValidationForTesting, setSavedShouldDisableValidationForTesting] =
    useLocalStorageSerializeKey([chainId, DISABLE_ORDER_VALIDATION_KEY], false);

  const [savedShouldShowPositionLines, setSavedShouldShowPositionLines] = useLocalStorageSerializeKey(
    [chainId, SHOULD_SHOW_POSITION_LINES_KEY],
    false
  );

  const openSettings = () => {
    const slippage = parseInt(savedSlippageAmount);
    setSlippageAmount((slippage / BASIS_POINTS_DIVISOR) * 100);
    setIsPnlInLeverage(savedIsPnlInLeverage);
    setShowPnlAfterFees(savedShowPnlAfterFees);
    setShouldDisableValidationForTesting(savedShouldDisableValidationForTesting);
    setIsSettingsVisible(true);
  };

  const saveAndCloseSettings = () => {
    const slippage = parseFloat(slippageAmount);
    if (isNaN(slippage)) {
      helperToast.error(t`Invalid slippage value`);
      return;
    }
    if (slippage > 5) {
      helperToast.error(t`Slippage should be less than 5%`);
      return;
    }

    const basisPoints = (slippage * BASIS_POINTS_DIVISOR) / 100;
    if (parseInt(basisPoints) !== parseFloat(basisPoints)) {
      helperToast.error(t`Max slippage precision is 0.01%`);
      return;
    }

    setSavedIsPnlInLeverage(isPnlInLeverage);
    setSavedShowPnlAfterFees(showPnlAfterFees);
    setSavedShouldDisableValidationForTesting(shouldDisableValidationForTesting);
    setSavedSlippageAmount(basisPoints);
    setIsSettingsVisible(false);
  };

  const localStorageCode = window.localStorage.getItem(REFERRAL_CODE_KEY);
  const baseUrl = getAppBaseUrl();
  let appRedirectUrl = baseUrl + selectedToPage;
  if (localStorageCode && localStorageCode.length > 0 && localStorageCode !== ethers.constants.HashZero) {
    const decodedRefCode = decodeReferralCode(localStorageCode);
    if (decodedRefCode) {
      appRedirectUrl = `${appRedirectUrl}?ref=${decodedRefCode}`;
    }
  }

  const [pendingTxns, setPendingTxns] = useState([]);

  const showRedirectModal = (to) => {
    setRedirectModalVisible(true);
    setSelectedToPage(to);
  };

  useEffect(() => {
    const checkPendingTxns = async () => {
      const updatedPendingTxns = [];
      for (let i = 0; i < pendingTxns.length; i++) {
        const pendingTxn = pendingTxns[i];
        const receipt = await library.getTransactionReceipt(pendingTxn.hash);
        if (receipt) {
          if (receipt.status === 0) {
            const txUrl = getExplorerUrl(chainId) + "tx/" + pendingTxn.hash;
            helperToast.error(
              <div>
                <Trans>
                  Txn failed. <ExternalLink href={txUrl}>View</ExternalLink>
                </Trans>
                <br />
              </div>
            );
          }
          if (receipt.status === 1 && pendingTxn.message) {
            const txUrl = getExplorerUrl(chainId) + "tx/" + pendingTxn.hash;
            helperToast.success(
              <div>
                {pendingTxn.message}{" "}
                <ExternalLink href={txUrl}>
                  <Trans>View</Trans>
                </ExternalLink>
                <br />
              </div>
            );
          }
          continue;
        }
        updatedPendingTxns.push(pendingTxn);
      }

      if (updatedPendingTxns.length !== pendingTxns.length) {
        setPendingTxns(updatedPendingTxns);
      }
    };

    const interval = setInterval(() => {
      checkPendingTxns();
    }, 2 * 1000);
    return () => clearInterval(interval);
  }, [library, pendingTxns, chainId]);

  const vaultAddress = getContract(chainId, "Vault");
  const positionRouterAddress = getContract(chainId, "PositionRouter");

  useEffect(() => {
    const wsVaultAbi = chainId === ARBITRUM ? VaultV2.abi : VaultV2b.abi;
    const wsProvider = getWsProvider(active, chainId);
    if (!wsProvider) {
      return;
    }

    const wsVault = new ethers.Contract(vaultAddress, wsVaultAbi, wsProvider);
    const wsPositionRouter = new ethers.Contract(positionRouterAddress, PositionRouter.abi, wsProvider);

    const callExchangeRef = (method, ...args) => {
      if (!exchangeRef || !exchangeRef.current) {
        return;
      }

      exchangeRef.current[method](...args);
    };

    // handle the subscriptions here instead of within the Exchange component to avoid unsubscribing and re-subscribing
    // each time the Exchange components re-renders, which happens on every data update
    const onUpdatePosition = (...args) => callExchangeRef("onUpdatePosition", ...args);
    const onClosePosition = (...args) => callExchangeRef("onClosePosition", ...args);
    const onIncreasePosition = (...args) => callExchangeRef("onIncreasePosition", ...args);
    const onDecreasePosition = (...args) => callExchangeRef("onDecreasePosition", ...args);
    const onCancelIncreasePosition = (...args) => callExchangeRef("onCancelIncreasePosition", ...args);
    const onCancelDecreasePosition = (...args) => callExchangeRef("onCancelDecreasePosition", ...args);

    wsVault.on("UpdatePosition", onUpdatePosition);
    wsVault.on("ClosePosition", onClosePosition);
    wsVault.on("IncreasePosition", onIncreasePosition);
    wsVault.on("DecreasePosition", onDecreasePosition);
    wsPositionRouter.on("CancelIncreasePosition", onCancelIncreasePosition);
    wsPositionRouter.on("CancelDecreasePosition", onCancelDecreasePosition);

    return function cleanup() {
      wsVault.off("UpdatePosition", onUpdatePosition);
      wsVault.off("ClosePosition", onClosePosition);
      wsVault.off("IncreasePosition", onIncreasePosition);
      wsVault.off("DecreasePosition", onDecreasePosition);
      wsPositionRouter.off("CancelIncreasePosition", onCancelIncreasePosition);
      wsPositionRouter.off("CancelDecreasePosition", onCancelDecreasePosition);
    };
  }, [active, chainId, vaultAddress, positionRouterAddress]);

  return (
    <>
      <div className="App">
        <div className="App-content">
          <Header
            disconnectAccountAndCloseSettings={disconnectAccountAndCloseSettings}
            openSettings={openSettings}
            setWalletModalVisible={setWalletModalVisible}
            redirectPopupTimestamp={redirectPopupTimestamp}
            showRedirectModal={showRedirectModal}
            tradePageVersion={tradePageVersion}
          />
          {isHome && (
            <Switch>
              <Route exact path="/">
                <Home showRedirectModal={showRedirectModal} redirectPopupTimestamp={redirectPopupTimestamp} />
              </Route>
              <Route exact path="/referral-terms">
                <ReferralTerms />
              </Route>
              <Route exact path="/terms-and-conditions">
                <TermsAndConditions />
              </Route>
              <Route path="*">
                <PageNotFound />
              </Route>
            </Switch>
          )}
          {!isHome && (
            <Switch>
              <Route exact path="/">
                <Redirect to="/dashboard" />
              </Route>
              <Route exact path="/trade">
                <Exchange
                  ref={exchangeRef}
                  savedShowPnlAfterFees={savedShowPnlAfterFees}
                  savedIsPnlInLeverage={savedIsPnlInLeverage}
                  setSavedIsPnlInLeverage={setSavedIsPnlInLeverage}
                  savedSlippageAmount={savedSlippageAmount}
                  setPendingTxns={setPendingTxns}
                  pendingTxns={pendingTxns}
                  savedShouldShowPositionLines={savedShouldShowPositionLines}
                  setSavedShouldShowPositionLines={setSavedShouldShowPositionLines}
                  connectWallet={connectWallet}
                  savedShouldDisableValidationForTesting={savedShouldDisableValidationForTesting}
                  tradePageVersion={tradePageVersion}
                  setTradePageVersion={setTradePageVersion}
                />
              </Route>
              <Route exact path="/dashboard">
                <Dashboard />
              </Route>
<<<<<<< HEAD
              <Route exact path="/stats">
                <Stats />
              </Route>
              <Route exact path="/stats/v2">
                {getIsSyntheticsSupported(chainId) ? <SyntheticsStats /> : <SyntheticsFallbackPage />}
              </Route>
=======
>>>>>>> bdf4c39e
              <Route exact path="/earn">
                <Stake setPendingTxns={setPendingTxns} connectWallet={connectWallet} />
              </Route>
              <Route exact path="/buy">
                <Buy
                  savedSlippageAmount={savedSlippageAmount}
                  setPendingTxns={setPendingTxns}
                  connectWallet={connectWallet}
                />
              </Route>
              <Route exact path="/pools">
                {getIsSyntheticsSupported(chainId) ? (
                  <MarketPoolsPage connectWallet={connectWallet} setPendingTxns={setPendingTxns} />
                ) : (
                  <SyntheticsFallbackPage />
                )}
              </Route>

              <Route exact path="/v2">
                {getIsSyntheticsSupported(chainId) ? (
                  <SyntheticsPage
                    onConnectWallet={connectWallet}
                    savedIsPnlInLeverage={savedIsPnlInLeverage}
                    shouldDisableValidation={shouldDisableValidationForTesting}
                    savedShouldShowPositionLines={savedShouldShowPositionLines}
                    setSavedShouldShowPositionLines={setSavedShouldShowPositionLines}
                    setPendingTxns={setPendingTxns}
                    showPnlAfterFees={showPnlAfterFees}
                    tradePageVersion={tradePageVersion}
                    setTradePageVersion={setTradePageVersion}
                  />
                ) : (
                  <SyntheticsFallbackPage />
                )}
              </Route>
              <Route exact path="/buy_glp">
                <BuyGlp
                  savedSlippageAmount={savedSlippageAmount}
                  setPendingTxns={setPendingTxns}
                  connectWallet={connectWallet}
                  savedShouldDisableValidationForTesting={savedShouldDisableValidationForTesting}
                />
              </Route>
              <Route exact path="/jobs">
                <Jobs />
              </Route>
              <Route exact path="/buy_gmx">
                <BuyGMX />
              </Route>
              <Route exact path="/ecosystem">
                <Ecosystem />
              </Route>
              <Route exact path="/referrals">
                <Referrals pendingTxns={pendingTxns} connectWallet={connectWallet} setPendingTxns={setPendingTxns} />
              </Route>
              <Route exact path="/referrals/:account">
                <Referrals pendingTxns={pendingTxns} connectWallet={connectWallet} setPendingTxns={setPendingTxns} />
              </Route>
              <Route exact path="/nft_wallet">
                <NftWallet />
              </Route>
              <Route exact path="/claim_es_gmx">
                <ClaimEsGmx setPendingTxns={setPendingTxns} />
              </Route>
              <Route exact path="/actions">
                <Actions />
              </Route>
              <Route exact path="/actions/:account">
                <Actions savedIsPnlInLeverage={savedIsPnlInLeverage} savedShowPnlAfterFees={savedShowPnlAfterFees} />
              </Route>
              <Route exact path="/referrals-tier">
                <ReferralsTier />
              </Route>
              <Route exact path="/stats">
                <Stats />
              </Route>
              <Route exact path="/orders_overview">
                <OrdersOverview />
              </Route>
              <Route exact path="/positions_overview">
                <PositionsOverview />
              </Route>
              <Route exact path="/begin_account_transfer">
                <BeginAccountTransfer setPendingTxns={setPendingTxns} />
              </Route>
              <Route exact path="/complete_account_transfer/:sender/:receiver">
                <CompleteAccountTransfer setPendingTxns={setPendingTxns} />
              </Route>
              <Route path="*">
                <PageNotFound />
              </Route>
            </Switch>
          )}
        </div>
      </div>
      <ToastContainer
        limit={1}
        transition={Zoom}
        position="bottom-right"
        autoClose={TOAST_AUTO_CLOSE_TIME}
        hideProgressBar={true}
        newestOnTop={false}
        closeOnClick={false}
        draggable={false}
        pauseOnHover
      />
      <EventToastContainer />
      <RedirectPopupModal
        redirectModalVisible={redirectModalVisible}
        setRedirectModalVisible={setRedirectModalVisible}
        appRedirectUrl={appRedirectUrl}
        setRedirectPopupTimestamp={setRedirectPopupTimestamp}
        setShouldHideRedirectModal={setShouldHideRedirectModal}
        shouldHideRedirectModal={shouldHideRedirectModal}
      />
      <Modal
        className="Connect-wallet-modal"
        isVisible={walletModalVisible}
        setIsVisible={setWalletModalVisible}
        label={t`Connect Wallet`}
      >
        <button className="Wallet-btn MetaMask-btn" onClick={activateMetaMask}>
          <img src={metamaskImg} alt="MetaMask" />
          <div>
            <Trans>MetaMask</Trans>
          </div>
        </button>
        <button className="Wallet-btn CoinbaseWallet-btn" onClick={activateCoinBase}>
          <img src={coinbaseImg} alt="Coinbase Wallet" />
          <div>
            <Trans>Coinbase Wallet</Trans>
          </div>
        </button>
        <button className="Wallet-btn WalletConnect-btn" onClick={activateWalletConnect}>
          <img src={walletConnectImg} alt="WalletConnect" />
          <div>
            <Trans>WalletConnect</Trans>
          </div>
        </button>
      </Modal>
      <Modal
        className="App-settings"
        isVisible={isSettingsVisible}
        setIsVisible={setIsSettingsVisible}
        label={t`Settings`}
      >
        <div className="App-settings-row">
          <div>
            <Trans>Allowed Slippage</Trans>
          </div>
          <div className="App-slippage-tolerance-input-container">
            <input
              type="number"
              className="App-slippage-tolerance-input"
              min="0"
              value={slippageAmount}
              onChange={(e) => setSlippageAmount(e.target.value)}
            />
            <div className="App-slippage-tolerance-input-percent">%</div>
          </div>
        </div>
        <div className="Exchange-settings-row">
          <Checkbox isChecked={showPnlAfterFees} setIsChecked={setShowPnlAfterFees}>
            <Trans>Display PnL after fees</Trans>
          </Checkbox>
        </div>
        <div className="Exchange-settings-row">
          <Checkbox isChecked={isPnlInLeverage} setIsChecked={setIsPnlInLeverage}>
            <Trans>Include PnL in leverage display</Trans>
          </Checkbox>
        </div>
        <div className="Exchange-settings-row chart-positions-settings">
          <Checkbox isChecked={savedShouldShowPositionLines} setIsChecked={setSavedShouldShowPositionLines}>
            <span>
              <Trans>Chart positions</Trans>
            </span>
          </Checkbox>
        </div>
        {isDevelopment() && (
          <div className="Exchange-settings-row">
            <Checkbox isChecked={shouldDisableValidationForTesting} setIsChecked={setShouldDisableValidationForTesting}>
              <Trans>Disable order validations</Trans>
            </Checkbox>
          </div>
        )}

        <Button variant="primary-action" className="w-100 mt-md" onClick={saveAndCloseSettings}>
          <Trans>Save</Trans>
        </Button>
      </Modal>
    </>
  );
}

function App() {
  useScrollToTop();
  useEffect(() => {
    const defaultLanguage = localStorage.getItem(LANGUAGE_LOCALSTORAGE_KEY) || defaultLocale;
    dynamicActivate(defaultLanguage);
  }, []);
  return (
    <SWRConfig value={{ refreshInterval: 5000 }}>
      <Web3ReactProvider getLibrary={getLibrary}>
        <SyntheticsEventsProviderWrapper>
          <SEO>
            <Router>
              <I18nProvider i18n={i18n}>
                <FullApp />
              </I18nProvider>
            </Router>
          </SEO>
        </SyntheticsEventsProviderWrapper>
      </Web3ReactProvider>
    </SWRConfig>
  );
}

export default App;<|MERGE_RESOLUTION|>--- conflicted
+++ resolved
@@ -489,15 +489,12 @@
               <Route exact path="/dashboard">
                 <Dashboard />
               </Route>
-<<<<<<< HEAD
               <Route exact path="/stats">
                 <Stats />
               </Route>
               <Route exact path="/stats/v2">
                 {getIsSyntheticsSupported(chainId) ? <SyntheticsStats /> : <SyntheticsFallbackPage />}
               </Route>
-=======
->>>>>>> bdf4c39e
               <Route exact path="/earn">
                 <Stake setPendingTxns={setPendingTxns} connectWallet={connectWallet} />
               </Route>

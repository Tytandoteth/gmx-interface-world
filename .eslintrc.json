{
  "extends": [
    "eslint:recommended",
    "plugin:@typescript-eslint/recommended",
    "plugin:react-hooks/recommended",
    "plugin:react/recommended",
<<<<<<< HEAD
    "plugin:react-perf/recommended"
=======
    "plugin:react-perf/recommended",
    "plugin:es-x/restrict-to-es2017"
>>>>>>> 084f4b1a
  ],
  "plugins": ["eslint-plugin-local-rules"],
  "rules": {
    "no-undef": "error",
    "no-console": "warn",
    "no-var": "error",
    "no-case-declarations": "error",
    "@typescript-eslint/no-empty-function": "error",
    "no-extra-boolean-cast": "error",
    "no-prototype-builtins": "error",
    "no-empty": "error",
    "@typescript-eslint/no-inferrable-types": "error",
    "@typescript-eslint/no-non-null-asserted-optional-chain": "error",
    "react/no-unused-prop-types": "error",
    "react-hooks/rules-of-hooks": "warn",
    "react/hook-use-state": "warn",
    "@typescript-eslint/no-unused-vars": "warn",
    "react/jsx-fragments": "warn",
    "react-perf/jsx-no-new-array-as-prop": "warn",
    "react-perf/jsx-no-new-object-as-prop": "warn",
    "react-perf/jsx-no-new-function-as-prop": "off",

    /* might be useful */
    "@typescript-eslint/no-non-null-assertion": "off",
    "curly": "off",
    "@typescript-eslint/no-explicit-any": "off",
    "prefer-const": "off",
    "no-irregular-whitespace": "off",
    "@typescript-eslint/ban-ts-comment": "off",
    "no-async-promise-executor": "off",
    "@typescript-eslint/ban-types": "off",
    "@typescript-eslint/no-empty-interface": "off",
    "react/react-in-jsx-scope": "off",
    "react/no-unescaped-entities": "off",
    "react/prop-types": "off",
    "react/jsx-no-bind": "off",
    "react/jsx-no-leaked-render": "off",
    "react/no-multi-comp": "off",
    "react/no-array-index-key": "off",
    "react/no-unstable-nested-components": "off",
    "react/jsx-no-useless-fragment": "off",
    "react/require-default-props": "off",
    "react/jsx-handler-names": "off",
    "react/display-name": "off",
    "local-rules/no-bigint-negation": "off",
    "local-rules/no-logical-bigint": "off",
<<<<<<< HEAD
=======

    "es-x/no-bigint": "off",
    "es-x/no-optional-chaining": "off",
    "es-x/no-import-meta": "off",
    "es-x/no-dynamic-import": "off",
    "es-x/no-class-instance-fields": "off",
    "es-x/no-class-static-fields": "off",
    "es-x/no-nullish-coalescing-operators": "off",
    "es-x/no-global-this": "off",
    "es-x/no-numeric-separators": "off",
    "es-x/no-rest-spread-properties": "off",
    "es-x/no-regexp-named-capture-groups": "off",
    // polyfills
    "es-x/no-array-prototype-at": "off",
    "es-x/no-array-prototype-flat": "off",
    "es-x/no-object-fromentries": "off",
    "es-x/no-promise-prototype-finally": "off",
    "es-x/no-promise-any": "off",
    "es-x/no-promise-all-settled": "off",
    "es-x/no-promise-withresolvers": "off",
    "es-x/no-array-prototype-findlast-findlastindex": "off",

>>>>>>> 084f4b1a
    "no-restricted-imports": [
      "error",
      {
        "paths": ["lodash"]
      }
    ],
    "no-restricted-globals": [
      "error",
      {
        "name": "process",
        "message": "Don't use `process` in client code"
      }
    ]
  },
  "env": {
    "browser": true,
    "jest": true,
    "es2020": true
  },
  "globals": {
    "TradingView": true
  },
  "settings": {
    "react": {
      "version": "detect"
    }
  },
  "overrides": [
    {
      // Disable no-undef for TypeScript files as it's already checked by the TypeScript compiler
      "files": ["*.ts", "*.tsx"],
      "rules": {
        "no-undef": "off"
      }
    },
    {
<<<<<<< HEAD
      "files": ["./src/**/*.ts", "./src/**/*.tsx", "./src/**/*.js", "./src/**/*.jsx"],
      "rules": {
        "local-rules/no-bigint-negation": "error",
        "local-rules/no-logical-bigint": "error"
      },
      "parserOptions": {
        "project": ["./tsconfig.json"]
      }
    },
    {
      "files": ["./sdk/**/*.ts", "./sdk/**/*.tsx", "./sdk/**/*.js", "./sdk/**/*.jsx"],
=======
      "files": ["*.ts", "*.tsx", "*.js", "*.jsx"],
>>>>>>> 084f4b1a
      "rules": {
        "local-rules/no-bigint-negation": "error",
        "local-rules/no-logical-bigint": "error"
      },
      "parserOptions": {
<<<<<<< HEAD
        "project": ["./sdk/tsconfig.json"]
=======
        "project": ["./tsconfig.json"]
>>>>>>> 084f4b1a
      }
    },
    {
      "files": ["scripts/**"],
      "rules": {
        "no-restricted-globals": "off"
      }
    }
  ]
}<|MERGE_RESOLUTION|>--- conflicted
+++ resolved
@@ -4,12 +4,8 @@
     "plugin:@typescript-eslint/recommended",
     "plugin:react-hooks/recommended",
     "plugin:react/recommended",
-<<<<<<< HEAD
-    "plugin:react-perf/recommended"
-=======
     "plugin:react-perf/recommended",
     "plugin:es-x/restrict-to-es2017"
->>>>>>> 084f4b1a
   ],
   "plugins": ["eslint-plugin-local-rules"],
   "rules": {
@@ -56,8 +52,6 @@
     "react/display-name": "off",
     "local-rules/no-bigint-negation": "off",
     "local-rules/no-logical-bigint": "off",
-<<<<<<< HEAD
-=======
 
     "es-x/no-bigint": "off",
     "es-x/no-optional-chaining": "off",
@@ -80,7 +74,6 @@
     "es-x/no-promise-withresolvers": "off",
     "es-x/no-array-prototype-findlast-findlastindex": "off",
 
->>>>>>> 084f4b1a
     "no-restricted-imports": [
       "error",
       {
@@ -117,7 +110,6 @@
       }
     },
     {
-<<<<<<< HEAD
       "files": ["./src/**/*.ts", "./src/**/*.tsx", "./src/**/*.js", "./src/**/*.jsx"],
       "rules": {
         "local-rules/no-bigint-negation": "error",
@@ -128,23 +120,6 @@
       }
     },
     {
-      "files": ["./sdk/**/*.ts", "./sdk/**/*.tsx", "./sdk/**/*.js", "./sdk/**/*.jsx"],
-=======
-      "files": ["*.ts", "*.tsx", "*.js", "*.jsx"],
->>>>>>> 084f4b1a
-      "rules": {
-        "local-rules/no-bigint-negation": "error",
-        "local-rules/no-logical-bigint": "error"
-      },
-      "parserOptions": {
-<<<<<<< HEAD
-        "project": ["./sdk/tsconfig.json"]
-=======
-        "project": ["./tsconfig.json"]
->>>>>>> 084f4b1a
-      }
-    },
-    {
       "files": ["scripts/**"],
       "rules": {
         "no-restricted-globals": "off"
